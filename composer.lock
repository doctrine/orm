--- conflicted
+++ resolved
@@ -4,11 +4,6 @@
         "Read more about it at https://getcomposer.org/doc/01-basic-usage.md#installing-dependencies",
         "This file is @generated automatically"
     ],
-<<<<<<< HEAD
-    "content-hash": "3c209382e1588da0e6b986553602a34d",
-=======
-    "content-hash": "fee4543f7c6c70e0c8a4d76798e8c094",
->>>>>>> c3dd7170
     "packages": [
         {
             "name": "doctrine/annotations",
@@ -3566,11 +3561,8 @@
         "ext-pdo": "*"
     },
     "platform-dev": [],
-<<<<<<< HEAD
-=======
     "platform-overrides": {
         "php": "7.2.31"
     },
->>>>>>> c3dd7170
     "plugin-api-version": "1.1.0"
 }