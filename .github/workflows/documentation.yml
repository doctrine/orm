--- conflicted
+++ resolved
@@ -15,30 +15,6 @@
       - "docs/**"
 
 jobs:
-<<<<<<< HEAD
-  validate-with-guides:
-    name: "Validate documentation with phpDocumentor/guides"
-    runs-on: "ubuntu-22.04"
-
-    steps:
-      - name: "Checkout code"
-        uses: "actions/checkout@v4"
-
-      - name: "Install PHP"
-        uses: "shivammathur/setup-php@v2"
-        with:
-          coverage: "none"
-          php-version: "8.3"
-
-      - name: "Add orphan metadata where needed"
-        run: |
-          printf '%s\n\n%s\n' ":orphan:" "$(cat docs/en/sidebar.rst)" > docs/en/sidebar.rst
-          printf '%s\n\n%s\n' ":orphan:" "$(cat docs/en/reference/installation.rst)" > docs/en/reference/installation.rst
-
-      - name: "Run guides-cli"
-        run: "vendor/bin/guides -vvv --no-progress docs/en 2>&1 | grep -v 'No template found for rendering directive' | ( ! grep WARNING )"
-=======
   documentation:
     name: "Documentation"
-    uses: "doctrine/.github/.github/workflows/documentation.yml@5.1.0"
->>>>>>> 0c0c61c5
+    uses: "doctrine/.github/.github/workflows/documentation.yml@5.1.0"