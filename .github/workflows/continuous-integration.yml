name: "Continuous Integration"

on:
  pull_request:
    branches:
      - "*.x"
  push:
    branches:
      - "*.x"

env:
  fail-fast: true

jobs:
  phpunit-smoke-check:
    name: "PHPUnit with SQLite"
    runs-on: "ubuntu-20.04"

    strategy:
      matrix:
        php-version:
          - "8.0"
          - "8.1"
        dbal-version:
          - "default"
        include:
          - php-version: "8.1"
            dbal-version: "3@dev"
<<<<<<< HEAD
          - php-version: "8.1"
            dbal-version: "4@dev"
=======
          - php-version: "8.2"
            dbal-version: "3@dev"
>>>>>>> b931a59e

    steps:
      - name: "Checkout"
        uses: "actions/checkout@v2"
        with:
          fetch-depth: 2

      - name: "Install PHP"
        uses: "shivammathur/setup-php@v2"
        with:
          php-version: "${{ matrix.php-version }}"
          extensions: "apcu, pdo, pdo_sqlite"
          coverage: "pcov"
          ini-values: "zend.assertions=1"

      - name: "Require specific DBAL version"
        run: "composer require doctrine/dbal ^${{ matrix.dbal-version }} --no-update"
        if: "${{ matrix.dbal-version != 'default' }}"

      - name: "Install dependencies with Composer"
        uses: "ramsey/composer-install@v1"
        with:
          composer-options: "--ignore-platform-req=php+"

      - name: "Run PHPUnit"
        run: "vendor/bin/phpunit -c ci/github/phpunit/sqlite.xml --coverage-clover=coverage-no-cache.xml"
        env:
            ENABLE_SECOND_LEVEL_CACHE: 0

      - name: "Run PHPUnit with Second Level Cache"
        run: "vendor/bin/phpunit -c ci/github/phpunit/sqlite.xml --exclude-group performance,non-cacheable,locking_functional --coverage-clover=coverage-cache.xml"
        env:
            ENABLE_SECOND_LEVEL_CACHE: 1

      - name: "Upload coverage file"
        uses: "actions/upload-artifact@v2"
        with:
          name: "phpunit-sqlite-${{ matrix.php-version }}-${{ matrix.dbal-version }}-coverage"
          path: "coverage*.xml"


  phpunit-postgres:
    name: "PHPUnit with PostgreSQL"
    runs-on: "ubuntu-20.04"
    needs: "phpunit-smoke-check"

    strategy:
      matrix:
        php-version:
          - "8.1"
        dbal-version:
          - "default"
        postgres-version:
          - "9.6"
          - "14"
        include:
<<<<<<< HEAD
        - php-version: "8.1"
          dbal-version: "4@dev"
          postgres-version: "14"
=======
          - php-version: "8.0"
            dbal-version: "2.13"
            postgres-version: "14"
          - php-version: "8.2"
            dbal-version: "3@dev"
            postgres-version: "14"
>>>>>>> b931a59e

    services:
      postgres:
        image: "postgres:${{ matrix.postgres-version }}"
        env:
          POSTGRES_PASSWORD: "postgres"

        options: >-
          --health-cmd "pg_isready"

        ports:
          - "5432:5432"

    steps:
      - name: "Checkout"
        uses: "actions/checkout@v2"
        with:
          fetch-depth: 2

      - name: "Install PHP"
        uses: "shivammathur/setup-php@v2"
        with:
          php-version: "${{ matrix.php-version }}"
          coverage: "pcov"
          ini-values: "zend.assertions=1"

      - name: "Require specific DBAL version"
        run: "composer require doctrine/dbal ^${{ matrix.dbal-version }} --no-update"
        if: "${{ matrix.dbal-version != 'default' }}"

      - name: "Install dependencies with Composer"
        uses: "ramsey/composer-install@v1"
        with:
          composer-options: "--ignore-platform-req=php+"

      - name: "Run PHPUnit"
        run: "vendor/bin/phpunit -c ci/github/phpunit/pdo_pgsql.xml --coverage-clover=coverage.xml"

      - name: "Upload coverage file"
        uses: "actions/upload-artifact@v2"
        with:
          name: "${{ github.job }}-${{ matrix.postgres-version }}-${{ matrix.php-version }}-${{ matrix.dbal-version }}-coverage"
          path: "coverage.xml"


  phpunit-mariadb:
    name: "PHPUnit with MariaDB"
    runs-on: "ubuntu-20.04"
    needs: "phpunit-smoke-check"

    strategy:
      matrix:
        php-version:
          - "8.1"
        dbal-version:
          - "default"
          - "4@dev"
        mariadb-version:
          - "10.6"
        extension:
          - "mysqli"
          - "pdo_mysql"
<<<<<<< HEAD
=======
        include:
          - php-version: "8.0"
            dbal-version: "2.13"
            mariadb-version: "10.6"
            extension: "pdo_mysql"
          - php-version: "8.2"
            dbal-version: "3@dev"
            mariadb-version: "10.6"
            extension: "pdo_mysql"
          - php-version: "8.2"
            dbal-version: "3@dev"
            mariadb-version: "10.6"
            extension: "mysqli"
>>>>>>> b931a59e

    services:
      mariadb:
        image: "mariadb:${{ matrix.mariadb-version }}"
        env:
          MYSQL_ALLOW_EMPTY_PASSWORD: yes
          MYSQL_DATABASE: "doctrine_tests"

        options: >-
          --health-cmd "mysqladmin ping --silent"

        ports:
          - "3306:3306"

    steps:
      - name: "Checkout"
        uses: "actions/checkout@v2"
        with:
          fetch-depth: 2

      - name: "Require specific DBAL version"
        run: "composer require doctrine/dbal ^${{ matrix.dbal-version }} --no-update"
        if: "${{ matrix.dbal-version != 'default' }}"

      - name: "Install PHP"
        uses: "shivammathur/setup-php@v2"
        with:
          php-version: "${{ matrix.php-version }}"
          coverage: "pcov"
          ini-values: "zend.assertions=1"
          extensions: "${{ matrix.extension }}"

      - name: "Install dependencies with Composer"
        uses: "ramsey/composer-install@v1"
        with:
          composer-options: "--ignore-platform-req=php+"

      - name: "Run PHPUnit"
        run: "vendor/bin/phpunit -c ci/github/phpunit/${{ matrix.extension }}.xml --coverage-clover=coverage.xml"

      - name: "Upload coverage file"
        uses: "actions/upload-artifact@v2"
        with:
          name: "${{ github.job }}-${{ matrix.mariadb-version }}-${{ matrix.extension }}-${{ matrix.php-version }}-${{ matrix.dbal-version }}-coverage"
          path: "coverage.xml"


  phpunit-mysql:
    name: "PHPUnit with MySQL"
    runs-on: "ubuntu-20.04"
    needs: "phpunit-smoke-check"

    strategy:
      matrix:
        php-version:
          - "8.1"
        dbal-version:
          - "default"
        mysql-version:
          - "5.7"
          - "8.0"
        extension:
          - "mysqli"
          - "pdo_mysql"
        include:
          - php-version: "8.1"
            dbal-version: "4@dev"
            mysql-version: "8.0"
            extension: "mysqli"
          - php-version: "8.1"
            dbal-version: "4@dev"
            mysql-version: "8.0"
            extension: "pdo_mysql"
          - php-version: "8.2"
            dbal-version: "3@dev"
            mysql-version: "8.0"
            extension: "mysqli"
          - php-version: "8.2"
            dbal-version: "3@dev"
            mysql-version: "8.0"
            extension: "pdo_mysql"

    services:
      mysql:
        image: "mysql:${{ matrix.mysql-version }}"

        options: >-
          --health-cmd "mysqladmin ping --silent"
          -e MYSQL_ALLOW_EMPTY_PASSWORD=yes
          -e MYSQL_DATABASE=doctrine_tests

        ports:
          - "3306:3306"

    steps:
      - name: "Checkout"
        uses: "actions/checkout@v2"
        with:
          fetch-depth: 2

      - name: "Install PHP"
        uses: "shivammathur/setup-php@v2"
        with:
          php-version: "${{ matrix.php-version }}"
          coverage: "pcov"
          ini-values: "zend.assertions=1"
          extensions: "${{ matrix.extension }}"

      - name: "Require specific DBAL version"
        run: "composer require doctrine/dbal ^${{ matrix.dbal-version }} --no-update"
        if: "${{ matrix.dbal-version != 'default' }}"

      - name: "Install dependencies with Composer"
        uses: "ramsey/composer-install@v1"
        with:
          composer-options: "--ignore-platform-req=php+"

      - name: "Run PHPUnit"
        run: "vendor/bin/phpunit -c ci/github/phpunit/${{ matrix.extension }}.xml --coverage-clover=coverage-no-cache.xml"
        env:
            ENABLE_SECOND_LEVEL_CACHE: 0

      - name: "Run PHPUnit with Second Level Cache"
        run: "vendor/bin/phpunit -c ci/github/phpunit/${{ matrix.extension }}.xml --exclude-group performance,non-cacheable,locking_functional --coverage-clover=coverage-no-cache.xml"
        env:
            ENABLE_SECOND_LEVEL_CACHE: 1

      - name: "Upload coverage files"
        uses: "actions/upload-artifact@v2"
        with:
          name: "${{ github.job }}-${{ matrix.mysql-version }}-${{ matrix.extension }}-${{ matrix.php-version }}-${{ matrix.dbal-version }}-coverage"
          path: "coverage*.xml"


  upload_coverage:
    name: "Upload coverage to Codecov"
    runs-on: "ubuntu-20.04"
    needs:
      - "phpunit-smoke-check"
      - "phpunit-postgres"
      - "phpunit-mariadb"
      - "phpunit-mysql"

    steps:
      - name: "Checkout"
        uses: "actions/checkout@v2"
        with:
          fetch-depth: 2

      - name: "Download coverage files"
        uses: "actions/download-artifact@v2"
        with:
          path: "reports"

      - name: "Upload to Codecov"
        uses: "codecov/codecov-action@v1"
        with:
          directory: reports<|MERGE_RESOLUTION|>--- conflicted
+++ resolved
@@ -26,13 +26,10 @@
         include:
           - php-version: "8.1"
             dbal-version: "3@dev"
-<<<<<<< HEAD
+          - php-version: "8.2"
+            dbal-version: "3@dev"
           - php-version: "8.1"
             dbal-version: "4@dev"
-=======
-          - php-version: "8.2"
-            dbal-version: "3@dev"
->>>>>>> b931a59e
 
     steps:
       - name: "Checkout"
@@ -89,18 +86,12 @@
           - "9.6"
           - "14"
         include:
-<<<<<<< HEAD
         - php-version: "8.1"
           dbal-version: "4@dev"
           postgres-version: "14"
-=======
-          - php-version: "8.0"
-            dbal-version: "2.13"
-            postgres-version: "14"
-          - php-version: "8.2"
-            dbal-version: "3@dev"
-            postgres-version: "14"
->>>>>>> b931a59e
+        - php-version: "8.2"
+          dbal-version: "3@dev"
+          postgres-version: "14"
 
     services:
       postgres:
@@ -163,22 +154,15 @@
         extension:
           - "mysqli"
           - "pdo_mysql"
-<<<<<<< HEAD
-=======
         include:
-          - php-version: "8.0"
-            dbal-version: "2.13"
+          - php-version: "8.2"
+            dbal-version: "3@dev"
             mariadb-version: "10.6"
             extension: "pdo_mysql"
           - php-version: "8.2"
             dbal-version: "3@dev"
             mariadb-version: "10.6"
-            extension: "pdo_mysql"
-          - php-version: "8.2"
-            dbal-version: "3@dev"
-            mariadb-version: "10.6"
             extension: "mysqli"
->>>>>>> b931a59e
 
     services:
       mariadb:
