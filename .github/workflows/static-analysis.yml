<<<<<<< HEAD
name: Static Analysis
=======
name: "Static Analysis"
>>>>>>> db18161a

on:
  pull_request:
    branches:
      - "*.x"
    paths:
      - .github/workflows/static-analysis.yml
      - composer.*
      - lib/**
      - phpstan*
      - psalm*
      - tests/Doctrine/StaticAnalysis/**
  push:
    branches:
      - "*.x"
    paths:
      - .github/workflows/static-analysis.yml
      - composer.*
      - lib/**
      - phpstan*
      - psalm*
      - tests/Doctrine/StaticAnalysis/**

jobs:
  static-analysis-phpstan:
    name: Static Analysis with PHPStan
    runs-on: ubuntu-22.04

    strategy:
      matrix:
<<<<<<< HEAD
        include:
        - dbal-version: default
          config: phpstan.neon
        - dbal-version: 4@dev
          config: phpstan-dbal4.neon
=======
        dbal-version:
          - "default"
        persistence-version:
          - "default"
        include:
          - dbal-version: "2.13"
            persistence-version: "default"
          - dbal-version: "default"
            persistence-version: "2.5"
>>>>>>> db18161a

    steps:
      - name: Checkout code
        uses: actions/checkout@v3

      - name: Install PHP
        uses: shivammathur/setup-php@v2
        with:
<<<<<<< HEAD
          coverage: none
          php-version: "8.1"
          tools: cs2pr
=======
          coverage: "none"
          php-version: "8.2"
>>>>>>> db18161a

      - name: Require specific DBAL version
        run: "composer require doctrine/dbal ^${{ matrix.dbal-version }} --no-update"
        if: "${{ matrix.dbal-version != 'default' }}"

      - name: Install dependencies with Composer
        uses: ramsey/composer-install@v2

      - name: Run static analysis with phpstan/phpstan
        run: "vendor/bin/phpstan analyse -c ${{ matrix.config }} --error-format=checkstyle | cs2pr"

  static-analysis-psalm:
    name: Static Analysis with Psalm
    runs-on: ubuntu-22.04

    strategy:
<<<<<<< HEAD
      matrix:
        dbal-version:
        - default
        - 4@dev
=======
      fail-fast: false
>>>>>>> db18161a

    steps:
      - name: Checkout code
        uses: actions/checkout@v3

      - name: Install PHP
        uses: shivammathur/setup-php@v2
        with:
<<<<<<< HEAD
          coverage: none
          php-version: "8.1"
          tools: cs2pr
=======
          coverage: "none"
          php-version: "8.2"
>>>>>>> db18161a

      - name: Require specific DBAL version
        run: "composer require doctrine/dbal ^${{ matrix.dbal-version }} --no-update"
        if: "${{ matrix.dbal-version != 'default' }}"

      - name: Install dependencies with Composer
        uses: ramsey/composer-install@v2

      - name: Run static analysis with Vimeo Psalm
        run: vendor/bin/psalm --shepherd<|MERGE_RESOLUTION|>--- conflicted
+++ resolved
@@ -1,8 +1,4 @@
-<<<<<<< HEAD
-name: Static Analysis
-=======
 name: "Static Analysis"
->>>>>>> db18161a
 
 on:
   pull_request:
@@ -33,23 +29,11 @@
 
     strategy:
       matrix:
-<<<<<<< HEAD
         include:
         - dbal-version: default
           config: phpstan.neon
         - dbal-version: 4@dev
           config: phpstan-dbal4.neon
-=======
-        dbal-version:
-          - "default"
-        persistence-version:
-          - "default"
-        include:
-          - dbal-version: "2.13"
-            persistence-version: "default"
-          - dbal-version: "default"
-            persistence-version: "2.5"
->>>>>>> db18161a
 
     steps:
       - name: Checkout code
@@ -58,14 +42,9 @@
       - name: Install PHP
         uses: shivammathur/setup-php@v2
         with:
-<<<<<<< HEAD
           coverage: none
-          php-version: "8.1"
+          php-version: "8.2"
           tools: cs2pr
-=======
-          coverage: "none"
-          php-version: "8.2"
->>>>>>> db18161a
 
       - name: Require specific DBAL version
         run: "composer require doctrine/dbal ^${{ matrix.dbal-version }} --no-update"
@@ -82,14 +61,10 @@
     runs-on: ubuntu-22.04
 
     strategy:
-<<<<<<< HEAD
       matrix:
         dbal-version:
         - default
         - 4@dev
-=======
-      fail-fast: false
->>>>>>> db18161a
 
     steps:
       - name: Checkout code
@@ -98,14 +73,9 @@
       - name: Install PHP
         uses: shivammathur/setup-php@v2
         with:
-<<<<<<< HEAD
           coverage: none
-          php-version: "8.1"
+          php-version: "8.2"
           tools: cs2pr
-=======
-          coverage: "none"
-          php-version: "8.2"
->>>>>>> db18161a
 
       - name: Require specific DBAL version
         run: "composer require doctrine/dbal ^${{ matrix.dbal-version }} --no-update"
