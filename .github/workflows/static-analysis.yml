--- conflicted
+++ resolved
@@ -32,11 +32,7 @@
         include:
         - dbal-version: default
           config: phpstan.neon
-<<<<<<< HEAD
-        - dbal-version: 3.7
-=======
         - dbal-version: 3.8.2
->>>>>>> bc5efd4b
           config: phpstan-dbal3.neon
 
     steps:
@@ -69,11 +65,7 @@
       matrix:
         dbal-version:
         - default
-<<<<<<< HEAD
-        - 3.7
-=======
         - 3.8.2
->>>>>>> bc5efd4b
 
     steps:
       - name: "Checkout code"
