parameters:
	ignoreErrors:
		-
			message: "#^Call to an undefined method Doctrine\\\\ORM\\\\Persisters\\\\Entity\\\\EntityPersister\\:\\:getCacheRegion\\(\\)\\.$#"
			count: 1
			path: lib/Doctrine/ORM/Cache/DefaultEntityHydrator.php

		-
			message: "#^Access to an undefined property Doctrine\\\\ORM\\\\Cache\\\\CacheEntry\\:\\:\\$class\\.$#"
			count: 2
			path: lib/Doctrine/ORM/Cache/DefaultQueryCache.php

		-
			message: "#^Call to an undefined method Doctrine\\\\ORM\\\\Cache\\\\CacheEntry\\:\\:resolveAssociationEntries\\(\\)\\.$#"
			count: 2
			path: lib/Doctrine/ORM/Cache/DefaultQueryCache.php

		-
			message: "#^Call to an undefined method Doctrine\\\\ORM\\\\Persisters\\\\Entity\\\\EntityPersister\\:\\:getCacheRegion\\(\\)\\.$#"
			count: 1
			path: lib/Doctrine/ORM/Cache/DefaultQueryCache.php

		-
			message: "#^Call to an undefined method Doctrine\\\\ORM\\\\Persisters\\\\Entity\\\\EntityPersister\\:\\:storeEntityCache\\(\\)\\.$#"
			count: 2
			path: lib/Doctrine/ORM/Cache/DefaultQueryCache.php

		-
			message: "#^Parameter \\#2 \\$key of method Doctrine\\\\ORM\\\\Cache\\\\Logging\\\\CacheLogger\\:\\:entityCacheHit\\(\\) expects Doctrine\\\\ORM\\\\Cache\\\\EntityCacheKey, Doctrine\\\\ORM\\\\Cache\\\\CacheKey given\\.$#"
			count: 2
			path: lib/Doctrine/ORM/Cache/DefaultQueryCache.php

		-
			message: "#^Parameter \\#2 \\$key of method Doctrine\\\\ORM\\\\Cache\\\\Logging\\\\CacheLogger\\:\\:entityCacheMiss\\(\\) expects Doctrine\\\\ORM\\\\Cache\\\\EntityCacheKey, Doctrine\\\\ORM\\\\Cache\\\\CacheKey given\\.$#"
			count: 2
			path: lib/Doctrine/ORM/Cache/DefaultQueryCache.php

		-
			message: "#^Strict comparison using \\=\\=\\= between array\\<object\\>\\|object and null will always evaluate to false\\.$#"
			count: 1
			path: lib/Doctrine/ORM/Cache/DefaultQueryCache.php

		-
			message: "#^Access to an undefined property Doctrine\\\\ORM\\\\Cache\\\\CacheEntry\\:\\:\\$identifiers\\.$#"
			count: 1
			path: lib/Doctrine/ORM/Cache/Persister/Collection/AbstractCollectionPersister.php

		-
			message: "#^Parameter \\#2 \\$key of method Doctrine\\\\ORM\\\\Cache\\\\EntityHydrator\\:\\:buildCacheEntry\\(\\) expects Doctrine\\\\ORM\\\\Cache\\\\EntityCacheKey, Doctrine\\\\ORM\\\\Cache\\\\CacheKey given\\.$#"
			count: 1
			path: lib/Doctrine/ORM/Cache/Persister/Collection/AbstractCollectionPersister.php

		-
			message: "#^Parameter \\#3 \\$entry of method Doctrine\\\\ORM\\\\Cache\\\\CollectionHydrator\\:\\:loadCacheEntry\\(\\) expects Doctrine\\\\ORM\\\\Cache\\\\CollectionCacheEntry, Doctrine\\\\ORM\\\\Cache\\\\CacheEntry given\\.$#"
			count: 1
			path: lib/Doctrine/ORM/Cache/Persister/Collection/AbstractCollectionPersister.php

		-
			message: "#^Call to an undefined method Doctrine\\\\ORM\\\\Cache\\\\Region\\:\\:lock\\(\\)\\.$#"
			count: 2
			path: lib/Doctrine/ORM/Cache/Persister/Collection/ReadWriteCachedCollectionPersister.php

		-
			message: "#^Access to an undefined property Doctrine\\\\ORM\\\\Cache\\\\CacheEntry\\:\\:\\$class\\.$#"
			count: 2
			path: lib/Doctrine/ORM/Cache/Persister/Entity/AbstractEntityPersister.php

		-
			message: "#^Call to an undefined method Doctrine\\\\ORM\\\\Cache\\\\Persister\\\\CachedPersister&Doctrine\\\\ORM\\\\Persisters\\\\Collection\\\\CollectionPersister\\:\\:loadCollectionCache\\(\\)\\.$#"
			count: 2
			path: lib/Doctrine/ORM/Cache/Persister/Entity/AbstractEntityPersister.php

		-
			message: "#^Call to an undefined method Doctrine\\\\ORM\\\\Cache\\\\Persister\\\\CachedPersister&Doctrine\\\\ORM\\\\Persisters\\\\Collection\\\\CollectionPersister\\:\\:storeCollectionCache\\(\\)\\.$#"
			count: 2
			path: lib/Doctrine/ORM/Cache/Persister/Entity/AbstractEntityPersister.php

		-
			message: "#^Call to an undefined method Doctrine\\\\ORM\\\\Persisters\\\\Entity\\\\EntityPersister\\:\\:storeEntityCache\\(\\)\\.$#"
			count: 1
			path: lib/Doctrine/ORM/Cache/Persister/Entity/AbstractEntityPersister.php

		-
			message: "#^Parameter \\#3 \\$entry of method Doctrine\\\\ORM\\\\Cache\\\\EntityHydrator\\:\\:loadCacheEntry\\(\\) expects Doctrine\\\\ORM\\\\Cache\\\\EntityCacheEntry, Doctrine\\\\ORM\\\\Cache\\\\CacheEntry given\\.$#"
			count: 1
			path: lib/Doctrine/ORM/Cache/Persister/Entity/AbstractEntityPersister.php

		-
			message: "#^Call to an undefined method Doctrine\\\\ORM\\\\Cache\\\\Region\\:\\:lock\\(\\)\\.$#"
			count: 2
			path: lib/Doctrine/ORM/Cache/Persister/Entity/ReadWriteCachedEntityPersister.php

		-
			message: "#^If condition is always true\\.$#"
			count: 1
			path: lib/Doctrine/ORM/Cache/Persister/Entity/ReadWriteCachedEntityPersister.php

		-
			message: "#^PHPDoc type Doctrine\\\\Common\\\\Cache\\\\Cache\\|Doctrine\\\\Common\\\\Cache\\\\MultiGetCache of property Doctrine\\\\ORM\\\\Cache\\\\Region\\\\DefaultMultiGetRegion\\:\\:\\$cache is not covariant with PHPDoc type Doctrine\\\\Common\\\\Cache\\\\Cache of overridden property Doctrine\\\\ORM\\\\Cache\\\\Region\\\\DefaultRegion\\:\\:\\$cache\\.$#"
			count: 1
			path: lib/Doctrine/ORM/Cache/Region/DefaultMultiGetRegion.php

		-
			message: "#^Method Doctrine\\\\ORM\\\\Cache\\\\Region\\\\DefaultRegion\\:\\:getCache\\(\\) should return Doctrine\\\\Common\\\\Cache\\\\CacheProvider but returns Doctrine\\\\Common\\\\Cache\\\\Cache\\.$#"
			count: 1
			path: lib/Doctrine/ORM/Cache/Region/DefaultRegion.php

		-
			message: "#^Access to an undefined property Doctrine\\\\ORM\\\\Cache\\\\CacheEntry\\:\\:\\$time\\.$#"
			count: 1
			path: lib/Doctrine/ORM/Cache/TimestampQueryCacheValidator.php

		-
			message: "#^Class Doctrine\\\\Common\\\\Cache\\\\ArrayCache not found\\.$#"
			count: 2
			path: lib/Doctrine/ORM/Configuration.php

		-
			message: "#^Parameter \\#2 \\$cache of class Doctrine\\\\Common\\\\Annotations\\\\CachedReader constructor expects Doctrine\\\\Common\\\\Cache\\\\Cache, Doctrine\\\\Common\\\\Cache\\\\ArrayCache given\\.$#"
			count: 1
			path: lib/Doctrine/ORM/Configuration.php

		-
			message: "#^Method Doctrine\\\\Persistence\\\\ObjectManager\\:\\:find\\(\\) invoked with 4 parameters, 2 required\\.$#"
			count: 1
			path: lib/Doctrine/ORM/Decorator/EntityManagerDecorator.php

		-
			message: "#^Method Doctrine\\\\Persistence\\\\ObjectManager\\:\\:flush\\(\\) invoked with 1 parameter, 0 required\\.$#"
			count: 1
			path: lib/Doctrine/ORM/Decorator/EntityManagerDecorator.php

		-
			message: "#^Else branch is unreachable because ternary operator condition is always true\\.$#"
			count: 1
			path: lib/Doctrine/ORM/EntityManager.php

		-
			message: "#^Method Doctrine\\\\ORM\\\\EntityManager\\:\\:find\\(\\) should return T\\|null but returns object\\.$#"
			count: 1
			path: lib/Doctrine/ORM/EntityManager.php

		-
			message: "#^Method Doctrine\\\\ORM\\\\EntityManager\\:\\:find\\(\\) should return T\\|null but returns object\\|null\\.$#"
			count: 3
			path: lib/Doctrine/ORM/EntityManager.php

		-
			message: "#^Method Doctrine\\\\ORM\\\\EntityManager\\:\\:getPartialReference\\(\\) should return T\\|null but returns object\\.$#"
			count: 1
			path: lib/Doctrine/ORM/EntityManager.php

		-
			message: "#^Method Doctrine\\\\ORM\\\\EntityManager\\:\\:getPartialReference\\(\\) should return T\\|null but returns object\\|null\\.$#"
			count: 1
			path: lib/Doctrine/ORM/EntityManager.php

		-
			message: "#^Method Doctrine\\\\ORM\\\\EntityManager\\:\\:getReference\\(\\) should return T\\|null but returns Doctrine\\\\Common\\\\Proxy\\\\Proxy\\.$#"
			count: 1
			path: lib/Doctrine/ORM/EntityManager.php

		-
			message: "#^Method Doctrine\\\\ORM\\\\EntityManager\\:\\:getReference\\(\\) should return T\\|null but returns object\\|null\\.$#"
			count: 1
			path: lib/Doctrine/ORM/EntityManager.php

		-
			message: "#^Result of && is always false\\.$#"
			count: 1
			path: lib/Doctrine/ORM/EntityManager.php

		-
			message: "#^Return type \\(Doctrine\\\\ORM\\\\Mapping\\\\ClassMetadataFactory\\) of method Doctrine\\\\ORM\\\\EntityManager\\:\\:getMetadataFactory\\(\\) should be compatible with return type \\(Doctrine\\\\Persistence\\\\Mapping\\\\ClassMetadataFactory\\<Doctrine\\\\Persistence\\\\Mapping\\\\ClassMetadata\\<object\\>\\>\\) of method Doctrine\\\\Persistence\\\\ObjectManager\\:\\:getMetadataFactory\\(\\)$#"
			count: 2
			path: lib/Doctrine/ORM/EntityManager.php

		-
			message: "#^Template type T of method Doctrine\\\\ORM\\\\EntityManagerInterface\\:\\:getClassMetadata\\(\\) is not referenced in a parameter\\.$#"
			count: 1
			path: lib/Doctrine/ORM/EntityManagerInterface.php

		-
			message: "#^Method Doctrine\\\\ORM\\\\EntityRepository\\:\\:findOneBy\\(\\) should return T\\|null but returns object\\|null\\.$#"
			count: 1
			path: lib/Doctrine/ORM/EntityRepository.php

		-
			message: "#^Property Doctrine\\\\ORM\\\\EntityRepository\\<T\\>\\:\\:\\$_em \\(Doctrine\\\\ORM\\\\EntityManager\\) does not accept Doctrine\\\\ORM\\\\EntityManagerInterface\\.$#"
			count: 1
			path: lib/Doctrine/ORM/EntityRepository.php

		-
			message: "#^Method Doctrine\\\\ORM\\\\Event\\\\LifecycleEventArgs\\:\\:getEntityManager\\(\\) should return Doctrine\\\\ORM\\\\EntityManager but returns Doctrine\\\\Persistence\\\\ObjectManager\\.$#"
			count: 1
			path: lib/Doctrine/ORM/Event/LifecycleEventArgs.php

		-
			message: "#^Method Doctrine\\\\ORM\\\\Event\\\\LoadClassMetadataEventArgs\\:\\:getEntityManager\\(\\) should return Doctrine\\\\ORM\\\\EntityManager but returns Doctrine\\\\Persistence\\\\ObjectManager\\.$#"
			count: 1
			path: lib/Doctrine/ORM/Event/LoadClassMetadataEventArgs.php

		-
			message: "#^Property Doctrine\\\\ORM\\\\Event\\\\PostFlushEventArgs\\:\\:\\$em \\(Doctrine\\\\ORM\\\\EntityManager\\) does not accept Doctrine\\\\ORM\\\\EntityManagerInterface\\.$#"
			count: 1
			path: lib/Doctrine/ORM/Event/PostFlushEventArgs.php

		-
			message: "#^Property Doctrine\\\\ORM\\\\Event\\\\PreFlushEventArgs\\:\\:\\$em \\(Doctrine\\\\ORM\\\\EntityManager\\) does not accept Doctrine\\\\ORM\\\\EntityManagerInterface\\.$#"
			count: 1
			path: lib/Doctrine/ORM/Event/PreFlushEventArgs.php

		-
			message: "#^Call to an undefined method Doctrine\\\\DBAL\\\\Platforms\\\\AbstractPlatform\\:\\:getTableHiLoCurrentValSql\\(\\)\\.$#"
			count: 1
			path: lib/Doctrine/ORM/Id/TableGenerator.php

		-
			message: "#^Call to an undefined method Doctrine\\\\DBAL\\\\Platforms\\\\AbstractPlatform\\:\\:getTableHiLoUpdateNextValSql\\(\\)\\.$#"
			count: 1
			path: lib/Doctrine/ORM/Id/TableGenerator.php

		-
			message: "#^Parameter \\#2 \\$discrMap of static method Doctrine\\\\ORM\\\\Internal\\\\Hydration\\\\HydrationException\\:\\:invalidDiscriminatorValue\\(\\) expects array\\<string, string\\>, array\\<int, int\\|string\\> given\\.$#"
			count: 1
			path: lib/Doctrine/ORM/Internal/Hydration/ObjectHydrator.php

		-
			message: "#^Parameter \\#2 \\$discrMap of static method Doctrine\\\\ORM\\\\Internal\\\\Hydration\\\\HydrationException\\:\\:invalidDiscriminatorValue\\(\\) expects array\\<string, string\\>, array\\<int, int\\|string\\> given\\.$#"
			count: 1
			path: lib/Doctrine/ORM/Internal/Hydration/SimpleObjectHydrator.php

		-
			message: "#^Call to an undefined method Doctrine\\\\Common\\\\Collections\\\\Collection\\<\\(int\\|string\\), mixed\\>\\:\\:matching\\(\\)\\.$#"
			count: 1
			path: lib/Doctrine/ORM/LazyCriteriaCollection.php

		-
			message: "#^Offset 'indexes' on array\\{name\\: string, schema\\: string, indexes\\: array, uniqueConstraints\\: array, options\\: array\\<string, mixed\\>, quoted\\?\\: bool\\} in isset\\(\\) always exists and is not nullable\\.$#"
			count: 1
			path: lib/Doctrine/ORM/Mapping/Builder/ClassMetadataBuilder.php

		-
			message: "#^Offset 'uniqueConstraints' on array\\{name\\: string, schema\\: string, indexes\\: array, uniqueConstraints\\: array, options\\: array\\<string, mixed\\>, quoted\\?\\: bool\\} in isset\\(\\) always exists and is not nullable\\.$#"
			count: 1
			path: lib/Doctrine/ORM/Mapping/Builder/ClassMetadataBuilder.php

		-
			message: "#^If condition is always true\\.$#"
			count: 2
			path: lib/Doctrine/ORM/Mapping/ClassMetadataFactory.php

		-
			message: "#^Negated boolean expression is always false\\.$#"
			count: 1
			path: lib/Doctrine/ORM/Mapping/ClassMetadataFactory.php

		-
			message: "#^Offset 'indexes'\\|'uniqueConstraints' on array\\{name\\: string, schema\\: string, indexes\\: array, uniqueConstraints\\: array, options\\: array\\<string, mixed\\>, quoted\\?\\: bool\\} in isset\\(\\) always exists and is not nullable\\.$#"
			count: 1
			path: lib/Doctrine/ORM/Mapping/ClassMetadataFactory.php

		-
			message: "#^Parameter \\#2 \\$class of method Doctrine\\\\ORM\\\\Mapping\\\\QuoteStrategy\\:\\:getSequenceName\\(\\) expects Doctrine\\\\ORM\\\\Mapping\\\\ClassMetadata, Doctrine\\\\ORM\\\\Mapping\\\\ClassMetadataInfo given\\.$#"
			count: 2
			path: lib/Doctrine/ORM/Mapping/ClassMetadataFactory.php

		-
			message: "#^Method Doctrine\\\\ORM\\\\Mapping\\\\NamingStrategy\\:\\:joinColumnName\\(\\) invoked with 2 parameters, 1 required\\.$#"
			count: 2
			path: lib/Doctrine/ORM/Mapping/ClassMetadataInfo.php

		-
			message: "#^Negated boolean expression is always false\\.$#"
			count: 1
			path: lib/Doctrine/ORM/Mapping/ClassMetadataInfo.php

		-
			message: "#^Offset 'schema' on array\\{name\\: string, schema\\: string, indexes\\: array, uniqueConstraints\\: array, options\\: array\\<string, mixed\\>, quoted\\?\\: bool\\} on left side of \\?\\? always exists and is not nullable\\.$#"
			count: 1
			path: lib/Doctrine/ORM/Mapping/ClassMetadataInfo.php

		-
			message: "#^Array \\(array\\<class\\-string, object\\>\\) does not accept key string\\.$#"
			count: 1
			path: lib/Doctrine/ORM/Mapping/DefaultEntityListenerResolver.php

		-
			message: "#^Call to an undefined method Doctrine\\\\Persistence\\\\Mapping\\\\ClassMetadata\\:\\:mapEmbedded\\(\\)\\.$#"
			count: 1
			path: lib/Doctrine/ORM/Mapping/Driver/AnnotationDriver.php

		-
			message: "#^Call to an undefined method Doctrine\\\\Persistence\\\\Mapping\\\\ClassMetadata\\:\\:mapManyToMany\\(\\)\\.$#"
			count: 1
			path: lib/Doctrine/ORM/Mapping/Driver/AnnotationDriver.php

		-
			message: "#^Call to an undefined method Doctrine\\\\Persistence\\\\Mapping\\\\ClassMetadata\\:\\:mapManyToOne\\(\\)\\.$#"
			count: 1
			path: lib/Doctrine/ORM/Mapping/Driver/AnnotationDriver.php

		-
			message: "#^Call to an undefined method Doctrine\\\\Persistence\\\\Mapping\\\\ClassMetadata\\:\\:mapOneToMany\\(\\)\\.$#"
			count: 1
			path: lib/Doctrine/ORM/Mapping/Driver/AnnotationDriver.php

		-
			message: "#^Call to an undefined method Doctrine\\\\Persistence\\\\Mapping\\\\ClassMetadata\\:\\:mapOneToOne\\(\\)\\.$#"
			count: 1
			path: lib/Doctrine/ORM/Mapping/Driver/AnnotationDriver.php

		-
			message: "#^Expression on left side of \\?\\? is not nullable\\.$#"
			count: 1
			path: lib/Doctrine/ORM/Mapping/Driver/AnnotationDriver.php

		-
			message: "#^Argument of an invalid type Doctrine\\\\ORM\\\\Mapping\\\\InverseJoinColumn supplied for foreach, only iterables are supported\\.$#"
			count: 1
			path: lib/Doctrine/ORM/Mapping/Driver/AttributeDriver.php

		-
			message: "#^Argument of an invalid type Doctrine\\\\ORM\\\\Mapping\\\\JoinColumn supplied for foreach, only iterables are supported\\.$#"
			count: 2
			path: lib/Doctrine/ORM/Mapping/Driver/AttributeDriver.php

		-
			message: "#^PHPDoc type array\\<string, int\\> of property Doctrine\\\\ORM\\\\Mapping\\\\Driver\\\\AttributeDriver\\:\\:\\$entityAnnotationClasses is not covariant with PHPDoc type array\\<class\\-string, bool\\|int\\> of overridden property Doctrine\\\\Persistence\\\\Mapping\\\\Driver\\\\AnnotationDriver\\:\\:\\$entityAnnotationClasses\\.$#"
			count: 1
			path: lib/Doctrine/ORM/Mapping/Driver/AttributeDriver.php

		-
			message: "#^Parameter \\#1 \\$metadata of static method Doctrine\\\\ORM\\\\Mapping\\\\Builder\\\\EntityListenerBuilder\\:\\:bindEntityListener\\(\\) expects Doctrine\\\\ORM\\\\Mapping\\\\ClassMetadata, Doctrine\\\\ORM\\\\Mapping\\\\ClassMetadataInfo&Doctrine\\\\Persistence\\\\Mapping\\\\ClassMetadata\\<T of object\\> given\\.$#"
			count: 1
			path: lib/Doctrine/ORM/Mapping/Driver/AttributeDriver.php

		-
			message: "#^Parameter \\#1 \\$reader of method Doctrine\\\\Persistence\\\\Mapping\\\\Driver\\\\AnnotationDriver\\:\\:__construct\\(\\) expects Doctrine\\\\Common\\\\Annotations\\\\Reader, Doctrine\\\\ORM\\\\Mapping\\\\Driver\\\\AttributeReader given\\.$#"
			count: 1
			path: lib/Doctrine/ORM/Mapping/Driver/AttributeDriver.php

		-
			message: "#^Access to an undefined property Doctrine\\\\Persistence\\\\Mapping\\\\ClassMetadata\\<T of object\\>\\:\\:\\$name\\.$#"
			count: 1
			path: lib/Doctrine/ORM/Mapping/Driver/DatabaseDriver.php

		-
			message: "#^Access to an undefined property Doctrine\\\\Persistence\\\\Mapping\\\\ClassMetadata\\<T of object\\>\\:\\:\\$table\\.$#"
			count: 1
			path: lib/Doctrine/ORM/Mapping/Driver/DatabaseDriver.php

		-
			message: "#^Call to an undefined method Doctrine\\\\Persistence\\\\Mapping\\\\ClassMetadata\\<T of object\\>\\:\\:mapManyToMany\\(\\)\\.$#"
			count: 1
			path: lib/Doctrine/ORM/Mapping/Driver/DatabaseDriver.php

		-
			message: "#^Parameter \\#1 \\$metadata of method Doctrine\\\\ORM\\\\Mapping\\\\Driver\\\\DatabaseDriver\\:\\:buildFieldMappings\\(\\) expects Doctrine\\\\ORM\\\\Mapping\\\\ClassMetadataInfo, Doctrine\\\\Persistence\\\\Mapping\\\\ClassMetadata\\<T of object\\> given\\.$#"
			count: 1
			path: lib/Doctrine/ORM/Mapping/Driver/DatabaseDriver.php

		-
			message: "#^Parameter \\#1 \\$metadata of method Doctrine\\\\ORM\\\\Mapping\\\\Driver\\\\DatabaseDriver\\:\\:buildIndexes\\(\\) expects Doctrine\\\\ORM\\\\Mapping\\\\ClassMetadataInfo, Doctrine\\\\Persistence\\\\Mapping\\\\ClassMetadata\\<T of object\\> given\\.$#"
			count: 1
			path: lib/Doctrine/ORM/Mapping/Driver/DatabaseDriver.php

		-
			message: "#^Parameter \\#1 \\$metadata of method Doctrine\\\\ORM\\\\Mapping\\\\Driver\\\\DatabaseDriver\\:\\:buildToOneAssociationMappings\\(\\) expects Doctrine\\\\ORM\\\\Mapping\\\\ClassMetadataInfo, Doctrine\\\\Persistence\\\\Mapping\\\\ClassMetadata\\<T of object\\> given\\.$#"
			count: 1
			path: lib/Doctrine/ORM/Mapping/Driver/DatabaseDriver.php

		-
			message: "#^Access to an undefined property Doctrine\\\\Persistence\\\\Mapping\\\\ClassMetadata\\<T of object\\>\\:\\:\\$inheritanceType\\.$#"
			count: 1
			path: lib/Doctrine/ORM/Mapping/Driver/XmlDriver.php

		-
			message: "#^Access to an undefined property Doctrine\\\\Persistence\\\\Mapping\\\\ClassMetadata\\<T of object\\>\\:\\:\\$isEmbeddedClass\\.$#"
			count: 1
			path: lib/Doctrine/ORM/Mapping/Driver/XmlDriver.php

		-
			message: "#^Access to an undefined property Doctrine\\\\Persistence\\\\Mapping\\\\ClassMetadata\\<T of object\\>\\:\\:\\$isMappedSuperclass\\.$#"
			count: 1
			path: lib/Doctrine/ORM/Mapping/Driver/XmlDriver.php

		-
			message: "#^Access to an undefined property Doctrine\\\\Persistence\\\\Mapping\\\\ClassMetadata\\<T of object\\>\\:\\:\\$table\\.$#"
			count: 3
			path: lib/Doctrine/ORM/Mapping/Driver/XmlDriver.php

		-
			message: "#^Call to an undefined method Doctrine\\\\Persistence\\\\Mapping\\\\ClassMetadata\\<T of object\\>\\:\\:addEntityListener\\(\\)\\.$#"
			count: 1
			path: lib/Doctrine/ORM/Mapping/Driver/XmlDriver.php

		-
			message: "#^Call to an undefined method Doctrine\\\\Persistence\\\\Mapping\\\\ClassMetadata\\<T of object\\>\\:\\:addLifecycleCallback\\(\\)\\.$#"
			count: 1
			path: lib/Doctrine/ORM/Mapping/Driver/XmlDriver.php

		-
			message: "#^Call to an undefined method Doctrine\\\\Persistence\\\\Mapping\\\\ClassMetadata\\<T of object\\>\\:\\:addNamedNativeQuery\\(\\)\\.$#"
			count: 1
			path: lib/Doctrine/ORM/Mapping/Driver/XmlDriver.php

		-
			message: "#^Call to an undefined method Doctrine\\\\Persistence\\\\Mapping\\\\ClassMetadata\\<T of object\\>\\:\\:addNamedQuery\\(\\)\\.$#"
			count: 1
			path: lib/Doctrine/ORM/Mapping/Driver/XmlDriver.php

		-
			message: "#^Call to an undefined method Doctrine\\\\Persistence\\\\Mapping\\\\ClassMetadata\\<T of object\\>\\:\\:addSqlResultSetMapping\\(\\)\\.$#"
			count: 1
			path: lib/Doctrine/ORM/Mapping/Driver/XmlDriver.php

		-
			message: "#^Call to an undefined method Doctrine\\\\Persistence\\\\Mapping\\\\ClassMetadata\\<T of object\\>\\:\\:enableCache\\(\\)\\.$#"
			count: 1
			path: lib/Doctrine/ORM/Mapping/Driver/XmlDriver.php

		-
			message: "#^Call to an undefined method Doctrine\\\\Persistence\\\\Mapping\\\\ClassMetadata\\<T of object\\>\\:\\:getAssociationCacheDefaults\\(\\)\\.$#"
			count: 4
			path: lib/Doctrine/ORM/Mapping/Driver/XmlDriver.php

		-
			message: "#^Call to an undefined method Doctrine\\\\Persistence\\\\Mapping\\\\ClassMetadata\\<T of object\\>\\:\\:mapEmbedded\\(\\)\\.$#"
			count: 1
			path: lib/Doctrine/ORM/Mapping/Driver/XmlDriver.php

		-
			message: "#^Call to an undefined method Doctrine\\\\Persistence\\\\Mapping\\\\ClassMetadata\\<T of object\\>\\:\\:mapField\\(\\)\\.$#"
			count: 3
			path: lib/Doctrine/ORM/Mapping/Driver/XmlDriver.php

		-
			message: "#^Call to an undefined method Doctrine\\\\Persistence\\\\Mapping\\\\ClassMetadata\\<T of object\\>\\:\\:mapManyToMany\\(\\)\\.$#"
			count: 1
			path: lib/Doctrine/ORM/Mapping/Driver/XmlDriver.php

		-
			message: "#^Call to an undefined method Doctrine\\\\Persistence\\\\Mapping\\\\ClassMetadata\\<T of object\\>\\:\\:mapManyToOne\\(\\)\\.$#"
			count: 1
			path: lib/Doctrine/ORM/Mapping/Driver/XmlDriver.php

		-
			message: "#^Call to an undefined method Doctrine\\\\Persistence\\\\Mapping\\\\ClassMetadata\\<T of object\\>\\:\\:mapOneToMany\\(\\)\\.$#"
			count: 1
			path: lib/Doctrine/ORM/Mapping/Driver/XmlDriver.php

		-
			message: "#^Call to an undefined method Doctrine\\\\Persistence\\\\Mapping\\\\ClassMetadata\\<T of object\\>\\:\\:mapOneToOne\\(\\)\\.$#"
			count: 1
			path: lib/Doctrine/ORM/Mapping/Driver/XmlDriver.php

		-
			message: "#^Call to an undefined method Doctrine\\\\Persistence\\\\Mapping\\\\ClassMetadata\\<T of object\\>\\:\\:markReadOnly\\(\\)\\.$#"
			count: 1
			path: lib/Doctrine/ORM/Mapping/Driver/XmlDriver.php

		-
			message: "#^Call to an undefined method Doctrine\\\\Persistence\\\\Mapping\\\\ClassMetadata\\<T of object\\>\\:\\:setAssociationOverride\\(\\)\\.$#"
			count: 1
			path: lib/Doctrine/ORM/Mapping/Driver/XmlDriver.php

		-
			message: "#^Call to an undefined method Doctrine\\\\Persistence\\\\Mapping\\\\ClassMetadata\\<T of object\\>\\:\\:setAttributeOverride\\(\\)\\.$#"
			count: 1
			path: lib/Doctrine/ORM/Mapping/Driver/XmlDriver.php

		-
			message: "#^Call to an undefined method Doctrine\\\\Persistence\\\\Mapping\\\\ClassMetadata\\<T of object\\>\\:\\:setChangeTrackingPolicy\\(\\)\\.$#"
			count: 1
			path: lib/Doctrine/ORM/Mapping/Driver/XmlDriver.php

		-
			message: "#^Call to an undefined method Doctrine\\\\Persistence\\\\Mapping\\\\ClassMetadata\\<T of object\\>\\:\\:setCustomGeneratorDefinition\\(\\)\\.$#"
			count: 1
			path: lib/Doctrine/ORM/Mapping/Driver/XmlDriver.php

		-
			message: "#^Call to an undefined method Doctrine\\\\Persistence\\\\Mapping\\\\ClassMetadata\\<T of object\\>\\:\\:setCustomRepositoryClass\\(\\)\\.$#"
			count: 2
			path: lib/Doctrine/ORM/Mapping/Driver/XmlDriver.php

		-
			message: "#^Call to an undefined method Doctrine\\\\Persistence\\\\Mapping\\\\ClassMetadata\\<T of object\\>\\:\\:setDiscriminatorColumn\\(\\)\\.$#"
			count: 2
			path: lib/Doctrine/ORM/Mapping/Driver/XmlDriver.php

		-
			message: "#^Call to an undefined method Doctrine\\\\Persistence\\\\Mapping\\\\ClassMetadata\\<T of object\\>\\:\\:setDiscriminatorMap\\(\\)\\.$#"
			count: 1
			path: lib/Doctrine/ORM/Mapping/Driver/XmlDriver.php

		-
			message: "#^Call to an undefined method Doctrine\\\\Persistence\\\\Mapping\\\\ClassMetadata\\<T of object\\>\\:\\:setIdGeneratorType\\(\\)\\.$#"
			count: 1
			path: lib/Doctrine/ORM/Mapping/Driver/XmlDriver.php

		-
			message: "#^Call to an undefined method Doctrine\\\\Persistence\\\\Mapping\\\\ClassMetadata\\<T of object\\>\\:\\:setInheritanceType\\(\\)\\.$#"
			count: 1
			path: lib/Doctrine/ORM/Mapping/Driver/XmlDriver.php

		-
			message: "#^Call to an undefined method Doctrine\\\\Persistence\\\\Mapping\\\\ClassMetadata\\<T of object\\>\\:\\:setPrimaryTable\\(\\)\\.$#"
			count: 1
			path: lib/Doctrine/ORM/Mapping/Driver/XmlDriver.php

		-
			message: "#^Call to an undefined method Doctrine\\\\Persistence\\\\Mapping\\\\ClassMetadata\\<T of object\\>\\:\\:setSequenceGeneratorDefinition\\(\\)\\.$#"
			count: 1
			path: lib/Doctrine/ORM/Mapping/Driver/XmlDriver.php

		-
			message: "#^Call to an undefined method Doctrine\\\\Persistence\\\\Mapping\\\\ClassMetadata\\<T of object\\>\\:\\:setVersionMapping\\(\\)\\.$#"
			count: 2
			path: lib/Doctrine/ORM/Mapping/Driver/XmlDriver.php

		-
			message: "#^Empty array passed to foreach\\.$#"
			count: 1
			path: lib/Doctrine/ORM/Mapping/Driver/XmlDriver.php

		-
			message: "#^Offset 'version' on \\*NEVER\\* in isset\\(\\) always exists and is always null\\.$#"
			count: 1
			path: lib/Doctrine/ORM/Mapping/Driver/XmlDriver.php

		-
			message: "#^Parameter \\#1 \\$metadata of static method Doctrine\\\\ORM\\\\Mapping\\\\Builder\\\\EntityListenerBuilder\\:\\:bindEntityListener\\(\\) expects Doctrine\\\\ORM\\\\Mapping\\\\ClassMetadata, Doctrine\\\\Persistence\\\\Mapping\\\\ClassMetadata\\<T of object\\> given\\.$#"
			count: 1
			path: lib/Doctrine/ORM/Mapping/Driver/XmlDriver.php

		-
			message: "#^Access to an undefined property Doctrine\\\\Persistence\\\\Mapping\\\\ClassMetadata\\<T of object\\>\\:\\:\\$inheritanceType\\.$#"
			count: 1
			path: lib/Doctrine/ORM/Mapping/Driver/YamlDriver.php

		-
			message: "#^Access to an undefined property Doctrine\\\\Persistence\\\\Mapping\\\\ClassMetadata\\<T of object\\>\\:\\:\\$isEmbeddedClass\\.$#"
			count: 1
			path: lib/Doctrine/ORM/Mapping/Driver/YamlDriver.php

		-
			message: "#^Access to an undefined property Doctrine\\\\Persistence\\\\Mapping\\\\ClassMetadata\\<T of object\\>\\:\\:\\$isMappedSuperclass\\.$#"
			count: 1
			path: lib/Doctrine/ORM/Mapping/Driver/YamlDriver.php

		-
			message: "#^Access to an undefined property Doctrine\\\\Persistence\\\\Mapping\\\\ClassMetadata\\<T of object\\>\\:\\:\\$table\\.$#"
			count: 3
			path: lib/Doctrine/ORM/Mapping/Driver/YamlDriver.php

		-
			message: "#^Call to an undefined method Doctrine\\\\Persistence\\\\Mapping\\\\ClassMetadata\\<T of object\\>\\:\\:addEntityListener\\(\\)\\.$#"
			count: 1
			path: lib/Doctrine/ORM/Mapping/Driver/YamlDriver.php

		-
			message: "#^Call to an undefined method Doctrine\\\\Persistence\\\\Mapping\\\\ClassMetadata\\<T of object\\>\\:\\:addLifecycleCallback\\(\\)\\.$#"
			count: 1
			path: lib/Doctrine/ORM/Mapping/Driver/YamlDriver.php

		-
			message: "#^Call to an undefined method Doctrine\\\\Persistence\\\\Mapping\\\\ClassMetadata\\<T of object\\>\\:\\:addNamedNativeQuery\\(\\)\\.$#"
			count: 1
			path: lib/Doctrine/ORM/Mapping/Driver/YamlDriver.php

		-
			message: "#^Call to an undefined method Doctrine\\\\Persistence\\\\Mapping\\\\ClassMetadata\\<T of object\\>\\:\\:addNamedQuery\\(\\)\\.$#"
			count: 1
			path: lib/Doctrine/ORM/Mapping/Driver/YamlDriver.php

		-
			message: "#^Call to an undefined method Doctrine\\\\Persistence\\\\Mapping\\\\ClassMetadata\\<T of object\\>\\:\\:addSqlResultSetMapping\\(\\)\\.$#"
			count: 1
			path: lib/Doctrine/ORM/Mapping/Driver/YamlDriver.php

		-
			message: "#^Call to an undefined method Doctrine\\\\Persistence\\\\Mapping\\\\ClassMetadata\\<T of object\\>\\:\\:enableCache\\(\\)\\.$#"
			count: 1
			path: lib/Doctrine/ORM/Mapping/Driver/YamlDriver.php

		-
			message: "#^Call to an undefined method Doctrine\\\\Persistence\\\\Mapping\\\\ClassMetadata\\<T of object\\>\\:\\:getAssociationCacheDefaults\\(\\)\\.$#"
			count: 4
			path: lib/Doctrine/ORM/Mapping/Driver/YamlDriver.php

		-
			message: "#^Call to an undefined method Doctrine\\\\Persistence\\\\Mapping\\\\ClassMetadata\\<T of object\\>\\:\\:mapEmbedded\\(\\)\\.$#"
			count: 1
			path: lib/Doctrine/ORM/Mapping/Driver/YamlDriver.php

		-
			message: "#^Call to an undefined method Doctrine\\\\Persistence\\\\Mapping\\\\ClassMetadata\\<T of object\\>\\:\\:mapField\\(\\)\\.$#"
			count: 2
			path: lib/Doctrine/ORM/Mapping/Driver/YamlDriver.php

		-
			message: "#^Call to an undefined method Doctrine\\\\Persistence\\\\Mapping\\\\ClassMetadata\\<T of object\\>\\:\\:mapManyToMany\\(\\)\\.$#"
			count: 1
			path: lib/Doctrine/ORM/Mapping/Driver/YamlDriver.php

		-
			message: "#^Call to an undefined method Doctrine\\\\Persistence\\\\Mapping\\\\ClassMetadata\\<T of object\\>\\:\\:mapManyToOne\\(\\)\\.$#"
			count: 1
			path: lib/Doctrine/ORM/Mapping/Driver/YamlDriver.php

		-
			message: "#^Call to an undefined method Doctrine\\\\Persistence\\\\Mapping\\\\ClassMetadata\\<T of object\\>\\:\\:mapOneToMany\\(\\)\\.$#"
			count: 1
			path: lib/Doctrine/ORM/Mapping/Driver/YamlDriver.php

		-
			message: "#^Call to an undefined method Doctrine\\\\Persistence\\\\Mapping\\\\ClassMetadata\\<T of object\\>\\:\\:mapOneToOne\\(\\)\\.$#"
			count: 1
			path: lib/Doctrine/ORM/Mapping/Driver/YamlDriver.php

		-
			message: "#^Call to an undefined method Doctrine\\\\Persistence\\\\Mapping\\\\ClassMetadata\\<T of object\\>\\:\\:markReadOnly\\(\\)\\.$#"
			count: 1
			path: lib/Doctrine/ORM/Mapping/Driver/YamlDriver.php

		-
			message: "#^Call to an undefined method Doctrine\\\\Persistence\\\\Mapping\\\\ClassMetadata\\<T of object\\>\\:\\:setAssociationOverride\\(\\)\\.$#"
			count: 1
			path: lib/Doctrine/ORM/Mapping/Driver/YamlDriver.php

		-
			message: "#^Call to an undefined method Doctrine\\\\Persistence\\\\Mapping\\\\ClassMetadata\\<T of object\\>\\:\\:setAttributeOverride\\(\\)\\.$#"
			count: 1
			path: lib/Doctrine/ORM/Mapping/Driver/YamlDriver.php

		-
			message: "#^Call to an undefined method Doctrine\\\\Persistence\\\\Mapping\\\\ClassMetadata\\<T of object\\>\\:\\:setChangeTrackingPolicy\\(\\)\\.$#"
			count: 1
			path: lib/Doctrine/ORM/Mapping/Driver/YamlDriver.php

		-
			message: "#^Call to an undefined method Doctrine\\\\Persistence\\\\Mapping\\\\ClassMetadata\\<T of object\\>\\:\\:setCustomGeneratorDefinition\\(\\)\\.$#"
			count: 1
			path: lib/Doctrine/ORM/Mapping/Driver/YamlDriver.php

		-
			message: "#^Call to an undefined method Doctrine\\\\Persistence\\\\Mapping\\\\ClassMetadata\\<T of object\\>\\:\\:setCustomRepositoryClass\\(\\)\\.$#"
			count: 2
			path: lib/Doctrine/ORM/Mapping/Driver/YamlDriver.php

		-
			message: "#^Call to an undefined method Doctrine\\\\Persistence\\\\Mapping\\\\ClassMetadata\\<T of object\\>\\:\\:setDiscriminatorColumn\\(\\)\\.$#"
			count: 2
			path: lib/Doctrine/ORM/Mapping/Driver/YamlDriver.php

		-
			message: "#^Call to an undefined method Doctrine\\\\Persistence\\\\Mapping\\\\ClassMetadata\\<T of object\\>\\:\\:setDiscriminatorMap\\(\\)\\.$#"
			count: 1
			path: lib/Doctrine/ORM/Mapping/Driver/YamlDriver.php

		-
			message: "#^Call to an undefined method Doctrine\\\\Persistence\\\\Mapping\\\\ClassMetadata\\<T of object\\>\\:\\:setIdGeneratorType\\(\\)\\.$#"
			count: 2
			path: lib/Doctrine/ORM/Mapping/Driver/YamlDriver.php

		-
			message: "#^Call to an undefined method Doctrine\\\\Persistence\\\\Mapping\\\\ClassMetadata\\<T of object\\>\\:\\:setInheritanceType\\(\\)\\.$#"
			count: 1
			path: lib/Doctrine/ORM/Mapping/Driver/YamlDriver.php

		-
			message: "#^Call to an undefined method Doctrine\\\\Persistence\\\\Mapping\\\\ClassMetadata\\<T of object\\>\\:\\:setPrimaryTable\\(\\)\\.$#"
			count: 1
			path: lib/Doctrine/ORM/Mapping/Driver/YamlDriver.php

		-
			message: "#^Call to an undefined method Doctrine\\\\Persistence\\\\Mapping\\\\ClassMetadata\\<T of object\\>\\:\\:setSequenceGeneratorDefinition\\(\\)\\.$#"
			count: 1
			path: lib/Doctrine/ORM/Mapping/Driver/YamlDriver.php

		-
			message: "#^Call to an undefined method Doctrine\\\\Persistence\\\\Mapping\\\\ClassMetadata\\<T of object\\>\\:\\:setVersionMapping\\(\\)\\.$#"
			count: 1
			path: lib/Doctrine/ORM/Mapping/Driver/YamlDriver.php

		-
			message: "#^Offset 'usage' on array\\{usage\\: string, region\\?\\: string\\} in isset\\(\\) always exists and is not nullable\\.$#"
			count: 1
			path: lib/Doctrine/ORM/Mapping/Driver/YamlDriver.php

		-
			message: "#^Parameter \\#1 \\$metadata of static method Doctrine\\\\ORM\\\\Mapping\\\\Builder\\\\EntityListenerBuilder\\:\\:bindEntityListener\\(\\) expects Doctrine\\\\ORM\\\\Mapping\\\\ClassMetadata, Doctrine\\\\Persistence\\\\Mapping\\\\ClassMetadata\\<T of object\\> given\\.$#"
			count: 1
			path: lib/Doctrine/ORM/Mapping/Driver/YamlDriver.php

		-
			message: "#^Call to function is_int\\(\\) with string will always evaluate to false\\.$#"
			count: 1
			path: lib/Doctrine/ORM/NativeQuery.php

		-
			message: "#^Result of && is always false\\.$#"
			count: 1
			path: lib/Doctrine/ORM/NativeQuery.php

		-
			message: "#^Call to an undefined method Doctrine\\\\Common\\\\Collections\\\\Collection\\<\\(int\\|string\\), mixed\\>\\:\\:matching\\(\\)\\.$#"
			count: 1
			path: lib/Doctrine/ORM/PersistentCollection.php

		-
			message: "#^Method Doctrine\\\\ORM\\\\PersistentCollection\\:\\:remove\\(\\) should return object but returns array\\|float\\|int\\|string\\|false\\|null\\.$#"
			count: 1
			path: lib/Doctrine/ORM/PersistentCollection.php

		-
			message: "#^Method Doctrine\\\\ORM\\\\PersistentCollection\\:\\:slice\\(\\) should return array\\<TKey of \\(int\\|string\\), T\\> but returns array\\.$#"
			count: 2
			path: lib/Doctrine/ORM/PersistentCollection.php

		-
			message: "#^Right side of && is always true\\.$#"
			count: 2
			path: lib/Doctrine/ORM/PersistentCollection.php

		-
			message: "#^The @implements tag of class Doctrine\\\\ORM\\\\PersistentCollection describes Doctrine\\\\Common\\\\Collections\\\\Collection but the class implements\\: Doctrine\\\\Common\\\\Collections\\\\Selectable$#"
			count: 1
			path: lib/Doctrine/ORM/PersistentCollection.php

		-
			message: "#^Method Doctrine\\\\ORM\\\\Persisters\\\\Collection\\\\OneToManyPersister\\:\\:delete\\(\\) should return int\\|null but empty return statement found\\.$#"
			count: 1
			path: lib/Doctrine/ORM/Persisters/Collection/OneToManyPersister.php

		-
			message: "#^Array \\(array\\<class\\-string, string\\>\\) does not accept key string\\.$#"
			count: 1
			path: lib/Doctrine/ORM/Persisters/Entity/BasicEntityPersister.php

		-
			message: "#^Parameter \\#1 \\$em of method Doctrine\\\\ORM\\\\Id\\\\AbstractIdGenerator\\:\\:generate\\(\\) expects Doctrine\\\\ORM\\\\EntityManager, Doctrine\\\\ORM\\\\EntityManagerInterface given\\.$#"
			count: 1
			path: lib/Doctrine/ORM/Persisters/Entity/BasicEntityPersister.php

		-
			message: "#^Parameter \\#3 \\$hints of method Doctrine\\\\ORM\\\\Internal\\\\Hydration\\\\AbstractHydrator\\:\\:hydrateAll\\(\\) expects array\\<string, string\\>, array\\<string, Doctrine\\\\ORM\\\\PersistentCollection\\|true\\> given\\.$#"
			count: 1
			path: lib/Doctrine/ORM/Persisters/Entity/BasicEntityPersister.php

		-
			message: "#^Parameter \\#3 \\$hints of method Doctrine\\\\ORM\\\\Internal\\\\Hydration\\\\AbstractHydrator\\:\\:hydrateAll\\(\\) expects array\\<string, string\\>, array\\<string, true\\> given\\.$#"
			count: 4
			path: lib/Doctrine/ORM/Persisters/Entity/BasicEntityPersister.php

		-
			message: "#^Strict comparison using \\=\\=\\= between string and null will always evaluate to false\\.$#"
			count: 1
			path: lib/Doctrine/ORM/Persisters/Entity/BasicEntityPersister.php

		-
			message: "#^Property Doctrine\\\\ORM\\\\Persisters\\\\Entity\\\\CachedPersisterContext\\:\\:\\$class \\(Doctrine\\\\ORM\\\\Mapping\\\\ClassMetadata\\) does not accept Doctrine\\\\Persistence\\\\Mapping\\\\ClassMetadata\\.$#"
			count: 1
			path: lib/Doctrine/ORM/Persisters/Entity/CachedPersisterContext.php

		-
			message: "#^If condition is always true\\.$#"
			count: 1
			path: lib/Doctrine/ORM/Persisters/Entity/JoinedSubclassPersister.php

		-
			message: "#^Left side of && is always true\\.$#"
			count: 1
			path: lib/Doctrine/ORM/Persisters/Entity/JoinedSubclassPersister.php

		-
			message: "#^Parameter \\#1 \\$em of method Doctrine\\\\ORM\\\\Id\\\\AbstractIdGenerator\\:\\:generate\\(\\) expects Doctrine\\\\ORM\\\\EntityManager, Doctrine\\\\ORM\\\\EntityManagerInterface given\\.$#"
			count: 1
			path: lib/Doctrine/ORM/Persisters/Entity/JoinedSubclassPersister.php

		-
			message: "#^Access to an undefined property Doctrine\\\\Persistence\\\\Mapping\\\\ClassMetadata\\:\\:\\$isEmbeddedClass\\.$#"
			count: 1
			path: lib/Doctrine/ORM/Proxy/ProxyFactory.php

		-
			message: "#^Access to an undefined property Doctrine\\\\Persistence\\\\Mapping\\\\ClassMetadata\\:\\:\\$isMappedSuperclass\\.$#"
			count: 1
			path: lib/Doctrine/ORM/Proxy/ProxyFactory.php

		-
			message: "#^Call to an undefined method Doctrine\\\\Common\\\\Proxy\\\\Proxy\\:\\:__wakeup\\(\\)\\.$#"
			count: 1
			path: lib/Doctrine/ORM/Proxy/ProxyFactory.php

		-
			message: "#^Parameter \\#1 \\$class of method Doctrine\\\\ORM\\\\Utility\\\\IdentifierFlattener\\:\\:flattenIdentifier\\(\\) expects Doctrine\\\\ORM\\\\Mapping\\\\ClassMetadata, Doctrine\\\\Persistence\\\\Mapping\\\\ClassMetadata given\\.$#"
			count: 2
			path: lib/Doctrine/ORM/Proxy/ProxyFactory.php

		-
			message: "#^Parameter \\#2 \\$sqlParams of method Doctrine\\\\ORM\\\\Query\\:\\:evictResultSetCache\\(\\) expects array\\<string, mixed\\>, array\\<int, mixed\\> given\\.$#"
			count: 1
			path: lib/Doctrine/ORM/Query.php

		-
			message: "#^Access to an undefined property Doctrine\\\\ORM\\\\Query\\\\AST\\\\Node\\:\\:\\$value\\.$#"
			count: 1
			path: lib/Doctrine/ORM/Query/AST/Functions/DateAddFunction.php

		-
			message: "#^Parameter \\#2 \\$days of method Doctrine\\\\DBAL\\\\Platforms\\\\AbstractPlatform\\:\\:getDateAddDaysExpression\\(\\) expects int, string given\\.$#"
			count: 1
			path: lib/Doctrine/ORM/Query/AST/Functions/DateAddFunction.php

		-
			message: "#^Parameter \\#2 \\$hours of method Doctrine\\\\DBAL\\\\Platforms\\\\AbstractPlatform\\:\\:getDateAddHourExpression\\(\\) expects int, string given\\.$#"
			count: 1
			path: lib/Doctrine/ORM/Query/AST/Functions/DateAddFunction.php

		-
			message: "#^Parameter \\#2 \\$minutes of method Doctrine\\\\DBAL\\\\Platforms\\\\AbstractPlatform\\:\\:getDateAddMinutesExpression\\(\\) expects int, string given\\.$#"
			count: 1
			path: lib/Doctrine/ORM/Query/AST/Functions/DateAddFunction.php

		-
			message: "#^Parameter \\#2 \\$months of method Doctrine\\\\DBAL\\\\Platforms\\\\AbstractPlatform\\:\\:getDateAddMonthExpression\\(\\) expects int, string given\\.$#"
			count: 1
			path: lib/Doctrine/ORM/Query/AST/Functions/DateAddFunction.php

		-
			message: "#^Parameter \\#2 \\$seconds of method Doctrine\\\\DBAL\\\\Platforms\\\\AbstractPlatform\\:\\:getDateAddSecondsExpression\\(\\) expects int, string given\\.$#"
			count: 1
			path: lib/Doctrine/ORM/Query/AST/Functions/DateAddFunction.php

		-
			message: "#^Parameter \\#2 \\$weeks of method Doctrine\\\\DBAL\\\\Platforms\\\\AbstractPlatform\\:\\:getDateAddWeeksExpression\\(\\) expects int, string given\\.$#"
			count: 1
			path: lib/Doctrine/ORM/Query/AST/Functions/DateAddFunction.php

		-
			message: "#^Parameter \\#2 \\$years of method Doctrine\\\\DBAL\\\\Platforms\\\\AbstractPlatform\\:\\:getDateAddYearsExpression\\(\\) expects int, string given\\.$#"
			count: 1
			path: lib/Doctrine/ORM/Query/AST/Functions/DateAddFunction.php

		-
			message: "#^Access to an undefined property Doctrine\\\\ORM\\\\Query\\\\AST\\\\Node\\:\\:\\$value\\.$#"
			count: 1
			path: lib/Doctrine/ORM/Query/AST/Functions/DateSubFunction.php

		-
			message: "#^Parameter \\#2 \\$days of method Doctrine\\\\DBAL\\\\Platforms\\\\AbstractPlatform\\:\\:getDateSubDaysExpression\\(\\) expects int, string given\\.$#"
			count: 1
			path: lib/Doctrine/ORM/Query/AST/Functions/DateSubFunction.php

		-
			message: "#^Parameter \\#2 \\$hours of method Doctrine\\\\DBAL\\\\Platforms\\\\AbstractPlatform\\:\\:getDateSubHourExpression\\(\\) expects int, string given\\.$#"
			count: 1
			path: lib/Doctrine/ORM/Query/AST/Functions/DateSubFunction.php

		-
			message: "#^Parameter \\#2 \\$minutes of method Doctrine\\\\DBAL\\\\Platforms\\\\AbstractPlatform\\:\\:getDateSubMinutesExpression\\(\\) expects int, string given\\.$#"
			count: 1
			path: lib/Doctrine/ORM/Query/AST/Functions/DateSubFunction.php

		-
			message: "#^Parameter \\#2 \\$months of method Doctrine\\\\DBAL\\\\Platforms\\\\AbstractPlatform\\:\\:getDateSubMonthExpression\\(\\) expects int, string given\\.$#"
			count: 1
			path: lib/Doctrine/ORM/Query/AST/Functions/DateSubFunction.php

		-
			message: "#^Parameter \\#2 \\$seconds of method Doctrine\\\\DBAL\\\\Platforms\\\\AbstractPlatform\\:\\:getDateSubSecondsExpression\\(\\) expects int, string given\\.$#"
			count: 1
			path: lib/Doctrine/ORM/Query/AST/Functions/DateSubFunction.php

		-
			message: "#^Parameter \\#2 \\$weeks of method Doctrine\\\\DBAL\\\\Platforms\\\\AbstractPlatform\\:\\:getDateSubWeeksExpression\\(\\) expects int, string given\\.$#"
			count: 1
			path: lib/Doctrine/ORM/Query/AST/Functions/DateSubFunction.php

		-
			message: "#^Parameter \\#2 \\$years of method Doctrine\\\\DBAL\\\\Platforms\\\\AbstractPlatform\\:\\:getDateSubYearsExpression\\(\\) expects int, string given\\.$#"
			count: 1
			path: lib/Doctrine/ORM/Query/AST/Functions/DateSubFunction.php

		-
			message: "#^Parameter \\#1 \\$simpleArithmeticExpr of method Doctrine\\\\ORM\\\\Query\\\\SqlWalker\\:\\:walkSimpleArithmeticExpression\\(\\) expects Doctrine\\\\ORM\\\\Query\\\\AST\\\\SimpleArithmeticExpression, Doctrine\\\\ORM\\\\Query\\\\AST\\\\Node given\\.$#"
			count: 1
			path: lib/Doctrine/ORM/Query/AST/Functions/LengthFunction.php

		-
			message: "#^Parameter \\#1 \\$simpleArithmeticExpr of method Doctrine\\\\ORM\\\\Query\\\\SqlWalker\\:\\:walkSimpleArithmeticExpression\\(\\) expects Doctrine\\\\ORM\\\\Query\\\\AST\\\\SimpleArithmeticExpression, Doctrine\\\\ORM\\\\Query\\\\AST\\\\Node given\\.$#"
			count: 1
			path: lib/Doctrine/ORM/Query/AST/Functions/LowerFunction.php

		-
			message: "#^Parameter \\#1 \\$simpleArithmeticExpr of method Doctrine\\\\ORM\\\\Query\\\\SqlWalker\\:\\:walkSimpleArithmeticExpression\\(\\) expects Doctrine\\\\ORM\\\\Query\\\\AST\\\\SimpleArithmeticExpression, Doctrine\\\\ORM\\\\Query\\\\AST\\\\Node given\\.$#"
			count: 1
			path: lib/Doctrine/ORM/Query/AST/Functions/UpperFunction.php

		-
			message: "#^Method Doctrine\\\\ORM\\\\Query\\\\AST\\\\IndexBy\\:\\:dispatch\\(\\) should return string but returns void\\.$#"
			count: 1
			path: lib/Doctrine/ORM/Query/AST/IndexBy.php

		-
			message: "#^Result of method Doctrine\\\\ORM\\\\Query\\\\SqlWalker\\:\\:walkIndexBy\\(\\) \\(void\\) is used\\.$#"
			count: 1
			path: lib/Doctrine/ORM/Query/AST/IndexBy.php

		-
			message: "#^Call to an undefined method Doctrine\\\\ORM\\\\Query\\\\SqlWalker\\:\\:walkJoinPathExpression\\(\\)\\.$#"
			count: 1
			path: lib/Doctrine/ORM/Query/AST/JoinClassPathExpression.php

		-
			message: "#^Call to an undefined method Doctrine\\\\ORM\\\\Query\\\\SqlWalker\\:\\:walkJoinVariableDeclaration\\(\\)\\.$#"
			count: 1
			path: lib/Doctrine/ORM/Query/AST/JoinVariableDeclaration.php

		-
			message: "#^Call to function is_array\\(\\) with object will always evaluate to false\\.$#"
			count: 1
			path: lib/Doctrine/ORM/Query/AST/Node.php

		-
			message: "#^Else branch is unreachable because previous condition is always true\\.$#"
			count: 1
			path: lib/Doctrine/ORM/Query/AST/Node.php

		-
			message: "#^Call to an undefined method Doctrine\\\\ORM\\\\Query\\\\SqlWalker\\:\\:walkWhenClauseExpression\\(\\)\\.$#"
			count: 1
			path: lib/Doctrine/ORM/Query/AST/SimpleWhenClause.php

		-
			message: "#^Call to an undefined method Doctrine\\\\ORM\\\\Query\\\\SqlWalker\\:\\:walkWhenClauseExpression\\(\\)\\.$#"
			count: 1
			path: lib/Doctrine/ORM/Query/AST/WhenClause.php

		-
			message: "#^Property Doctrine\\\\ORM\\\\Query\\\\Exec\\\\AbstractSqlExecutor\\:\\:\\$queryCacheProfile \\(Doctrine\\\\DBAL\\\\Cache\\\\QueryCacheProfile\\) does not accept null\\.$#"
			count: 1
			path: lib/Doctrine/ORM/Query/Exec/AbstractSqlExecutor.php

		-
			message: "#^PHPDoc type array\\<string\\> of property Doctrine\\\\ORM\\\\Query\\\\Expr\\\\Andx\\:\\:\\$allowedClasses is not covariant with PHPDoc type array\\<int, class\\-string\\> of overridden property Doctrine\\\\ORM\\\\Query\\\\Expr\\\\Base\\:\\:\\$allowedClasses\\.$#"
			count: 1
			path: lib/Doctrine/ORM/Query/Expr/Andx.php

		-
			message: "#^PHPDoc type array\\<string\\> of property Doctrine\\\\ORM\\\\Query\\\\Expr\\\\Orx\\:\\:\\$allowedClasses is not covariant with PHPDoc type array\\<int, class\\-string\\> of overridden property Doctrine\\\\ORM\\\\Query\\\\Expr\\\\Base\\:\\:\\$allowedClasses\\.$#"
			count: 1
			path: lib/Doctrine/ORM/Query/Expr/Orx.php

		-
			message: "#^PHPDoc type array\\<string\\> of property Doctrine\\\\ORM\\\\Query\\\\Expr\\\\Select\\:\\:\\$allowedClasses is not covariant with PHPDoc type array\\<int, class\\-string\\> of overridden property Doctrine\\\\ORM\\\\Query\\\\Expr\\\\Base\\:\\:\\$allowedClasses\\.$#"
			count: 1
			path: lib/Doctrine/ORM/Query/Expr/Select.php

		-
			message: "#^Property Doctrine\\\\ORM\\\\Query\\\\FilterCollection\\:\\:\\$em \\(Doctrine\\\\ORM\\\\EntityManager\\) does not accept Doctrine\\\\ORM\\\\EntityManagerInterface\\.$#"
			count: 1
			path: lib/Doctrine/ORM/Query/FilterCollection.php

		-
			message: "#^Property Doctrine\\\\ORM\\\\Query\\\\FilterCollection\\:\\:\\$filterHash is never written, only read\\.$#"
			count: 1
			path: lib/Doctrine/ORM/Query/FilterCollection.php

		-
			message: "#^Else branch is unreachable because ternary operator condition is always true\\.$#"
			count: 3
			path: lib/Doctrine/ORM/Query/Parser.php

		-
			message: "#^Method Doctrine\\\\ORM\\\\Query\\\\Parser\\:\\:ArithmeticFactor\\(\\) should return Doctrine\\\\ORM\\\\Query\\\\AST\\\\ArithmeticFactor but returns Doctrine\\\\ORM\\\\Query\\\\AST\\\\Node\\|string\\.$#"
			count: 1
			path: lib/Doctrine/ORM/Query/Parser.php

		-
			message: """
				#^PHPDoc tag @return has invalid value \\(AST\\\\BetweenExpression\\|
				        AST\\\\CollectionMemberExpression\\|
				        AST\\\\ComparisonExpression\\|
				        AST\\\\EmptyCollectionComparisonExpression\\|
				        AST\\\\ExistsExpression\\|
				        AST\\\\InExpression\\|
				        AST\\\\InstanceOfExpression\\|
				        AST\\\\LikeExpression\\|
				        AST\\\\NullComparisonExpression\\)\\: Unexpected token "\\\\n     \\* ", expected type at offset 344$#
			"""
			count: 1
			path: lib/Doctrine/ORM/Query/Parser.php

		-
			message: "#^Parameter \\#2 \\$stringPattern of class Doctrine\\\\ORM\\\\Query\\\\AST\\\\LikeExpression constructor expects Doctrine\\\\ORM\\\\Query\\\\AST\\\\InputParameter, Doctrine\\\\ORM\\\\Query\\\\AST\\\\Node given\\.$#"
			count: 1
			path: lib/Doctrine/ORM/Query/Parser.php

		-
			message: "#^Unreachable statement \\- code above always terminates\\.$#"
			count: 3
			path: lib/Doctrine/ORM/Query/Parser.php

		-
			message: "#^Offset 'columns' on array\\{name\\: string, entities\\: array, columns\\: array\\} in isset\\(\\) always exists and is not nullable\\.$#"
			count: 1
			path: lib/Doctrine/ORM/Query/ResultSetMappingBuilder.php

		-
			message: "#^Offset 'entities' on array\\{name\\: string, entities\\: array, columns\\: array\\} in isset\\(\\) always exists and is not nullable\\.$#"
			count: 1
			path: lib/Doctrine/ORM/Query/ResultSetMappingBuilder.php

		-
			message: "#^Parameter \\#2 \\$class of static method Doctrine\\\\ORM\\\\Utility\\\\PersisterHelper\\:\\:getTypeOfColumn\\(\\) expects Doctrine\\\\ORM\\\\Mapping\\\\ClassMetadata, Doctrine\\\\ORM\\\\Mapping\\\\ClassMetadataInfo given\\.$#"
			count: 1
			path: lib/Doctrine/ORM/Query/ResultSetMappingBuilder.php

		-
			message: "#^Array \\(array\\<string, array\\<int, string\\>\\|string\\>\\) does not accept key int\\.$#"
			count: 1
			path: lib/Doctrine/ORM/Query/SqlWalker.php

		-
			message: "#^Call to function is_string\\(\\) with Doctrine\\\\ORM\\\\Query\\\\AST\\\\Node will always evaluate to false\\.$#"
			count: 2
			path: lib/Doctrine/ORM/Query/SqlWalker.php

		-
			message: "#^Else branch is unreachable because previous condition is always true\\.$#"
			count: 1
			path: lib/Doctrine/ORM/Query/SqlWalker.php

		-
			message: "#^Else branch is unreachable because ternary operator condition is always true\\.$#"
			count: 1
			path: lib/Doctrine/ORM/Query/SqlWalker.php

		-
			message: "#^Elseif branch is unreachable because previous condition is always true\\.$#"
			count: 2
			path: lib/Doctrine/ORM/Query/SqlWalker.php

		-
			message: "#^Instanceof between \\*NEVER\\* and Doctrine\\\\ORM\\\\Query\\\\AST\\\\Functions\\\\FunctionNode will always evaluate to false\\.$#"
			count: 1
			path: lib/Doctrine/ORM/Query/SqlWalker.php

		-
			message: "#^Instanceof between \\*NEVER\\* and Doctrine\\\\ORM\\\\Query\\\\AST\\\\PathExpression will always evaluate to false\\.$#"
			count: 1
			path: lib/Doctrine/ORM/Query/SqlWalker.php

		-
			message: "#^Method Doctrine\\\\ORM\\\\Query\\\\SqlWalker\\:\\:walkConditionalPrimary\\(\\) should return string but return statement is missing\\.$#"
			count: 1
			path: lib/Doctrine/ORM/Query/SqlWalker.php

		-
			message: "#^Offset 'resultVariable' on array\\{metadata\\: Doctrine\\\\ORM\\\\Mapping\\\\ClassMetadata, parent\\: string, relation\\: array, map\\: mixed, nestingLevel\\: int, token\\: array\\} in isset\\(\\) does not exist\\.$#"
			count: 3
			path: lib/Doctrine/ORM/Query/SqlWalker.php

		-
			message: "#^Offset string on array\\<int, array\\{class\\: Doctrine\\\\ORM\\\\Mapping\\\\ClassMetadata, dqlAlias\\: string, resultAlias\\: string\\}\\> in isset\\(\\) does not exist\\.$#"
			count: 1
			path: lib/Doctrine/ORM/Query/SqlWalker.php

		-
			message: "#^Parameter \\#1 \\$entity of static method Doctrine\\\\ORM\\\\OptimisticLockException\\:\\:lockFailed\\(\\) expects object, class\\-string\\<object\\> given\\.$#"
			count: 1
			path: lib/Doctrine/ORM/Query/SqlWalker.php

		-
			message: "#^Parameter \\#2 \\$alias of method Doctrine\\\\ORM\\\\Query\\\\ResultSetMapping\\:\\:addScalarResult\\(\\) expects string, int given\\.$#"
			count: 1
			path: lib/Doctrine/ORM/Query/SqlWalker.php

		-
			message: "#^Property Doctrine\\\\ORM\\\\Query\\\\SqlWalker\\:\\:\\$query \\(Doctrine\\\\ORM\\\\Query\\) does not accept Doctrine\\\\ORM\\\\AbstractQuery\\.$#"
			count: 1
			path: lib/Doctrine/ORM/Query/SqlWalker.php

		-
			message: "#^Result of && is always false\\.$#"
			count: 2
			path: lib/Doctrine/ORM/Query/SqlWalker.php

		-
			message: "#^Strict comparison using \\=\\=\\= between array and null will always evaluate to false\\.$#"
			count: 1
			path: lib/Doctrine/ORM/Query/SqlWalker.php

		-
			message: "#^Return type \\(void\\) of method Doctrine\\\\ORM\\\\Query\\\\TreeWalkerAdapter\\:\\:getExecutor\\(\\) should be compatible with return type \\(Doctrine\\\\ORM\\\\Query\\\\Exec\\\\AbstractSqlExecutor\\) of method Doctrine\\\\ORM\\\\Query\\\\TreeWalker\\:\\:getExecutor\\(\\)$#"
			count: 1
			path: lib/Doctrine/ORM/Query/TreeWalkerAdapter.php

		-
			message: "#^Return type \\(void\\) of method Doctrine\\\\ORM\\\\Query\\\\TreeWalkerAdapter\\:\\:walkAggregateExpression\\(\\) should be compatible with return type \\(string\\) of method Doctrine\\\\ORM\\\\Query\\\\TreeWalker\\:\\:walkAggregateExpression\\(\\)$#"
			count: 1
			path: lib/Doctrine/ORM/Query/TreeWalkerAdapter.php

		-
			message: "#^Return type \\(void\\) of method Doctrine\\\\ORM\\\\Query\\\\TreeWalkerAdapter\\:\\:walkArithmeticExpression\\(\\) should be compatible with return type \\(string\\) of method Doctrine\\\\ORM\\\\Query\\\\TreeWalker\\:\\:walkArithmeticExpression\\(\\)$#"
			count: 1
			path: lib/Doctrine/ORM/Query/TreeWalkerAdapter.php

		-
			message: "#^Return type \\(void\\) of method Doctrine\\\\ORM\\\\Query\\\\TreeWalkerAdapter\\:\\:walkArithmeticFactor\\(\\) should be compatible with return type \\(string\\) of method Doctrine\\\\ORM\\\\Query\\\\TreeWalker\\:\\:walkArithmeticFactor\\(\\)$#"
			count: 1
			path: lib/Doctrine/ORM/Query/TreeWalkerAdapter.php

		-
			message: "#^Return type \\(void\\) of method Doctrine\\\\ORM\\\\Query\\\\TreeWalkerAdapter\\:\\:walkArithmeticTerm\\(\\) should be compatible with return type \\(string\\) of method Doctrine\\\\ORM\\\\Query\\\\TreeWalker\\:\\:walkArithmeticTerm\\(\\)$#"
			count: 1
			path: lib/Doctrine/ORM/Query/TreeWalkerAdapter.php

		-
			message: "#^Return type \\(void\\) of method Doctrine\\\\ORM\\\\Query\\\\TreeWalkerAdapter\\:\\:walkBetweenExpression\\(\\) should be compatible with return type \\(string\\) of method Doctrine\\\\ORM\\\\Query\\\\TreeWalker\\:\\:walkBetweenExpression\\(\\)$#"
			count: 1
			path: lib/Doctrine/ORM/Query/TreeWalkerAdapter.php

		-
			message: "#^Return type \\(void\\) of method Doctrine\\\\ORM\\\\Query\\\\TreeWalkerAdapter\\:\\:walkCollectionMemberExpression\\(\\) should be compatible with return type \\(string\\) of method Doctrine\\\\ORM\\\\Query\\\\TreeWalker\\:\\:walkCollectionMemberExpression\\(\\)$#"
			count: 1
			path: lib/Doctrine/ORM/Query/TreeWalkerAdapter.php

		-
			message: "#^Return type \\(void\\) of method Doctrine\\\\ORM\\\\Query\\\\TreeWalkerAdapter\\:\\:walkComparisonExpression\\(\\) should be compatible with return type \\(string\\) of method Doctrine\\\\ORM\\\\Query\\\\TreeWalker\\:\\:walkComparisonExpression\\(\\)$#"
			count: 1
			path: lib/Doctrine/ORM/Query/TreeWalkerAdapter.php

		-
			message: "#^Return type \\(void\\) of method Doctrine\\\\ORM\\\\Query\\\\TreeWalkerAdapter\\:\\:walkConditionalExpression\\(\\) should be compatible with return type \\(string\\) of method Doctrine\\\\ORM\\\\Query\\\\TreeWalker\\:\\:walkConditionalExpression\\(\\)$#"
			count: 1
			path: lib/Doctrine/ORM/Query/TreeWalkerAdapter.php

		-
			message: "#^Return type \\(void\\) of method Doctrine\\\\ORM\\\\Query\\\\TreeWalkerAdapter\\:\\:walkConditionalFactor\\(\\) should be compatible with return type \\(string\\) of method Doctrine\\\\ORM\\\\Query\\\\TreeWalker\\:\\:walkConditionalFactor\\(\\)$#"
			count: 1
			path: lib/Doctrine/ORM/Query/TreeWalkerAdapter.php

		-
			message: "#^Return type \\(void\\) of method Doctrine\\\\ORM\\\\Query\\\\TreeWalkerAdapter\\:\\:walkConditionalPrimary\\(\\) should be compatible with return type \\(string\\) of method Doctrine\\\\ORM\\\\Query\\\\TreeWalker\\:\\:walkConditionalPrimary\\(\\)$#"
			count: 1
			path: lib/Doctrine/ORM/Query/TreeWalkerAdapter.php

		-
			message: "#^Return type \\(void\\) of method Doctrine\\\\ORM\\\\Query\\\\TreeWalkerAdapter\\:\\:walkConditionalTerm\\(\\) should be compatible with return type \\(string\\) of method Doctrine\\\\ORM\\\\Query\\\\TreeWalker\\:\\:walkConditionalTerm\\(\\)$#"
			count: 1
			path: lib/Doctrine/ORM/Query/TreeWalkerAdapter.php

		-
			message: "#^Return type \\(void\\) of method Doctrine\\\\ORM\\\\Query\\\\TreeWalkerAdapter\\:\\:walkDeleteClause\\(\\) should be compatible with return type \\(string\\) of method Doctrine\\\\ORM\\\\Query\\\\TreeWalker\\:\\:walkDeleteClause\\(\\)$#"
			count: 1
			path: lib/Doctrine/ORM/Query/TreeWalkerAdapter.php

		-
			message: "#^Return type \\(void\\) of method Doctrine\\\\ORM\\\\Query\\\\TreeWalkerAdapter\\:\\:walkDeleteStatement\\(\\) should be compatible with return type \\(string\\) of method Doctrine\\\\ORM\\\\Query\\\\TreeWalker\\:\\:walkDeleteStatement\\(\\)$#"
			count: 1
			path: lib/Doctrine/ORM/Query/TreeWalkerAdapter.php

		-
			message: "#^Return type \\(void\\) of method Doctrine\\\\ORM\\\\Query\\\\TreeWalkerAdapter\\:\\:walkEmptyCollectionComparisonExpression\\(\\) should be compatible with return type \\(string\\) of method Doctrine\\\\ORM\\\\Query\\\\TreeWalker\\:\\:walkEmptyCollectionComparisonExpression\\(\\)$#"
			count: 1
			path: lib/Doctrine/ORM/Query/TreeWalkerAdapter.php

		-
			message: "#^Return type \\(void\\) of method Doctrine\\\\ORM\\\\Query\\\\TreeWalkerAdapter\\:\\:walkExistsExpression\\(\\) should be compatible with return type \\(string\\) of method Doctrine\\\\ORM\\\\Query\\\\TreeWalker\\:\\:walkExistsExpression\\(\\)$#"
			count: 1
			path: lib/Doctrine/ORM/Query/TreeWalkerAdapter.php

		-
			message: "#^Return type \\(void\\) of method Doctrine\\\\ORM\\\\Query\\\\TreeWalkerAdapter\\:\\:walkFromClause\\(\\) should be compatible with return type \\(string\\) of method Doctrine\\\\ORM\\\\Query\\\\TreeWalker\\:\\:walkFromClause\\(\\)$#"
			count: 1
			path: lib/Doctrine/ORM/Query/TreeWalkerAdapter.php

		-
			message: "#^Return type \\(void\\) of method Doctrine\\\\ORM\\\\Query\\\\TreeWalkerAdapter\\:\\:walkFunction\\(\\) should be compatible with return type \\(string\\) of method Doctrine\\\\ORM\\\\Query\\\\TreeWalker\\:\\:walkFunction\\(\\)$#"
			count: 1
			path: lib/Doctrine/ORM/Query/TreeWalkerAdapter.php

		-
			message: "#^Return type \\(void\\) of method Doctrine\\\\ORM\\\\Query\\\\TreeWalkerAdapter\\:\\:walkGroupByClause\\(\\) should be compatible with return type \\(string\\) of method Doctrine\\\\ORM\\\\Query\\\\TreeWalker\\:\\:walkGroupByClause\\(\\)$#"
			count: 1
			path: lib/Doctrine/ORM/Query/TreeWalkerAdapter.php

		-
			message: "#^Return type \\(void\\) of method Doctrine\\\\ORM\\\\Query\\\\TreeWalkerAdapter\\:\\:walkGroupByItem\\(\\) should be compatible with return type \\(string\\) of method Doctrine\\\\ORM\\\\Query\\\\TreeWalker\\:\\:walkGroupByItem\\(\\)$#"
			count: 1
			path: lib/Doctrine/ORM/Query/TreeWalkerAdapter.php

		-
			message: "#^Return type \\(void\\) of method Doctrine\\\\ORM\\\\Query\\\\TreeWalkerAdapter\\:\\:walkHavingClause\\(\\) should be compatible with return type \\(string\\) of method Doctrine\\\\ORM\\\\Query\\\\TreeWalker\\:\\:walkHavingClause\\(\\)$#"
			count: 1
			path: lib/Doctrine/ORM/Query/TreeWalkerAdapter.php

		-
			message: "#^Return type \\(void\\) of method Doctrine\\\\ORM\\\\Query\\\\TreeWalkerAdapter\\:\\:walkInExpression\\(\\) should be compatible with return type \\(string\\) of method Doctrine\\\\ORM\\\\Query\\\\TreeWalker\\:\\:walkInExpression\\(\\)$#"
			count: 1
			path: lib/Doctrine/ORM/Query/TreeWalkerAdapter.php

		-
			message: "#^Return type \\(void\\) of method Doctrine\\\\ORM\\\\Query\\\\TreeWalkerAdapter\\:\\:walkInputParameter\\(\\) should be compatible with return type \\(string\\) of method Doctrine\\\\ORM\\\\Query\\\\TreeWalker\\:\\:walkInputParameter\\(\\)$#"
			count: 1
			path: lib/Doctrine/ORM/Query/TreeWalkerAdapter.php

		-
			message: "#^Return type \\(void\\) of method Doctrine\\\\ORM\\\\Query\\\\TreeWalkerAdapter\\:\\:walkInstanceOfExpression\\(\\) should be compatible with return type \\(string\\) of method Doctrine\\\\ORM\\\\Query\\\\TreeWalker\\:\\:walkInstanceOfExpression\\(\\)$#"
			count: 1
			path: lib/Doctrine/ORM/Query/TreeWalkerAdapter.php

		-
			message: "#^Return type \\(void\\) of method Doctrine\\\\ORM\\\\Query\\\\TreeWalkerAdapter\\:\\:walkJoin\\(\\) should be compatible with return type \\(string\\) of method Doctrine\\\\ORM\\\\Query\\\\TreeWalker\\:\\:walkJoin\\(\\)$#"
			count: 1
			path: lib/Doctrine/ORM/Query/TreeWalkerAdapter.php

		-
			message: "#^Return type \\(void\\) of method Doctrine\\\\ORM\\\\Query\\\\TreeWalkerAdapter\\:\\:walkLikeExpression\\(\\) should be compatible with return type \\(string\\) of method Doctrine\\\\ORM\\\\Query\\\\TreeWalker\\:\\:walkLikeExpression\\(\\)$#"
			count: 1
			path: lib/Doctrine/ORM/Query/TreeWalkerAdapter.php

		-
			message: "#^Return type \\(void\\) of method Doctrine\\\\ORM\\\\Query\\\\TreeWalkerAdapter\\:\\:walkLiteral\\(\\) should be compatible with return type \\(string\\) of method Doctrine\\\\ORM\\\\Query\\\\TreeWalker\\:\\:walkLiteral\\(\\)$#"
			count: 1
			path: lib/Doctrine/ORM/Query/TreeWalkerAdapter.php

		-
			message: "#^Return type \\(void\\) of method Doctrine\\\\ORM\\\\Query\\\\TreeWalkerAdapter\\:\\:walkNullComparisonExpression\\(\\) should be compatible with return type \\(string\\) of method Doctrine\\\\ORM\\\\Query\\\\TreeWalker\\:\\:walkNullComparisonExpression\\(\\)$#"
			count: 1
			path: lib/Doctrine/ORM/Query/TreeWalkerAdapter.php

		-
			message: "#^Return type \\(void\\) of method Doctrine\\\\ORM\\\\Query\\\\TreeWalkerAdapter\\:\\:walkOrderByClause\\(\\) should be compatible with return type \\(string\\) of method Doctrine\\\\ORM\\\\Query\\\\TreeWalker\\:\\:walkOrderByClause\\(\\)$#"
			count: 1
			path: lib/Doctrine/ORM/Query/TreeWalkerAdapter.php

		-
			message: "#^Return type \\(void\\) of method Doctrine\\\\ORM\\\\Query\\\\TreeWalkerAdapter\\:\\:walkOrderByItem\\(\\) should be compatible with return type \\(string\\) of method Doctrine\\\\ORM\\\\Query\\\\TreeWalker\\:\\:walkOrderByItem\\(\\)$#"
			count: 1
			path: lib/Doctrine/ORM/Query/TreeWalkerAdapter.php

		-
			message: "#^Return type \\(void\\) of method Doctrine\\\\ORM\\\\Query\\\\TreeWalkerAdapter\\:\\:walkPathExpression\\(\\) should be compatible with return type \\(string\\) of method Doctrine\\\\ORM\\\\Query\\\\TreeWalker\\:\\:walkPathExpression\\(\\)$#"
			count: 1
			path: lib/Doctrine/ORM/Query/TreeWalkerAdapter.php

		-
			message: "#^Return type \\(void\\) of method Doctrine\\\\ORM\\\\Query\\\\TreeWalkerAdapter\\:\\:walkQuantifiedExpression\\(\\) should be compatible with return type \\(string\\) of method Doctrine\\\\ORM\\\\Query\\\\TreeWalker\\:\\:walkQuantifiedExpression\\(\\)$#"
			count: 1
			path: lib/Doctrine/ORM/Query/TreeWalkerAdapter.php

		-
			message: "#^Return type \\(void\\) of method Doctrine\\\\ORM\\\\Query\\\\TreeWalkerAdapter\\:\\:walkResultVariable\\(\\) should be compatible with return type \\(string\\) of method Doctrine\\\\ORM\\\\Query\\\\TreeWalker\\:\\:walkResultVariable\\(\\)$#"
			count: 1
			path: lib/Doctrine/ORM/Query/TreeWalkerAdapter.php

		-
			message: "#^Return type \\(void\\) of method Doctrine\\\\ORM\\\\Query\\\\TreeWalkerAdapter\\:\\:walkSelectClause\\(\\) should be compatible with return type \\(string\\) of method Doctrine\\\\ORM\\\\Query\\\\TreeWalker\\:\\:walkSelectClause\\(\\)$#"
			count: 1
			path: lib/Doctrine/ORM/Query/TreeWalkerAdapter.php

		-
			message: "#^Return type \\(void\\) of method Doctrine\\\\ORM\\\\Query\\\\TreeWalkerAdapter\\:\\:walkSelectExpression\\(\\) should be compatible with return type \\(string\\) of method Doctrine\\\\ORM\\\\Query\\\\TreeWalker\\:\\:walkSelectExpression\\(\\)$#"
			count: 1
			path: lib/Doctrine/ORM/Query/TreeWalkerAdapter.php

		-
			message: "#^Return type \\(void\\) of method Doctrine\\\\ORM\\\\Query\\\\TreeWalkerAdapter\\:\\:walkSelectStatement\\(\\) should be compatible with return type \\(string\\) of method Doctrine\\\\ORM\\\\Query\\\\TreeWalker\\:\\:walkSelectStatement\\(\\)$#"
			count: 1
			path: lib/Doctrine/ORM/Query/TreeWalkerAdapter.php

		-
			message: "#^Return type \\(void\\) of method Doctrine\\\\ORM\\\\Query\\\\TreeWalkerAdapter\\:\\:walkSimpleArithmeticExpression\\(\\) should be compatible with return type \\(string\\) of method Doctrine\\\\ORM\\\\Query\\\\TreeWalker\\:\\:walkSimpleArithmeticExpression\\(\\)$#"
			count: 1
			path: lib/Doctrine/ORM/Query/TreeWalkerAdapter.php

		-
			message: "#^Return type \\(void\\) of method Doctrine\\\\ORM\\\\Query\\\\TreeWalkerAdapter\\:\\:walkSimpleSelectClause\\(\\) should be compatible with return type \\(string\\) of method Doctrine\\\\ORM\\\\Query\\\\TreeWalker\\:\\:walkSimpleSelectClause\\(\\)$#"
			count: 1
			path: lib/Doctrine/ORM/Query/TreeWalkerAdapter.php

		-
			message: "#^Return type \\(void\\) of method Doctrine\\\\ORM\\\\Query\\\\TreeWalkerAdapter\\:\\:walkSimpleSelectExpression\\(\\) should be compatible with return type \\(string\\) of method Doctrine\\\\ORM\\\\Query\\\\TreeWalker\\:\\:walkSimpleSelectExpression\\(\\)$#"
			count: 1
			path: lib/Doctrine/ORM/Query/TreeWalkerAdapter.php

		-
			message: "#^Return type \\(void\\) of method Doctrine\\\\ORM\\\\Query\\\\TreeWalkerAdapter\\:\\:walkStateFieldPathExpression\\(\\) should be compatible with return type \\(string\\) of method Doctrine\\\\ORM\\\\Query\\\\TreeWalker\\:\\:walkStateFieldPathExpression\\(\\)$#"
			count: 1
			path: lib/Doctrine/ORM/Query/TreeWalkerAdapter.php

		-
			message: "#^Return type \\(void\\) of method Doctrine\\\\ORM\\\\Query\\\\TreeWalkerAdapter\\:\\:walkStringPrimary\\(\\) should be compatible with return type \\(string\\) of method Doctrine\\\\ORM\\\\Query\\\\TreeWalker\\:\\:walkStringPrimary\\(\\)$#"
			count: 1
			path: lib/Doctrine/ORM/Query/TreeWalkerAdapter.php

		-
			message: "#^Return type \\(void\\) of method Doctrine\\\\ORM\\\\Query\\\\TreeWalkerAdapter\\:\\:walkSubselect\\(\\) should be compatible with return type \\(string\\) of method Doctrine\\\\ORM\\\\Query\\\\TreeWalker\\:\\:walkSubselect\\(\\)$#"
			count: 1
			path: lib/Doctrine/ORM/Query/TreeWalkerAdapter.php

		-
			message: "#^Return type \\(void\\) of method Doctrine\\\\ORM\\\\Query\\\\TreeWalkerAdapter\\:\\:walkSubselectFromClause\\(\\) should be compatible with return type \\(string\\) of method Doctrine\\\\ORM\\\\Query\\\\TreeWalker\\:\\:walkSubselectFromClause\\(\\)$#"
			count: 1
			path: lib/Doctrine/ORM/Query/TreeWalkerAdapter.php

		-
			message: "#^Return type \\(void\\) of method Doctrine\\\\ORM\\\\Query\\\\TreeWalkerAdapter\\:\\:walkUpdateClause\\(\\) should be compatible with return type \\(string\\) of method Doctrine\\\\ORM\\\\Query\\\\TreeWalker\\:\\:walkUpdateClause\\(\\)$#"
			count: 1
			path: lib/Doctrine/ORM/Query/TreeWalkerAdapter.php

		-
			message: "#^Return type \\(void\\) of method Doctrine\\\\ORM\\\\Query\\\\TreeWalkerAdapter\\:\\:walkUpdateItem\\(\\) should be compatible with return type \\(string\\) of method Doctrine\\\\ORM\\\\Query\\\\TreeWalker\\:\\:walkUpdateItem\\(\\)$#"
			count: 1
			path: lib/Doctrine/ORM/Query/TreeWalkerAdapter.php

		-
			message: "#^Return type \\(void\\) of method Doctrine\\\\ORM\\\\Query\\\\TreeWalkerAdapter\\:\\:walkUpdateStatement\\(\\) should be compatible with return type \\(string\\) of method Doctrine\\\\ORM\\\\Query\\\\TreeWalker\\:\\:walkUpdateStatement\\(\\)$#"
			count: 1
			path: lib/Doctrine/ORM/Query/TreeWalkerAdapter.php

		-
			message: "#^Return type \\(void\\) of method Doctrine\\\\ORM\\\\Query\\\\TreeWalkerAdapter\\:\\:walkWhereClause\\(\\) should be compatible with return type \\(string\\) of method Doctrine\\\\ORM\\\\Query\\\\TreeWalker\\:\\:walkWhereClause\\(\\)$#"
			count: 1
			path: lib/Doctrine/ORM/Query/TreeWalkerAdapter.php

		-
			message: "#^Return type \\(void\\) of method Doctrine\\\\ORM\\\\Query\\\\TreeWalkerChain\\:\\:getExecutor\\(\\) should be compatible with return type \\(Doctrine\\\\ORM\\\\Query\\\\Exec\\\\AbstractSqlExecutor\\) of method Doctrine\\\\ORM\\\\Query\\\\TreeWalker\\:\\:getExecutor\\(\\)$#"
			count: 1
			path: lib/Doctrine/ORM/Query/TreeWalkerChain.php

		-
			message: "#^Return type \\(void\\) of method Doctrine\\\\ORM\\\\Query\\\\TreeWalkerChain\\:\\:walkAggregateExpression\\(\\) should be compatible with return type \\(string\\) of method Doctrine\\\\ORM\\\\Query\\\\TreeWalker\\:\\:walkAggregateExpression\\(\\)$#"
			count: 1
			path: lib/Doctrine/ORM/Query/TreeWalkerChain.php

		-
			message: "#^Return type \\(void\\) of method Doctrine\\\\ORM\\\\Query\\\\TreeWalkerChain\\:\\:walkArithmeticExpression\\(\\) should be compatible with return type \\(string\\) of method Doctrine\\\\ORM\\\\Query\\\\TreeWalker\\:\\:walkArithmeticExpression\\(\\)$#"
			count: 1
			path: lib/Doctrine/ORM/Query/TreeWalkerChain.php

		-
			message: "#^Return type \\(void\\) of method Doctrine\\\\ORM\\\\Query\\\\TreeWalkerChain\\:\\:walkArithmeticFactor\\(\\) should be compatible with return type \\(string\\) of method Doctrine\\\\ORM\\\\Query\\\\TreeWalker\\:\\:walkArithmeticFactor\\(\\)$#"
			count: 1
			path: lib/Doctrine/ORM/Query/TreeWalkerChain.php

		-
			message: "#^Return type \\(void\\) of method Doctrine\\\\ORM\\\\Query\\\\TreeWalkerChain\\:\\:walkArithmeticTerm\\(\\) should be compatible with return type \\(string\\) of method Doctrine\\\\ORM\\\\Query\\\\TreeWalker\\:\\:walkArithmeticTerm\\(\\)$#"
			count: 1
			path: lib/Doctrine/ORM/Query/TreeWalkerChain.php

		-
			message: "#^Return type \\(void\\) of method Doctrine\\\\ORM\\\\Query\\\\TreeWalkerChain\\:\\:walkBetweenExpression\\(\\) should be compatible with return type \\(string\\) of method Doctrine\\\\ORM\\\\Query\\\\TreeWalker\\:\\:walkBetweenExpression\\(\\)$#"
			count: 1
			path: lib/Doctrine/ORM/Query/TreeWalkerChain.php

		-
			message: "#^Return type \\(void\\) of method Doctrine\\\\ORM\\\\Query\\\\TreeWalkerChain\\:\\:walkCollectionMemberExpression\\(\\) should be compatible with return type \\(string\\) of method Doctrine\\\\ORM\\\\Query\\\\TreeWalker\\:\\:walkCollectionMemberExpression\\(\\)$#"
			count: 1
			path: lib/Doctrine/ORM/Query/TreeWalkerChain.php

		-
			message: "#^Return type \\(void\\) of method Doctrine\\\\ORM\\\\Query\\\\TreeWalkerChain\\:\\:walkComparisonExpression\\(\\) should be compatible with return type \\(string\\) of method Doctrine\\\\ORM\\\\Query\\\\TreeWalker\\:\\:walkComparisonExpression\\(\\)$#"
			count: 1
			path: lib/Doctrine/ORM/Query/TreeWalkerChain.php

		-
			message: "#^Return type \\(void\\) of method Doctrine\\\\ORM\\\\Query\\\\TreeWalkerChain\\:\\:walkConditionalExpression\\(\\) should be compatible with return type \\(string\\) of method Doctrine\\\\ORM\\\\Query\\\\TreeWalker\\:\\:walkConditionalExpression\\(\\)$#"
			count: 1
			path: lib/Doctrine/ORM/Query/TreeWalkerChain.php

		-
			message: "#^Return type \\(void\\) of method Doctrine\\\\ORM\\\\Query\\\\TreeWalkerChain\\:\\:walkConditionalFactor\\(\\) should be compatible with return type \\(string\\) of method Doctrine\\\\ORM\\\\Query\\\\TreeWalker\\:\\:walkConditionalFactor\\(\\)$#"
			count: 1
			path: lib/Doctrine/ORM/Query/TreeWalkerChain.php

		-
			message: "#^Return type \\(void\\) of method Doctrine\\\\ORM\\\\Query\\\\TreeWalkerChain\\:\\:walkConditionalPrimary\\(\\) should be compatible with return type \\(string\\) of method Doctrine\\\\ORM\\\\Query\\\\TreeWalker\\:\\:walkConditionalPrimary\\(\\)$#"
			count: 1
			path: lib/Doctrine/ORM/Query/TreeWalkerChain.php

		-
			message: "#^Return type \\(void\\) of method Doctrine\\\\ORM\\\\Query\\\\TreeWalkerChain\\:\\:walkConditionalTerm\\(\\) should be compatible with return type \\(string\\) of method Doctrine\\\\ORM\\\\Query\\\\TreeWalker\\:\\:walkConditionalTerm\\(\\)$#"
			count: 1
			path: lib/Doctrine/ORM/Query/TreeWalkerChain.php

		-
			message: "#^Return type \\(void\\) of method Doctrine\\\\ORM\\\\Query\\\\TreeWalkerChain\\:\\:walkDeleteClause\\(\\) should be compatible with return type \\(string\\) of method Doctrine\\\\ORM\\\\Query\\\\TreeWalker\\:\\:walkDeleteClause\\(\\)$#"
			count: 1
			path: lib/Doctrine/ORM/Query/TreeWalkerChain.php

		-
			message: "#^Return type \\(void\\) of method Doctrine\\\\ORM\\\\Query\\\\TreeWalkerChain\\:\\:walkDeleteStatement\\(\\) should be compatible with return type \\(string\\) of method Doctrine\\\\ORM\\\\Query\\\\TreeWalker\\:\\:walkDeleteStatement\\(\\)$#"
			count: 1
			path: lib/Doctrine/ORM/Query/TreeWalkerChain.php

		-
			message: "#^Return type \\(void\\) of method Doctrine\\\\ORM\\\\Query\\\\TreeWalkerChain\\:\\:walkEmptyCollectionComparisonExpression\\(\\) should be compatible with return type \\(string\\) of method Doctrine\\\\ORM\\\\Query\\\\TreeWalker\\:\\:walkEmptyCollectionComparisonExpression\\(\\)$#"
			count: 1
			path: lib/Doctrine/ORM/Query/TreeWalkerChain.php

		-
			message: "#^Return type \\(void\\) of method Doctrine\\\\ORM\\\\Query\\\\TreeWalkerChain\\:\\:walkExistsExpression\\(\\) should be compatible with return type \\(string\\) of method Doctrine\\\\ORM\\\\Query\\\\TreeWalker\\:\\:walkExistsExpression\\(\\)$#"
			count: 1
			path: lib/Doctrine/ORM/Query/TreeWalkerChain.php

		-
			message: "#^Return type \\(void\\) of method Doctrine\\\\ORM\\\\Query\\\\TreeWalkerChain\\:\\:walkFromClause\\(\\) should be compatible with return type \\(string\\) of method Doctrine\\\\ORM\\\\Query\\\\TreeWalker\\:\\:walkFromClause\\(\\)$#"
			count: 1
			path: lib/Doctrine/ORM/Query/TreeWalkerChain.php

		-
			message: "#^Return type \\(void\\) of method Doctrine\\\\ORM\\\\Query\\\\TreeWalkerChain\\:\\:walkFunction\\(\\) should be compatible with return type \\(string\\) of method Doctrine\\\\ORM\\\\Query\\\\TreeWalker\\:\\:walkFunction\\(\\)$#"
			count: 1
			path: lib/Doctrine/ORM/Query/TreeWalkerChain.php

		-
			message: "#^Return type \\(void\\) of method Doctrine\\\\ORM\\\\Query\\\\TreeWalkerChain\\:\\:walkGroupByClause\\(\\) should be compatible with return type \\(string\\) of method Doctrine\\\\ORM\\\\Query\\\\TreeWalker\\:\\:walkGroupByClause\\(\\)$#"
			count: 1
			path: lib/Doctrine/ORM/Query/TreeWalkerChain.php

		-
			message: "#^Return type \\(void\\) of method Doctrine\\\\ORM\\\\Query\\\\TreeWalkerChain\\:\\:walkGroupByItem\\(\\) should be compatible with return type \\(string\\) of method Doctrine\\\\ORM\\\\Query\\\\TreeWalker\\:\\:walkGroupByItem\\(\\)$#"
			count: 1
			path: lib/Doctrine/ORM/Query/TreeWalkerChain.php

		-
			message: "#^Return type \\(void\\) of method Doctrine\\\\ORM\\\\Query\\\\TreeWalkerChain\\:\\:walkHavingClause\\(\\) should be compatible with return type \\(string\\) of method Doctrine\\\\ORM\\\\Query\\\\TreeWalker\\:\\:walkHavingClause\\(\\)$#"
			count: 1
			path: lib/Doctrine/ORM/Query/TreeWalkerChain.php

		-
			message: "#^Return type \\(void\\) of method Doctrine\\\\ORM\\\\Query\\\\TreeWalkerChain\\:\\:walkInExpression\\(\\) should be compatible with return type \\(string\\) of method Doctrine\\\\ORM\\\\Query\\\\TreeWalker\\:\\:walkInExpression\\(\\)$#"
			count: 1
			path: lib/Doctrine/ORM/Query/TreeWalkerChain.php

		-
			message: "#^Return type \\(void\\) of method Doctrine\\\\ORM\\\\Query\\\\TreeWalkerChain\\:\\:walkInputParameter\\(\\) should be compatible with return type \\(string\\) of method Doctrine\\\\ORM\\\\Query\\\\TreeWalker\\:\\:walkInputParameter\\(\\)$#"
			count: 1
			path: lib/Doctrine/ORM/Query/TreeWalkerChain.php

		-
			message: "#^Return type \\(void\\) of method Doctrine\\\\ORM\\\\Query\\\\TreeWalkerChain\\:\\:walkInstanceOfExpression\\(\\) should be compatible with return type \\(string\\) of method Doctrine\\\\ORM\\\\Query\\\\TreeWalker\\:\\:walkInstanceOfExpression\\(\\)$#"
			count: 1
			path: lib/Doctrine/ORM/Query/TreeWalkerChain.php

		-
			message: "#^Return type \\(void\\) of method Doctrine\\\\ORM\\\\Query\\\\TreeWalkerChain\\:\\:walkJoin\\(\\) should be compatible with return type \\(string\\) of method Doctrine\\\\ORM\\\\Query\\\\TreeWalker\\:\\:walkJoin\\(\\)$#"
			count: 1
			path: lib/Doctrine/ORM/Query/TreeWalkerChain.php

		-
			message: "#^Return type \\(void\\) of method Doctrine\\\\ORM\\\\Query\\\\TreeWalkerChain\\:\\:walkLikeExpression\\(\\) should be compatible with return type \\(string\\) of method Doctrine\\\\ORM\\\\Query\\\\TreeWalker\\:\\:walkLikeExpression\\(\\)$#"
			count: 1
			path: lib/Doctrine/ORM/Query/TreeWalkerChain.php

		-
			message: "#^Return type \\(void\\) of method Doctrine\\\\ORM\\\\Query\\\\TreeWalkerChain\\:\\:walkLiteral\\(\\) should be compatible with return type \\(string\\) of method Doctrine\\\\ORM\\\\Query\\\\TreeWalker\\:\\:walkLiteral\\(\\)$#"
			count: 1
			path: lib/Doctrine/ORM/Query/TreeWalkerChain.php

		-
			message: "#^Return type \\(void\\) of method Doctrine\\\\ORM\\\\Query\\\\TreeWalkerChain\\:\\:walkNullComparisonExpression\\(\\) should be compatible with return type \\(string\\) of method Doctrine\\\\ORM\\\\Query\\\\TreeWalker\\:\\:walkNullComparisonExpression\\(\\)$#"
			count: 1
			path: lib/Doctrine/ORM/Query/TreeWalkerChain.php

		-
			message: "#^Return type \\(void\\) of method Doctrine\\\\ORM\\\\Query\\\\TreeWalkerChain\\:\\:walkOrderByClause\\(\\) should be compatible with return type \\(string\\) of method Doctrine\\\\ORM\\\\Query\\\\TreeWalker\\:\\:walkOrderByClause\\(\\)$#"
			count: 1
			path: lib/Doctrine/ORM/Query/TreeWalkerChain.php

		-
			message: "#^Return type \\(void\\) of method Doctrine\\\\ORM\\\\Query\\\\TreeWalkerChain\\:\\:walkOrderByItem\\(\\) should be compatible with return type \\(string\\) of method Doctrine\\\\ORM\\\\Query\\\\TreeWalker\\:\\:walkOrderByItem\\(\\)$#"
			count: 1
			path: lib/Doctrine/ORM/Query/TreeWalkerChain.php

		-
			message: "#^Return type \\(void\\) of method Doctrine\\\\ORM\\\\Query\\\\TreeWalkerChain\\:\\:walkPathExpression\\(\\) should be compatible with return type \\(string\\) of method Doctrine\\\\ORM\\\\Query\\\\TreeWalker\\:\\:walkPathExpression\\(\\)$#"
			count: 1
			path: lib/Doctrine/ORM/Query/TreeWalkerChain.php

		-
			message: "#^Return type \\(void\\) of method Doctrine\\\\ORM\\\\Query\\\\TreeWalkerChain\\:\\:walkQuantifiedExpression\\(\\) should be compatible with return type \\(string\\) of method Doctrine\\\\ORM\\\\Query\\\\TreeWalker\\:\\:walkQuantifiedExpression\\(\\)$#"
			count: 1
			path: lib/Doctrine/ORM/Query/TreeWalkerChain.php

		-
			message: "#^Return type \\(void\\) of method Doctrine\\\\ORM\\\\Query\\\\TreeWalkerChain\\:\\:walkResultVariable\\(\\) should be compatible with return type \\(string\\) of method Doctrine\\\\ORM\\\\Query\\\\TreeWalker\\:\\:walkResultVariable\\(\\)$#"
			count: 1
			path: lib/Doctrine/ORM/Query/TreeWalkerChain.php

		-
			message: "#^Return type \\(void\\) of method Doctrine\\\\ORM\\\\Query\\\\TreeWalkerChain\\:\\:walkSelectClause\\(\\) should be compatible with return type \\(string\\) of method Doctrine\\\\ORM\\\\Query\\\\TreeWalker\\:\\:walkSelectClause\\(\\)$#"
			count: 1
			path: lib/Doctrine/ORM/Query/TreeWalkerChain.php

		-
			message: "#^Return type \\(void\\) of method Doctrine\\\\ORM\\\\Query\\\\TreeWalkerChain\\:\\:walkSelectExpression\\(\\) should be compatible with return type \\(string\\) of method Doctrine\\\\ORM\\\\Query\\\\TreeWalker\\:\\:walkSelectExpression\\(\\)$#"
			count: 1
			path: lib/Doctrine/ORM/Query/TreeWalkerChain.php

		-
			message: "#^Return type \\(void\\) of method Doctrine\\\\ORM\\\\Query\\\\TreeWalkerChain\\:\\:walkSelectStatement\\(\\) should be compatible with return type \\(string\\) of method Doctrine\\\\ORM\\\\Query\\\\TreeWalker\\:\\:walkSelectStatement\\(\\)$#"
			count: 1
			path: lib/Doctrine/ORM/Query/TreeWalkerChain.php

		-
			message: "#^Return type \\(void\\) of method Doctrine\\\\ORM\\\\Query\\\\TreeWalkerChain\\:\\:walkSimpleArithmeticExpression\\(\\) should be compatible with return type \\(string\\) of method Doctrine\\\\ORM\\\\Query\\\\TreeWalker\\:\\:walkSimpleArithmeticExpression\\(\\)$#"
			count: 1
			path: lib/Doctrine/ORM/Query/TreeWalkerChain.php

		-
			message: "#^Return type \\(void\\) of method Doctrine\\\\ORM\\\\Query\\\\TreeWalkerChain\\:\\:walkSimpleSelectClause\\(\\) should be compatible with return type \\(string\\) of method Doctrine\\\\ORM\\\\Query\\\\TreeWalker\\:\\:walkSimpleSelectClause\\(\\)$#"
			count: 1
			path: lib/Doctrine/ORM/Query/TreeWalkerChain.php

		-
			message: "#^Return type \\(void\\) of method Doctrine\\\\ORM\\\\Query\\\\TreeWalkerChain\\:\\:walkSimpleSelectExpression\\(\\) should be compatible with return type \\(string\\) of method Doctrine\\\\ORM\\\\Query\\\\TreeWalker\\:\\:walkSimpleSelectExpression\\(\\)$#"
			count: 1
			path: lib/Doctrine/ORM/Query/TreeWalkerChain.php

		-
			message: "#^Return type \\(void\\) of method Doctrine\\\\ORM\\\\Query\\\\TreeWalkerChain\\:\\:walkStateFieldPathExpression\\(\\) should be compatible with return type \\(string\\) of method Doctrine\\\\ORM\\\\Query\\\\TreeWalker\\:\\:walkStateFieldPathExpression\\(\\)$#"
			count: 1
			path: lib/Doctrine/ORM/Query/TreeWalkerChain.php

		-
			message: "#^Return type \\(void\\) of method Doctrine\\\\ORM\\\\Query\\\\TreeWalkerChain\\:\\:walkStringPrimary\\(\\) should be compatible with return type \\(string\\) of method Doctrine\\\\ORM\\\\Query\\\\TreeWalker\\:\\:walkStringPrimary\\(\\)$#"
			count: 1
			path: lib/Doctrine/ORM/Query/TreeWalkerChain.php

		-
			message: "#^Return type \\(void\\) of method Doctrine\\\\ORM\\\\Query\\\\TreeWalkerChain\\:\\:walkSubselect\\(\\) should be compatible with return type \\(string\\) of method Doctrine\\\\ORM\\\\Query\\\\TreeWalker\\:\\:walkSubselect\\(\\)$#"
			count: 1
			path: lib/Doctrine/ORM/Query/TreeWalkerChain.php

		-
			message: "#^Return type \\(void\\) of method Doctrine\\\\ORM\\\\Query\\\\TreeWalkerChain\\:\\:walkSubselectFromClause\\(\\) should be compatible with return type \\(string\\) of method Doctrine\\\\ORM\\\\Query\\\\TreeWalker\\:\\:walkSubselectFromClause\\(\\)$#"
			count: 1
			path: lib/Doctrine/ORM/Query/TreeWalkerChain.php

		-
			message: "#^Return type \\(void\\) of method Doctrine\\\\ORM\\\\Query\\\\TreeWalkerChain\\:\\:walkUpdateClause\\(\\) should be compatible with return type \\(string\\) of method Doctrine\\\\ORM\\\\Query\\\\TreeWalker\\:\\:walkUpdateClause\\(\\)$#"
			count: 1
			path: lib/Doctrine/ORM/Query/TreeWalkerChain.php

		-
			message: "#^Return type \\(void\\) of method Doctrine\\\\ORM\\\\Query\\\\TreeWalkerChain\\:\\:walkUpdateItem\\(\\) should be compatible with return type \\(string\\) of method Doctrine\\\\ORM\\\\Query\\\\TreeWalker\\:\\:walkUpdateItem\\(\\)$#"
			count: 1
			path: lib/Doctrine/ORM/Query/TreeWalkerChain.php

		-
			message: "#^Return type \\(void\\) of method Doctrine\\\\ORM\\\\Query\\\\TreeWalkerChain\\:\\:walkUpdateStatement\\(\\) should be compatible with return type \\(string\\) of method Doctrine\\\\ORM\\\\Query\\\\TreeWalker\\:\\:walkUpdateStatement\\(\\)$#"
			count: 1
			path: lib/Doctrine/ORM/Query/TreeWalkerChain.php

		-
			message: "#^Return type \\(void\\) of method Doctrine\\\\ORM\\\\Query\\\\TreeWalkerChain\\:\\:walkWhereClause\\(\\) should be compatible with return type \\(string\\) of method Doctrine\\\\ORM\\\\Query\\\\TreeWalker\\:\\:walkWhereClause\\(\\)$#"
			count: 1
			path: lib/Doctrine/ORM/Query/TreeWalkerChain.php

		-
			message: "#^Parameter \\#2 \\$value \\(string\\) of method Doctrine\\\\ORM\\\\Query\\\\TreeWalkerChainIterator\\:\\:offsetSet\\(\\) should be compatible with parameter \\$value \\(Doctrine\\\\ORM\\\\Query\\\\TreeWalker\\) of method ArrayAccess\\<int,Doctrine\\\\ORM\\\\Query\\\\TreeWalker\\>\\:\\:offsetSet\\(\\)$#"
			count: 1
			path: lib/Doctrine/ORM/Query/TreeWalkerChainIterator.php

		-
			message: "#^PHPDoc tag @param references unknown parameter\\: \\$where$#"
			count: 2
			path: lib/Doctrine/ORM/QueryBuilder.php

		-
			message: "#^Parameter \\#2 \\$dqlPart of method Doctrine\\\\ORM\\\\QueryBuilder\\:\\:add\\(\\) expects array\\<'join'\\|int, array\\<int\\|string, object\\>\\|string\\>\\|object\\|string, non\\-empty\\-array\\<string, Doctrine\\\\ORM\\\\Query\\\\Expr\\\\Join\\> given\\.$#"
			count: 2
			path: lib/Doctrine/ORM/QueryBuilder.php

		-
			message: "#^Class Doctrine\\\\Common\\\\Cache\\\\ApcCache not found\\.$#"
			count: 1
			path: lib/Doctrine/ORM/Tools/Console/Command/ClearCache/QueryCommand.php

		-
			message: "#^Class Doctrine\\\\Common\\\\Cache\\\\XcacheCache not found\\.$#"
			count: 1
			path: lib/Doctrine/ORM/Tools/Console/Command/ClearCache/QueryCommand.php

		-
			message: "#^Class Doctrine\\\\Common\\\\Cache\\\\ApcCache not found\\.$#"
			count: 1
			path: lib/Doctrine/ORM/Tools/Console/Command/ClearCache/ResultCommand.php

		-
			message: "#^Class Doctrine\\\\Common\\\\Cache\\\\XcacheCache not found\\.$#"
			count: 1
			path: lib/Doctrine/ORM/Tools/Console/Command/ClearCache/ResultCommand.php

		-
			message: "#^Parameter \\#1 \\$metadata of method Doctrine\\\\ORM\\\\Tools\\\\Export\\\\Driver\\\\AbstractExporter\\:\\:setMetadata\\(\\) expects array\\<int, Doctrine\\\\ORM\\\\Mapping\\\\ClassMetadata\\>, array\\<int, Doctrine\\\\ORM\\\\Mapping\\\\ClassMetadataInfo\\> given\\.$#"
			count: 1
			path: lib/Doctrine/ORM/Tools/Console/Command/ConvertDoctrine1SchemaCommand.php

		-
			message: "#^Access to an undefined property Doctrine\\\\Persistence\\\\Mapping\\\\ClassMetadata\\:\\:\\$name\\.$#"
			count: 1
			path: lib/Doctrine/ORM/Tools/Console/Command/ConvertMappingCommand.php

		-
			message: "#^Parameter \\#1 \\$metadata of method Doctrine\\\\ORM\\\\Tools\\\\Export\\\\Driver\\\\AbstractExporter\\:\\:setMetadata\\(\\) expects array\\<int, Doctrine\\\\ORM\\\\Mapping\\\\ClassMetadata\\>, array\\<Doctrine\\\\Persistence\\\\Mapping\\\\ClassMetadata\\> given\\.$#"
			count: 1
			path: lib/Doctrine/ORM/Tools/Console/Command/ConvertMappingCommand.php

		-
			message: "#^Access to an undefined property Doctrine\\\\Persistence\\\\Mapping\\\\ClassMetadata\\:\\:\\$name\\.$#"
			count: 1
			path: lib/Doctrine/ORM/Tools/Console/Command/GenerateEntitiesCommand.php

		-
			message: "#^Parameter \\#1 \\$metadatas of method Doctrine\\\\ORM\\\\Tools\\\\EntityGenerator\\:\\:generate\\(\\) expects array\\<int, Doctrine\\\\ORM\\\\Mapping\\\\ClassMetadataInfo\\>, array\\<Doctrine\\\\Persistence\\\\Mapping\\\\ClassMetadata\\> given\\.$#"
			count: 1
			path: lib/Doctrine/ORM/Tools/Console/Command/GenerateEntitiesCommand.php

		-
			message: "#^Access to an undefined property Doctrine\\\\Persistence\\\\Mapping\\\\ClassMetadata\\:\\:\\$name\\.$#"
			count: 1
			path: lib/Doctrine/ORM/Tools/Console/Command/GenerateProxiesCommand.php

		-
			message: "#^Access to an undefined property Doctrine\\\\Persistence\\\\Mapping\\\\ClassMetadata\\:\\:\\$customRepositoryClassName\\.$#"
			count: 1
			path: lib/Doctrine/ORM/Tools/Console/Command/GenerateRepositoriesCommand.php

		-
			message: "#^Parameter \\#1 \\$entityListeners of method Doctrine\\\\ORM\\\\Tools\\\\Console\\\\Command\\\\MappingDescribeCommand\\:\\:formatEntityListeners\\(\\) expects array\\<int, object\\>, array\\<string, array\\<int, array\\<string, string\\>\\>\\> given\\.$#"
			count: 1
			path: lib/Doctrine/ORM/Tools/Console/Command/MappingDescribeCommand.php

		-
			message: "#^If condition is always true\\.$#"
			count: 1
			path: lib/Doctrine/ORM/Tools/EntityGenerator.php

		-
			message: "#^Offset 'allocationSize' on array\\{sequenceName\\: string, allocationSize\\: string, initialValue\\: string, quoted\\?\\: mixed\\} in isset\\(\\) always exists and is not nullable\\.$#"
			count: 1
			path: lib/Doctrine/ORM/Tools/EntityGenerator.php

		-
			message: "#^Offset 'indexes' on array\\{name\\: string, schema\\: string, indexes\\: array, uniqueConstraints\\: array, options\\: array\\<string, mixed\\>, quoted\\?\\: bool\\} in isset\\(\\) always exists and is not nullable\\.$#"
			count: 1
			path: lib/Doctrine/ORM/Tools/EntityGenerator.php

		-
			message: "#^Offset 'initialValue' on array\\{sequenceName\\: string, allocationSize\\: string, initialValue\\: string, quoted\\?\\: mixed\\} in isset\\(\\) always exists and is not nullable\\.$#"
			count: 1
			path: lib/Doctrine/ORM/Tools/EntityGenerator.php

		-
			message: "#^Offset 'name' on array\\{name\\: string, schema\\: string, indexes\\: array, uniqueConstraints\\: array, options\\: array\\<string, mixed\\>, quoted\\?\\: bool\\} in isset\\(\\) always exists and is not nullable\\.$#"
			count: 1
			path: lib/Doctrine/ORM/Tools/EntityGenerator.php

		-
			message: "#^Offset 'options' on array\\{name\\: string, schema\\: string, indexes\\: array, uniqueConstraints\\: array, options\\: array\\<string, mixed\\>, quoted\\?\\: bool\\} in isset\\(\\) always exists and is not nullable\\.$#"
			count: 1
			path: lib/Doctrine/ORM/Tools/EntityGenerator.php

		-
			message: "#^Offset 'schema' on array\\{name\\: string, schema\\: string, indexes\\: array, uniqueConstraints\\: array, options\\: array\\<string, mixed\\>, quoted\\?\\: bool\\} in isset\\(\\) always exists and is not nullable\\.$#"
			count: 1
			path: lib/Doctrine/ORM/Tools/EntityGenerator.php

		-
			message: "#^Offset 'sequenceName' on array\\{sequenceName\\: string, allocationSize\\: string, initialValue\\: string, quoted\\?\\: mixed\\} in isset\\(\\) always exists and is not nullable\\.$#"
			count: 1
			path: lib/Doctrine/ORM/Tools/EntityGenerator.php

		-
			message: "#^Offset 'uniqueConstraints' on array\\{name\\: string, schema\\: string, indexes\\: array, uniqueConstraints\\: array, options\\: array\\<string, mixed\\>, quoted\\?\\: bool\\} in isset\\(\\) always exists and is not nullable\\.$#"
			count: 1
			path: lib/Doctrine/ORM/Tools/EntityGenerator.php

		-
			message: "#^Property Doctrine\\\\ORM\\\\Mapping\\\\ClassMetadataInfo\\<object\\>\\:\\:\\$lifecycleCallbacks \\(array\\<string, array\\<int, string\\>\\>\\) in isset\\(\\) is not nullable\\.$#"
			count: 1
			path: lib/Doctrine/ORM/Tools/EntityGenerator.php

		-
			message: "#^Method Doctrine\\\\ORM\\\\Tools\\\\Export\\\\Driver\\\\AbstractExporter\\:\\:_getChangeTrackingPolicyString\\(\\) should return string but return statement is missing\\.$#"
			count: 1
			path: lib/Doctrine/ORM/Tools/Export/Driver/AbstractExporter.php

		-
			message: "#^Method Doctrine\\\\ORM\\\\Tools\\\\Export\\\\Driver\\\\AbstractExporter\\:\\:_getFetchModeString\\(\\) should return string but return statement is missing\\.$#"
			count: 1
			path: lib/Doctrine/ORM/Tools/Export/Driver/AbstractExporter.php

		-
			message: "#^Method Doctrine\\\\ORM\\\\Tools\\\\Export\\\\Driver\\\\AbstractExporter\\:\\:_getIdGeneratorTypeString\\(\\) should return string but return statement is missing\\.$#"
			count: 1
			path: lib/Doctrine/ORM/Tools/Export/Driver/AbstractExporter.php

		-
			message: "#^Method Doctrine\\\\ORM\\\\Tools\\\\Export\\\\Driver\\\\AbstractExporter\\:\\:_getInheritanceTypeString\\(\\) should return string but return statement is missing\\.$#"
			count: 1
			path: lib/Doctrine/ORM/Tools/Export/Driver/AbstractExporter.php

		-
			message: "#^If condition is always true\\.$#"
			count: 2
			path: lib/Doctrine/ORM/Tools/Export/Driver/PhpExporter.php

		-
			message: "#^Left side of && is always true\\.$#"
			count: 1
			path: lib/Doctrine/ORM/Tools/Export/Driver/XmlExporter.php

		-
			message: "#^Offset 'indexes' on array\\{name\\: string, schema\\: string, indexes\\: array, uniqueConstraints\\: array, options\\: array\\<string, mixed\\>, quoted\\?\\: bool\\} in isset\\(\\) always exists and is not nullable\\.$#"
			count: 1
			path: lib/Doctrine/ORM/Tools/Export/Driver/XmlExporter.php

		-
			message: "#^Offset 'name' on array\\{name\\: string, schema\\: string, indexes\\: array, uniqueConstraints\\: array, options\\: array\\<string, mixed\\>, quoted\\?\\: bool\\} in isset\\(\\) always exists and is not nullable\\.$#"
			count: 1
			path: lib/Doctrine/ORM/Tools/Export/Driver/XmlExporter.php

		-
			message: "#^Offset 'options' on array\\{name\\: string, schema\\: string, indexes\\: array, uniqueConstraints\\: array, options\\: array\\<string, mixed\\>, quoted\\?\\: bool\\} in isset\\(\\) always exists and is not nullable\\.$#"
			count: 1
			path: lib/Doctrine/ORM/Tools/Export/Driver/XmlExporter.php

		-
			message: "#^Offset 'schema' on array\\{name\\: string, schema\\: string, indexes\\: array, uniqueConstraints\\: array, options\\: array\\<string, mixed\\>, quoted\\?\\: bool\\} in isset\\(\\) always exists and is not nullable\\.$#"
			count: 1
			path: lib/Doctrine/ORM/Tools/Export/Driver/XmlExporter.php

		-
			message: "#^Offset 'uniqueConstraints' on array\\{name\\: string, schema\\: string, indexes\\: array, uniqueConstraints\\: array, options\\: array\\<string, mixed\\>, quoted\\?\\: bool\\} in isset\\(\\) always exists and is not nullable\\.$#"
			count: 1
			path: lib/Doctrine/ORM/Tools/Export/Driver/XmlExporter.php

		-
<<<<<<< HEAD
			message: "#^Offset 'version' on array\\{type\\: string, fieldName\\: string, columnName\\?\\: string, length\\?\\: int, id\\?\\: bool, nullable\\?\\: bool, enumType\\?\\: class\\-string\\<BackedEnum\\>, columnDefinition\\?\\: string, \\.\\.\\.\\} in isset\\(\\) does not exist\\.$#"
=======
			message: "#^Offset 'version' on array\\{type\\: string, fieldName\\: string, columnName\\: string, length\\?\\: int, id\\?\\: bool, nullable\\?\\: bool, columnDefinition\\?\\: string, precision\\?\\: int, \\.\\.\\.\\} in isset\\(\\) does not exist\\.$#"
>>>>>>> 2fecb3cb
			count: 1
			path: lib/Doctrine/ORM/Tools/Export/Driver/XmlExporter.php

		-
			message: "#^Parameter \\#1 \\$policy of method Doctrine\\\\ORM\\\\Tools\\\\Export\\\\Driver\\\\AbstractExporter\\:\\:_getChangeTrackingPolicyString\\(\\) expects 1\\|2\\|3, int given\\.$#"
			count: 1
			path: lib/Doctrine/ORM/Tools/Export/Driver/XmlExporter.php

		-
			message: "#^Property Doctrine\\\\ORM\\\\Mapping\\\\ClassMetadataInfo\\<object\\>\\:\\:\\$lifecycleCallbacks \\(array\\<string, array\\<int, string\\>\\>\\) in isset\\(\\) is not nullable\\.$#"
			count: 1
			path: lib/Doctrine/ORM/Tools/Export/Driver/XmlExporter.php

		-
			message: "#^Right side of && is always true\\.$#"
			count: 2
			path: lib/Doctrine/ORM/Tools/Export/Driver/XmlExporter.php

		-
			message: "#^Property Doctrine\\\\ORM\\\\Mapping\\\\ClassMetadataInfo\\<object\\>\\:\\:\\$lifecycleCallbacks \\(array\\<string, array\\<int, string\\>\\>\\) in isset\\(\\) is not nullable\\.$#"
			count: 1
			path: lib/Doctrine/ORM/Tools/Export/Driver/YamlExporter.php

		-
			message: "#^Property Doctrine\\\\ORM\\\\Mapping\\\\ClassMetadataInfo\\<object\\>\\:\\:\\$table \\(array\\<string, array\\|bool\\|string\\>\\) on left side of \\?\\? is not nullable\\.$#"
			count: 1
			path: lib/Doctrine/ORM/Tools/Export/Driver/YamlExporter.php

		-
			message: "#^Return type \\(void\\) of method Doctrine\\\\ORM\\\\Tools\\\\Pagination\\\\CountWalker\\:\\:walkSelectStatement\\(\\) should be compatible with return type \\(string\\) of method Doctrine\\\\ORM\\\\Query\\\\TreeWalker\\:\\:walkSelectStatement\\(\\)$#"
			count: 1
			path: lib/Doctrine/ORM/Tools/Pagination/CountWalker.php

		-
			message: "#^Access to an undefined property object\\:\\:\\$name\\.$#"
			count: 1
			path: lib/Doctrine/ORM/Tools/Pagination/LimitSubqueryOutputWalker.php

		-
			message: "#^Offset 'parent' on array\\{metadata\\: Doctrine\\\\ORM\\\\Mapping\\\\ClassMetadata, parent\\: string, relation\\: array, map\\: mixed, nestingLevel\\: int, token\\: array\\} in isset\\(\\) always exists and is not nullable\\.$#"
			count: 1
			path: lib/Doctrine/ORM/Tools/Pagination/LimitSubqueryWalker.php

		-
			message: "#^Return type \\(void\\) of method Doctrine\\\\ORM\\\\Tools\\\\Pagination\\\\LimitSubqueryWalker\\:\\:walkSelectStatement\\(\\) should be compatible with return type \\(string\\) of method Doctrine\\\\ORM\\\\Query\\\\TreeWalker\\:\\:walkSelectStatement\\(\\)$#"
			count: 1
			path: lib/Doctrine/ORM/Tools/Pagination/LimitSubqueryWalker.php

		-
			message: "#^Instanceof between \\*NEVER\\* and Doctrine\\\\ORM\\\\Query\\\\AST\\\\ConditionalFactor will always evaluate to false\\.$#"
			count: 1
			path: lib/Doctrine/ORM/Tools/Pagination/WhereInWalker.php

		-
			message: "#^Instanceof between Doctrine\\\\ORM\\\\Query\\\\AST\\\\ConditionalExpression and Doctrine\\\\ORM\\\\Query\\\\AST\\\\ConditionalPrimary will always evaluate to false\\.$#"
			count: 1
			path: lib/Doctrine/ORM/Tools/Pagination/WhereInWalker.php

		-
			message: "#^Result of \\|\\| is always true\\.$#"
			count: 1
			path: lib/Doctrine/ORM/Tools/Pagination/WhereInWalker.php

		-
			message: "#^Return type \\(void\\) of method Doctrine\\\\ORM\\\\Tools\\\\Pagination\\\\WhereInWalker\\:\\:walkSelectStatement\\(\\) should be compatible with return type \\(string\\) of method Doctrine\\\\ORM\\\\Query\\\\TreeWalker\\:\\:walkSelectStatement\\(\\)$#"
			count: 1
			path: lib/Doctrine/ORM/Tools/Pagination/WhereInWalker.php

		-
			message: "#^Else branch is unreachable because ternary operator condition is always true\\.$#"
			count: 1
			path: lib/Doctrine/ORM/Tools/SchemaTool.php

		-
			message: "#^Negated boolean expression is always false\\.$#"
			count: 1
			path: lib/Doctrine/ORM/Tools/SchemaTool.php

		-
			message: "#^Offset 'indexes' on array\\{name\\: string, schema\\: string, indexes\\: array, uniqueConstraints\\: array, options\\: array\\<string, mixed\\>, quoted\\?\\: bool\\} in isset\\(\\) always exists and is not nullable\\.$#"
			count: 1
			path: lib/Doctrine/ORM/Tools/SchemaTool.php

		-
			message: "#^Offset 'options' on array\\{name\\: string, schema\\: string, indexes\\: array, uniqueConstraints\\: array, options\\: array\\<string, mixed\\>, quoted\\?\\: bool\\} in isset\\(\\) always exists and is not nullable\\.$#"
			count: 1
			path: lib/Doctrine/ORM/Tools/SchemaTool.php

		-
			message: "#^Offset 'uniqueConstraints' on array\\{name\\: string, schema\\: string, indexes\\: array, uniqueConstraints\\: array, options\\: array\\<string, mixed\\>, quoted\\?\\: bool\\} in isset\\(\\) always exists and is not nullable\\.$#"
			count: 1
			path: lib/Doctrine/ORM/Tools/SchemaTool.php

		-
			message: "#^Binary operation \"&\" between string and 3 results in an error\\.$#"
			count: 1
			path: lib/Doctrine/ORM/UnitOfWork.php

		-
			message: "#^Call to an undefined method Doctrine\\\\Common\\\\Collections\\\\Collection\\<\\(int\\|string\\), object\\>\\:\\:getMapping\\(\\)\\.$#"
			count: 2
			path: lib/Doctrine/ORM/UnitOfWork.php

		-
			message: "#^Call to an undefined method Doctrine\\\\Common\\\\Collections\\\\Collection\\<\\(int\\|string\\), object\\>\\:\\:takeSnapshot\\(\\)\\.$#"
			count: 1
			path: lib/Doctrine/ORM/UnitOfWork.php

		-
			message: "#^Parameter \\#1 \\$collection of method Doctrine\\\\ORM\\\\Persisters\\\\Collection\\\\CollectionPersister\\:\\:delete\\(\\) expects Doctrine\\\\ORM\\\\PersistentCollection, Doctrine\\\\Common\\\\Collections\\\\Collection\\<\\(int\\|string\\), object\\> given\\.$#"
			count: 1
			path: lib/Doctrine/ORM/UnitOfWork.php

		-
			message: "#^Parameter \\#1 \\$collection of method Doctrine\\\\ORM\\\\Persisters\\\\Collection\\\\CollectionPersister\\:\\:update\\(\\) expects Doctrine\\\\ORM\\\\PersistentCollection, Doctrine\\\\Common\\\\Collections\\\\Collection\\<\\(int\\|string\\), object\\> given\\.$#"
			count: 1
			path: lib/Doctrine/ORM/UnitOfWork.php

		-
			message: "#^Parameter \\#1 \\$em of method Doctrine\\\\ORM\\\\Id\\\\AbstractIdGenerator\\:\\:generate\\(\\) expects Doctrine\\\\ORM\\\\EntityManager, Doctrine\\\\ORM\\\\EntityManagerInterface given\\.$#"
			count: 1
			path: lib/Doctrine/ORM/UnitOfWork.php

		-
			message: "#^Parameter \\#3 \\$changeSet of class Doctrine\\\\ORM\\\\Event\\\\PreUpdateEventArgs constructor is passed by reference, so it expects variables only$#"
			count: 1
			path: lib/Doctrine/ORM/UnitOfWork.php

		-
			message: "#^Strict comparison using \\=\\=\\= between string and 4 will always evaluate to false\\.$#"
			count: 1
			path: lib/Doctrine/ORM/UnitOfWork.php

		-
			message: "#^Access to an undefined property Doctrine\\\\Persistence\\\\Mapping\\\\ClassMetadata\\:\\:\\$name\\.$#"
			count: 1
			path: lib/Doctrine/ORM/Utility/HierarchyDiscriminatorResolver.php

		-
			message: "#^Access to an undefined property Doctrine\\\\Persistence\\\\Mapping\\\\ClassMetadata\\:\\:\\$subClasses\\.$#"
			count: 1
			path: lib/Doctrine/ORM/Utility/HierarchyDiscriminatorResolver.php
<|MERGE_RESOLUTION|>--- conflicted
+++ resolved
@@ -1746,11 +1746,7 @@
 			path: lib/Doctrine/ORM/Tools/Export/Driver/XmlExporter.php
 
 		-
-<<<<<<< HEAD
-			message: "#^Offset 'version' on array\\{type\\: string, fieldName\\: string, columnName\\?\\: string, length\\?\\: int, id\\?\\: bool, nullable\\?\\: bool, enumType\\?\\: class\\-string\\<BackedEnum\\>, columnDefinition\\?\\: string, \\.\\.\\.\\} in isset\\(\\) does not exist\\.$#"
-=======
-			message: "#^Offset 'version' on array\\{type\\: string, fieldName\\: string, columnName\\: string, length\\?\\: int, id\\?\\: bool, nullable\\?\\: bool, columnDefinition\\?\\: string, precision\\?\\: int, \\.\\.\\.\\} in isset\\(\\) does not exist\\.$#"
->>>>>>> 2fecb3cb
+			message: "#^Offset 'version' on array\\{type\\: string, fieldName\\: string, columnName\\: string, length\\?\\: int, id\\?\\: bool, nullable\\?\\: bool, enumType\\?\\: class\\-string\\<BackedEnum\\>, columnDefinition\\?\\: string, \\.\\.\\.\\} in isset\\(\\) does not exist\\.$#"
 			count: 1
 			path: lib/Doctrine/ORM/Tools/Export/Driver/XmlExporter.php
 
