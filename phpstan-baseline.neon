parameters:
	ignoreErrors:
		-
			message: "#^Call to an undefined method Doctrine\\\\ORM\\\\Persisters\\\\Entity\\\\EntityPersister\\:\\:getCacheRegion\\(\\)\\.$#"
			count: 1
			path: lib/Doctrine/ORM/Cache/DefaultEntityHydrator.php

		-
			message: "#^Access to an undefined property Doctrine\\\\ORM\\\\Cache\\\\CacheEntry\\:\\:\\$class\\.$#"
			count: 2
			path: lib/Doctrine/ORM/Cache/DefaultQueryCache.php

		-
			message: "#^Call to an undefined method Doctrine\\\\ORM\\\\Cache\\\\CacheEntry\\:\\:resolveAssociationEntries\\(\\)\\.$#"
			count: 2
			path: lib/Doctrine/ORM/Cache/DefaultQueryCache.php

		-
			message: "#^Call to an undefined method Doctrine\\\\ORM\\\\Persisters\\\\Entity\\\\EntityPersister\\:\\:getCacheRegion\\(\\)\\.$#"
			count: 1
			path: lib/Doctrine/ORM/Cache/DefaultQueryCache.php

		-
			message: "#^Call to an undefined method Doctrine\\\\ORM\\\\Persisters\\\\Entity\\\\EntityPersister\\:\\:storeEntityCache\\(\\)\\.$#"
			count: 2
			path: lib/Doctrine/ORM/Cache/DefaultQueryCache.php

		-
			message: "#^Parameter \\#2 \\$key of method Doctrine\\\\ORM\\\\Cache\\\\Logging\\\\CacheLogger\\:\\:entityCacheHit\\(\\) expects Doctrine\\\\ORM\\\\Cache\\\\EntityCacheKey, Doctrine\\\\ORM\\\\Cache\\\\CacheKey given\\.$#"
			count: 2
			path: lib/Doctrine/ORM/Cache/DefaultQueryCache.php

		-
			message: "#^Parameter \\#2 \\$key of method Doctrine\\\\ORM\\\\Cache\\\\Logging\\\\CacheLogger\\:\\:entityCacheMiss\\(\\) expects Doctrine\\\\ORM\\\\Cache\\\\EntityCacheKey, Doctrine\\\\ORM\\\\Cache\\\\CacheKey given\\.$#"
			count: 2
			path: lib/Doctrine/ORM/Cache/DefaultQueryCache.php

		-
			message: "#^Access to an undefined property Doctrine\\\\ORM\\\\Cache\\\\CacheEntry\\:\\:\\$identifiers\\.$#"
			count: 1
			path: lib/Doctrine/ORM/Cache/Persister/Collection/AbstractCollectionPersister.php

		-
			message: "#^Parameter \\#2 \\$key of method Doctrine\\\\ORM\\\\Cache\\\\EntityHydrator\\:\\:buildCacheEntry\\(\\) expects Doctrine\\\\ORM\\\\Cache\\\\EntityCacheKey, Doctrine\\\\ORM\\\\Cache\\\\CacheKey given\\.$#"
			count: 1
			path: lib/Doctrine/ORM/Cache/Persister/Collection/AbstractCollectionPersister.php

		-
			message: "#^Parameter \\#3 \\$entry of method Doctrine\\\\ORM\\\\Cache\\\\CollectionHydrator\\:\\:loadCacheEntry\\(\\) expects Doctrine\\\\ORM\\\\Cache\\\\CollectionCacheEntry, Doctrine\\\\ORM\\\\Cache\\\\CacheEntry given\\.$#"
			count: 1
			path: lib/Doctrine/ORM/Cache/Persister/Collection/AbstractCollectionPersister.php

		-
			message: "#^Call to an undefined method Doctrine\\\\ORM\\\\Cache\\\\Region\\:\\:lock\\(\\)\\.$#"
			count: 2
			path: lib/Doctrine/ORM/Cache/Persister/Collection/ReadWriteCachedCollectionPersister.php

		-
			message: "#^Access to an undefined property Doctrine\\\\ORM\\\\Cache\\\\CacheEntry\\:\\:\\$class\\.$#"
			count: 2
			path: lib/Doctrine/ORM/Cache/Persister/Entity/AbstractEntityPersister.php

		-
			message: "#^Call to an undefined method Doctrine\\\\ORM\\\\Cache\\\\Persister\\\\CachedPersister&Doctrine\\\\ORM\\\\Persisters\\\\Collection\\\\CollectionPersister\\:\\:loadCollectionCache\\(\\)\\.$#"
			count: 2
			path: lib/Doctrine/ORM/Cache/Persister/Entity/AbstractEntityPersister.php

		-
			message: "#^Call to an undefined method Doctrine\\\\ORM\\\\Cache\\\\Persister\\\\CachedPersister&Doctrine\\\\ORM\\\\Persisters\\\\Collection\\\\CollectionPersister\\:\\:storeCollectionCache\\(\\)\\.$#"
			count: 2
			path: lib/Doctrine/ORM/Cache/Persister/Entity/AbstractEntityPersister.php

		-
			message: "#^Call to an undefined method Doctrine\\\\ORM\\\\Persisters\\\\Entity\\\\EntityPersister\\:\\:storeEntityCache\\(\\)\\.$#"
			count: 1
			path: lib/Doctrine/ORM/Cache/Persister/Entity/AbstractEntityPersister.php

		-
			message: "#^Parameter \\#3 \\$entry of method Doctrine\\\\ORM\\\\Cache\\\\EntityHydrator\\:\\:loadCacheEntry\\(\\) expects Doctrine\\\\ORM\\\\Cache\\\\EntityCacheEntry, Doctrine\\\\ORM\\\\Cache\\\\CacheEntry given\\.$#"
			count: 1
			path: lib/Doctrine/ORM/Cache/Persister/Entity/AbstractEntityPersister.php

		-
			message: "#^Call to an undefined method Doctrine\\\\ORM\\\\Cache\\\\Region\\:\\:lock\\(\\)\\.$#"
			count: 2
			path: lib/Doctrine/ORM/Cache/Persister/Entity/ReadWriteCachedEntityPersister.php

		-
			message: "#^If condition is always true\\.$#"
			count: 1
			path: lib/Doctrine/ORM/Cache/Persister/Entity/ReadWriteCachedEntityPersister.php

		-
			message: "#^Access to an undefined property Doctrine\\\\ORM\\\\Cache\\\\CacheEntry\\:\\:\\$time\\.$#"
			count: 1
			path: lib/Doctrine/ORM/Cache/TimestampQueryCacheValidator.php

		-
			message: "#^Return type \\(Doctrine\\\\ORM\\\\Mapping\\\\ClassMetadataFactory\\) of method Doctrine\\\\ORM\\\\Decorator\\\\EntityManagerDecorator\\:\\:getMetadataFactory\\(\\) should be compatible with return type \\(Doctrine\\\\Persistence\\\\Mapping\\\\ClassMetadataFactory\\<Doctrine\\\\Persistence\\\\Mapping\\\\ClassMetadata\\<object\\>\\>\\) of method Doctrine\\\\Persistence\\\\ObjectManager\\:\\:getMetadataFactory\\(\\)$#"
			count: 1
			path: lib/Doctrine/ORM/Decorator/EntityManagerDecorator.php

		-
			message: "#^Return type \\(Doctrine\\\\ORM\\\\Mapping\\\\ClassMetadataFactory\\) of method Doctrine\\\\ORM\\\\Decorator\\\\EntityManagerDecorator\\:\\:getMetadataFactory\\(\\) should be compatible with return type \\(Doctrine\\\\Persistence\\\\Mapping\\\\ClassMetadataFactory\\<Doctrine\\\\Persistence\\\\Mapping\\\\ClassMetadata\\<object\\>\\>\\) of method Doctrine\\\\Persistence\\\\ObjectManagerDecorator\\<Doctrine\\\\ORM\\\\EntityManagerInterface\\>\\:\\:getMetadataFactory\\(\\)$#"
			count: 1
			path: lib/Doctrine/ORM/Decorator/EntityManagerDecorator.php

		-
			message: "#^Return type \\(Doctrine\\\\ORM\\\\Mapping\\\\ClassMetadataFactory\\) of method Doctrine\\\\ORM\\\\EntityManager\\:\\:getMetadataFactory\\(\\) should be compatible with return type \\(Doctrine\\\\Persistence\\\\Mapping\\\\ClassMetadataFactory\\<Doctrine\\\\Persistence\\\\Mapping\\\\ClassMetadata\\<object\\>\\>\\) of method Doctrine\\\\Persistence\\\\ObjectManager\\:\\:getMetadataFactory\\(\\)$#"
			count: 1
			path: lib/Doctrine/ORM/EntityManager.php

		-
			message: "#^Return type \\(Doctrine\\\\ORM\\\\Mapping\\\\ClassMetadataFactory\\) of method Doctrine\\\\ORM\\\\EntityManagerInterface\\:\\:getMetadataFactory\\(\\) should be compatible with return type \\(Doctrine\\\\Persistence\\\\Mapping\\\\ClassMetadataFactory\\<Doctrine\\\\Persistence\\\\Mapping\\\\ClassMetadata\\<object\\>\\>\\) of method Doctrine\\\\Persistence\\\\ObjectManager\\:\\:getMetadataFactory\\(\\)$#"
			count: 1
			path: lib/Doctrine/ORM/EntityManagerInterface.php

		-
			message: "#^Template type T of method Doctrine\\\\ORM\\\\EntityManagerInterface\\:\\:getClassMetadata\\(\\) is not referenced in a parameter\\.$#"
			count: 1
			path: lib/Doctrine/ORM/EntityManagerInterface.php

		-
			message: "#^Method Doctrine\\\\ORM\\\\EntityRepository\\:\\:matching\\(\\) should return Doctrine\\\\Common\\\\Collections\\\\AbstractLazyCollection\\<int, T of object\\>&Doctrine\\\\Common\\\\Collections\\\\Selectable\\<int, T of object\\> but returns Doctrine\\\\ORM\\\\LazyCriteriaCollection\\<\\(int\\|string\\), object\\>\\.$#"
			count: 1
			path: lib/Doctrine/ORM/EntityRepository.php

		-
			message: "#^If condition is always true\\.$#"
			count: 2
			path: lib/Doctrine/ORM/Mapping/ClassMetadataFactory.php

		-
			message: "#^Method Doctrine\\\\ORM\\\\Mapping\\\\ClassMetadata\\:\\:fullyQualifiedClassName\\(\\) should return class\\-string\\|null but returns string\\|null\\.$#"
			count: 1
			path: lib/Doctrine/ORM/Mapping/ClassMetadata.php

		-
			message: "#^Negated boolean expression is always false\\.$#"
			count: 1
			path: lib/Doctrine/ORM/Mapping/ClassMetadata.php

		-
			message: "#^Expression on left side of \\?\\? is not nullable\\.$#"
			count: 1
			path: lib/Doctrine/ORM/Mapping/Driver/AttributeDriver.php

		-
			message: "#^Empty array passed to foreach\\.$#"
			count: 1
			path: lib/Doctrine/ORM/Mapping/Driver/XmlDriver.php

		-
			message: "#^Offset 'version' on \\*NEVER\\* in isset\\(\\) always exists and is always null\\.$#"
			count: 1
			path: lib/Doctrine/ORM/Mapping/Driver/XmlDriver.php

		-
			message: "#^Call to function is_int\\(\\) with string will always evaluate to false\\.$#"
			count: 1
			path: lib/Doctrine/ORM/NativeQuery.php

		-
			message: "#^Result of && is always false\\.$#"
			count: 1
			path: lib/Doctrine/ORM/NativeQuery.php

		-
			message: "#^Parameter \\#3 \\$hints of method Doctrine\\\\ORM\\\\Internal\\\\Hydration\\\\AbstractHydrator\\:\\:hydrateAll\\(\\) expects array\\<string, string\\>, array\\<string, Doctrine\\\\ORM\\\\PersistentCollection\\|true\\> given\\.$#"
			count: 1
			path: lib/Doctrine/ORM/Persisters/Entity/BasicEntityPersister.php

		-
			message: "#^Parameter \\#3 \\$hints of method Doctrine\\\\ORM\\\\Internal\\\\Hydration\\\\AbstractHydrator\\:\\:hydrateAll\\(\\) expects array\\<string, string\\>, array\\<string, true\\> given\\.$#"
			count: 4
			path: lib/Doctrine/ORM/Persisters/Entity/BasicEntityPersister.php

		-
			message: "#^Strict comparison using \\=\\=\\= between string and null will always evaluate to false\\.$#"
			count: 1
			path: lib/Doctrine/ORM/Persisters/Entity/BasicEntityPersister.php

		-
			message: "#^Access to an undefined property Doctrine\\\\Persistence\\\\Mapping\\\\ClassMetadata\\:\\:\\$isEmbeddedClass\\.$#"
			count: 1
			path: lib/Doctrine/ORM/Proxy/ProxyFactory.php

		-
			message: "#^Access to an undefined property Doctrine\\\\Persistence\\\\Mapping\\\\ClassMetadata\\:\\:\\$isMappedSuperclass\\.$#"
			count: 1
			path: lib/Doctrine/ORM/Proxy/ProxyFactory.php

		-
			message: "#^Access to an undefined property Doctrine\\\\Persistence\\\\Proxy\\:\\:\\$__isCloning\\.$#"
			count: 1
			path: lib/Doctrine/ORM/Proxy/ProxyFactory.php

		-
			message: "#^Call to an undefined method Doctrine\\\\Common\\\\Proxy\\\\Proxy\\:\\:__wakeup\\(\\)\\.$#"
			count: 1
			path: lib/Doctrine/ORM/Proxy/ProxyFactory.php

		-
			message: "#^Parameter \\#1 \\$class of method Doctrine\\\\ORM\\\\Utility\\\\IdentifierFlattener\\:\\:flattenIdentifier\\(\\) expects Doctrine\\\\ORM\\\\Mapping\\\\ClassMetadata, Doctrine\\\\Persistence\\\\Mapping\\\\ClassMetadata given\\.$#"
			count: 3
			path: lib/Doctrine/ORM/Proxy/ProxyFactory.php

		-
			message: "#^Parameter \\#2 \\$sqlParams of method Doctrine\\\\ORM\\\\Query\\:\\:evictResultSetCache\\(\\) expects array\\<string, mixed\\>, array\\<int, mixed\\> given\\.$#"
			count: 1
			path: lib/Doctrine/ORM/Query.php

		-
			message: "#^Access to an undefined property Doctrine\\\\ORM\\\\Query\\\\AST\\\\Node\\:\\:\\$value\\.$#"
			count: 1
			path: lib/Doctrine/ORM/Query/AST/Functions/DateAddFunction.php

		-
			message: "#^Access to an undefined property Doctrine\\\\ORM\\\\Query\\\\AST\\\\Node\\:\\:\\$value\\.$#"
			count: 1
			path: lib/Doctrine/ORM/Query/AST/Functions/DateSubFunction.php

		-
			message: "#^Call to an undefined method Doctrine\\\\ORM\\\\Query\\\\SqlWalker\\:\\:walkJoinPathExpression\\(\\)\\.$#"
			count: 1
			path: lib/Doctrine/ORM/Query/AST/JoinClassPathExpression.php

		-
			message: "#^Call to an undefined method Doctrine\\\\ORM\\\\Query\\\\SqlWalker\\:\\:walkJoinVariableDeclaration\\(\\)\\.$#"
			count: 1
			path: lib/Doctrine/ORM/Query/AST/JoinVariableDeclaration.php

		-
			message: "#^Call to an undefined method Doctrine\\\\ORM\\\\Query\\\\SqlWalker\\:\\:walkWhenClauseExpression\\(\\)\\.$#"
			count: 1
			path: lib/Doctrine/ORM/Query/AST/SimpleWhenClause.php

		-
			message: "#^Call to an undefined method Doctrine\\\\ORM\\\\Query\\\\SqlWalker\\:\\:walkWhenClauseExpression\\(\\)\\.$#"
			count: 1
			path: lib/Doctrine/ORM/Query/AST/WhenClause.php

		-
			message: "#^Property Doctrine\\\\ORM\\\\Query\\\\Exec\\\\AbstractSqlExecutor\\:\\:\\$queryCacheProfile \\(Doctrine\\\\DBAL\\\\Cache\\\\QueryCacheProfile\\) does not accept null\\.$#"
			count: 1
			path: lib/Doctrine/ORM/Query/Exec/AbstractSqlExecutor.php

		-
			message: "#^PHPDoc type array\\<string\\> of property Doctrine\\\\ORM\\\\Query\\\\Expr\\\\Andx\\:\\:\\$allowedClasses is not covariant with PHPDoc type array\\<int, class\\-string\\> of overridden property Doctrine\\\\ORM\\\\Query\\\\Expr\\\\Base\\:\\:\\$allowedClasses\\.$#"
			count: 1
			path: lib/Doctrine/ORM/Query/Expr/Andx.php

		-
			message: "#^PHPDoc type array\\<string\\> of property Doctrine\\\\ORM\\\\Query\\\\Expr\\\\Orx\\:\\:\\$allowedClasses is not covariant with PHPDoc type array\\<int, class\\-string\\> of overridden property Doctrine\\\\ORM\\\\Query\\\\Expr\\\\Base\\:\\:\\$allowedClasses\\.$#"
			count: 1
			path: lib/Doctrine/ORM/Query/Expr/Orx.php

		-
			message: "#^PHPDoc type array\\<string\\> of property Doctrine\\\\ORM\\\\Query\\\\Expr\\\\Select\\:\\:\\$allowedClasses is not covariant with PHPDoc type array\\<int, class\\-string\\> of overridden property Doctrine\\\\ORM\\\\Query\\\\Expr\\\\Base\\:\\:\\$allowedClasses\\.$#"
			count: 1
			path: lib/Doctrine/ORM/Query/Expr/Select.php

		-
			message: "#^Method Doctrine\\\\ORM\\\\Query\\\\Parser\\:\\:ArithmeticFactor\\(\\) should return Doctrine\\\\ORM\\\\Query\\\\AST\\\\ArithmeticFactor but returns Doctrine\\\\ORM\\\\Query\\\\AST\\\\Node\\|string\\.$#"
			count: 1
			path: lib/Doctrine/ORM/Query/Parser.php

		-
			message: "#^Method Doctrine\\\\ORM\\\\Query\\\\Parser\\:\\:ArithmeticTerm\\(\\) should return Doctrine\\\\ORM\\\\Query\\\\AST\\\\ArithmeticTerm but returns Doctrine\\\\ORM\\\\Query\\\\AST\\\\ArithmeticFactor\\|string\\.$#"
			count: 1
			path: lib/Doctrine/ORM/Query/Parser.php

		-
			message: """
				#^PHPDoc tag @return has invalid value \\(AST\\\\BetweenExpression\\|
				        AST\\\\CollectionMemberExpression\\|
				        AST\\\\ComparisonExpression\\|
				        AST\\\\EmptyCollectionComparisonExpression\\|
				        AST\\\\ExistsExpression\\|
				        AST\\\\InExpression\\|
				        AST\\\\InstanceOfExpression\\|
				        AST\\\\LikeExpression\\|
				        AST\\\\NullComparisonExpression\\)\\: Unexpected token "\\\\n     \\* ", expected type at offset 344$#
			"""
			count: 1
			path: lib/Doctrine/ORM/Query/Parser.php

		-
			message: "#^Parameter \\#2 \\$stringPattern of class Doctrine\\\\ORM\\\\Query\\\\AST\\\\LikeExpression constructor expects Doctrine\\\\ORM\\\\Query\\\\AST\\\\Functions\\\\FunctionNode\\|Doctrine\\\\ORM\\\\Query\\\\AST\\\\InputParameter\\|Doctrine\\\\ORM\\\\Query\\\\AST\\\\Literal\\|Doctrine\\\\ORM\\\\Query\\\\AST\\\\PathExpression, Doctrine\\\\ORM\\\\Query\\\\AST\\\\Node given\\.$#"
			count: 1
			path: lib/Doctrine/ORM/Query/Parser.php

		-
			message: "#^Unreachable statement \\- code above always terminates\\.$#"
			count: 3
			path: lib/Doctrine/ORM/Query/Parser.php

		-
			message: "#^Access to an undefined property Doctrine\\\\ORM\\\\Query\\\\AST\\\\Node\\:\\:\\$pathExpression\\.$#"
			count: 1
			path: lib/Doctrine/ORM/Query/SqlWalker.php

		-
			message: "#^Call to function is_string\\(\\) with Doctrine\\\\ORM\\\\Query\\\\AST\\\\Node will always evaluate to false\\.$#"
			count: 1
			path: lib/Doctrine/ORM/Query/SqlWalker.php

		-
			message: "#^Match arm is unreachable because previous comparison is always true\\.$#"
			count: 2
			path: lib/Doctrine/ORM/Query/SqlWalker.php

		-
			message: "#^Parameter \\#1 \\$entity of static method Doctrine\\\\ORM\\\\OptimisticLockException\\:\\:lockFailed\\(\\) expects object, class\\-string\\<object\\> given\\.$#"
			count: 1
			path: lib/Doctrine/ORM/Query/SqlWalker.php

		-
<<<<<<< HEAD
			message: "#^Parameter \\#3 \\$condExpr of method Doctrine\\\\ORM\\\\Query\\\\SqlWalker\\:\\:walkJoinAssociationDeclaration\\(\\) expects Doctrine\\\\ORM\\\\Query\\\\AST\\\\ConditionalPrimary\\|null, Doctrine\\\\ORM\\\\Query\\\\AST\\\\ConditionalExpression\\|null given\\.$#"
			count: 1
			path: lib/Doctrine/ORM/Query/SqlWalker.php

		-
=======
>>>>>>> 277614d9
			message: "#^Result of && is always false\\.$#"
			count: 1
			path: lib/Doctrine/ORM/Query/SqlWalker.php

		-
			message: "#^Parameter \\#2 \\$dqlPart of method Doctrine\\\\ORM\\\\QueryBuilder\\:\\:add\\(\\) expects array\\<'join'\\|int, array\\<int\\|string, object\\>\\|string\\>\\|object\\|string, non\\-empty\\-array\\<string, Doctrine\\\\ORM\\\\Query\\\\Expr\\\\Join\\> given\\.$#"
			count: 2
			path: lib/Doctrine/ORM/QueryBuilder.php

		-
			message: "#^Access to an undefined property Doctrine\\\\Persistence\\\\Mapping\\\\ClassMetadata\\:\\:\\$name\\.$#"
			count: 1
			path: lib/Doctrine/ORM/Tools/Console/Command/GenerateProxiesCommand.php

		-
			message: "#^Parameter \\#1 \\$entityListeners of method Doctrine\\\\ORM\\\\Tools\\\\Console\\\\Command\\\\MappingDescribeCommand\\:\\:formatEntityListeners\\(\\) expects array\\<int, object\\>, array\\<string, array\\<int, array\\<string, string\\>\\>\\> given\\.$#"
			count: 1
			path: lib/Doctrine/ORM/Tools/Console/Command/MappingDescribeCommand.php

		-
			message: "#^Instanceof between \\*NEVER\\* and Doctrine\\\\ORM\\\\Query\\\\AST\\\\ConditionalFactor will always evaluate to false\\.$#"
			count: 1
			path: lib/Doctrine/ORM/Tools/Pagination/WhereInWalker.php

		-
			message: "#^Instanceof between Doctrine\\\\ORM\\\\Query\\\\AST\\\\ConditionalExpression and Doctrine\\\\ORM\\\\Query\\\\AST\\\\ConditionalPrimary will always evaluate to false\\.$#"
			count: 1
			path: lib/Doctrine/ORM/Tools/Pagination/WhereInWalker.php

		-
			message: "#^Result of \\|\\| is always true\\.$#"
			count: 1
			path: lib/Doctrine/ORM/Tools/Pagination/WhereInWalker.php

		-
			message: "#^Else branch is unreachable because ternary operator condition is always true\\.$#"
			count: 1
			path: lib/Doctrine/ORM/Tools/SchemaTool.php

		-
			message: "#^Negated boolean expression is always false\\.$#"
			count: 1
			path: lib/Doctrine/ORM/Tools/SchemaTool.php

		-
			message: "#^Parameter \\#3 \\$changeSet of class Doctrine\\\\ORM\\\\Event\\\\PreUpdateEventArgs constructor is passed by reference, so it expects variables only$#"
			count: 1
			path: lib/Doctrine/ORM/UnitOfWork.php

		-
			message: "#^Access to an undefined property Doctrine\\\\Persistence\\\\Mapping\\\\ClassMetadata\\:\\:\\$name\\.$#"
			count: 1
			path: lib/Doctrine/ORM/Utility/HierarchyDiscriminatorResolver.php

		-
			message: "#^Access to an undefined property Doctrine\\\\Persistence\\\\Mapping\\\\ClassMetadata\\:\\:\\$subClasses\\.$#"
			count: 1
			path: lib/Doctrine/ORM/Utility/HierarchyDiscriminatorResolver.php<|MERGE_RESOLUTION|>--- conflicted
+++ resolved
@@ -310,20 +310,13 @@
 			count: 2
 			path: lib/Doctrine/ORM/Query/SqlWalker.php
 
-		-
-			message: "#^Parameter \\#1 \\$entity of static method Doctrine\\\\ORM\\\\OptimisticLockException\\:\\:lockFailed\\(\\) expects object, class\\-string\\<object\\> given\\.$#"
-			count: 1
-			path: lib/Doctrine/ORM/Query/SqlWalker.php
-
-		-
-<<<<<<< HEAD
+
+		-
 			message: "#^Parameter \\#3 \\$condExpr of method Doctrine\\\\ORM\\\\Query\\\\SqlWalker\\:\\:walkJoinAssociationDeclaration\\(\\) expects Doctrine\\\\ORM\\\\Query\\\\AST\\\\ConditionalPrimary\\|null, Doctrine\\\\ORM\\\\Query\\\\AST\\\\ConditionalExpression\\|null given\\.$#"
 			count: 1
 			path: lib/Doctrine/ORM/Query/SqlWalker.php
 
 		-
-=======
->>>>>>> 277614d9
 			message: "#^Result of && is always false\\.$#"
 			count: 1
 			path: lib/Doctrine/ORM/Query/SqlWalker.php
