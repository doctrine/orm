<<<<<<< HEAD
|                      [4.0.x][4.0]                      |                      [3.3.x][3.3]                      |                      [3.2.x][3.2]                      |                      [2.20.x][2.20]                      |                      [2.19.x][2.19]                      |
|:------------------------------------------------------:|:------------------------------------------------------:|:------------------------------------------------------:|:--------------------------------------------------------:|:--------------------------------------------------------:|
|           [![Build status][4.0 image]][4.0]            |           [![Build status][3.3 image]][3.3]            |           [![Build status][3.2 image]][3.2]            |           [![Build status][2.20 image]][2.20]            |           [![Build status][2.19 image]][2.19]            |
| [![Coverage Status][4.0 coverage image]][4.0 coverage] | [![Coverage Status][3.3 coverage image]][3.3 coverage] | [![Coverage Status][3.2 coverage image]][3.2 coverage] | [![Coverage Status][2.20 coverage image]][2.20 coverage] | [![Coverage Status][2.19 coverage image]][2.19 coverage] |
=======
|                      [4.0.x][4.0]                      |                      [3.4.x][3.4]                      |                      [3.3.x][3.3]                      |                      [2.21.x][2.21]                      |                      [2.20.x][2.20]                      |
|:------------------------------------------------------:|:------------------------------------------------------:|:------------------------------------------------------:|:--------------------------------------------------------:|:--------------------------------------------------------:|
|           [![Build status][4.0 image]][4.0]            |           [![Build status][3.4 image]][3.4]            |           [![Build status][3.3 image]][3.3]            |           [![Build status][2.21 image]][2.21]            |           [![Build status][2.20 image]][2.20]            |
| [![Coverage Status][4.0 coverage image]][4.0 coverage] | [![Coverage Status][3.4 coverage image]][3.4 coverage] | [![Coverage Status][3.3 coverage image]][3.3 coverage] | [![Coverage Status][2.21 coverage image]][2.21 coverage] | [![Coverage Status][2.20 coverage image]][2.20 coverage] |
>>>>>>> 982d6060

[<h1 align="center">🇺🇦 UKRAINE NEEDS YOUR HELP NOW!</h1>](https://www.doctrine-project.org/stop-war.html)

Doctrine ORM is an object-relational mapper for PHP 8.1+ that provides transparent persistence
for PHP objects. It sits on top of a powerful database abstraction layer (DBAL). One of its key features
is the option to write database queries in a proprietary object oriented SQL dialect called Doctrine Query Language (DQL),
inspired by Hibernate's HQL. This provides developers with a powerful alternative to SQL that maintains flexibility
without requiring unnecessary code duplication.


## More resources:

* [Website](http://www.doctrine-project.org)
* [Documentation](https://www.doctrine-project.org/projects/doctrine-orm/en/stable/index.html)


  [4.0 image]: https://github.com/doctrine/orm/actions/workflows/continuous-integration.yml/badge.svg?branch=4.0.x
  [4.0]: https://github.com/doctrine/orm/tree/4.0.x
  [4.0 coverage image]: https://codecov.io/gh/doctrine/orm/branch/4.0.x/graph/badge.svg
  [4.0 coverage]: https://codecov.io/gh/doctrine/orm/branch/4.0.x
<<<<<<< HEAD
=======
  [3.4 image]: https://github.com/doctrine/orm/actions/workflows/continuous-integration.yml/badge.svg?branch=3.4.x
  [3.4]: https://github.com/doctrine/orm/tree/3.4.x
  [3.4 coverage image]: https://codecov.io/gh/doctrine/orm/branch/3.4.x/graph/badge.svg
  [3.4 coverage]: https://codecov.io/gh/doctrine/orm/branch/3.4.x
>>>>>>> 982d6060
  [3.3 image]: https://github.com/doctrine/orm/actions/workflows/continuous-integration.yml/badge.svg?branch=3.3.x
  [3.3]: https://github.com/doctrine/orm/tree/3.3.x
  [3.3 coverage image]: https://codecov.io/gh/doctrine/orm/branch/3.3.x/graph/badge.svg
  [3.3 coverage]: https://codecov.io/gh/doctrine/orm/branch/3.3.x
<<<<<<< HEAD
  [3.2 image]: https://github.com/doctrine/orm/actions/workflows/continuous-integration.yml/badge.svg?branch=3.2.x
  [3.2]: https://github.com/doctrine/orm/tree/3.2.x
  [3.2 coverage image]: https://codecov.io/gh/doctrine/orm/branch/3.2.x/graph/badge.svg
  [3.2 coverage]: https://codecov.io/gh/doctrine/orm/branch/3.2.x
=======
  [2.21 image]: https://github.com/doctrine/orm/actions/workflows/continuous-integration.yml/badge.svg?branch=2.21.x
  [2.21]: https://github.com/doctrine/orm/tree/2.21.x
  [2.21 coverage image]: https://codecov.io/gh/doctrine/orm/branch/2.21.x/graph/badge.svg
  [2.21 coverage]: https://codecov.io/gh/doctrine/orm/branch/2.21.x
>>>>>>> 982d6060
  [2.20 image]: https://github.com/doctrine/orm/actions/workflows/continuous-integration.yml/badge.svg?branch=2.20.x
  [2.20]: https://github.com/doctrine/orm/tree/2.20.x
  [2.20 coverage image]: https://codecov.io/gh/doctrine/orm/branch/2.20.x/graph/badge.svg
  [2.20 coverage]: https://codecov.io/gh/doctrine/orm/branch/2.20.x<|MERGE_RESOLUTION|>--- conflicted
+++ resolved
@@ -1,14 +1,7 @@
-<<<<<<< HEAD
-|                      [4.0.x][4.0]                      |                      [3.3.x][3.3]                      |                      [3.2.x][3.2]                      |                      [2.20.x][2.20]                      |                      [2.19.x][2.19]                      |
-|:------------------------------------------------------:|:------------------------------------------------------:|:------------------------------------------------------:|:--------------------------------------------------------:|:--------------------------------------------------------:|
-|           [![Build status][4.0 image]][4.0]            |           [![Build status][3.3 image]][3.3]            |           [![Build status][3.2 image]][3.2]            |           [![Build status][2.20 image]][2.20]            |           [![Build status][2.19 image]][2.19]            |
-| [![Coverage Status][4.0 coverage image]][4.0 coverage] | [![Coverage Status][3.3 coverage image]][3.3 coverage] | [![Coverage Status][3.2 coverage image]][3.2 coverage] | [![Coverage Status][2.20 coverage image]][2.20 coverage] | [![Coverage Status][2.19 coverage image]][2.19 coverage] |
-=======
 |                      [4.0.x][4.0]                      |                      [3.4.x][3.4]                      |                      [3.3.x][3.3]                      |                      [2.21.x][2.21]                      |                      [2.20.x][2.20]                      |
 |:------------------------------------------------------:|:------------------------------------------------------:|:------------------------------------------------------:|:--------------------------------------------------------:|:--------------------------------------------------------:|
 |           [![Build status][4.0 image]][4.0]            |           [![Build status][3.4 image]][3.4]            |           [![Build status][3.3 image]][3.3]            |           [![Build status][2.21 image]][2.21]            |           [![Build status][2.20 image]][2.20]            |
 | [![Coverage Status][4.0 coverage image]][4.0 coverage] | [![Coverage Status][3.4 coverage image]][3.4 coverage] | [![Coverage Status][3.3 coverage image]][3.3 coverage] | [![Coverage Status][2.21 coverage image]][2.21 coverage] | [![Coverage Status][2.20 coverage image]][2.20 coverage] |
->>>>>>> 982d6060
 
 [<h1 align="center">🇺🇦 UKRAINE NEEDS YOUR HELP NOW!</h1>](https://www.doctrine-project.org/stop-war.html)
 
@@ -29,28 +22,18 @@
   [4.0]: https://github.com/doctrine/orm/tree/4.0.x
   [4.0 coverage image]: https://codecov.io/gh/doctrine/orm/branch/4.0.x/graph/badge.svg
   [4.0 coverage]: https://codecov.io/gh/doctrine/orm/branch/4.0.x
-<<<<<<< HEAD
-=======
   [3.4 image]: https://github.com/doctrine/orm/actions/workflows/continuous-integration.yml/badge.svg?branch=3.4.x
   [3.4]: https://github.com/doctrine/orm/tree/3.4.x
   [3.4 coverage image]: https://codecov.io/gh/doctrine/orm/branch/3.4.x/graph/badge.svg
   [3.4 coverage]: https://codecov.io/gh/doctrine/orm/branch/3.4.x
->>>>>>> 982d6060
   [3.3 image]: https://github.com/doctrine/orm/actions/workflows/continuous-integration.yml/badge.svg?branch=3.3.x
   [3.3]: https://github.com/doctrine/orm/tree/3.3.x
   [3.3 coverage image]: https://codecov.io/gh/doctrine/orm/branch/3.3.x/graph/badge.svg
   [3.3 coverage]: https://codecov.io/gh/doctrine/orm/branch/3.3.x
-<<<<<<< HEAD
-  [3.2 image]: https://github.com/doctrine/orm/actions/workflows/continuous-integration.yml/badge.svg?branch=3.2.x
-  [3.2]: https://github.com/doctrine/orm/tree/3.2.x
-  [3.2 coverage image]: https://codecov.io/gh/doctrine/orm/branch/3.2.x/graph/badge.svg
-  [3.2 coverage]: https://codecov.io/gh/doctrine/orm/branch/3.2.x
-=======
   [2.21 image]: https://github.com/doctrine/orm/actions/workflows/continuous-integration.yml/badge.svg?branch=2.21.x
   [2.21]: https://github.com/doctrine/orm/tree/2.21.x
   [2.21 coverage image]: https://codecov.io/gh/doctrine/orm/branch/2.21.x/graph/badge.svg
   [2.21 coverage]: https://codecov.io/gh/doctrine/orm/branch/2.21.x
->>>>>>> 982d6060
   [2.20 image]: https://github.com/doctrine/orm/actions/workflows/continuous-integration.yml/badge.svg?branch=2.20.x
   [2.20]: https://github.com/doctrine/orm/tree/2.20.x
   [2.20 coverage image]: https://codecov.io/gh/doctrine/orm/branch/2.20.x/graph/badge.svg
