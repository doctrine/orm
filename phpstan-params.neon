parameters:
    level: 5
    paths:
        - lib
        - tests/Doctrine/StaticAnalysis
    excludePaths:
        - lib/Doctrine/ORM/Mapping/Driver/AttributeReader.php
    earlyTerminatingMethodCalls:
        Doctrine\ORM\Query\Parser:
            - syntaxError
<<<<<<< HEAD
    phpVersion: 80100
=======
    phpVersion: 80200

    ignoreErrors:
        # Remove on 3.0.x
        - '~^Default value of the parameter #2 \$value \(array\{\}\) of method Doctrine\\ORM\\Query\\AST\\InstanceOfExpression\:\:__construct\(\) is incompatible with type non\-empty\-array<int, Doctrine\\ORM\\Query\\AST\\InputParameter\|string>\.$~'
>>>>>>> db18161a
<|MERGE_RESOLUTION|>--- conflicted
+++ resolved
@@ -8,12 +8,4 @@
     earlyTerminatingMethodCalls:
         Doctrine\ORM\Query\Parser:
             - syntaxError
-<<<<<<< HEAD
-    phpVersion: 80100
-=======
-    phpVersion: 80200
-
-    ignoreErrors:
-        # Remove on 3.0.x
-        - '~^Default value of the parameter #2 \$value \(array\{\}\) of method Doctrine\\ORM\\Query\\AST\\InstanceOfExpression\:\:__construct\(\) is incompatible with type non\-empty\-array<int, Doctrine\\ORM\\Query\\AST\\InputParameter\|string>\.$~'
->>>>>>> db18161a
+    phpVersion: 80200