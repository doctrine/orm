--- conflicted
+++ resolved
@@ -5,13 +5,8 @@
 namespace Doctrine\Tests\Mocks;
 
 use Doctrine\DBAL\Driver\Statement;
-<<<<<<< HEAD
-use IteratorAggregate;
-use PDO;
-=======
 use Doctrine\DBAL\ParameterType;
 use IteratorAggregate;
->>>>>>> fce18e93
 
 /**
  * This class is a mock of the Statement interface.
@@ -85,11 +80,7 @@
     /**
      * {@inheritdoc}
      */
-<<<<<<< HEAD
-    public function fetch($fetchMode = null, $cursorOrientation = PDO::FETCH_ORI_NEXT, $cursorOffset = 0)
-=======
     public function fetch($fetchMode = null, ...$args)
->>>>>>> fce18e93
     {
     }
 
