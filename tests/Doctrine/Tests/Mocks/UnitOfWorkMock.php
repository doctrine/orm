<?php

declare(strict_types=1);

namespace Doctrine\Tests\Mocks;

use Doctrine\ORM\Persisters\Entity\BasicEntityPersister;
use Doctrine\ORM\UnitOfWork;
use function spl_object_id;

use function spl_object_hash;

/**
 * Mock class for UnitOfWork.
 */
class UnitOfWorkMock extends UnitOfWork
{
    /** @var array */
<<<<<<< HEAD
    private $_mockDataChangeSets = [];

    /** @var array|null */
    private $_persisterMock;
=======
    private $mockDataChangeSets = [];

    /** @var array|null */
    private $persisterMock;
>>>>>>> fce18e93

    /**
     * {@inheritdoc}
     */
    public function getEntityPersister($entityName)
    {
<<<<<<< HEAD
        return $this->_persisterMock[$entityName] ?? parent::getEntityPersister($entityName);
=======
        return $this->persisterMock[$entityName]
            ?? parent::getEntityPersister($entityName);
>>>>>>> fce18e93
    }

    /**
     * {@inheritdoc}
     */
    public function & getEntityChangeSet($entity)
    {
        $oid = spl_object_id($entity);

        if (isset($this->mockDataChangeSets[$oid])) {
            return $this->mockDataChangeSets[$oid];
        }

        return parent::getEntityChangeSet($entity);
    }

    /* MOCK API */

    /**
     * Sets a (mock) persister for an entity class that will be returned when
     * getEntityPersister() is invoked for that class.
<<<<<<< HEAD
=======
     *
     * @param string               $entityName
     * @param BasicEntityPersister $persister
     *
     * @return void
>>>>>>> fce18e93
     */
    public function setEntityPersister(string $entityName, BasicEntityPersister $persister): void
    {
        $this->persisterMock[$entityName] = $persister;
    }
}<|MERGE_RESOLUTION|>--- conflicted
+++ resolved
@@ -8,37 +8,24 @@
 use Doctrine\ORM\UnitOfWork;
 use function spl_object_id;
 
-use function spl_object_hash;
-
 /**
  * Mock class for UnitOfWork.
  */
 class UnitOfWorkMock extends UnitOfWork
 {
     /** @var array */
-<<<<<<< HEAD
-    private $_mockDataChangeSets = [];
-
-    /** @var array|null */
-    private $_persisterMock;
-=======
     private $mockDataChangeSets = [];
 
     /** @var array|null */
     private $persisterMock;
->>>>>>> fce18e93
 
     /**
      * {@inheritdoc}
      */
     public function getEntityPersister($entityName)
     {
-<<<<<<< HEAD
-        return $this->_persisterMock[$entityName] ?? parent::getEntityPersister($entityName);
-=======
         return $this->persisterMock[$entityName]
             ?? parent::getEntityPersister($entityName);
->>>>>>> fce18e93
     }
 
     /**
@@ -60,16 +47,13 @@
     /**
      * Sets a (mock) persister for an entity class that will be returned when
      * getEntityPersister() is invoked for that class.
-<<<<<<< HEAD
-=======
      *
      * @param string               $entityName
      * @param BasicEntityPersister $persister
      *
      * @return void
->>>>>>> fce18e93
      */
-    public function setEntityPersister(string $entityName, BasicEntityPersister $persister): void
+    public function setEntityPersister($entityName, $persister)
     {
         $this->persisterMock[$entityName] = $persister;
     }
