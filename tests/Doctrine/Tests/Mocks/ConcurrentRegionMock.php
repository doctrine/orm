<?php

declare(strict_types=1);

namespace Doctrine\Tests\Mocks;

use Doctrine\ORM\Cache\CacheEntry;
use Doctrine\ORM\Cache\CacheKey;
use Doctrine\ORM\Cache\CollectionCacheEntry;
use Doctrine\ORM\Cache\ConcurrentRegion;
use Doctrine\ORM\Cache\Lock;
use Doctrine\ORM\Cache\LockException;
use Doctrine\ORM\Cache\Region;
use Exception;
<<<<<<< HEAD

=======
>>>>>>> fce18e93
use function array_shift;

/**
 * Concurrent region mock
 *
 * Used to mock a ConcurrentRegion
 */
class ConcurrentRegionMock implements ConcurrentRegion
{
    public $calls      = [];
    public $exceptions = [];
    public $locks      = [];

    /** @var Region */
    private $region;

    public function __construct(Region $region)
    {
        $this->region = $region;
    }

    /**
     * Dequeue an exception for a specific method invocation
     *
<<<<<<< HEAD
     * @return mixed
=======
     * @param string $method
>>>>>>> fce18e93
     */
    private function throwException(string $method)
    {
        if (isset($this->exceptions[$method]) && ! empty($this->exceptions[$method])) {
            $exception = array_shift($this->exceptions[$method]);

            if ($exception !== null) {
                throw $exception;
            }
        }
    }

    /**
     * Queue an exception for the next method invocation
<<<<<<< HEAD
     */
    public function addException(string $method, Exception $e): void
=======
     *
     * @param string $method
     */
    public function addException($method, Exception $e)
>>>>>>> fce18e93
    {
        $this->exceptions[$method][] = $e;
    }

    /**
     * Locks a specific cache entry
     */
    public function setLock(CacheKey $key, Lock $lock): void
    {
        $this->locks[$key->hash] = $lock;
    }

    /**
     * {@inheritdoc}
     */
    public function contains(CacheKey $key)
    {
        $this->calls[__FUNCTION__][] = ['key' => $key];

        if (isset($this->locks[$key->hash])) {
            return false;
        }

        $this->throwException(__FUNCTION__);

        return $this->region->contains($key);
    }

    /**
     * {@inheritdoc}
     */
    public function evict(CacheKey $key)
    {
        $this->calls[__FUNCTION__][] = ['key' => $key];

        $this->throwException(__FUNCTION__);

        return $this->region->evict($key);
    }

    /**
     * {@inheritdoc}
     */
    public function evictAll()
    {
        $this->calls[__FUNCTION__][] = [];

        $this->throwException(__FUNCTION__);

        return $this->region->evictAll();
    }

    /**
     * {@inheritdoc}
     */
    public function get(CacheKey $key)
    {
        $this->calls[__FUNCTION__][] = ['key' => $key];

        $this->throwException(__FUNCTION__);

        if (isset($this->locks[$key->hash])) {
            return null;
        }

        return $this->region->get($key);
    }

    /**
     * {@inheritdoc}
     */
    public function getMultiple(CollectionCacheEntry $collection)
    {
        $this->calls[__FUNCTION__][] = ['collection' => $collection];

        $this->throwException(__FUNCTION__);

        return $this->region->getMultiple($collection);
    }

    /**
     * {@inheritdoc}
     */
    public function getName()
    {
        $this->calls[__FUNCTION__][] = [];

        $this->throwException(__FUNCTION__);

        return $this->region->getName();
    }

    /**
     * {@inheritdoc}
     */
    public function put(CacheKey $key, CacheEntry $entry, ?Lock $lock = null)
    {
        $this->calls[__FUNCTION__][] = ['key' => $key, 'entry' => $entry];

        $this->throwException(__FUNCTION__);

        if (isset($this->locks[$key->hash])) {
            if ($lock !== null && $this->locks[$key->hash]->value === $lock->value) {
                return $this->region->put($key, $entry);
            }

            return false;
        }

        return $this->region->put($key, $entry);
    }

    /**
     * {@inheritdoc}
     */
    public function lock(CacheKey $key)
    {
        $this->calls[__FUNCTION__][] = ['key' => $key];

        $this->throwException(__FUNCTION__);

        if (isset($this->locks[$key->hash])) {
            return null;
        }

        return $this->locks[$key->hash] = Lock::createLockRead();
    }

    /**
     * {@inheritdoc}
     */
    public function unlock(CacheKey $key, Lock $lock)
    {
        $this->calls[__FUNCTION__][] = ['key' => $key, 'lock' => $lock];

        $this->throwException(__FUNCTION__);

        if (! isset($this->locks[$key->hash])) {
            return;
        }

        if ($this->locks[$key->hash]->value !== $lock->value) {
            throw LockException::unexpectedLockValue($lock);
        }

        unset($this->locks[$key->hash]);
    }
}<|MERGE_RESOLUTION|>--- conflicted
+++ resolved
@@ -12,10 +12,6 @@
 use Doctrine\ORM\Cache\LockException;
 use Doctrine\ORM\Cache\Region;
 use Exception;
-<<<<<<< HEAD
-
-=======
->>>>>>> fce18e93
 use function array_shift;
 
 /**
@@ -40,13 +36,9 @@
     /**
      * Dequeue an exception for a specific method invocation
      *
-<<<<<<< HEAD
-     * @return mixed
-=======
      * @param string $method
->>>>>>> fce18e93
-     */
-    private function throwException(string $method)
+     */
+    private function throwException($method)
     {
         if (isset($this->exceptions[$method]) && ! empty($this->exceptions[$method])) {
             $exception = array_shift($this->exceptions[$method]);
@@ -59,15 +51,10 @@
 
     /**
      * Queue an exception for the next method invocation
-<<<<<<< HEAD
-     */
-    public function addException(string $method, Exception $e): void
-=======
      *
      * @param string $method
      */
     public function addException($method, Exception $e)
->>>>>>> fce18e93
     {
         $this->exceptions[$method][] = $e;
     }
@@ -75,7 +62,7 @@
     /**
      * Locks a specific cache entry
      */
-    public function setLock(CacheKey $key, Lock $lock): void
+    public function setLock(CacheKey $key, Lock $lock)
     {
         $this->locks[$key->hash] = $lock;
     }
