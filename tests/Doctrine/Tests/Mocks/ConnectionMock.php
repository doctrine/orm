<?php

declare(strict_types=1);

namespace Doctrine\Tests\Mocks;

use Doctrine\Common\EventManager;
use Doctrine\DBAL\Configuration;
use Doctrine\DBAL\Connection;
use Doctrine\DBAL\Driver;
<<<<<<< HEAD
use Doctrine\DBAL\Driver\Statement;
use Doctrine\DBAL\Platforms\AbstractPlatform;
use Exception;

=======
use Doctrine\DBAL\Driver\ResultStatement;
use Doctrine\DBAL\Driver\Statement;
use Doctrine\DBAL\ParameterType;
use Doctrine\DBAL\Platforms\AbstractPlatform;
use Exception;
>>>>>>> fce18e93
use function is_string;

/**
 * Mock class for Connection.
 */
class ConnectionMock extends Connection
{
    /** @var mixed */
<<<<<<< HEAD
    private $_fetchOneResult;

    /** @var Exception|null */
    private $_fetchOneException;

    /** @var Statement|null */
    private $_queryResult;

    /** @var DatabasePlatformMock */
    private $_platformMock;

    /** @var int */
    private $_lastInsertId = 0;

    /** @var array */
    private $_inserts = [];

    /** @var array */
    private $_executeUpdates = [];
=======
    private $fetchOneResult;

    /** @var Exception|null */
    private $fetchOneException;

    /** @var Statement|null */
    private $queryResult;

    /** @var DatabasePlatformMock */
    private $platformMock;

    /** @var string */
    private $lastInsertId = '0';

    /** @var array */
    private $inserts = [];

    /** @var array */
    private $executeUpdates = [];
>>>>>>> fce18e93

    /** @var array */
    private $_deletes = [];

    /**
<<<<<<< HEAD
     * @param array $params
=======
     * @param array              $params
     * @param Driver             $driver
     * @param Configuration|null $config
     * @param EventManager|null  $eventManager
>>>>>>> fce18e93
     */
    public function __construct(array $params, Driver $driver, ?Configuration $config = null, ?EventManager $eventManager = null)
    {
        $this->platformMock = new DatabasePlatformMock();

        parent::__construct($params, $driver, $config, $eventManager);
    }

    /**
     * {@inheritdoc}
     */
    public function getDatabasePlatform() : AbstractPlatform
    {
        return $this->platformMock;
    }

    /**
     * {@inheritdoc}
     */
    public function insert($tableName, array $data, array $types = []) : int
    {
        $this->inserts[$tableName][] = $data;
    }

    /**
     * {@inheritdoc}
     */
    public function executeUpdate(string $query, array $params = [], array $types = []) : int
    {
        $this->executeUpdates[] = ['query' => $query, 'params' => $params, 'types' => $types];

        return 42;
    }

    /**
     * {@inheritdoc}
     */
<<<<<<< HEAD
    public function delete($table, array $criteria, array $types = [])
    {
        $this->_deletes[] = ['table' => $table, 'criteria' => $criteria, 'types' => $types];
    }

    /**
     * {@inheritdoc}
     */
    public function lastInsertId($seqName = null)
=======
    public function lastInsertId($seqName = null) : string
>>>>>>> fce18e93
    {
        return $this->lastInsertId;
    }

    /**
     * {@inheritdoc}
     */
    public function fetchColumn($statement, array $params = [], $colnum = 0, array $types = [])
    {
<<<<<<< HEAD
        if ($this->_fetchOneException !== null) {
            throw $this->_fetchOneException;
=======
        if ($this->fetchOneException !== null) {
            throw $this->fetchOneException;
>>>>>>> fce18e93
        }

        return $this->fetchOneResult;
    }

<<<<<<< HEAD
    public function query(): Statement
=======
    /**
     * {@inheritdoc}
     */
    public function query(string $sql) : ResultStatement
>>>>>>> fce18e93
    {
        return $this->queryResult;
    }

    /**
     * {@inheritdoc}
     */
    public function quote($input, $type = ParameterType::STRING) : string
    {
        if (is_string($input)) {
            return "'" . $input . "'";
        }

        return $input;
    }

    /* Mock API */

    /**
     * @param mixed $fetchOneResult
     */
    public function setFetchOneResult($fetchOneResult): void
    {
        $this->fetchOneResult = $fetchOneResult;
    }

<<<<<<< HEAD
    public function setFetchOneException(?Exception $exception = null): void
=======
    /**
     * @return void
     */
    public function setFetchOneException(?Exception $exception = null)
>>>>>>> fce18e93
    {
        $this->fetchOneException = $exception;
    }

<<<<<<< HEAD
    public function setDatabasePlatform(AbstractPlatform $platform): void
=======
    /**
     * @param AbstractPlatform $platform
     *
     * @return void
     */
    public function setDatabasePlatform($platform)
>>>>>>> fce18e93
    {
        $this->platformMock = $platform;
    }

    public function setLastInsertId(int $id): void
    {
        $this->lastInsertId = $id;
    }

<<<<<<< HEAD
    public function setQueryResult(Statement $result): void
=======
    /**
     * @return void
     */
    public function setQueryResult(Statement $result)
>>>>>>> fce18e93
    {
        $this->queryResult = $result;
    }

    /**
     * @return array
     */
    public function getInserts(): array
    {
        return $this->inserts;
    }

    /**
     * @return array
     */
    public function getExecuteUpdates(): array
    {
        return $this->executeUpdates;
    }

    /**
     * @return array
     */
    public function getDeletes(): array
    {
        return $this->_deletes;
    }

    public function reset(): void
    {
<<<<<<< HEAD
        $this->_inserts      = [];
        $this->_lastInsertId = 0;
=======
        $this->inserts      = [];
        $this->lastInsertId = 0;
>>>>>>> fce18e93
    }
}<|MERGE_RESOLUTION|>--- conflicted
+++ resolved
@@ -8,18 +8,11 @@
 use Doctrine\DBAL\Configuration;
 use Doctrine\DBAL\Connection;
 use Doctrine\DBAL\Driver;
-<<<<<<< HEAD
-use Doctrine\DBAL\Driver\Statement;
-use Doctrine\DBAL\Platforms\AbstractPlatform;
-use Exception;
-
-=======
 use Doctrine\DBAL\Driver\ResultStatement;
 use Doctrine\DBAL\Driver\Statement;
 use Doctrine\DBAL\ParameterType;
 use Doctrine\DBAL\Platforms\AbstractPlatform;
 use Exception;
->>>>>>> fce18e93
 use function is_string;
 
 /**
@@ -28,27 +21,6 @@
 class ConnectionMock extends Connection
 {
     /** @var mixed */
-<<<<<<< HEAD
-    private $_fetchOneResult;
-
-    /** @var Exception|null */
-    private $_fetchOneException;
-
-    /** @var Statement|null */
-    private $_queryResult;
-
-    /** @var DatabasePlatformMock */
-    private $_platformMock;
-
-    /** @var int */
-    private $_lastInsertId = 0;
-
-    /** @var array */
-    private $_inserts = [];
-
-    /** @var array */
-    private $_executeUpdates = [];
-=======
     private $fetchOneResult;
 
     /** @var Exception|null */
@@ -68,22 +40,14 @@
 
     /** @var array */
     private $executeUpdates = [];
->>>>>>> fce18e93
-
-    /** @var array */
-    private $_deletes = [];
 
     /**
-<<<<<<< HEAD
-     * @param array $params
-=======
      * @param array              $params
      * @param Driver             $driver
      * @param Configuration|null $config
      * @param EventManager|null  $eventManager
->>>>>>> fce18e93
      */
-    public function __construct(array $params, Driver $driver, ?Configuration $config = null, ?EventManager $eventManager = null)
+    public function __construct(array $params, $driver, $config = null, $eventManager = null)
     {
         $this->platformMock = new DatabasePlatformMock();
 
@@ -119,19 +83,7 @@
     /**
      * {@inheritdoc}
      */
-<<<<<<< HEAD
-    public function delete($table, array $criteria, array $types = [])
-    {
-        $this->_deletes[] = ['table' => $table, 'criteria' => $criteria, 'types' => $types];
-    }
-
-    /**
-     * {@inheritdoc}
-     */
-    public function lastInsertId($seqName = null)
-=======
     public function lastInsertId($seqName = null) : string
->>>>>>> fce18e93
     {
         return $this->lastInsertId;
     }
@@ -141,26 +93,17 @@
      */
     public function fetchColumn($statement, array $params = [], $colnum = 0, array $types = [])
     {
-<<<<<<< HEAD
-        if ($this->_fetchOneException !== null) {
-            throw $this->_fetchOneException;
-=======
         if ($this->fetchOneException !== null) {
             throw $this->fetchOneException;
->>>>>>> fce18e93
         }
 
         return $this->fetchOneResult;
     }
 
-<<<<<<< HEAD
-    public function query(): Statement
-=======
     /**
      * {@inheritdoc}
      */
     public function query(string $sql) : ResultStatement
->>>>>>> fce18e93
     {
         return $this->queryResult;
     }
@@ -181,51 +124,46 @@
 
     /**
      * @param mixed $fetchOneResult
+     *
+     * @return void
      */
-    public function setFetchOneResult($fetchOneResult): void
+    public function setFetchOneResult($fetchOneResult)
     {
         $this->fetchOneResult = $fetchOneResult;
     }
 
-<<<<<<< HEAD
-    public function setFetchOneException(?Exception $exception = null): void
-=======
     /**
      * @return void
      */
     public function setFetchOneException(?Exception $exception = null)
->>>>>>> fce18e93
     {
         $this->fetchOneException = $exception;
     }
 
-<<<<<<< HEAD
-    public function setDatabasePlatform(AbstractPlatform $platform): void
-=======
     /**
      * @param AbstractPlatform $platform
      *
      * @return void
      */
     public function setDatabasePlatform($platform)
->>>>>>> fce18e93
     {
         $this->platformMock = $platform;
     }
 
-    public function setLastInsertId(int $id): void
+    /**
+     * @param int $id
+     *
+     * @return void
+     */
+    public function setLastInsertId($id)
     {
         $this->lastInsertId = $id;
     }
 
-<<<<<<< HEAD
-    public function setQueryResult(Statement $result): void
-=======
     /**
      * @return void
      */
     public function setQueryResult(Statement $result)
->>>>>>> fce18e93
     {
         $this->queryResult = $result;
     }
@@ -233,7 +171,7 @@
     /**
      * @return array
      */
-    public function getInserts(): array
+    public function getInserts()
     {
         return $this->inserts;
     }
@@ -241,27 +179,17 @@
     /**
      * @return array
      */
-    public function getExecuteUpdates(): array
+    public function getExecuteUpdates()
     {
         return $this->executeUpdates;
     }
 
     /**
-     * @return array
+     * @return void
      */
-    public function getDeletes(): array
+    public function reset()
     {
-        return $this->_deletes;
-    }
-
-    public function reset(): void
-    {
-<<<<<<< HEAD
-        $this->_inserts      = [];
-        $this->_lastInsertId = 0;
-=======
         $this->inserts      = [];
         $this->lastInsertId = 0;
->>>>>>> fce18e93
     }
 }