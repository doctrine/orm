--- conflicted
+++ resolved
@@ -4,13 +4,6 @@
 
 namespace Doctrine\Tests\EventListener;
 
-<<<<<<< HEAD
-use Doctrine\ORM\EntityManager;
-use Doctrine\ORM\Mapping\ClassMetadata;
-use Doctrine\Persistence\Event\LoadClassMetadataEventArgs;
-
-use function strstr;
-=======
 use Doctrine\ORM\Event\LoadClassMetadataEventArgs;
 use Doctrine\ORM\Mapping\AssociationMetadata;
 use Doctrine\ORM\Mapping\CacheMetadata;
@@ -20,7 +13,6 @@
 use function str_replace;
 use function strstr;
 use function strtolower;
->>>>>>> fce18e93
 
 class CacheMetadataListener
 {
@@ -34,15 +26,6 @@
      */
     protected $enabledItems = [];
 
-<<<<<<< HEAD
-    public function loadClassMetadata(LoadClassMetadataEventArgs $event): void
-    {
-        $metadata = $event->getClassMetadata();
-        $em       = $event->getObjectManager();
-
-        /** @var ClassMetadata $metadata */
-        if (strstr($metadata->name, 'Doctrine\Tests\Models\Cache')) {
-=======
     public function loadClassMetadata(LoadClassMetadataEventArgs $event)
     {
         $metadata = $event->getClassMetadata();
@@ -50,53 +33,32 @@
 
         /** @var $metadata \Doctrine\ORM\Mapping\ClassMetadata */
         if (strstr($metadata->getClassName(), 'Doctrine\Tests\Models\Cache')) {
->>>>>>> fce18e93
             return;
         }
 
         $this->enableCaching($metadata, $em);
     }
 
-<<<<<<< HEAD
-    private function isVisited(ClassMetadata $metadata): bool
-=======
     /**
      * @return bool
      */
     private function isVisited(ClassMetadata $metadata)
->>>>>>> fce18e93
     {
         return isset($this->enabledItems[$metadata->getClassName()]);
     }
 
-<<<<<<< HEAD
-    private function recordVisit(ClassMetadata $metadata): void
-=======
     private function recordVisit(ClassMetadata $metadata)
->>>>>>> fce18e93
     {
         $this->enabledItems[$metadata->getClassName()] = true;
     }
 
-<<<<<<< HEAD
-    protected function enableCaching(ClassMetadata $metadata, EntityManager $em): void
-=======
     protected function enableCaching(ClassMetadata $metadata, EntityManagerInterface $em)
->>>>>>> fce18e93
     {
         if ($this->isVisited($metadata)) {
             return; // Already handled in the past
         }
 
-<<<<<<< HEAD
-        $cache = [
-            'usage' => ClassMetadata::CACHE_USAGE_NONSTRICT_READ_WRITE,
-        ];
-
-        if ($metadata->isVersioned) {
-=======
         if ($metadata->isVersioned()) {
->>>>>>> fce18e93
             return;
         }
 
