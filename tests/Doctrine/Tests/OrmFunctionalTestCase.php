--- conflicted
+++ resolved
@@ -14,31 +14,19 @@
 use Doctrine\ORM\Cache\Logging\StatisticsCacheLogger;
 use Doctrine\ORM\Configuration;
 use Doctrine\ORM\EntityManager;
-<<<<<<< HEAD
-use Doctrine\ORM\ORMException;
-=======
 use Doctrine\ORM\EntityManagerInterface;
 use Doctrine\ORM\Exception\ORMException;
 use Doctrine\ORM\Mapping\Driver\MappingDriver;
 use Doctrine\ORM\Proxy\Factory\ProxyFactory;
->>>>>>> fce18e93
 use Doctrine\ORM\Tools\DebugUnitOfWorkListener;
 use Doctrine\ORM\Tools\SchemaTool;
-use Doctrine\Persistence\Mapping\Driver\MappingDriver;
 use Doctrine\Tests\DbalTypes\Rot13Type;
 use Doctrine\Tests\EventListener\CacheMetadataListener;
 use Exception;
 use PHPUnit\Framework\AssertionFailedError;
-<<<<<<< HEAD
-use PHPUnit\Framework\Warning;
-use RuntimeException;
-use Throwable;
-
-=======
 use RuntimeException;
 use Throwable;
 use const PHP_EOL;
->>>>>>> fce18e93
 use function array_map;
 use function array_reverse;
 use function array_slice;
@@ -48,21 +36,12 @@
 use function getenv;
 use function implode;
 use function in_array;
-<<<<<<< HEAD
-use function is_null;
-=======
->>>>>>> fce18e93
 use function is_object;
 use function realpath;
 use function sprintf;
 use function strpos;
 use function strtolower;
 use function var_export;
-<<<<<<< HEAD
-
-use const PHP_EOL;
-=======
->>>>>>> fce18e93
 
 /**
  * Base testcase class for all functional ORM testcases.
@@ -90,16 +69,6 @@
      */
     protected static $sharedConn;
 
-<<<<<<< HEAD
-    /** @var EntityManager */
-    protected $_em;
-
-    /** @var SchemaTool */
-    protected $_schemaTool;
-
-    /** @var DebugStack */
-    protected $_sqlLoggerStack;
-=======
     /** @var EntityManagerInterface */
     protected $em;
 
@@ -108,7 +77,6 @@
 
     /** @var DebugStack */
     protected $sqlLoggerStack;
->>>>>>> fce18e93
 
     /**
      * The names of the model sets used in this testcase.
@@ -362,14 +330,10 @@
         ],
     ];
 
-<<<<<<< HEAD
-    protected function useModelSet(string $setName): void
-=======
     /**
      * @param string $setName
      */
     protected function useModelSet($setName)
->>>>>>> fce18e93
     {
         $this->usedModelSets[$setName] = true;
     }
@@ -377,11 +341,7 @@
     /**
      * Sweeps the database tables and clears the EntityManager.
      */
-<<<<<<< HEAD
-    protected function tearDown(): void
-=======
     protected function tearDown() : void
->>>>>>> fce18e93
     {
         $conn = static::$sharedConn;
 
@@ -392,13 +352,7 @@
 
         $platform = $conn->getDatabasePlatform();
 
-<<<<<<< HEAD
-        if ($this->_sqlLoggerStack instanceof DebugStack) {
-            $this->_sqlLoggerStack->enabled = false;
-        }
-=======
         $this->sqlLoggerStack->enabled = false;
->>>>>>> fce18e93
 
         if (isset($this->usedModelSets['cms'])) {
             $conn->executeUpdate('DELETE FROM cms_users_groups');
@@ -457,11 +411,7 @@
             $conn->executeUpdate('DELETE FROM RoutingLocation');
         }
 
-<<<<<<< HEAD
-        if (isset($this->_usedModelSets['navigation'])) {
-=======
         if (isset($this->usedModelSets['navigation'])) {
->>>>>>> fce18e93
             $conn->executeUpdate('DELETE FROM navigation_tour_pois');
             $conn->executeUpdate('DELETE FROM navigation_photos');
             $conn->executeUpdate('DELETE FROM navigation_pois');
@@ -469,22 +419,14 @@
             $conn->executeUpdate('DELETE FROM navigation_countries');
         }
 
-<<<<<<< HEAD
-        if (isset($this->_usedModelSets['directorytree'])) {
-=======
         if (isset($this->usedModelSets['directorytree'])) {
->>>>>>> fce18e93
             $conn->executeUpdate('DELETE FROM ' . $platform->quoteIdentifier('file'));
             // MySQL doesn't know deferred deletions therefore only executing the second query gives errors.
             $conn->executeUpdate('DELETE FROM Directory WHERE parentDirectory_id IS NOT NULL');
             $conn->executeUpdate('DELETE FROM Directory');
         }
 
-<<<<<<< HEAD
-        if (isset($this->_usedModelSets['ddc117'])) {
-=======
         if (isset($this->usedModelSets['ddc117'])) {
->>>>>>> fce18e93
             $conn->executeUpdate('DELETE FROM ddc117editor_ddc117translation');
             $conn->executeUpdate('DELETE FROM DDC117Editor');
             $conn->executeUpdate('DELETE FROM DDC117ApproveChanges');
@@ -495,22 +437,14 @@
             $conn->executeUpdate('DELETE FROM DDC117Article');
         }
 
-<<<<<<< HEAD
-        if (isset($this->_usedModelSets['stockexchange'])) {
-=======
         if (isset($this->usedModelSets['stockexchange'])) {
->>>>>>> fce18e93
             $conn->executeUpdate('DELETE FROM exchange_bonds_stocks');
             $conn->executeUpdate('DELETE FROM exchange_bonds');
             $conn->executeUpdate('DELETE FROM exchange_stocks');
             $conn->executeUpdate('DELETE FROM exchange_markets');
         }
 
-<<<<<<< HEAD
-        if (isset($this->_usedModelSets['legacy'])) {
-=======
         if (isset($this->usedModelSets['legacy'])) {
->>>>>>> fce18e93
             $conn->executeUpdate('DELETE FROM legacy_users_cars');
             $conn->executeUpdate('DELETE FROM legacy_users_reference');
             $conn->executeUpdate('DELETE FROM legacy_articles');
@@ -649,11 +583,7 @@
             $conn->executeUpdate('DELETE FROM vct_inversed_manytomany_extralazy');
         }
 
-<<<<<<< HEAD
-        if (isset($this->_usedModelSets['geonames'])) {
-=======
         if (isset($this->usedModelSets['geonames'])) {
->>>>>>> fce18e93
             $conn->executeUpdate('DELETE FROM geonames_admin1_alternate_name');
             $conn->executeUpdate('DELETE FROM geonames_admin1');
             $conn->executeUpdate('DELETE FROM geonames_city');
@@ -691,28 +621,18 @@
      *
      * @throws RuntimeException
      */
-    protected function setUpEntitySchema(array $classNames): void
+    protected function setUpEntitySchema(array $classNames)
     {
-<<<<<<< HEAD
-        if ($this->_em === null) {
-=======
         if ($this->em === null) {
->>>>>>> fce18e93
             throw new RuntimeException('EntityManager not set, you have to call parent::setUp() before invoking this method.');
         }
 
         $classes = [];
 
         foreach ($classNames as $className) {
-<<<<<<< HEAD
-            if (! isset(static::$_entityTablesCreated[$className])) {
-                static::$_entityTablesCreated[$className] = true;
-                $classes[]                                = $this->_em->getClassMetadata($className);
-=======
             if (! isset(static::$entityTablesCreated[$className])) {
                 static::$entityTablesCreated[$className] = true;
                 $classes[]                               = $this->em->getClassMetadata($className);
->>>>>>> fce18e93
             }
         }
 
@@ -725,36 +645,6 @@
      * Creates a connection to the test database, if there is none yet, and
      * creates the necessary tables.
      */
-<<<<<<< HEAD
-    protected function setUp(): void
-    {
-        $this->setUpDBALTypes();
-
-        if (! isset(static::$_sharedConn)) {
-            static::$_sharedConn = TestUtil::getConnection();
-        }
-
-        if (isset($GLOBALS['DOCTRINE_MARK_SQL_LOGS'])) {
-            if (in_array(static::$_sharedConn->getDatabasePlatform()->getName(), ['mysql', 'postgresql'])) {
-                static::$_sharedConn->executeQuery('SELECT 1 /*' . static::class . '*/');
-            } elseif (static::$_sharedConn->getDatabasePlatform()->getName() === 'oracle') {
-                static::$_sharedConn->executeQuery('SELECT 1 /*' . static::class . '*/ FROM dual');
-            }
-        }
-
-        if (! $this->_em) {
-            $this->_em         = $this->getEntityManager();
-            $this->_schemaTool = new SchemaTool($this->_em);
-        }
-
-        $classes = [];
-
-        foreach ($this->_usedModelSets as $setName => $bool) {
-            if (! isset(static::$tablesCreated[$setName])) {
-                foreach (static::$modelSets[$setName] as $className) {
-                    $classes[] = $this->_em->getClassMetadata($className);
-                }
-=======
     protected function setUp() : void
     {
         $this->setUpDBALTypes();
@@ -779,7 +669,6 @@
         foreach ($this->usedModelSets as $setName => $bool) {
             if (! isset(static::$tablesCreated[$setName])) {
                 $this->setUpEntitySchema(static::$modelSets[$setName]);
->>>>>>> fce18e93
 
                 static::$tablesCreated[$setName] = true;
             }
@@ -791,31 +680,18 @@
     /**
      * Gets an EntityManager for testing purposes.
      *
-<<<<<<< HEAD
-     * @throws ORMException
-     */
-    protected function getEntityManager(
-        ?Connection $connection = null,
-        ?MappingDriver $mappingDriver = null
-    ): EntityManager {
-=======
      * @return EntityManagerInterface
      *
      * @throws ORMException
      */
     protected function getEntityManager(?Connection $connection = null, ?MappingDriver $mappingDriver = null)
     {
->>>>>>> fce18e93
         // NOTE: Functional tests use their own shared metadata cache, because
         // the actual database platform used during execution has effect on some
         // metadata mapping behaviors (like the choice of the ID generation).
         if (self::$metadataCacheImpl === null) {
             if (isset($GLOBALS['DOCTRINE_CACHE_IMPL'])) {
-<<<<<<< HEAD
-                self::$_metadataCacheImpl = new $GLOBALS['DOCTRINE_CACHE_IMPL']();
-=======
                 self::$metadataCacheImpl = new $GLOBALS['DOCTRINE_CACHE_IMPL']();
->>>>>>> fce18e93
             } else {
                 self::$metadataCacheImpl = new ArrayCache();
             }
@@ -825,13 +701,8 @@
             self::$queryCacheImpl = new ArrayCache();
         }
 
-<<<<<<< HEAD
-        $this->_sqlLoggerStack          = new DebugStack();
-        $this->_sqlLoggerStack->enabled = false;
-=======
         $this->sqlLoggerStack          = new DebugStack();
         $this->sqlLoggerStack->enabled = false;
->>>>>>> fce18e93
 
         //FIXME: two different configs! $conn and the created entity manager have
         // different configs.
@@ -870,30 +741,17 @@
         $conn = $connection ?: static::$sharedConn;
 
         $config->setMetadataDriverImpl(
-<<<<<<< HEAD
-            $mappingDriver ?? $config->newDefaultAnnotationDriver(
-                [
-                    realpath(__DIR__ . '/Models/Cache'),
-                    realpath(__DIR__ . '/Models/GeoNames'),
-                ],
-                true
-            )
-=======
             $mappingDriver ?? $config->newDefaultAnnotationDriver([
                 realpath(__DIR__ . '/Models/Cache'),
                 realpath(__DIR__ . '/Models/GeoNames'),
             ])
->>>>>>> fce18e93
         );
 
         $conn->getConfiguration()->setSQLLogger($this->sqlLoggerStack);
 
         // get rid of more global state
         $evm = $conn->getEventManager();
-<<<<<<< HEAD
-=======
-
->>>>>>> fce18e93
+
         foreach ($evm->getListeners() as $event => $listeners) {
             foreach ($listeners as $listener) {
                 $evm->removeEventListener([$event], $listener);
@@ -921,29 +779,12 @@
     /**
      * @throws Throwable
      */
-<<<<<<< HEAD
-    protected function onNotSuccessfulTest(Throwable $e): void
-=======
     protected function onNotSuccessfulTest(Throwable $e)
->>>>>>> fce18e93
     {
-        if ($e instanceof AssertionFailedError || $e instanceof Warning) {
+        if ($e instanceof AssertionFailedError) {
             throw $e;
         }
 
-<<<<<<< HEAD
-        if (isset($this->_sqlLoggerStack->queries) && count($this->_sqlLoggerStack->queries)) {
-            $queries       = '';
-            $last25queries = array_slice(array_reverse($this->_sqlLoggerStack->queries, true), 0, 25, true);
-            foreach ($last25queries as $i => $query) {
-                $params   = array_map(static function ($p) {
-                    if (is_object($p)) {
-                        return get_class($p);
-                    } else {
-                        return var_export($p, true);
-                    }
-                }, $query['params'] ?: []);
-=======
         if (isset($this->sqlLoggerStack->queries) && count($this->sqlLoggerStack->queries)) {
             $queries       = '';
             $last25queries = array_slice(array_reverse($this->sqlLoggerStack->queries, true), 0, 25, true);
@@ -956,16 +797,12 @@
                     $query['params'] ?: []
                 );
 
->>>>>>> fce18e93
                 $queries .= $i . ". SQL: '" . $query['sql'] . "' Params: " . implode(', ', $params) . PHP_EOL;
             }
 
             $trace    = $e->getTrace();
             $traceMsg = '';
-<<<<<<< HEAD
-=======
-
->>>>>>> fce18e93
+
             foreach ($trace as $part) {
                 if (isset($part['file'])) {
                     if (strpos($part['file'], 'PHPUnit/') !== false) {
@@ -987,21 +824,19 @@
 
     public static function assertSQLEquals($expectedSql, $actualSql)
     {
-<<<<<<< HEAD
-        return $this->assertEquals(strtolower($expectedSql), strtolower($actualSql), 'Lowercase comparison of SQL statements failed.');
-=======
         self::assertEquals(
             strtolower((string) $expectedSql),
             strtolower((string) $actualSql),
             'Lowercase comparison of SQL statements failed.'
         );
->>>>>>> fce18e93
     }
 
     /**
      * Using the SQL Logger Stack this method retrieves the current query count executed in this test.
-     */
-    protected function getCurrentQueryCount(): int
+     *
+     * @return int
+     */
+    protected function getCurrentQueryCount()
     {
         return count($this->sqlLoggerStack->queries);
     }
@@ -1009,7 +844,7 @@
     /**
      * Configures DBAL types required in tests
      */
-    protected function setUpDBALTypes(): void
+    protected function setUpDBALTypes()
     {
         if (Type::hasType('rot13')) {
             Type::overrideType('rot13', Rot13Type::class);
