<?php

declare(strict_types=1);

namespace Doctrine\Tests;

use Doctrine\DBAL\Exception\DatabaseObjectNotFoundException;
use Doctrine\DBAL\Platforms\MySQLPlatform;
use Doctrine\DBAL\Platforms\OraclePlatform;
use Doctrine\DBAL\Platforms\PostgreSQLPlatform;
use Doctrine\DBAL\Schema\AbstractSchemaManager;
use Doctrine\DBAL\Schema\Schema;
use Doctrine\DBAL\Schema\Table;
use Doctrine\DBAL\Types\Type;
use Doctrine\ORM\Cache\CacheConfiguration;
use Doctrine\ORM\Cache\DefaultCacheFactory;
use Doctrine\ORM\Cache\Logging\StatisticsCacheLogger;
use Doctrine\ORM\Configuration;
use Doctrine\ORM\EntityManager;
use Doctrine\ORM\EntityManagerInterface;
use Doctrine\ORM\Exception\ORMException;
use Doctrine\ORM\Mapping\ClassMetadata;
use Doctrine\ORM\ORMSetup;
use Doctrine\ORM\Tools\DebugUnitOfWorkListener;
use Doctrine\ORM\Tools\SchemaTool;
use Doctrine\ORM\Tools\ToolsException;
use Doctrine\Persistence\Mapping\Driver\MappingDriver;
use Doctrine\Tests\DbalExtensions\Connection;
use Doctrine\Tests\DbalExtensions\QueryLog;
use Doctrine\Tests\DbalTypes\Rot13Type;
use Doctrine\Tests\EventListener\CacheMetadataListener;
use Doctrine\Tests\Models\Cache\Action;
use Doctrine\Tests\Models\Cache\Address;
use Doctrine\Tests\Models\Cache\Attraction;
use Doctrine\Tests\Models\Cache\AttractionContactInfo;
use Doctrine\Tests\Models\Cache\AttractionInfo;
use Doctrine\Tests\Models\Cache\AttractionLocationInfo;
use Doctrine\Tests\Models\Cache\Bar;
use Doctrine\Tests\Models\Cache\Beach;
use Doctrine\Tests\Models\Cache\City;
use Doctrine\Tests\Models\Cache\Client;
use Doctrine\Tests\Models\Cache\ComplexAction;
use Doctrine\Tests\Models\Cache\Country;
use Doctrine\Tests\Models\Cache\Flight;
use Doctrine\Tests\Models\Cache\Login;
use Doctrine\Tests\Models\Cache\Person;
use Doctrine\Tests\Models\Cache\Restaurant;
use Doctrine\Tests\Models\Cache\State;
use Doctrine\Tests\Models\Cache\Token;
use Doctrine\Tests\Models\Cache\Travel;
use Doctrine\Tests\Models\Cache\Traveler;
use Doctrine\Tests\Models\Cache\TravelerProfile;
use Doctrine\Tests\Models\Cache\TravelerProfileInfo;
use Doctrine\Tests\Models\CMS\CmsAddress;
use Doctrine\Tests\Models\CMS\CmsArticle;
use Doctrine\Tests\Models\CMS\CmsComment;
use Doctrine\Tests\Models\CMS\CmsEmail;
use Doctrine\Tests\Models\CMS\CmsGroup;
use Doctrine\Tests\Models\CMS\CmsPhonenumber;
use Doctrine\Tests\Models\CMS\CmsTag;
use Doctrine\Tests\Models\CMS\CmsUser;
use Doctrine\Tests\Models\Company\CompanyAuction;
use Doctrine\Tests\Models\Company\CompanyCar;
use Doctrine\Tests\Models\Company\CompanyContract;
use Doctrine\Tests\Models\Company\CompanyEmployee;
use Doctrine\Tests\Models\Company\CompanyEvent;
use Doctrine\Tests\Models\Company\CompanyManager;
use Doctrine\Tests\Models\Company\CompanyOrganization;
use Doctrine\Tests\Models\Company\CompanyPerson;
use Doctrine\Tests\Models\Company\CompanyRaffle;
use Doctrine\Tests\Models\CompositeKeyInheritance\JoinedChildClass;
use Doctrine\Tests\Models\CompositeKeyInheritance\JoinedRootClass;
use Doctrine\Tests\Models\CompositeKeyInheritance\SingleChildClass;
use Doctrine\Tests\Models\CompositeKeyInheritance\SingleRootClass;
use Doctrine\Tests\Models\CustomType\CustomIdObjectTypeChild;
use Doctrine\Tests\Models\CustomType\CustomIdObjectTypeParent;
use Doctrine\Tests\Models\CustomType\CustomTypeChild;
use Doctrine\Tests\Models\CustomType\CustomTypeParent;
use Doctrine\Tests\Models\CustomType\CustomTypeUpperCase;
use Doctrine\Tests\Models\DDC117\DDC117ApproveChanges;
use Doctrine\Tests\Models\DDC117\DDC117Article;
use Doctrine\Tests\Models\DDC117\DDC117ArticleDetails;
use Doctrine\Tests\Models\DDC117\DDC117Editor;
use Doctrine\Tests\Models\DDC117\DDC117Link;
use Doctrine\Tests\Models\DDC117\DDC117Reference;
use Doctrine\Tests\Models\DDC117\DDC117Translation;
use Doctrine\Tests\Models\DDC2504\DDC2504ChildClass;
use Doctrine\Tests\Models\DDC2504\DDC2504OtherClass;
use Doctrine\Tests\Models\DDC2504\DDC2504RootClass;
use Doctrine\Tests\Models\DDC3346\DDC3346Article;
use Doctrine\Tests\Models\DDC3346\DDC3346Author;
use Doctrine\Tests\Models\DDC3699\DDC3699Child;
use Doctrine\Tests\Models\DDC3699\DDC3699Parent;
use Doctrine\Tests\Models\DDC3699\DDC3699RelationMany;
use Doctrine\Tests\Models\DDC3699\DDC3699RelationOne;
use Doctrine\Tests\Models\DirectoryTree\AbstractContentItem;
use Doctrine\Tests\Models\DirectoryTree\Directory;
use Doctrine\Tests\Models\DirectoryTree\File;
use Doctrine\Tests\Models\ECommerce\ECommerceCart;
use Doctrine\Tests\Models\ECommerce\ECommerceCategory;
use Doctrine\Tests\Models\ECommerce\ECommerceCustomer;
use Doctrine\Tests\Models\ECommerce\ECommerceFeature;
use Doctrine\Tests\Models\ECommerce\ECommerceProduct;
use Doctrine\Tests\Models\ECommerce\ECommerceShipping;
use Doctrine\Tests\Models\Generic\BooleanModel;
use Doctrine\Tests\Models\Generic\DateTimeModel;
use Doctrine\Tests\Models\Generic\DecimalModel;
use Doctrine\Tests\Models\GeoNames\Admin1;
use Doctrine\Tests\Models\GeoNames\Admin1AlternateName;
use Doctrine\Tests\Models\Issue5989\Issue5989Employee;
use Doctrine\Tests\Models\Issue5989\Issue5989Manager;
use Doctrine\Tests\Models\Issue5989\Issue5989Person;
use Doctrine\Tests\Models\Legacy\LegacyArticle;
use Doctrine\Tests\Models\Legacy\LegacyCar;
use Doctrine\Tests\Models\Legacy\LegacyUser;
use Doctrine\Tests\Models\Legacy\LegacyUserReference;
use Doctrine\Tests\Models\Navigation\NavCountry;
use Doctrine\Tests\Models\Navigation\NavPhotos;
use Doctrine\Tests\Models\Navigation\NavPointOfInterest;
use Doctrine\Tests\Models\Navigation\NavTour;
use Doctrine\Tests\Models\Navigation\NavUser;
use Doctrine\Tests\Models\Pagination\Company;
use Doctrine\Tests\Models\Pagination\Department;
use Doctrine\Tests\Models\Pagination\Logo;
use Doctrine\Tests\Models\Pagination\User1;
use Doctrine\Tests\Models\Quote\FullAddress;
use Doctrine\Tests\Models\Quote\Group;
use Doctrine\Tests\Models\Quote\NumericEntity;
use Doctrine\Tests\Models\Quote\Phone;
use Doctrine\Tests\Models\Routing\RoutingLeg;
use Doctrine\Tests\Models\Routing\RoutingLocation;
use Doctrine\Tests\Models\Routing\RoutingRoute;
use Doctrine\Tests\Models\Routing\RoutingRouteBooking;
use Doctrine\Tests\Models\StockExchange\Bond;
use Doctrine\Tests\Models\StockExchange\Market;
use Doctrine\Tests\Models\StockExchange\Stock;
use Doctrine\Tests\Models\Taxi\Car;
use Doctrine\Tests\Models\Taxi\Driver;
use Doctrine\Tests\Models\Taxi\PaidRide;
use Doctrine\Tests\Models\Taxi\Ride;
use Doctrine\Tests\Models\Tweet\Tweet;
use Doctrine\Tests\Models\Tweet\User;
use Doctrine\Tests\Models\Tweet\UserList;
use Doctrine\Tests\Models\ValueConversionType\AuxiliaryEntity;
use Doctrine\Tests\Models\ValueConversionType\InversedManyToManyCompositeIdEntity;
use Doctrine\Tests\Models\ValueConversionType\InversedManyToManyCompositeIdForeignKeyEntity;
use Doctrine\Tests\Models\ValueConversionType\InversedManyToManyEntity;
use Doctrine\Tests\Models\ValueConversionType\InversedManyToManyExtraLazyEntity;
use Doctrine\Tests\Models\ValueConversionType\InversedOneToManyCompositeIdEntity;
use Doctrine\Tests\Models\ValueConversionType\InversedOneToManyCompositeIdForeignKeyEntity;
use Doctrine\Tests\Models\ValueConversionType\InversedOneToManyEntity;
use Doctrine\Tests\Models\ValueConversionType\InversedOneToManyExtraLazyEntity;
use Doctrine\Tests\Models\ValueConversionType\InversedOneToOneCompositeIdEntity;
use Doctrine\Tests\Models\ValueConversionType\InversedOneToOneCompositeIdForeignKeyEntity;
use Doctrine\Tests\Models\ValueConversionType\InversedOneToOneEntity;
use Doctrine\Tests\Models\ValueConversionType\OwningManyToManyCompositeIdEntity;
use Doctrine\Tests\Models\ValueConversionType\OwningManyToManyCompositeIdForeignKeyEntity;
use Doctrine\Tests\Models\ValueConversionType\OwningManyToManyEntity;
use Doctrine\Tests\Models\ValueConversionType\OwningManyToManyExtraLazyEntity;
use Doctrine\Tests\Models\ValueConversionType\OwningManyToOneCompositeIdEntity;
use Doctrine\Tests\Models\ValueConversionType\OwningManyToOneCompositeIdForeignKeyEntity;
use Doctrine\Tests\Models\ValueConversionType\OwningManyToOneEntity;
use Doctrine\Tests\Models\ValueConversionType\OwningManyToOneExtraLazyEntity;
use Doctrine\Tests\Models\ValueConversionType\OwningOneToOneCompositeIdEntity;
use Doctrine\Tests\Models\ValueConversionType\OwningOneToOneCompositeIdForeignKeyEntity;
use Doctrine\Tests\Models\ValueConversionType\OwningOneToOneEntity;
use Doctrine\Tests\Models\VersionedManyToOne\Article;
use Doctrine\Tests\Models\VersionedManyToOne\Category;
use Exception;
use PHPUnit\Framework\AssertionFailedError;
use PHPUnit\Framework\Constraint\Count;
use PHPUnit\Framework\Warning;
use Psr\Cache\CacheItemPoolInterface;
use RuntimeException;
use Symfony\Component\Cache\Adapter\ArrayAdapter;
use Throwable;

use function array_map;
use function array_pop;
use function array_reverse;
use function array_slice;
use function assert;
use function explode;
use function get_debug_type;
use function getenv;
use function implode;
use function is_object;
use function realpath;
use function sprintf;
use function str_contains;
use function strtolower;
use function var_export;

use const PHP_EOL;

/**
 * Base testcase class for all functional ORM testcases.
 */
abstract class OrmFunctionalTestCase extends OrmTestCase
{
    /**
     * The metadata cache shared between all functional tests.
     *
     * @var CacheItemPoolInterface|null
     */
    private static $metadataCache = null;

    /**
     * The query cache shared between all functional tests.
     *
     * @var CacheItemPoolInterface|null
     */
    private static $queryCache = null;

    /**
     * Shared connection when a TestCase is run alone (outside of its functional suite).
     *
     * @var DbalExtensions\Connection|null
     */
    protected static $sharedConn;

    /** @var EntityManagerInterface */
    protected $_em;

    /** @var SchemaTool */
    protected $_schemaTool;

    /**
     * The names of the model sets used in this testcase.
     *
     * @var array
     */
    protected $_usedModelSets = [];

    /**
     * To be configured by the test that uses result set cache
     *
     * @var CacheItemPoolInterface|null
     */
    protected $resultCache;

    /**
     * Whether the database schema has already been created.
     *
     * @var array
     */
    protected static $tablesCreated = [];

    /**
     * Array of entity class name to their tables that were created.
     *
     * @var array
     */
    protected static $_entityTablesCreated = [];

    /**
     * List of model sets and their classes.
     *
     * @var array
     */
    protected static $modelSets = [
        'cms' => [
            CmsUser::class,
            CmsPhonenumber::class,
            CmsAddress::class,
            CmsEmail::class,
            CmsGroup::class,
            CmsTag::class,
            CmsArticle::class,
            CmsComment::class,
        ],
        'company' => [
            CompanyPerson::class,
            CompanyEmployee::class,
            CompanyManager::class,
            CompanyOrganization::class,
            CompanyEvent::class,
            CompanyAuction::class,
            CompanyRaffle::class,
            CompanyCar::class,
            CompanyContract::class,
        ],
        'ecommerce' => [
            ECommerceCart::class,
            ECommerceCustomer::class,
            ECommerceProduct::class,
            ECommerceShipping::class,
            ECommerceFeature::class,
            ECommerceCategory::class,
        ],
        'generic' => [
            BooleanModel::class,
            DateTimeModel::class,
            DecimalModel::class,
        ],
        'routing' => [
            RoutingLeg::class,
            RoutingLocation::class,
            RoutingRoute::class,
            RoutingRouteBooking::class,
        ],
        'navigation' => [
            NavUser::class,
            NavCountry::class,
            NavPhotos::class,
            NavTour::class,
            NavPointOfInterest::class,
        ],
        'directorytree' => [
            AbstractContentItem::class,
            File::class,
            Directory::class,
        ],
        'ddc117' => [
            DDC117Article::class,
            DDC117Reference::class,
            DDC117Translation::class,
            DDC117ArticleDetails::class,
            DDC117ApproveChanges::class,
            DDC117Editor::class,
            DDC117Link::class,
        ],
        'ddc3699' => [
            DDC3699Parent::class,
            DDC3699RelationOne::class,
            DDC3699RelationMany::class,
            DDC3699Child::class,
        ],
        'stockexchange' => [
            Bond::class,
            Stock::class,
            Market::class,
        ],
        'legacy' => [
            LegacyUser::class,
            LegacyUserReference::class,
            LegacyArticle::class,
            LegacyCar::class,
        ],
        'customtype' => [
            CustomTypeChild::class,
            CustomTypeParent::class,
            CustomTypeUpperCase::class,
        ],
        'compositekeyinheritance' => [
            JoinedRootClass::class,
            JoinedChildClass::class,
            SingleRootClass::class,
            SingleChildClass::class,
        ],
        'taxi' => [
            PaidRide::class,
            Ride::class,
            Car::class,
            Driver::class,
        ],
        'cache' => [
            Country::class,
            State::class,
            City::class,
            Traveler::class,
            TravelerProfileInfo::class,
            TravelerProfile::class,
            Travel::class,
            Attraction::class,
            Restaurant::class,
            Beach::class,
            Bar::class,
            Flight::class,
            Token::class,
            Login::class,
            Client::class,
            Person::class,
            Address::class,
            Action::class,
            ComplexAction::class,
            AttractionInfo::class,
            AttractionContactInfo::class,
            AttractionLocationInfo::class,
        ],
        'tweet' => [
            User::class,
            Tweet::class,
            UserList::class,
        ],
        'ddc2504' => [
            DDC2504RootClass::class,
            DDC2504ChildClass::class,
            DDC2504OtherClass::class,
        ],
        'ddc3346' => [
            DDC3346Author::class,
            DDC3346Article::class,
        ],
        'quote' => [
            Models\Quote\Address::class,
            Models\Quote\City::class,
            FullAddress::class,
            Group::class,
            NumericEntity::class,
            Phone::class,
            Models\Quote\User::class,
        ],
        'vct_onetoone' => [
            InversedOneToOneEntity::class,
            OwningOneToOneEntity::class,
        ],
        'vct_onetoone_compositeid' => [
            InversedOneToOneCompositeIdEntity::class,
            OwningOneToOneCompositeIdEntity::class,
        ],
        'vct_onetoone_compositeid_foreignkey' => [
            AuxiliaryEntity::class,
            InversedOneToOneCompositeIdForeignKeyEntity::class,
            OwningOneToOneCompositeIdForeignKeyEntity::class,
        ],
        'vct_onetomany' => [
            InversedOneToManyEntity::class,
            OwningManyToOneEntity::class,
        ],
        'vct_onetomany_compositeid' => [
            InversedOneToManyCompositeIdEntity::class,
            OwningManyToOneCompositeIdEntity::class,
        ],
        'vct_onetomany_compositeid_foreignkey' => [
            AuxiliaryEntity::class,
            InversedOneToManyCompositeIdForeignKeyEntity::class,
            OwningManyToOneCompositeIdForeignKeyEntity::class,
        ],
        'vct_onetomany_extralazy' => [
            InversedOneToManyExtraLazyEntity::class,
            OwningManyToOneExtraLazyEntity::class,
        ],
        'vct_manytomany' => [
            InversedManyToManyEntity::class,
            OwningManyToManyEntity::class,
        ],
        'vct_manytomany_compositeid' => [
            InversedManyToManyCompositeIdEntity::class,
            OwningManyToManyCompositeIdEntity::class,
        ],
        'vct_manytomany_compositeid_foreignkey' => [
            AuxiliaryEntity::class,
            InversedManyToManyCompositeIdForeignKeyEntity::class,
            OwningManyToManyCompositeIdForeignKeyEntity::class,
        ],
        'vct_manytomany_extralazy' => [
            InversedManyToManyExtraLazyEntity::class,
            OwningManyToManyExtraLazyEntity::class,
        ],
        'geonames' => [
            Models\GeoNames\Country::class,
            Admin1::class,
            Admin1AlternateName::class,
            Models\GeoNames\City::class,
        ],
        'custom_id_object_type' => [
            CustomIdObjectTypeParent::class,
            CustomIdObjectTypeChild::class,
        ],
        'pagination' => [
            Company::class,
            Logo::class,
            Department::class,
            Models\Pagination\User::class,
            User1::class,
        ],
        'versioned_many_to_one' => [
            Category::class,
            Article::class,
        ],
        'issue5989' => [
            Issue5989Person::class,
            Issue5989Employee::class,
            Issue5989Manager::class,
        ],
    ];

    /** @param class-string ...$models */
    final protected function createSchemaForModels(string ...$models): void
    {
        try {
            $this->_schemaTool->createSchema($this->getMetadataForModels($models));
        } catch (ToolsException) {
        }
    }

    /**
     * @param class-string ...$models
     *
     * @return string[]
     */
    final protected function getUpdateSchemaSqlForModels(string ...$models): array
    {
        return $this->_schemaTool->getUpdateSchemaSql($this->getMetadataForModels($models));
    }

    /** @param class-string ...$models */
    final protected function getSchemaForModels(string ...$models): Schema
    {
        return $this->_schemaTool->getSchemaFromMetadata($this->getMetadataForModels($models));
    }

    /**
     * @param class-string[] $models
     *
     * @return ClassMetadata[]
     */
    private function getMetadataForModels(array $models): array
    {
        return array_map(
            function (string $className): ClassMetadata {
                return $this->_em->getClassMetadata($className);
            },
            $models,
        );
    }

    protected function useModelSet(string $setName): void
    {
        $this->_usedModelSets[$setName] = true;
    }

    /**
     * Sweeps the database tables and clears the EntityManager.
     */
    protected function tearDown(): void
    {
        $conn = static::$sharedConn;

        // In case test is skipped, tearDown is called, but no setup may have run
        if (! $conn) {
            return;
        }

        $platform = $conn->getDatabasePlatform();

        if ($this->isQueryLogAvailable()) {
            $this->getQueryLog()->reset();
        }

        if (isset($this->_usedModelSets['cms'])) {
            $conn->executeStatement('DELETE FROM cms_users_groups');
            $conn->executeStatement('DELETE FROM cms_groups');
            $conn->executeStatement('DELETE FROM cms_users_tags');
            $conn->executeStatement('DELETE FROM cms_tags');
            $conn->executeStatement('DELETE FROM cms_addresses');
            $conn->executeStatement('DELETE FROM cms_phonenumbers');
            $conn->executeStatement('DELETE FROM cms_comments');
            $conn->executeStatement('DELETE FROM cms_articles');
            $conn->executeStatement('DELETE FROM cms_users');
            $conn->executeStatement('DELETE FROM cms_emails');
        }

        if (isset($this->_usedModelSets['ecommerce'])) {
            $conn->executeStatement('DELETE FROM ecommerce_carts_products');
            $conn->executeStatement('DELETE FROM ecommerce_products_categories');
            $conn->executeStatement('DELETE FROM ecommerce_products_related');
            $conn->executeStatement('DELETE FROM ecommerce_carts');
            $conn->executeStatement('DELETE FROM ecommerce_customers');
            $conn->executeStatement('DELETE FROM ecommerce_features');
            $conn->executeStatement('DELETE FROM ecommerce_products');
            $conn->executeStatement('DELETE FROM ecommerce_shippings');
            $conn->executeStatement('UPDATE ecommerce_categories SET parent_id = NULL');
            $conn->executeStatement('DELETE FROM ecommerce_categories');
        }

        if (isset($this->_usedModelSets['company'])) {
            $conn->executeStatement('DELETE FROM company_contract_employees');
            $conn->executeStatement('DELETE FROM company_contract_managers');
            $conn->executeStatement('DELETE FROM company_contracts');
            $conn->executeStatement('DELETE FROM company_persons_friends');
            $conn->executeStatement('DELETE FROM company_managers');
            $conn->executeStatement('DELETE FROM company_employees');
            $conn->executeStatement('UPDATE company_persons SET spouse_id = NULL');
            $conn->executeStatement('DELETE FROM company_persons');
            $conn->executeStatement('DELETE FROM company_raffles');
            $conn->executeStatement('DELETE FROM company_auctions');
            $conn->executeStatement('UPDATE company_organizations SET main_event_id = NULL');
            $conn->executeStatement('DELETE FROM company_events');
            $conn->executeStatement('DELETE FROM company_organizations');
        }

        if (isset($this->_usedModelSets['generic'])) {
            $conn->executeStatement('DELETE FROM boolean_model');
            $conn->executeStatement('DELETE FROM date_time_model');
            $conn->executeStatement('DELETE FROM decimal_model');
        }

        if (isset($this->_usedModelSets['routing'])) {
            $conn->executeStatement('DELETE FROM RoutingRouteLegs');
            $conn->executeStatement('DELETE FROM RoutingRouteBooking');
            $conn->executeStatement('DELETE FROM RoutingRoute');
            $conn->executeStatement('DELETE FROM RoutingLeg');
            $conn->executeStatement('DELETE FROM RoutingLocation');
        }

        if (isset($this->_usedModelSets['navigation'])) {
            $conn->executeStatement('DELETE FROM navigation_tour_pois');
            $conn->executeStatement('DELETE FROM navigation_photos');
            $conn->executeStatement('DELETE FROM navigation_pois');
            $conn->executeStatement('DELETE FROM navigation_tours');
            $conn->executeStatement('DELETE FROM navigation_countries');
        }

        if (isset($this->_usedModelSets['directorytree'])) {
            $conn->executeStatement('DELETE FROM ' . $platform->quoteIdentifier('file'));
            // MySQL doesn't know deferred deletions therefore only executing the second query gives errors.
            $conn->executeStatement('DELETE FROM Directory WHERE parentDirectory_id IS NOT NULL');
            $conn->executeStatement('DELETE FROM Directory');
        }

        if (isset($this->_usedModelSets['ddc117'])) {
            $conn->executeStatement('DELETE FROM ddc117editor_ddc117translation');
            $conn->executeStatement('DELETE FROM DDC117Editor');
            $conn->executeStatement('DELETE FROM DDC117ApproveChanges');
            $conn->executeStatement('DELETE FROM DDC117Link');
            $conn->executeStatement('DELETE FROM DDC117Reference');
            $conn->executeStatement('DELETE FROM DDC117ArticleDetails');
            $conn->executeStatement('DELETE FROM DDC117Translation');
            $conn->executeStatement('DELETE FROM DDC117Article');
        }

        if (isset($this->_usedModelSets['stockexchange'])) {
            $conn->executeStatement('DELETE FROM exchange_bonds_stocks');
            $conn->executeStatement('DELETE FROM exchange_bonds');
            $conn->executeStatement('DELETE FROM exchange_stocks');
            $conn->executeStatement('DELETE FROM exchange_markets');
        }

        if (isset($this->_usedModelSets['legacy'])) {
            $conn->executeStatement('DELETE FROM legacy_users_cars');
            $conn->executeStatement('DELETE FROM legacy_users_reference');
            $conn->executeStatement('DELETE FROM legacy_articles');
            $conn->executeStatement('DELETE FROM legacy_cars');
            $conn->executeStatement('DELETE FROM legacy_users');
        }

        if (isset($this->_usedModelSets['customtype'])) {
            $conn->executeStatement('DELETE FROM customtype_parent_friends');
            $conn->executeStatement('DELETE FROM customtype_parents');
            $conn->executeStatement('DELETE FROM customtype_children');
            $conn->executeStatement('DELETE FROM customtype_uppercases');
        }

        if (isset($this->_usedModelSets['compositekeyinheritance'])) {
            $conn->executeStatement('DELETE FROM JoinedChildClass');
            $conn->executeStatement('DELETE FROM JoinedRootClass');
            $conn->executeStatement('DELETE FROM SingleRootClass');
        }

        if (isset($this->_usedModelSets['taxi'])) {
            $conn->executeStatement('DELETE FROM taxi_paid_ride');
            $conn->executeStatement('DELETE FROM taxi_ride');
            $conn->executeStatement('DELETE FROM taxi_car');
            $conn->executeStatement('DELETE FROM taxi_driver');
        }

        if (isset($this->_usedModelSets['tweet'])) {
            $conn->executeStatement('DELETE FROM tweet_tweet');
            $conn->executeStatement('DELETE FROM tweet_user_list');
            $conn->executeStatement('DELETE FROM tweet_user');
        }

        if (isset($this->_usedModelSets['cache'])) {
            $conn->executeStatement('DELETE FROM cache_attraction_location_info');
            $conn->executeStatement('DELETE FROM cache_attraction_contact_info');
            $conn->executeStatement('DELETE FROM cache_attraction_info');
            $conn->executeStatement('DELETE FROM cache_visited_cities');
            $conn->executeStatement('DELETE FROM cache_flight');
            $conn->executeStatement('DELETE FROM cache_attraction');
            $conn->executeStatement('DELETE FROM cache_travel');
            $conn->executeStatement('DELETE FROM cache_traveler');
            $conn->executeStatement('DELETE FROM cache_traveler_profile_info');
            $conn->executeStatement('DELETE FROM cache_traveler_profile');
            $conn->executeStatement('DELETE FROM cache_city');
            $conn->executeStatement('DELETE FROM cache_state');
            $conn->executeStatement('DELETE FROM cache_country');
            $conn->executeStatement('DELETE FROM cache_login');
            $conn->executeStatement('DELETE FROM cache_token');
            $conn->executeStatement('DELETE FROM cache_complex_action');
            $conn->executeStatement('DELETE FROM cache_action');
            $conn->executeStatement('DELETE FROM cache_client');
        }

        if (isset($this->_usedModelSets['ddc3346'])) {
            $conn->executeStatement('DELETE FROM ddc3346_articles');
            $conn->executeStatement('DELETE FROM ddc3346_users');
        }

        if (isset($this->_usedModelSets['ornemental_orphan_removal'])) {
            $conn->executeStatement('DELETE FROM ornemental_orphan_removal_person');
            $conn->executeStatement('DELETE FROM ornemental_orphan_removal_phone_number');
        }

        if (isset($this->_usedModelSets['quote'])) {
            $conn->executeStatement(
                sprintf(
                    'UPDATE %s SET %s = NULL',
                    $platform->quoteIdentifier('quote-address'),
                    $platform->quoteIdentifier('user-id'),
                ),
            );

            $conn->executeStatement('DELETE FROM ' . $platform->quoteIdentifier('quote-users-groups'));
            $conn->executeStatement('DELETE FROM ' . $platform->quoteIdentifier('quote-group'));
            $conn->executeStatement('DELETE FROM ' . $platform->quoteIdentifier('quote-phone'));
            $conn->executeStatement('DELETE FROM ' . $platform->quoteIdentifier('quote-user'));
            $conn->executeStatement('DELETE FROM ' . $platform->quoteIdentifier('quote-address'));
            $conn->executeStatement('DELETE FROM ' . $platform->quoteIdentifier('quote-city'));
        }

        if (isset($this->_usedModelSets['vct_onetoone'])) {
            $conn->executeStatement('DELETE FROM vct_owning_onetoone');
            $conn->executeStatement('DELETE FROM vct_inversed_onetoone');
        }

        if (isset($this->_usedModelSets['vct_onetoone_compositeid'])) {
            $conn->executeStatement('DELETE FROM vct_owning_onetoone_compositeid');
            $conn->executeStatement('DELETE FROM vct_inversed_onetoone_compositeid');
        }

        if (isset($this->_usedModelSets['vct_onetoone_compositeid_foreignkey'])) {
            $conn->executeStatement('DELETE FROM vct_owning_onetoone_compositeid_foreignkey');
            $conn->executeStatement('DELETE FROM vct_inversed_onetoone_compositeid_foreignkey');
            $conn->executeStatement('DELETE FROM vct_auxiliary');
        }

        if (isset($this->_usedModelSets['vct_onetomany'])) {
            $conn->executeStatement('DELETE FROM vct_owning_manytoone');
            $conn->executeStatement('DELETE FROM vct_inversed_onetomany');
        }

        if (isset($this->_usedModelSets['vct_onetomany_compositeid'])) {
            $conn->executeStatement('DELETE FROM vct_owning_manytoone_compositeid');
            $conn->executeStatement('DELETE FROM vct_inversed_onetomany_compositeid');
        }

        if (isset($this->_usedModelSets['vct_onetomany_compositeid_foreignkey'])) {
            $conn->executeStatement('DELETE FROM vct_owning_manytoone_compositeid_foreignkey');
            $conn->executeStatement('DELETE FROM vct_inversed_onetomany_compositeid_foreignkey');
            $conn->executeStatement('DELETE FROM vct_auxiliary');
        }

        if (isset($this->_usedModelSets['vct_onetomany_extralazy'])) {
            $conn->executeStatement('DELETE FROM vct_owning_manytoone_extralazy');
            $conn->executeStatement('DELETE FROM vct_inversed_onetomany_extralazy');
        }

        if (isset($this->_usedModelSets['vct_manytomany'])) {
            $conn->executeStatement('DELETE FROM vct_xref_manytomany');
            $conn->executeStatement('DELETE FROM vct_owning_manytomany');
            $conn->executeStatement('DELETE FROM vct_inversed_manytomany');
        }

        if (isset($this->_usedModelSets['vct_manytomany_compositeid'])) {
            $conn->executeStatement('DELETE FROM vct_xref_manytomany_compositeid');
            $conn->executeStatement('DELETE FROM vct_owning_manytomany_compositeid');
            $conn->executeStatement('DELETE FROM vct_inversed_manytomany_compositeid');
        }

        if (isset($this->_usedModelSets['vct_manytomany_compositeid_foreignkey'])) {
            $conn->executeStatement('DELETE FROM vct_xref_manytomany_compositeid_foreignkey');
            $conn->executeStatement('DELETE FROM vct_owning_manytomany_compositeid_foreignkey');
            $conn->executeStatement('DELETE FROM vct_inversed_manytomany_compositeid_foreignkey');
            $conn->executeStatement('DELETE FROM vct_auxiliary');
        }

        if (isset($this->_usedModelSets['vct_manytomany_extralazy'])) {
            $conn->executeStatement('DELETE FROM vct_xref_manytomany_extralazy');
            $conn->executeStatement('DELETE FROM vct_owning_manytomany_extralazy');
            $conn->executeStatement('DELETE FROM vct_inversed_manytomany_extralazy');
        }

        if (isset($this->_usedModelSets['geonames'])) {
            $conn->executeStatement('DELETE FROM geonames_admin1_alternate_name');
            $conn->executeStatement('DELETE FROM geonames_admin1');
            $conn->executeStatement('DELETE FROM geonames_city');
            $conn->executeStatement('DELETE FROM geonames_country');
        }

        if (isset($this->_usedModelSets['custom_id_object_type'])) {
            $conn->executeStatement('DELETE FROM custom_id_type_child');
            $conn->executeStatement('DELETE FROM custom_id_type_parent');
        }

        if (isset($this->_usedModelSets['pagination'])) {
            $conn->executeStatement('DELETE FROM pagination_logo');
            $conn->executeStatement('DELETE FROM pagination_department');
            $conn->executeStatement('DELETE FROM pagination_company');
            $conn->executeStatement('DELETE FROM pagination_user');
        }

        if (isset($this->_usedModelSets['versioned_many_to_one'])) {
            $conn->executeStatement('DELETE FROM versioned_many_to_one_article');
            $conn->executeStatement('DELETE FROM versioned_many_to_one_category');
        }

        if (isset($this->_usedModelSets['issue5989'])) {
            $conn->executeStatement('DELETE FROM issue5989_persons');
            $conn->executeStatement('DELETE FROM issue5989_employees');
            $conn->executeStatement('DELETE FROM issue5989_managers');
        }

        $this->_em->clear();
    }

    /**
     * @param array $classNames
     *
     * @throws RuntimeException
     */
    protected function setUpEntitySchema(array $classNames): void
    {
        if ($this->_em === null) {
            throw new RuntimeException('EntityManager not set, you have to call parent::setUp() before invoking this method.');
        }

        $classes = [];
        foreach ($classNames as $className) {
            if (! isset(static::$_entityTablesCreated[$className])) {
                static::$_entityTablesCreated[$className] = true;
                $classes[]                                = $this->_em->getClassMetadata($className);
            }
        }

        if ($classes) {
            $this->_schemaTool->createSchema($classes);
        }
    }

    /**
     * Creates a connection to the test database, if there is none yet, and
     * creates the necessary tables.
     */
    protected function setUp(): void
    {
        $this->setUpDBALTypes();

        if (! isset(static::$sharedConn)) {
            static::$sharedConn = TestUtil::getConnection();
        }

        if (isset($GLOBALS['DOCTRINE_MARK_SQL_LOGS'])) {
            $platform = static::$sharedConn->getDatabasePlatform();
            if (
                $platform instanceof MySQLPlatform
                || $platform instanceof PostgreSQLPlatform
            ) {
                static::$sharedConn->executeQuery('SELECT 1 /*' . static::class . '*/');
            } elseif ($platform instanceof OraclePlatform) {
                static::$sharedConn->executeQuery('SELECT 1 /*' . static::class . '*/ FROM dual');
            }
        }

        if (! $this->_em) {
            $this->_em         = $this->getEntityManager();
            $this->_schemaTool = new SchemaTool($this->_em);
        }

        $classes = [];

        foreach ($this->_usedModelSets as $setName => $bool) {
            if (! isset(static::$tablesCreated[$setName])) {
                foreach (static::$modelSets[$setName] as $className) {
                    $classes[] = $this->_em->getClassMetadata($className);
                }

                static::$tablesCreated[$setName] = true;
            }
        }

        if ($classes) {
            $this->_schemaTool->createSchema($classes);
        }

        $this->getQueryLog()->enable();
    }

    /**
     * Gets an EntityManager for testing purposes.
     *
     * @throws ORMException
     */
    protected function getEntityManager(
        Connection|null $connection = null,
        MappingDriver|null $mappingDriver = null,
    ): EntityManagerInterface {
        // NOTE: Functional tests use their own shared metadata cache, because
        // the actual database platform used during execution has effect on some
        // metadata mapping behaviors (like the choice of the ID generation).
        if (self::$metadataCache === null) {
            self::$metadataCache = new ArrayAdapter();
        }

        if (self::$queryCache === null) {
            self::$queryCache = new ArrayAdapter();
        }

        //FIXME: two different configs! $conn and the created entity manager have
        // different configs.
        $config = new Configuration();
        $config->setMetadataCache(self::$metadataCache);
        $config->setQueryCache(self::$queryCache);
        $config->setProxyDir(__DIR__ . '/Proxies');
        $config->setProxyNamespace('Doctrine\Tests\Proxies');

        if ($this->resultCache !== null) {
            $config->setResultCache($this->resultCache);
        }

        $enableSecondLevelCache = getenv('ENABLE_SECOND_LEVEL_CACHE');

        if ($this->isSecondLevelCacheEnabled || $enableSecondLevelCache) {
            $cacheConfig = new CacheConfiguration();
            $factory     = new DefaultCacheFactory(
                $cacheConfig->getRegionsConfiguration(),
                $this->getSharedSecondLevelCache(),
            );

            $this->secondLevelCacheFactory = $factory;

            if ($this->isSecondLevelCacheLogEnabled) {
                $this->secondLevelCacheLogger = new StatisticsCacheLogger();
                $cacheConfig->setCacheLogger($this->secondLevelCacheLogger);
            }

            $cacheConfig->setCacheFactory($factory);
            $config->setSecondLevelCacheEnabled(true);
            $config->setSecondLevelCacheConfiguration($cacheConfig);

            $this->isSecondLevelCacheEnabled = true;
        }

        $config->setMetadataDriverImpl(
            $mappingDriver ?? ORMSetup::createDefaultAnnotationDriver([
                realpath(__DIR__ . '/Models/Cache'),
                realpath(__DIR__ . '/Models/GeoNames'),
            ]),
        );

        $conn = $connection ?: static::$sharedConn;
        assert($conn !== null);
        $conn->queryLog->reset();

        // get rid of more global state
        $evm = $conn->getEventManager();
        foreach ($evm->getListeners() as $event => $listeners) {
            foreach ($listeners as $listener) {
                $evm->removeEventListener([$event], $listener);
            }
        }

        if ($enableSecondLevelCache) {
            $evm->addEventListener('loadClassMetadata', new CacheMetadataListener());
        }

        if (isset($GLOBALS['db_event_subscribers'])) {
            foreach (explode(',', $GLOBALS['db_event_subscribers']) as $subscriberClass) {
                $subscriberInstance = new $subscriberClass();
                $evm->addEventSubscriber($subscriberInstance);
            }
        }

        if (isset($GLOBALS['debug_uow_listener'])) {
            $evm->addEventListener(['onFlush'], new DebugUnitOfWorkListener());
        }

        return EntityManager::create($conn, $config);
    }

    final protected function createSchemaManager(): AbstractSchemaManager
    {
        return $this->_em->getConnection()->createSchemaManager();
    }

    /** @throws Throwable */
    protected function onNotSuccessfulTest(Throwable $e): void
    {
        if ($e instanceof AssertionFailedError || $e instanceof Warning) {
            throw $e;
        }

        if ($this->isQueryLogAvailable() && $this->getQueryLog()->queries !== []) {
            $queries       = '';
            $last25queries = array_slice(array_reverse($this->getQueryLog()->queries, true), 0, 25, true);
            foreach ($last25queries as $i => $query) {
                $params   = array_map(static fn ($p) => is_object($p) ? get_debug_type($p) : var_export($p, true), $query['params'] ?: []);
                $queries .= $i . ". SQL: '" . $query['sql'] . "' Params: " . implode(', ', $params) . PHP_EOL;
            }

            $trace    = $e->getTrace();
            $traceMsg = '';
            foreach ($trace as $part) {
                if (isset($part['file'])) {
                    if (str_contains($part['file'], 'PHPUnit/')) {
                        // Beginning with PHPUnit files we don't print the trace anymore.
                        break;
                    }

                    $traceMsg .= $part['file'] . ':' . $part['line'] . PHP_EOL;
                }
            }

            $message = '[' . get_debug_type($e) . '] ' . $e->getMessage() . PHP_EOL . PHP_EOL . 'With queries:' . PHP_EOL . $queries . PHP_EOL . 'Trace:' . PHP_EOL . $traceMsg;

            throw new Exception($message, (int) $e->getCode(), $e);
        }

        throw $e;
    }

    public function assertSQLEquals(string $expectedSql, string $actualSql): void
    {
        self::assertEquals(
            strtolower($expectedSql),
            strtolower($actualSql),
            'Lowercase comparison of SQL statements failed.',
        );
    }

    /**
     * Configures DBAL types required in tests
     */
    protected function setUpDBALTypes(): void
    {
        if (Type::hasType('rot13')) {
            Type::overrideType('rot13', Rot13Type::class);
        } else {
            Type::addType('rot13', Rot13Type::class);
        }
    }

    final protected function isQueryLogAvailable(): bool
    {
<<<<<<< HEAD
        return $this->_em->getConnection() instanceof Connection;
=======
        return $this->_em && $this->_em->getConnection() instanceof DbalExtensions\Connection;
>>>>>>> 7a9037e9
    }

    final protected function getQueryLog(): QueryLog
    {
        $connection = $this->_em->getConnection();
        if (! $connection instanceof Connection) {
            throw new RuntimeException(sprintf(
                'The query log is only available if %s is used as wrapper class. Got %s.',
                Connection::class,
                get_debug_type($connection),
            ));
        }

        return $connection->queryLog;
    }

    final protected function assertQueryCount(int $expectedCount, string $message = ''): void
    {
        self::assertThat($this->getQueryLog()->queries, new Count($expectedCount), $message);
    }

    /** @psalm-return array{sql: string, params: array|null, types: array|null} */
    final protected function getLastLoggedQuery(int $index = 0): array
    {
        $queries   = $this->getQueryLog()->queries;
        $lastQuery = null;
        for ($i = $index; $i >= 0; $i--) {
            $lastQuery = array_pop($queries);
        }

        if ($lastQuery === null) {
            throw new RuntimeException('The query log was empty.');
        }

        return $lastQuery;
    }

    /**
     * Drops the table with the specified name, if it exists.
     *
     * @throws Exception
     */
    protected function dropTableIfExists(string $name): void
    {
        $schemaManager = $this->createSchemaManager();

        try {
            $schemaManager->dropTable($name);
        } catch (DatabaseObjectNotFoundException) {
        }
    }

    /**
     * Drops and creates a new table.
     *
     * @throws Exception
     */
    protected function dropAndCreateTable(Table $table): void
    {
        $schemaManager = $this->createSchemaManager();
        $platform      = $this->_em->getConnection()->getDatabasePlatform();
        $tableName     = $table->getQuotedName($platform);

        $this->dropTableIfExists($tableName);
        $schemaManager->createTable($table);
    }
}<|MERGE_RESOLUTION|>--- conflicted
+++ resolved
@@ -1033,11 +1033,7 @@
 
     final protected function isQueryLogAvailable(): bool
     {
-<<<<<<< HEAD
-        return $this->_em->getConnection() instanceof Connection;
-=======
-        return $this->_em && $this->_em->getConnection() instanceof DbalExtensions\Connection;
->>>>>>> 7a9037e9
+        return $this->_em?->getConnection() instanceof Connection;
     }
 
     final protected function getQueryLog(): QueryLog
