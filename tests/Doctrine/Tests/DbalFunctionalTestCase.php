--- conflicted
+++ resolved
@@ -16,30 +16,14 @@
     private static $sharedConn;
 
     /** @var Connection */
-<<<<<<< HEAD
-    protected $_conn;
-=======
     protected $conn;
->>>>>>> fce18e93
 
-    protected function resetSharedConn(): void
+    /**
+     * @return void
+     */
+    protected function resetSharedConn()
     {
         $this->sharedFixture['conn'] = null;
-<<<<<<< HEAD
-        self::$_sharedConn           = null;
-    }
-
-    protected function setUp(): void
-    {
-        if (isset($this->sharedFixture['conn'])) {
-            $this->_conn = $this->sharedFixture['conn'];
-        } else {
-            if (! isset(self::$_sharedConn)) {
-                self::$_sharedConn = TestUtil::getConnection();
-            }
-
-            $this->_conn = self::$_sharedConn;
-=======
 
         self::$sharedConn = null;
     }
@@ -50,7 +34,6 @@
             $this->conn = $this->sharedFixture['conn'];
 
             return;
->>>>>>> fce18e93
         }
 
         if (! isset(self::$sharedConn)) {
