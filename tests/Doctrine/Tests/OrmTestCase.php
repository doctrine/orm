--- conflicted
+++ resolved
@@ -16,12 +16,7 @@
 use Doctrine\ORM\Cache\Logging\StatisticsCacheLogger;
 use Doctrine\ORM\Configuration;
 use Doctrine\ORM\Mapping\Driver\AnnotationDriver;
-<<<<<<< HEAD
-use Doctrine\Tests\Mocks\EntityManagerMock;
-
-=======
 use Doctrine\ORM\Proxy\Factory\ProxyFactory;
->>>>>>> fce18e93
 use function is_array;
 use function realpath;
 
@@ -57,24 +52,6 @@
     protected $secondLevelCacheLogger;
 
     /** @var Cache|null */
-<<<<<<< HEAD
-    protected $secondLevelCacheDriverImpl = null;
-
-    /**
-     * @param array $paths
-     * @param mixed $alias
-     */
-    protected function createAnnotationDriver(array $paths = [], $alias = null): AnnotationDriver
-    {
-        // Register the ORM Annotations in the AnnotationRegistry
-        $reader = new Annotations\SimpleAnnotationReader();
-
-        $reader->addNamespace('Doctrine\ORM\Mapping');
-
-        $reader = new Annotations\CachedReader($reader, new ArrayCache());
-
-        Annotations\AnnotationRegistry::registerFile(__DIR__ . '/../../../lib/Doctrine/ORM/Mapping/Driver/DoctrineAnnotations.php');
-=======
     protected $secondLevelCacheDriverImpl;
 
     /**
@@ -87,7 +64,6 @@
         $reader = new Annotations\CachedReader(new Annotations\AnnotationReader(), new ArrayCache());
 
         Annotations\AnnotationRegistry::registerFile(__DIR__ . '/../../../lib/Doctrine/ORM/Annotation/DoctrineAnnotations.php');
->>>>>>> fce18e93
 
         return new AnnotationDriver($reader, (array) $paths);
     }
@@ -100,28 +76,17 @@
      * be configured in the tests to simulate the DBAL behavior that is desired
      * for a particular test,
      *
-<<<<<<< HEAD
-     * @param Connection|array $conn
-     * @param mixed            $conf
-=======
      * @param Connection|array  $conn
      * @param mixed             $conf
      * @param EventManager|null $eventManager
      * @param bool              $withSharedMetadata
->>>>>>> fce18e93
      */
     protected function getTestEntityManager(
         $conn = null,
         $conf = null,
-<<<<<<< HEAD
-        ?EventManager $eventManager = null,
-        bool $withSharedMetadata = true
-    ): EntityManagerMock {
-=======
         $eventManager = null,
         $withSharedMetadata = true
     ) : Mocks\EntityManagerMock {
->>>>>>> fce18e93
         $metadataCache = $withSharedMetadata
             ? self::getSharedMetadataCacheImpl()
             : new ArrayCache();
@@ -132,19 +97,10 @@
         $config->setMetadataDriverImpl($config->newDefaultAnnotationDriver([]));
         $config->setQueryCacheImpl(self::getSharedQueryCacheImpl());
         $config->setProxyNamespace('Doctrine\Tests\Proxies');
-<<<<<<< HEAD
-        $config->setMetadataDriverImpl($config->newDefaultAnnotationDriver(
-            [
-                realpath(__DIR__ . '/Models/Cache'),
-            ],
-            true
-        ));
-=======
         $config->setAutoGenerateProxyClasses(ProxyFactory::AUTOGENERATE_EVAL);
         $config->setMetadataDriverImpl(
             $config->newDefaultAnnotationDriver([realpath(__DIR__ . '/Models/Cache')])
         );
->>>>>>> fce18e93
 
         if ($this->isSecondLevelCacheEnabled) {
             $cacheConfig = new CacheConfiguration();
@@ -171,23 +127,19 @@
             $conn = DriverManager::getConnection($conn, $config, $eventManager);
         }
 
-        return EntityManagerMock::create($conn, $config, $eventManager);
+        return Mocks\EntityManagerMock::create($conn, $config, $eventManager);
     }
 
-    protected function enableSecondLevelCache($log = true): void
+    protected function enableSecondLevelCache($log = true)
     {
         $this->isSecondLevelCacheEnabled    = true;
         $this->isSecondLevelCacheLogEnabled = $log;
     }
 
-<<<<<<< HEAD
-    private static function getSharedMetadataCacheImpl(): Cache
-=======
     /**
      * @return Cache
      */
     private static function getSharedMetadataCacheImpl()
->>>>>>> fce18e93
     {
         if (self::$metadataCacheImpl === null) {
             self::$metadataCacheImpl = new ArrayCache();
@@ -196,14 +148,10 @@
         return self::$metadataCacheImpl;
     }
 
-<<<<<<< HEAD
-    private static function getSharedQueryCacheImpl(): Cache
-=======
     /**
      * @return Cache
      */
     private static function getSharedQueryCacheImpl()
->>>>>>> fce18e93
     {
         if (self::$queryCacheImpl === null) {
             self::$queryCacheImpl = new ArrayCache();
@@ -212,14 +160,10 @@
         return self::$queryCacheImpl;
     }
 
-<<<<<<< HEAD
-    protected function getSharedSecondLevelCacheDriverImpl(): Cache
-=======
     /**
      * @return Cache
      */
     protected function getSharedSecondLevelCacheDriverImpl()
->>>>>>> fce18e93
     {
         if ($this->secondLevelCacheDriverImpl === null) {
             $this->secondLevelCacheDriverImpl = new ArrayCache();
