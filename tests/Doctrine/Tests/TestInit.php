<?php

declare(strict_types=1);

<<<<<<< HEAD
/*
 * This file bootstraps the test environment.
 */

namespace Doctrine\Tests;

use Exception;

=======
namespace Doctrine\Tests;

use Exception;
use const E_ALL;
use const E_STRICT;
>>>>>>> fce18e93
use function date_default_timezone_set;
use function error_reporting;
use function file_exists;
use function mkdir;

<<<<<<< HEAD
use const E_ALL;
use const E_STRICT;

=======
>>>>>>> fce18e93
error_reporting(E_ALL | E_STRICT);
date_default_timezone_set('UTC');

if (file_exists(__DIR__ . '/../../../vendor/autoload.php')) {
    // dependencies were installed via composer - this is the main project
    require __DIR__ . '/../../../vendor/autoload.php';
} elseif (file_exists(__DIR__ . '/../../../../../autoload.php')) {
    // installed as a dependency in `vendor`
    require __DIR__ . '/../../../../../autoload.php';
} else {
    throw new Exception('Can\'t find autoload.php. Did you install dependencies via composer?');
}

if (! file_exists(__DIR__ . '/Proxies') && ! mkdir(__DIR__ . '/Proxies')) {
    throw new Exception('Could not create ' . __DIR__ . '/Proxies Folder.');
}

if (! file_exists(__DIR__ . '/ORM/Proxy/generated') && ! mkdir(__DIR__ . '/ORM/Proxy/generated')) {
    throw new Exception('Could not create ' . __DIR__ . '/ORM/Proxy/generated Folder.');
}<|MERGE_RESOLUTION|>--- conflicted
+++ resolved
@@ -2,33 +2,16 @@
 
 declare(strict_types=1);
 
-<<<<<<< HEAD
-/*
- * This file bootstraps the test environment.
- */
-
-namespace Doctrine\Tests;
-
-use Exception;
-
-=======
 namespace Doctrine\Tests;
 
 use Exception;
 use const E_ALL;
 use const E_STRICT;
->>>>>>> fce18e93
 use function date_default_timezone_set;
 use function error_reporting;
 use function file_exists;
 use function mkdir;
 
-<<<<<<< HEAD
-use const E_ALL;
-use const E_STRICT;
-
-=======
->>>>>>> fce18e93
 error_reporting(E_ALL | E_STRICT);
 date_default_timezone_set('UTC');
 
