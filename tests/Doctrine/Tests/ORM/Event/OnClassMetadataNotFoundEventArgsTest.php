--- conflicted
+++ resolved
@@ -4,12 +4,6 @@
 
 namespace Doctrine\Tests\ORM;
 
-<<<<<<< HEAD
-use Doctrine\ORM\Event\OnClassMetadataNotFoundEventArgs;
-use Doctrine\Persistence\Mapping\ClassMetadata;
-use Doctrine\Persistence\ObjectManager;
-use PHPUnit\Framework\TestCase;
-=======
 use Doctrine\DBAL\Platforms\AbstractPlatform;
 use Doctrine\ORM\EntityManagerInterface;
 use Doctrine\ORM\Event\OnClassMetadataNotFoundEventArgs;
@@ -18,9 +12,6 @@
 use Doctrine\ORM\Mapping\ClassMetadataFactory;
 use Doctrine\ORM\Reflection\ReflectionService;
 use Doctrine\Tests\DoctrineTestCase;
->>>>>>> fce18e93
-
-use function assert;
 
 /**
  * Tests for {@see \Doctrine\ORM\Event\OnClassMetadataNotFoundEventArgs}
@@ -29,12 +20,6 @@
  */
 class OnClassMetadataNotFoundEventArgsTest extends DoctrineTestCase
 {
-<<<<<<< HEAD
-    public function testEventArgsMutability(): void
-    {
-        $objectManager = $this->createMock(ObjectManager::class);
-        assert($objectManager instanceof ObjectManager);
-=======
     public function testEventArgsMutability() : void
     {
         $entityManager           = $this->createMock(EntityManagerInterface::class);
@@ -43,7 +28,6 @@
             $this->createMock(ReflectionService::class),
             $this->createMock(AbstractPlatform::class)
         );
->>>>>>> fce18e93
 
         $args = new OnClassMetadataNotFoundEventArgs('foo', $metadataBuildingContext, $entityManager);
 
@@ -53,12 +37,8 @@
 
         self::assertNull($args->getFoundMetadata());
 
-<<<<<<< HEAD
-=======
         /** @var ClassMetadata $metadata */
->>>>>>> fce18e93
         $metadata = $this->createMock(ClassMetadata::class);
-        assert($metadata instanceof ClassMetadata);
 
         $args->setFoundMetadata($metadata);
 
