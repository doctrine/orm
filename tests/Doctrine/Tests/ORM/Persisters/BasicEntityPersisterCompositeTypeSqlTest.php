<?php

declare(strict_types=1);

namespace Doctrine\Tests\ORM\Persisters;

use Doctrine\Common\Collections\Expr\Comparison;
<<<<<<< HEAD
use Doctrine\ORM\EntityManager;
use Doctrine\ORM\Persisters\Entity\BasicEntityPersister;
=======
use Doctrine\ORM\EntityManagerInterface;
use Doctrine\ORM\Mapping\OneToOneAssociationMetadata;
use Doctrine\ORM\Persisters\Entity\BasicEntityPersister;
use Doctrine\ORM\Persisters\Exception\CantUseInOperatorOnCompositeKeys;
>>>>>>> fce18e93
use Doctrine\Tests\Models\GeoNames\Admin1AlternateName;
use Doctrine\Tests\OrmTestCase;

class BasicEntityPersisterCompositeTypeSqlTest extends OrmTestCase
{
    /** @var BasicEntityPersister */
    protected $persister;

<<<<<<< HEAD
    /** @var EntityManager */
    protected $entityManager;

    protected function setUp(): void
    {
        parent::setUp();

        $this->entityManager = $this->getTestEntityManager();
        $this->persister     = new BasicEntityPersister($this->entityManager, $this->entityManager->getClassMetadata(Admin1AlternateName::class));
    }

    public function testSelectConditionStatementEq(): void
    {
        $statement = $this->persister->getSelectConditionStatementSQL('admin1', 1, [], Comparison::EQ);
        $this->assertEquals('t0.admin1 = ? AND t0.country = ?', $statement);
    }

    public function testSelectConditionStatementEqNull(): void
    {
        $statement = $this->persister->getSelectConditionStatementSQL('admin1', null, [], Comparison::IS);
        $this->assertEquals('t0.admin1 IS NULL AND t0.country IS NULL', $statement);
    }

    public function testSelectConditionStatementNeqNull(): void
    {
        $statement = $this->persister->getSelectConditionStatementSQL('admin1', null, [], Comparison::NEQ);
        $this->assertEquals('t0.admin1 IS NOT NULL AND t0.country IS NOT NULL', $statement);
    }

    public function testSelectConditionStatementIn(): void
    {
        $this->expectException('Doctrine\ORM\ORMException');
        $this->persister->getSelectConditionStatementSQL('admin1', [], [], Comparison::IN);
=======
    /** @var EntityManagerInterface */
    protected $em;

    /**
     * {@inheritDoc}
     */
    protected function setUp() : void
    {
        parent::setUp();

        $this->em        = $this->getTestEntityManager();
        $this->persister = new BasicEntityPersister($this->em, $this->em->getClassMetadata(Admin1AlternateName::class));
    }

    public function testSelectConditionStatementEq() : void
    {
        $statement = $this->persister->getSelectConditionStatementSQL('admin1', 1, new OneToOneAssociationMetadata('admin1'), Comparison::EQ);
        self::assertEquals('t0."admin1" = ? AND t0."country" = ?', $statement);
    }

    public function testSelectConditionStatementEqNull() : void
    {
        $statement = $this->persister->getSelectConditionStatementSQL('admin1', null, new OneToOneAssociationMetadata('admin1'), Comparison::IS);
        self::assertEquals('t0."admin1" IS NULL AND t0."country" IS NULL', $statement);
    }

    public function testSelectConditionStatementNeqNull() : void
    {
        $statement = $this->persister->getSelectConditionStatementSQL('admin1', null, new OneToOneAssociationMetadata('admin1'), Comparison::NEQ);
        self::assertEquals('t0."admin1" IS NOT NULL AND t0."country" IS NOT NULL', $statement);
    }

    public function testSelectConditionStatementIn() : void
    {
        $this->expectException(CantUseInOperatorOnCompositeKeys::class);
        $this->persister->getSelectConditionStatementSQL('admin1', [], new OneToOneAssociationMetadata('admin1'), Comparison::IN);
>>>>>>> fce18e93
    }
}<|MERGE_RESOLUTION|>--- conflicted
+++ resolved
@@ -5,15 +5,10 @@
 namespace Doctrine\Tests\ORM\Persisters;
 
 use Doctrine\Common\Collections\Expr\Comparison;
-<<<<<<< HEAD
-use Doctrine\ORM\EntityManager;
-use Doctrine\ORM\Persisters\Entity\BasicEntityPersister;
-=======
 use Doctrine\ORM\EntityManagerInterface;
 use Doctrine\ORM\Mapping\OneToOneAssociationMetadata;
 use Doctrine\ORM\Persisters\Entity\BasicEntityPersister;
 use Doctrine\ORM\Persisters\Exception\CantUseInOperatorOnCompositeKeys;
->>>>>>> fce18e93
 use Doctrine\Tests\Models\GeoNames\Admin1AlternateName;
 use Doctrine\Tests\OrmTestCase;
 
@@ -22,41 +17,6 @@
     /** @var BasicEntityPersister */
     protected $persister;
 
-<<<<<<< HEAD
-    /** @var EntityManager */
-    protected $entityManager;
-
-    protected function setUp(): void
-    {
-        parent::setUp();
-
-        $this->entityManager = $this->getTestEntityManager();
-        $this->persister     = new BasicEntityPersister($this->entityManager, $this->entityManager->getClassMetadata(Admin1AlternateName::class));
-    }
-
-    public function testSelectConditionStatementEq(): void
-    {
-        $statement = $this->persister->getSelectConditionStatementSQL('admin1', 1, [], Comparison::EQ);
-        $this->assertEquals('t0.admin1 = ? AND t0.country = ?', $statement);
-    }
-
-    public function testSelectConditionStatementEqNull(): void
-    {
-        $statement = $this->persister->getSelectConditionStatementSQL('admin1', null, [], Comparison::IS);
-        $this->assertEquals('t0.admin1 IS NULL AND t0.country IS NULL', $statement);
-    }
-
-    public function testSelectConditionStatementNeqNull(): void
-    {
-        $statement = $this->persister->getSelectConditionStatementSQL('admin1', null, [], Comparison::NEQ);
-        $this->assertEquals('t0.admin1 IS NOT NULL AND t0.country IS NOT NULL', $statement);
-    }
-
-    public function testSelectConditionStatementIn(): void
-    {
-        $this->expectException('Doctrine\ORM\ORMException');
-        $this->persister->getSelectConditionStatementSQL('admin1', [], [], Comparison::IN);
-=======
     /** @var EntityManagerInterface */
     protected $em;
 
@@ -93,6 +53,5 @@
     {
         $this->expectException(CantUseInOperatorOnCompositeKeys::class);
         $this->persister->getSelectConditionStatementSQL('admin1', [], new OneToOneAssociationMetadata('admin1'), Comparison::IN);
->>>>>>> fce18e93
     }
 }