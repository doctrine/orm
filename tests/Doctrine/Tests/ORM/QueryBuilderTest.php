<?php

declare(strict_types=1);

namespace Doctrine\Tests\ORM;

use Doctrine\Common\Collections\ArrayCollection;
use Doctrine\Common\Collections\Criteria;
use Doctrine\ORM\Cache;
use Doctrine\ORM\Query;
use Doctrine\ORM\Query\Parameter;
use Doctrine\ORM\Query\ParameterTypeInferer;
use Doctrine\ORM\QueryBuilder;
use Doctrine\Tests\Mocks\EntityManagerMock;
use Doctrine\Tests\Models\Cache\State;
use Doctrine\Tests\Models\CMS\CmsArticle;
use Doctrine\Tests\Models\CMS\CmsGroup;
use Doctrine\Tests\Models\CMS\CmsUser;
use Doctrine\Tests\OrmTestCase;
use InvalidArgumentException;
use function array_filter;
use function get_class;

/**
 * Test case for the QueryBuilder class used to build DQL query string in a
 * object oriented way.
 */
class QueryBuilderTest extends OrmTestCase
{
    /** @var EntityManagerMock */
    private $em;

    protected function setUp() : void
    {
        $this->em = $this->getTestEntityManager();
    }

    protected function assertValidQueryBuilder(QueryBuilder $qb, $expectedDql)
    {
        $dql = $qb->getDQL();
        $q   = $qb->getQuery();

        self::assertEquals($expectedDql, $dql);
    }

    public function testSelectSetsType() : void
    {
        $qb = $this->em->createQueryBuilder()
            ->delete(CmsUser::class, 'u')
            ->select('u.id', 'u.username');

        self::assertEquals($qb->getType(), QueryBuilder::SELECT);
    }

    public function testEmptySelectSetsType() : void
    {
        $qb = $this->em->createQueryBuilder()
            ->delete(CmsUser::class, 'u')
            ->select();

        self::assertEquals($qb->getType(), QueryBuilder::SELECT);
    }

    public function testDeleteSetsType() : void
    {
        $qb = $this->em->createQueryBuilder()
            ->from(CmsUser::class, 'u')
            ->delete();

        self::assertEquals($qb->getType(), QueryBuilder::DELETE);
    }

    public function testUpdateSetsType() : void
    {
        $qb = $this->em->createQueryBuilder()
            ->from(CmsUser::class, 'u')
            ->update();

        self::assertEquals($qb->getType(), QueryBuilder::UPDATE);
    }

    public function testSimpleSelect() : void
    {
        $qb = $this->em->createQueryBuilder()
            ->from(CmsUser::class, 'u')
            ->select('u.id', 'u.username');

        self::assertValidQueryBuilder($qb, 'SELECT u.id, u.username FROM Doctrine\Tests\Models\CMS\CmsUser u');
    }

    public function testSimpleDelete() : void
    {
        $qb = $this->em->createQueryBuilder()
            ->delete(CmsUser::class, 'u');

        self::assertValidQueryBuilder($qb, 'DELETE Doctrine\Tests\Models\CMS\CmsUser u');
    }

    public function testSimpleSelectWithFromIndexBy() : void
    {
        $qb = $this->em->createQueryBuilder()
            ->from(CmsUser::class, 'u', 'u.id')
            ->select('u.id', 'u.username');

        self::assertValidQueryBuilder($qb, 'SELECT u.id, u.username FROM Doctrine\Tests\Models\CMS\CmsUser u INDEX BY u.id');
    }

    public function testSimpleSelectWithIndexBy() : void
    {
        $qb = $this->em->createQueryBuilder()
            ->from(CmsUser::class, 'u')
            ->indexBy('u', 'u.id')
            ->select('u.id', 'u.username');

        self::assertValidQueryBuilder($qb, 'SELECT u.id, u.username FROM Doctrine\Tests\Models\CMS\CmsUser u INDEX BY u.id');
    }

    public function testSimpleUpdate() : void
    {
        $qb = $this->em->createQueryBuilder()
            ->update(CmsUser::class, 'u')
            ->set('u.username', ':username');

        self::assertValidQueryBuilder($qb, 'UPDATE Doctrine\Tests\Models\CMS\CmsUser u SET u.username = :username');
    }

    public function testInnerJoin() : void
    {
        $qb = $this->em->createQueryBuilder()
            ->select('u', 'a')
            ->from(CmsUser::class, 'u')
            ->innerJoin('u.articles', 'a');

        self::assertValidQueryBuilder($qb, 'SELECT u, a FROM Doctrine\Tests\Models\CMS\CmsUser u INNER JOIN u.articles a');
    }

    public function testComplexInnerJoin() : void
    {
        $qb = $this->em->createQueryBuilder()
            ->select('u', 'a')
            ->from(CmsUser::class, 'u')
            ->innerJoin('u.articles', 'a', 'ON', 'u.id = a.author_id');

        self::assertValidQueryBuilder(
            $qb,
            'SELECT u, a FROM Doctrine\Tests\Models\CMS\CmsUser u INNER JOIN u.articles a ON u.id = a.author_id'
        );
    }

    public function testComplexInnerJoinWithIndexBy() : void
    {
        $qb = $this->em->createQueryBuilder()
            ->select('u', 'a')
            ->from(CmsUser::class, 'u')
            ->innerJoin('u.articles', 'a', 'ON', 'u.id = a.author_id', 'a.name');

        self::assertValidQueryBuilder(
            $qb,
            'SELECT u, a FROM Doctrine\Tests\Models\CMS\CmsUser u INNER JOIN u.articles a INDEX BY a.name ON u.id = a.author_id'
        );
    }

    public function testLeftJoin() : void
    {
        $qb = $this->em->createQueryBuilder()
            ->select('u', 'a')
            ->from(CmsUser::class, 'u')
            ->leftJoin('u.articles', 'a');

        self::assertValidQueryBuilder($qb, 'SELECT u, a FROM Doctrine\Tests\Models\CMS\CmsUser u LEFT JOIN u.articles a');
    }

    public function testLeftJoinWithIndexBy() : void
    {
        $qb = $this->em->createQueryBuilder()
            ->select('u', 'a')
            ->from(CmsUser::class, 'u')
            ->leftJoin('u.articles', 'a', null, null, 'a.name');

        self::assertValidQueryBuilder($qb, 'SELECT u, a FROM Doctrine\Tests\Models\CMS\CmsUser u LEFT JOIN u.articles a INDEX BY a.name');
    }

    public function testMultipleFrom() : void
    {
        $qb = $this->em->createQueryBuilder()
            ->select('u', 'g')
            ->from(CmsUser::class, 'u')
            ->from(CmsGroup::class, 'g');

        self::assertValidQueryBuilder($qb, 'SELECT u, g FROM Doctrine\Tests\Models\CMS\CmsUser u, Doctrine\Tests\Models\CMS\CmsGroup g');
    }

    public function testMultipleFromWithIndexBy() : void
    {
        $qb = $this->em->createQueryBuilder()
            ->select('u', 'g')
            ->from(CmsUser::class, 'u')
            ->from(CmsGroup::class, 'g')
            ->indexBy('g', 'g.id');

        self::assertValidQueryBuilder($qb, 'SELECT u, g FROM Doctrine\Tests\Models\CMS\CmsUser u, Doctrine\Tests\Models\CMS\CmsGroup g INDEX BY g.id');
    }

    public function testMultipleFromWithJoin() : void
    {
        $qb = $this->em->createQueryBuilder()
            ->select('u', 'g')
            ->from(CmsUser::class, 'u')
            ->from(CmsGroup::class, 'g')
            ->innerJoin('u.articles', 'a', 'ON', 'u.id = a.author_id');

        self::assertValidQueryBuilder($qb, 'SELECT u, g FROM Doctrine\Tests\Models\CMS\CmsUser u INNER JOIN u.articles a ON u.id = a.author_id, Doctrine\Tests\Models\CMS\CmsGroup g');
    }

    public function testMultipleFromWithMultipleJoin() : void
    {
        $qb = $this->em->createQueryBuilder()
            ->select('u', 'g')
            ->from(CmsUser::class, 'u')
            ->from(CmsArticle::class, 'a')
            ->innerJoin('u.groups', 'g')
            ->leftJoin('u.address', 'ad')
            ->innerJoin('a.comments', 'c');

        self::assertValidQueryBuilder($qb, 'SELECT u, g FROM Doctrine\Tests\Models\CMS\CmsUser u INNER JOIN u.groups g LEFT JOIN u.address ad, Doctrine\Tests\Models\CMS\CmsArticle a INNER JOIN a.comments c');
    }

    public function testWhere() : void
    {
        $qb = $this->em->createQueryBuilder()
            ->select('u')
            ->from(CmsUser::class, 'u')
            ->where('u.id = :uid');

        self::assertValidQueryBuilder($qb, 'SELECT u FROM Doctrine\Tests\Models\CMS\CmsUser u WHERE u.id = :uid');
    }

    public function testComplexAndWhere() : void
    {
        $qb = $this->em->createQueryBuilder()
            ->select('u')
            ->from(CmsUser::class, 'u')
            ->where('u.id = :uid OR u.id = :uid2 OR u.id = :uid3')
            ->andWhere('u.name = :name');

        self::assertValidQueryBuilder($qb, 'SELECT u FROM Doctrine\Tests\Models\CMS\CmsUser u WHERE (u.id = :uid OR u.id = :uid2 OR u.id = :uid3) AND u.name = :name');
    }

    public function testAndWhere() : void
    {
        $qb = $this->em->createQueryBuilder()
            ->select('u')
            ->from(CmsUser::class, 'u')
            ->where('u.id = :uid')
            ->andWhere('u.id = :uid2');

        self::assertValidQueryBuilder($qb, 'SELECT u FROM Doctrine\Tests\Models\CMS\CmsUser u WHERE u.id = :uid AND u.id = :uid2');
    }

    public function testOrWhere() : void
    {
        $qb = $this->em->createQueryBuilder()
            ->select('u')
            ->from(CmsUser::class, 'u')
            ->where('u.id = :uid')
            ->orWhere('u.id = :uid2');

        self::assertValidQueryBuilder($qb, 'SELECT u FROM Doctrine\Tests\Models\CMS\CmsUser u WHERE u.id = :uid OR u.id = :uid2');
    }

    public function testComplexAndWhereOrWhereNesting() : void
    {
        $qb = $this->em->createQueryBuilder();
        $qb->select('u')
           ->from(CmsUser::class, 'u')
           ->where('u.id = :uid')
           ->orWhere('u.id = :uid2')
           ->andWhere('u.id = :uid3')
           ->orWhere('u.name = :name1', 'u.name = :name2')
           ->andWhere('u.name <> :noname');

        self::assertValidQueryBuilder($qb, 'SELECT u FROM Doctrine\Tests\Models\CMS\CmsUser u WHERE (((u.id = :uid OR u.id = :uid2) AND u.id = :uid3) OR u.name = :name1 OR u.name = :name2) AND u.name <> :noname');
    }

    public function testAndWhereIn() : void
    {
        $qb = $this->em->createQueryBuilder();
        $qb->select('u')
           ->from(CmsUser::class, 'u')
           ->where('u.id = :uid')
           ->andWhere($qb->expr()->in('u.id', [1, 2, 3]));

        self::assertValidQueryBuilder($qb, 'SELECT u FROM Doctrine\Tests\Models\CMS\CmsUser u WHERE u.id = :uid AND u.id IN(1, 2, 3)');
    }

<<<<<<< HEAD
    public function testBetween()
    {
        $qb = $this->_em->createQueryBuilder();
        $qb->select('g')
            ->from(CmsGroup::class, 'g')
            ->where($qb->expr()->between('g.id', 1, 10));
        $this->assertValidQueryBuilder($qb, 'SELECT g FROM Doctrine\Tests\Models\CMS\CmsGroup g WHERE g.id BETWEEN 1 AND 10');
        $this->assertEquals($qb->getQuery()->getSQL(), 'SELECT c0_.id AS id_0, c0_.name AS name_1 FROM cms_groups c0_ WHERE c0_.id BETWEEN 1 AND 10');

        $qb = $this->_em->createQueryBuilder();
        $qb->select('g')
            ->from(CmsGroup::class, 'g')
            ->where($qb->expr()->between('CURRENT_TIMESTAMP()', 1, 10));
        $this->assertValidQueryBuilder($qb, 'SELECT g FROM Doctrine\Tests\Models\CMS\CmsGroup g WHERE CURRENT_TIMESTAMP() BETWEEN 1 AND 10');
        $this->assertEquals($qb->getQuery()->getSQL(), 'SELECT c0_.id AS id_0, c0_.name AS name_1 FROM cms_groups c0_ WHERE CURRENT_TIMESTAMP BETWEEN 1 AND 10');

        $qb = $this->_em->createQueryBuilder();
        $qb->select('g')
            ->from(CmsGroup::class, 'g')
            ->where($qb->expr()->between(5, 1, 10));
        $this->assertValidQueryBuilder($qb, 'SELECT g FROM Doctrine\Tests\Models\CMS\CmsGroup g WHERE 5 BETWEEN 1 AND 10');
        $this->assertEquals($qb->getQuery()->getSQL(), 'SELECT c0_.id AS id_0, c0_.name AS name_1 FROM cms_groups c0_ WHERE 5 BETWEEN 1 AND 10');

        $qb = $this->_em->createQueryBuilder();
        $qb->select('g')
            ->from(CmsGroup::class, 'g')
            ->where($qb->expr()->between('WeekDay(:weekdayParameter) + 1', 1, 10));
        $this->assertValidQueryBuilder($qb, 'SELECT g FROM Doctrine\Tests\Models\CMS\CmsGroup g WHERE WeekDay(:weekdayParameter) + 1 BETWEEN 1 AND 10');
        //$this->assertEquals($qb->getQuery()->getSQL(), 'SELECT c0_.id AS id_0, c0_.name AS name_1 FROM cms_groups c0_ WHERE WeekDay(CURRENT_TIMESTAMP()) BETWEEN 1 AND 10');

        $qb = $this->_em->createQueryBuilder();
        $qb->select('g')
            ->from(CmsGroup::class, 'g')
            ->where($qb->expr()->between('WeekDay(CURRENT_TIMESTAMP()) + 1', 1, 10));
        $this->assertValidQueryBuilder($qb, 'SELECT g FROM Doctrine\Tests\Models\CMS\CmsGroup g WHERE WeekDay(CURRENT_TIMESTAMP()) + 1 BETWEEN 1 AND 10');
        //$this->assertEquals($qb->getQuery()->getSQL(), 'SELECT c0_.id AS id_0, c0_.name AS name_1 FROM cms_groups c0_ WHERE WeekDay(CURRENT_TIMESTAMP()) BETWEEN 1 AND 10');
    }

    public function testOrWhereIn()
=======
    public function testOrWhereIn() : void
>>>>>>> c7faafa1
    {
        $qb = $this->em->createQueryBuilder();
        $qb->select('u')
           ->from(CmsUser::class, 'u')
           ->where('u.id = :uid')
           ->orWhere($qb->expr()->in('u.id', [1, 2, 3]));

        self::assertValidQueryBuilder($qb, 'SELECT u FROM Doctrine\Tests\Models\CMS\CmsUser u WHERE u.id = :uid OR u.id IN(1, 2, 3)');
    }

    public function testAndWhereNotIn() : void
    {
        $qb = $this->em->createQueryBuilder();
        $qb->select('u')
           ->from(CmsUser::class, 'u')
           ->where('u.id = :uid')
           ->andWhere($qb->expr()->notIn('u.id', [1, 2, 3]));

        self::assertValidQueryBuilder($qb, 'SELECT u FROM Doctrine\Tests\Models\CMS\CmsUser u WHERE u.id = :uid AND u.id NOT IN(1, 2, 3)');
    }

    public function testOrWhereNotIn() : void
    {
        $qb = $this->em->createQueryBuilder();
        $qb->select('u')
           ->from(CmsUser::class, 'u')
           ->where('u.id = :uid')
           ->orWhere($qb->expr()->notIn('u.id', [1, 2, 3]));

        self::assertValidQueryBuilder($qb, 'SELECT u FROM Doctrine\Tests\Models\CMS\CmsUser u WHERE u.id = :uid OR u.id NOT IN(1, 2, 3)');
    }

    public function testGroupBy() : void
    {
        $qb = $this->em->createQueryBuilder()
            ->select('u')
            ->from(CmsUser::class, 'u')
            ->groupBy('u.id')
            ->addGroupBy('u.username');

        self::assertValidQueryBuilder($qb, 'SELECT u FROM Doctrine\Tests\Models\CMS\CmsUser u GROUP BY u.id, u.username');
    }

    public function testHaving() : void
    {
        $qb = $this->em->createQueryBuilder()
            ->select('u')
            ->from(CmsUser::class, 'u')
            ->groupBy('u.id')
            ->having('COUNT(u.id) > 1');

        self::assertValidQueryBuilder($qb, 'SELECT u FROM Doctrine\Tests\Models\CMS\CmsUser u GROUP BY u.id HAVING COUNT(u.id) > 1');
    }

    public function testAndHaving() : void
    {
        $qb = $this->em->createQueryBuilder()
            ->select('u')
            ->from(CmsUser::class, 'u')
            ->groupBy('u.id')
            ->having('COUNT(u.id) > 1')
            ->andHaving('COUNT(u.id) < 1');

        self::assertValidQueryBuilder($qb, 'SELECT u FROM Doctrine\Tests\Models\CMS\CmsUser u GROUP BY u.id HAVING COUNT(u.id) > 1 AND COUNT(u.id) < 1');
    }

    public function testOrHaving() : void
    {
        $qb = $this->em->createQueryBuilder()
            ->select('u')
            ->from(CmsUser::class, 'u')
            ->groupBy('u.id')
            ->having('COUNT(u.id) > 1')
            ->andHaving('COUNT(u.id) < 1')
            ->orHaving('COUNT(u.id) > 1');

        self::assertValidQueryBuilder($qb, 'SELECT u FROM Doctrine\Tests\Models\CMS\CmsUser u GROUP BY u.id HAVING (COUNT(u.id) > 1 AND COUNT(u.id) < 1) OR COUNT(u.id) > 1');
    }

    public function testOrderBy() : void
    {
        $qb = $this->em->createQueryBuilder()
            ->select('u')
            ->from(CmsUser::class, 'u')
            ->orderBy('u.username', 'ASC');

        self::assertValidQueryBuilder($qb, 'SELECT u FROM Doctrine\Tests\Models\CMS\CmsUser u ORDER BY u.username ASC');
    }

    public function testOrderByWithExpression() : void
    {
        $qb = $this->em->createQueryBuilder();
        $qb->select('u')
            ->from(CmsUser::class, 'u')
            ->orderBy($qb->expr()->asc('u.username'));

        self::assertValidQueryBuilder($qb, 'SELECT u FROM Doctrine\Tests\Models\CMS\CmsUser u ORDER BY u.username ASC');
    }

    public function testAddOrderBy() : void
    {
        $qb = $this->em->createQueryBuilder()
            ->select('u')
            ->from(CmsUser::class, 'u')
            ->orderBy('u.username', 'ASC')
            ->addOrderBy('u.username', 'DESC');

        self::assertValidQueryBuilder($qb, 'SELECT u FROM Doctrine\Tests\Models\CMS\CmsUser u ORDER BY u.username ASC, u.username DESC');
    }

    public function testAddOrderByWithExpression() : void
    {
        $qb = $this->em->createQueryBuilder();
        $qb->select('u')
            ->from(CmsUser::class, 'u')
            ->orderBy('u.username', 'ASC')
            ->addOrderBy($qb->expr()->desc('u.username'));

        self::assertValidQueryBuilder($qb, 'SELECT u FROM Doctrine\Tests\Models\CMS\CmsUser u ORDER BY u.username ASC, u.username DESC');
    }

    public function testAddCriteriaWhere() : void
    {
        $qb = $this->em->createQueryBuilder();
        $qb->select('u')
            ->from(CmsUser::class, 'u');

        $criteria = new Criteria();
        $criteria->where($criteria->expr()->eq('field', 'value'));

        $qb->addCriteria($criteria);

        self::assertEquals('u.field = :field', (string) $qb->getDQLPart('where'));
        self::assertNotNull($qb->getParameter('field'));
    }

    public function testAddMultipleSameCriteriaWhere() : void
    {
        $qb = $this->em->createQueryBuilder();
        $qb->select('alias1')->from(CmsUser::class, 'alias1');

        $criteria = new Criteria();
        $criteria->where($criteria->expr()->andX(
            $criteria->expr()->eq('field', 'value1'),
            $criteria->expr()->eq('field', 'value2')
        ));

        $qb->addCriteria($criteria);

        self::assertEquals('alias1.field = :field AND alias1.field = :field_1', (string) $qb->getDQLPart('where'));
        self::assertNotNull($qb->getParameter('field'));
        self::assertNotNull($qb->getParameter('field_1'));
    }

    /**
     * @group DDC-2844
     */
    public function testAddCriteriaWhereWithMultipleParametersWithSameField() : void
    {
        $qb = $this->em->createQueryBuilder();
        $qb->select('alias1')->from(CmsUser::class, 'alias1');

        $criteria = new Criteria();
        $criteria->where($criteria->expr()->eq('field', 'value1'));
        $criteria->andWhere($criteria->expr()->gt('field', 'value2'));

        $qb->addCriteria($criteria);

        self::assertEquals('alias1.field = :field AND alias1.field > :field_1', (string) $qb->getDQLPart('where'));
        self::assertSame('value1', $qb->getParameter('field')->getValue());
        self::assertSame('value2', $qb->getParameter('field_1')->getValue());
    }

    /**
     * @group DDC-2844
     */
    public function testAddCriteriaWhereWithMultipleParametersWithDifferentFields() : void
    {
        $qb = $this->em->createQueryBuilder();
        $qb->select('alias1')->from(CmsUser::class, 'alias1');

        $criteria = new Criteria();
        $criteria->where($criteria->expr()->eq('field1', 'value1'));
        $criteria->andWhere($criteria->expr()->gt('field2', 'value2'));

        $qb->addCriteria($criteria);

        self::assertEquals('alias1.field1 = :field1 AND alias1.field2 > :field2', (string) $qb->getDQLPart('where'));
        self::assertSame('value1', $qb->getParameter('field1')->getValue());
        self::assertSame('value2', $qb->getParameter('field2')->getValue());
    }

    /**
     * @group DDC-2844
     */
    public function testAddCriteriaWhereWithMultipleParametersWithSubpathsAndDifferentProperties() : void
    {
        $qb = $this->em->createQueryBuilder();
        $qb->select('alias1')->from(CmsUser::class, 'alias1');

        $criteria = new Criteria();
        $criteria->where($criteria->expr()->eq('field1', 'value1'));
        $criteria->andWhere($criteria->expr()->gt('field2', 'value2'));

        $qb->addCriteria($criteria);

        self::assertEquals('alias1.field1 = :field1 AND alias1.field2 > :field2', (string) $qb->getDQLPart('where'));
        self::assertSame('value1', $qb->getParameter('field1')->getValue());
        self::assertSame('value2', $qb->getParameter('field2')->getValue());
    }

    /**
     * @group DDC-2844
     */
    public function testAddCriteriaWhereWithMultipleParametersWithSubpathsAndSameProperty() : void
    {
        $qb = $this->em->createQueryBuilder();
        $qb->select('alias1')->from(CmsUser::class, 'alias1');

        $criteria = new Criteria();
        $criteria->where($criteria->expr()->eq('field1', 'value1'));
        $criteria->andWhere($criteria->expr()->gt('field1', 'value2'));

        $qb->addCriteria($criteria);

        self::assertEquals('alias1.field1 = :field1 AND alias1.field1 > :field1_1', (string) $qb->getDQLPart('where'));
        self::assertSame('value1', $qb->getParameter('field1')->getValue());
        self::assertSame('value2', $qb->getParameter('field1_1')->getValue());
    }

    public function testAddCriteriaOrder() : void
    {
        $qb = $this->em->createQueryBuilder();
        $qb->select('u')
            ->from(CmsUser::class, 'u');

        $criteria = new Criteria();
        $criteria->orderBy(['field' => Criteria::DESC]);

        $qb->addCriteria($criteria);

        self::assertCount(1, $orderBy = $qb->getDQLPart('orderBy'));
        self::assertEquals('u.field DESC', (string) $orderBy[0]);
    }

    /**
     * @group DDC-3108
     */
    public function testAddCriteriaOrderOnJoinAlias() : void
    {
        $qb = $this->em->createQueryBuilder();
        $qb->select('u')
            ->from(CmsUser::class, 'u')
            ->join('u.article', 'a');

        $criteria = new Criteria();
        $criteria->orderBy(['a.field' => Criteria::DESC]);

        $qb->addCriteria($criteria);

        self::assertCount(1, $orderBy = $qb->getDQLPart('orderBy'));
        self::assertEquals('a.field DESC', (string) $orderBy[0]);
    }

    public function testAddCriteriaLimit() : void
    {
        $qb = $this->em->createQueryBuilder();
        $qb->select('u')
            ->from(CmsUser::class, 'u');

        $criteria = new Criteria();
        $criteria->setFirstResult(2);
        $criteria->setMaxResults(10);

        $qb->addCriteria($criteria);

        self::assertEquals(2, $qb->getFirstResult());
        self::assertEquals(10, $qb->getMaxResults());
    }

    public function testAddCriteriaUndefinedLimit() : void
    {
        $qb = $this->em->createQueryBuilder();
        $qb->select('u')
            ->from(CmsUser::class, 'u')
            ->setFirstResult(2)
            ->setMaxResults(10);

        $criteria = new Criteria();

        $qb->addCriteria($criteria);

        self::assertEquals(2, $qb->getFirstResult());
        self::assertEquals(10, $qb->getMaxResults());
    }

    public function testGetQuery() : void
    {
        $qb = $this->em->createQueryBuilder()
            ->select('u')
            ->from(CmsUser::class, 'u');
        $q  = $qb->getQuery();

        self::assertEquals(Query::class, get_class($q));
    }

    public function testSetParameter() : void
    {
        $qb = $this->em->createQueryBuilder()
            ->select('u')
            ->from(CmsUser::class, 'u')
            ->where('u.id = :id')
            ->setParameter('id', 1);

        $parameter = new Parameter('id', 1, ParameterTypeInferer::inferType(1));
        $inferred  = $qb->getParameter('id');

        self::assertSame($parameter->getValue(), $inferred->getValue());
        self::assertSame($parameter->getType(), $inferred->getType());
        self::assertFalse($inferred->typeWasSpecified());
    }

    public function testSetParameters() : void
    {
        $qb = $this->em->createQueryBuilder();
        $qb->select('u')
           ->from(CmsUser::class, 'u')
           ->where($qb->expr()->orX('u.username = :username', 'u.username = :username2'));

        $parameters = new ArrayCollection();
        $parameters->add(new Parameter('username', 'jwage'));
        $parameters->add(new Parameter('username2', 'jonwage'));

        $qb->setParameters($parameters);

        self::assertEquals($parameters, $qb->getQuery()->getParameters());
    }

    public function testGetParameters() : void
    {
        $qb = $this->em->createQueryBuilder();
        $qb->select('u')
           ->from(CmsUser::class, 'u')
           ->where('u.id = :id');

        $parameters = new ArrayCollection();
        $parameters->add(new Parameter('id', 1));

        $qb->setParameters($parameters);

        self::assertEquals($parameters, $qb->getParameters());
    }

    public function testGetParameter() : void
    {
        $qb = $this->em->createQueryBuilder()
            ->select('u')
            ->from(CmsUser::class, 'u')
            ->where('u.id = :id');

        $parameters = new ArrayCollection();
        $parameters->add(new Parameter('id', 1));

        $qb->setParameters($parameters);

        self::assertEquals($parameters->first(), $qb->getParameter('id'));
    }

    public function testMultipleWhere() : void
    {
        $qb = $this->em->createQueryBuilder()
            ->select('u')
            ->from(CmsUser::class, 'u')
            ->where('u.id = :uid', 'u.id = :uid2');

        self::assertValidQueryBuilder($qb, 'SELECT u FROM Doctrine\Tests\Models\CMS\CmsUser u WHERE u.id = :uid AND u.id = :uid2');
    }

    public function testMultipleAndWhere() : void
    {
        $qb = $this->em->createQueryBuilder()
            ->select('u')
            ->from(CmsUser::class, 'u')
            ->andWhere('u.id = :uid', 'u.id = :uid2');

        self::assertValidQueryBuilder($qb, 'SELECT u FROM Doctrine\Tests\Models\CMS\CmsUser u WHERE u.id = :uid AND u.id = :uid2');
    }

    public function testMultipleOrWhere() : void
    {
        $qb = $this->em->createQueryBuilder();
        $qb->select('u')
           ->from(CmsUser::class, 'u')
           ->orWhere('u.id = :uid', $qb->expr()->eq('u.id', ':uid2'));

        self::assertValidQueryBuilder($qb, 'SELECT u FROM Doctrine\Tests\Models\CMS\CmsUser u WHERE u.id = :uid OR u.id = :uid2');
    }

    public function testComplexWhere() : void
    {
        $qb     = $this->em->createQueryBuilder();
        $orExpr = $qb->expr()->orX();
        $orExpr->add($qb->expr()->eq('u.id', ':uid3'));
        $orExpr->add($qb->expr()->in('u.id', [1]));

        $qb->select('u')
           ->from(CmsUser::class, 'u')
           ->where($orExpr);

        self::assertValidQueryBuilder($qb, 'SELECT u FROM Doctrine\Tests\Models\CMS\CmsUser u WHERE u.id = :uid3 OR u.id IN(1)');
    }

    public function testWhereInWithStringLiterals() : void
    {
        $qb = $this->em->createQueryBuilder();
        $qb->select('u')
           ->from(CmsUser::class, 'u')
           ->where($qb->expr()->in('u.name', ['one', 'two', 'three']));

        self::assertValidQueryBuilder($qb, "SELECT u FROM Doctrine\Tests\Models\CMS\CmsUser u WHERE u.name IN('one', 'two', 'three')");

        $qb->where($qb->expr()->in('u.name', ["O'Reilly", "O'Neil", 'Smith']));

        self::assertValidQueryBuilder($qb, "SELECT u FROM Doctrine\Tests\Models\CMS\CmsUser u WHERE u.name IN('O''Reilly', 'O''Neil', 'Smith')");
    }

    public function testWhereInWithObjectLiterals() : void
    {
        $qb   = $this->em->createQueryBuilder();
        $expr = $this->em->getExpressionBuilder();
        $qb->select('u')
           ->from(CmsUser::class, 'u')
           ->where($expr->in('u.name', [$expr->literal('one'), $expr->literal('two'), $expr->literal('three')]));

        self::assertValidQueryBuilder($qb, "SELECT u FROM Doctrine\Tests\Models\CMS\CmsUser u WHERE u.name IN('one', 'two', 'three')");

        $qb->where($expr->in('u.name', [$expr->literal("O'Reilly"), $expr->literal("O'Neil"), $expr->literal('Smith')]));

        self::assertValidQueryBuilder($qb, "SELECT u FROM Doctrine\Tests\Models\CMS\CmsUser u WHERE u.name IN('O''Reilly', 'O''Neil', 'Smith')");
    }

    public function testNegation() : void
    {
        $expr   = $this->em->getExpressionBuilder();
        $orExpr = $expr->orX();
        $orExpr->add($expr->eq('u.id', ':uid3'));
        $orExpr->add($expr->not($expr->in('u.id', [1])));

        $qb = $this->em->createQueryBuilder();
        $qb->select('u')
           ->from(CmsUser::class, 'u')
           ->where($orExpr);

        self::assertValidQueryBuilder($qb, 'SELECT u FROM Doctrine\Tests\Models\CMS\CmsUser u WHERE u.id = :uid3 OR NOT(u.id IN(1))');
    }

    public function testSomeAllAny() : void
    {
        $qb   = $this->em->createQueryBuilder();
        $expr = $this->em->getExpressionBuilder();

        $qb->select('u')
           ->from(CmsUser::class, 'u')
           ->where($expr->gt('u.id', $expr->all('select a.id from Doctrine\Tests\Models\CMS\CmsArticle a')));

        self::assertValidQueryBuilder($qb, 'SELECT u FROM Doctrine\Tests\Models\CMS\CmsUser u WHERE u.id > ALL(select a.id from Doctrine\Tests\Models\CMS\CmsArticle a)');
    }

    public function testMultipleIsolatedQueryConstruction() : void
    {
        $qb   = $this->em->createQueryBuilder();
        $expr = $this->em->getExpressionBuilder();

        $qb->select('u')->from(CmsUser::class, 'u');
        $qb->where($expr->eq('u.name', ':name'));
        $qb->setParameter('name', 'romanb');

        $q1 = $qb->getQuery();

        self::assertEquals('SELECT u FROM Doctrine\Tests\Models\CMS\CmsUser u WHERE u.name = :name', $q1->getDQL());
        self::assertCount(1, $q1->getParameters());

        // add another condition and construct a second query
        $qb->andWhere($expr->eq('u.id', ':id'));
        $qb->setParameter('id', 42);

        $q2 = $qb->getQuery();

        self::assertEquals('SELECT u FROM Doctrine\Tests\Models\CMS\CmsUser u WHERE u.name = :name AND u.id = :id', $q2->getDQL());
        self::assertNotSame($q1, $q2); // two different, independent queries
        self::assertCount(2, $q2->getParameters());
        self::assertCount(1, $q1->getParameters()); // $q1 unaffected
    }

    public function testGetEntityManager() : void
    {
        $qb = $this->em->createQueryBuilder();
        self::assertEquals($this->em->getWrappedEntityManager(), $qb->getEntityManager());
    }

    public function testInitialStateIsClean() : void
    {
        $qb = $this->em->createQueryBuilder();
        self::assertEquals(QueryBuilder::STATE_CLEAN, $qb->getState());
    }

    public function testAlteringQueryChangesStateToDirty() : void
    {
        $qb = $this->em->createQueryBuilder()
            ->select('u')
            ->from(CmsUser::class, 'u');

        self::assertEquals(QueryBuilder::STATE_DIRTY, $qb->getState());
    }

    public function testSelectWithFuncExpression() : void
    {
        $qb   = $this->em->createQueryBuilder();
        $expr = $qb->expr();
        $qb->select($expr->count('e.id'));

        self::assertValidQueryBuilder($qb, 'SELECT COUNT(e.id)');
    }

    public function testResetDQLPart() : void
    {
        $qb = $this->em->createQueryBuilder()
            ->select('u')
            ->from(CmsUser::class, 'u')
            ->where('u.username = ?1')->orderBy('u.username');

        self::assertEquals('u.username = ?1', (string) $qb->getDQLPart('where'));
        self::assertCount(1, $qb->getDQLPart('orderBy'));

        $qb->resetDQLPart('where')->resetDQLPart('orderBy');

        self::assertNull($qb->getDQLPart('where'));
        self::assertCount(0, $qb->getDQLPart('orderBy'));
    }

    public function testResetDQLParts() : void
    {
        $qb = $this->em->createQueryBuilder()
            ->select('u')
            ->from(CmsUser::class, 'u')
            ->where('u.username = ?1')->orderBy('u.username');

        $qb->resetDQLParts(['where', 'orderBy']);

        self::assertCount(1, $qb->getDQLPart('select'));
        self::assertNull($qb->getDQLPart('where'));
        self::assertCount(0, $qb->getDQLPart('orderBy'));
    }

    public function testResetAllDQLParts() : void
    {
        $qb = $this->em->createQueryBuilder()
            ->select('u')
            ->from(CmsUser::class, 'u')
            ->where('u.username = ?1')->orderBy('u.username');

        $qb->resetDQLParts();

        self::assertCount(0, $qb->getDQLPart('select'));
        self::assertNull($qb->getDQLPart('where'));
        self::assertCount(0, $qb->getDQLPart('orderBy'));
    }

    /**
     * @group DDC-867
     */
    public function testDeepClone() : void
    {
        $qb = $this->em->createQueryBuilder()
            ->select('u')
            ->from(CmsUser::class, 'u')
            ->andWhere('u.username = ?1')
            ->andWhere('u.status = ?2');

        $expr = $qb->getDQLPart('where');
        self::assertEquals(2, $expr->count(), 'Modifying the second query should affect the first one.');

        $qb2 = clone $qb;
        $qb2->andWhere('u.name = ?3');

        self::assertEquals(2, $expr->count(), 'Modifying the second query should affect the first one.');
    }

    /**
     * @group DDC-3108
     */
    public function testAddCriteriaWhereWithJoinAlias() : void
    {
        $qb = $this->em->createQueryBuilder();
        $qb->select('alias1')->from(CmsUser::class, 'alias1');
        $qb->join('alias1.articles', 'alias2');

        $criteria = new Criteria();
        $criteria->where($criteria->expr()->eq('field', 'value1'));
        $criteria->andWhere($criteria->expr()->gt('alias2.field', 'value2'));

        $qb->addCriteria($criteria);

        self::assertEquals('alias1.field = :field AND alias2.field > :alias2_field', (string) $qb->getDQLPart('where'));
        self::assertSame('value1', $qb->getParameter('field')->getValue());
        self::assertSame('value2', $qb->getParameter('alias2_field')->getValue());
    }

    /**
     * @group DDC-3108
     */
    public function testAddCriteriaWhereWithDefaultAndJoinAlias() : void
    {
        $qb = $this->em->createQueryBuilder();
        $qb->select('alias1')->from(CmsUser::class, 'alias1');
        $qb->join('alias1.articles', 'alias2');

        $criteria = new Criteria();
        $criteria->where($criteria->expr()->eq('alias1.field', 'value1'));
        $criteria->andWhere($criteria->expr()->gt('alias2.field', 'value2'));

        $qb->addCriteria($criteria);

        self::assertEquals('alias1.field = :alias1_field AND alias2.field > :alias2_field', (string) $qb->getDQLPart('where'));
        self::assertSame('value1', $qb->getParameter('alias1_field')->getValue());
        self::assertSame('value2', $qb->getParameter('alias2_field')->getValue());
    }

    /**
     * @group DDC-3108
     */
    public function testAddCriteriaWhereOnJoinAliasWithDuplicateFields() : void
    {
        $qb = $this->em->createQueryBuilder();
        $qb->select('alias1')->from(CmsUser::class, 'alias1');
        $qb->join('alias1.articles', 'alias2');

        $criteria = new Criteria();
        $criteria->where($criteria->expr()->eq('alias1.field', 'value1'));
        $criteria->andWhere($criteria->expr()->gt('alias2.field', 'value2'));
        $criteria->andWhere($criteria->expr()->lt('alias2.field', 'value3'));

        $qb->addCriteria($criteria);

        self::assertEquals('(alias1.field = :alias1_field AND alias2.field > :alias2_field) AND alias2.field < :alias2_field_2', (string) $qb->getDQLPart('where'));
        self::assertSame('value1', $qb->getParameter('alias1_field')->getValue());
        self::assertSame('value2', $qb->getParameter('alias2_field')->getValue());
        self::assertSame('value3', $qb->getParameter('alias2_field_2')->getValue());
    }

    /**
     * @group DDC-1933
     */
    public function testParametersAreCloned() : void
    {
        $originalQb = new QueryBuilder($this->em);

        $originalQb->setParameter('parameter1', 'value1');

        $copy = clone $originalQb;
        $copy->setParameter('parameter2', 'value2');

        self::assertCount(1, $originalQb->getParameters());
        self::assertSame('value1', $copy->getParameter('parameter1')->getValue());
        self::assertSame('value2', $copy->getParameter('parameter2')->getValue());
    }

    public function testGetRootAlias() : void
    {
        $qb = $this->em->createQueryBuilder()
            ->select('u')
            ->from(CmsUser::class, 'u');

        self::assertEquals('u', $qb->getRootAlias());
    }

    public function testGetRootAliases() : void
    {
        $qb = $this->em->createQueryBuilder()
            ->select('u')
            ->from(CmsUser::class, 'u');

        self::assertEquals(['u'], $qb->getRootAliases());
    }

    public function testGetRootEntities() : void
    {
        $qb = $this->em->createQueryBuilder()
            ->select('u')
            ->from(CmsUser::class, 'u');

        self::assertEquals([CmsUser::class], $qb->getRootEntities());
    }

    public function testGetSeveralRootAliases() : void
    {
        $qb = $this->em->createQueryBuilder()
            ->select('u')
            ->from(CmsUser::class, 'u')
            ->from(CmsUser::class, 'u2');

        self::assertEquals(['u', 'u2'], $qb->getRootAliases());
        self::assertEquals('u', $qb->getRootAlias());
    }

    public function testBCAddJoinWithoutRootAlias() : void
    {
        $qb = $this->em->createQueryBuilder()
            ->select('u')
            ->from(CmsUser::class, 'u')
            ->add('join', ['INNER JOIN u.groups g'], true);

        self::assertEquals('SELECT u FROM Doctrine\Tests\Models\CMS\CmsUser u INNER JOIN u.groups g', $qb->getDQL());
    }

    /**
     * @group DDC-1211
     */
    public function testEmptyStringLiteral() : void
    {
        $expr = $this->em->getExpressionBuilder();
        $qb   = $this->em->createQueryBuilder()
            ->select('u')
            ->from(CmsUser::class, 'u')
            ->where($expr->eq('u.username', $expr->literal('')));

        self::assertEquals("SELECT u FROM Doctrine\Tests\Models\CMS\CmsUser u WHERE u.username = ''", $qb->getDQL());
    }

    /**
     * @group DDC-1211
     */
    public function testEmptyNumericLiteral() : void
    {
        $expr = $this->em->getExpressionBuilder();
        $qb   = $this->em->createQueryBuilder()
            ->select('u')
            ->from(CmsUser::class, 'u')
            ->where($expr->eq('u.username', $expr->literal(0)));

        self::assertEquals('SELECT u FROM Doctrine\Tests\Models\CMS\CmsUser u WHERE u.username = 0', $qb->getDQL());
    }

    /**
     * @group DDC-1227
     */
    public function testAddFromString() : void
    {
        $qb = $this->em->createQueryBuilder()
            ->add('select', 'u')
            ->add('from', CmsUser::class . ' u');

        self::assertEquals('SELECT u FROM Doctrine\Tests\Models\CMS\CmsUser u', $qb->getDQL());
    }

    /**
     * @group DDC-1619
     */
    public function testAddDistinct() : void
    {
        $qb = $this->em->createQueryBuilder()
            ->select('u')
            ->distinct()
            ->from(CmsUser::class, 'u');

        self::assertEquals('SELECT DISTINCT u FROM Doctrine\Tests\Models\CMS\CmsUser u', $qb->getDQL());
    }

    /**
     * @group DDC-2192
     */
    public function testWhereAppend() : void
    {
        $this->expectException(InvalidArgumentException::class);
        $this->expectExceptionMessage("Using \$append = true does not have an effect with 'where' or 'having' parts. See QueryBuilder#andWhere() for an example for correct usage.");

        $qb = $this->em->createQueryBuilder()
            ->add('where', 'u.foo = ?1')
            ->add('where', 'u.bar = ?2', true);
    }

    public function testSecondLevelCacheQueryBuilderOptions() : void
    {
        $defaultQueryBuilder = $this->em->createQueryBuilder()
            ->select('s')
            ->from(State::class, 's');

        self::assertFalse($defaultQueryBuilder->isCacheable());
        self::assertEquals(0, $defaultQueryBuilder->getLifetime());
        self::assertNull($defaultQueryBuilder->getCacheRegion());
        self::assertNull($defaultQueryBuilder->getCacheMode());

        $defaultQuery = $defaultQueryBuilder->getQuery();

        self::assertFalse($defaultQuery->isCacheable());
        self::assertEquals(0, $defaultQuery->getLifetime());
        self::assertNull($defaultQuery->getCacheRegion());
        self::assertNull($defaultQuery->getCacheMode());

        $builder = $this->em->createQueryBuilder()
            ->select('s')
            ->setLifetime(123)
            ->setCacheable(true)
            ->setCacheRegion('foo_reg')
            ->setCacheMode(Cache::MODE_REFRESH)
            ->from(State::class, 's');

        self::assertTrue($builder->isCacheable());
        self::assertEquals(123, $builder->getLifetime());
        self::assertEquals('foo_reg', $builder->getCacheRegion());
        self::assertEquals(Cache::MODE_REFRESH, $builder->getCacheMode());

        $query = $builder->getQuery();

        self::assertTrue($query->isCacheable());
        self::assertEquals(123, $query->getLifetime());
        self::assertEquals('foo_reg', $query->getCacheRegion());
        self::assertEquals(Cache::MODE_REFRESH, $query->getCacheMode());
    }

    /**
     * @group DDC-2253
     */
    public function testRebuildsFromParts() : void
    {
        $qb = $this->em->createQueryBuilder()
          ->select('u')
          ->from(CmsUser::class, 'u')
          ->join('u.article', 'a');

        $dqlParts = $qb->getDQLParts();
        $dql      = $qb->getDQL();

        $qb2 = $this->em->createQueryBuilder();
        foreach (array_filter($dqlParts) as $name => $part) {
            $qb2->add($name, $part);
        }
        $dql2 = $qb2->getDQL();

        self::assertEquals($dql, $dql2);
    }

    public function testGetAllAliasesWithNoJoins() : void
    {
        $qb = $this->em->createQueryBuilder();
        $qb->select('u')->from(CmsUser::class, 'u');

        $aliases = $qb->getAllAliases();

        self::assertEquals(['u'], $aliases);
    }

    public function testGetAllAliasesWithJoins() : void
    {
        $qb = $this->em->createQueryBuilder()
            ->select('u')
            ->from(CmsUser::class, 'u')
            ->join('u.groups', 'g');

        $aliases = $qb->getAllAliases();

        self::assertEquals(['u', 'g'], $aliases);
    }

    /**
     * @group 6699
     */
    public function testGetParameterTypeJuggling() : void
    {
        $builder = $this->em->createQueryBuilder()
                            ->select('u')
                            ->from(CmsUser::class, 'u')
                            ->where('u.id = ?0');

        $builder->setParameter(0, 0);

        self::assertCount(1, $builder->getParameters());
        self::assertSame(0, $builder->getParameter(0)->getValue());
        self::assertSame(0, $builder->getParameter('0')->getValue());
    }

    /**
     * @group 6699
     */
    public function testSetParameterWithNameZeroIsNotOverridden() : void
    {
        $builder = $this->em->createQueryBuilder()
                            ->select('u')
                            ->from(CmsUser::class, 'u')
                            ->where('u.id != ?0')
                            ->andWhere('u.username = :name');

        $builder->setParameter(0, 0);
        $builder->setParameter('name', 'Doctrine');

        self::assertCount(2, $builder->getParameters());
        self::assertSame(0, $builder->getParameter('0')->getValue());
        self::assertSame('Doctrine', $builder->getParameter('name')->getValue());
    }

    /**
     * @group 6699
     */
    public function testSetParameterWithNameZeroDoesNotOverrideAnotherParameter() : void
    {
        $builder = $this->em->createQueryBuilder()
                            ->select('u')
                            ->from(CmsUser::class, 'u')
                            ->where('u.id != ?0')
                            ->andWhere('u.username = :name');

        $builder->setParameter('name', 'Doctrine');
        $builder->setParameter(0, 0);

        self::assertCount(2, $builder->getParameters());
        self::assertSame(0, $builder->getParameter(0)->getValue());
        self::assertSame('Doctrine', $builder->getParameter('name')->getValue());
    }

    /**
     * @group 6699
     */
    public function testSetParameterWithTypeJugglingWorks() : void
    {
        $builder = $this->em->createQueryBuilder()
                            ->select('u')
                            ->from(CmsUser::class, 'u')
                            ->where('u.id != ?0')
                            ->andWhere('u.username = :name');

        $builder->setParameter('0', 1);
        $builder->setParameter('name', 'Doctrine');
        $builder->setParameter(0, 2);
        $builder->setParameter('0', 3);

        self::assertCount(2, $builder->getParameters());
        self::assertSame(3, $builder->getParameter(0)->getValue());
        self::assertSame(3, $builder->getParameter('0')->getValue());
        self::assertSame('Doctrine', $builder->getParameter('name')->getValue());
    }
}<|MERGE_RESOLUTION|>--- conflicted
+++ resolved
@@ -293,8 +293,7 @@
         self::assertValidQueryBuilder($qb, 'SELECT u FROM Doctrine\Tests\Models\CMS\CmsUser u WHERE u.id = :uid AND u.id IN(1, 2, 3)');
     }
 
-<<<<<<< HEAD
-    public function testBetween()
+    public function testBetween() : void
     {
         $qb = $this->_em->createQueryBuilder();
         $qb->select('g')
@@ -332,10 +331,7 @@
         //$this->assertEquals($qb->getQuery()->getSQL(), 'SELECT c0_.id AS id_0, c0_.name AS name_1 FROM cms_groups c0_ WHERE WeekDay(CURRENT_TIMESTAMP()) BETWEEN 1 AND 10');
     }
 
-    public function testOrWhereIn()
-=======
     public function testOrWhereIn() : void
->>>>>>> c7faafa1
     {
         $qb = $this->em->createQueryBuilder();
         $qb->select('u')
