<?php

declare(strict_types=1);

namespace Doctrine\Tests\ORM;

use ArrayObject;
use Doctrine\Common\Collections\ArrayCollection;
use Doctrine\Common\Collections\Collection;
use Doctrine\Common\EventManager;
<<<<<<< HEAD
use Doctrine\ORM\Events;
use Doctrine\ORM\Mapping\ClassMetadata;
use Doctrine\ORM\OptimisticLockException;
=======
use Doctrine\Common\NotifyPropertyChanged;
use Doctrine\Common\PropertyChangedListener;
use Doctrine\ORM\Annotation as ORM;
use Doctrine\ORM\Mapping\ClassMetadata;
use Doctrine\ORM\Mapping\GeneratorType;
>>>>>>> fce18e93
use Doctrine\ORM\ORMInvalidArgumentException;
use Doctrine\ORM\Reflection\RuntimeReflectionService;
use Doctrine\ORM\UnitOfWork;
use Doctrine\Persistence\Event\LifecycleEventArgs;
use Doctrine\Persistence\NotifyPropertyChanged;
use Doctrine\Persistence\PropertyChangedListener;
use Doctrine\Tests\Mocks\ConnectionMock;
use Doctrine\Tests\Mocks\DriverMock;
use Doctrine\Tests\Mocks\EntityManagerMock;
use Doctrine\Tests\Mocks\EntityPersisterMock;
use Doctrine\Tests\Mocks\UnitOfWorkMock;
use Doctrine\Tests\Models\CMS\CmsPhonenumber;
use Doctrine\Tests\Models\Forum\ForumAvatar;
use Doctrine\Tests\Models\Forum\ForumUser;
use Doctrine\Tests\Models\GeoNames\City;
use Doctrine\Tests\Models\GeoNames\Country;
use Doctrine\Tests\OrmTestCase;
use InvalidArgumentException;
use PHPUnit_Framework_MockObject_MockObject;
use stdClass;
use function get_class;
use function random_int;
use function serialize;
use function uniqid;
use function unserialize;

use function assert;
use function count;
use function gc_collect_cycles;
use function get_class;
use function is_numeric;
use function random_int;
use function uniqid;

/**
 * UnitOfWork tests.
 */
class UnitOfWorkTest extends OrmTestCase
{
    /**
     * SUT
     *
     * @var UnitOfWorkMock
     */
    private $unitOfWork;

    /**
     * Provides a sequence mock to the UnitOfWork
     *
     * @var ConnectionMock
     */
    private $connectionMock;

    /**
     * The EntityManager mock that provides the mock persisters
     *
     * @var EntityManagerMock
     */
    private $emMock;

    /** @var EventManager|PHPUnit_Framework_MockObject_MockObject */
    private $eventManager;

<<<<<<< HEAD
    protected function setUp(): void
    {
        parent::setUp();
        $this->_connectionMock = new ConnectionMock([], new DriverMock());
        $this->eventManager    = $this->getMockBuilder(EventManager::class)->getMock();
        $this->_emMock         = EntityManagerMock::create($this->_connectionMock, null, $this->eventManager);
        // SUT
        $this->_unitOfWork = new UnitOfWorkMock($this->_emMock);
        $this->_emMock->setUnitOfWork($this->_unitOfWork);
    }

    public function testRegisterRemovedOnNewEntityIsIgnored(): void
=======
    protected function setUp() : void
    {
        parent::setUp();

        $this->eventManager   = $this->getMockBuilder(EventManager::class)->getMock();
        $this->connectionMock = new ConnectionMock([], new DriverMock(), null, $this->eventManager);
        $this->emMock         = EntityManagerMock::create($this->connectionMock, null, $this->eventManager);
        $this->unitOfWork     = new UnitOfWorkMock($this->emMock);

        $this->emMock->setUnitOfWork($this->unitOfWork);
    }

    public function testRegisterRemovedOnNewEntityIsIgnored() : void
>>>>>>> fce18e93
    {
        $user           = new ForumUser();
        $user->username = 'romanb';
        self::assertFalse($this->unitOfWork->isScheduledForDelete($user));
        $this->unitOfWork->scheduleForDelete($user);
        self::assertFalse($this->unitOfWork->isScheduledForDelete($user));
    }

<<<<<<< HEAD
    /* Operational tests */

    public function testSavingSingleEntityWithIdentityColumnForcesInsert(): void
=======
    /** Operational tests */
    public function testSavingSingleEntityWithIdentityColumnForcesInsert() : void
>>>>>>> fce18e93
    {
        // Setup fake persister and id generator for identity generation
        $userPersister = new EntityPersisterMock($this->emMock, $this->emMock->getClassMetadata(ForumUser::class));
        $this->unitOfWork->setEntityPersister(ForumUser::class, $userPersister);
        $userPersister->setMockIdGeneratorType(GeneratorType::IDENTITY);

        // Test
        $user           = new ForumUser();
        $user->username = 'romanb';
        $this->unitOfWork->persist($user);

        // Check
        self::assertCount(0, $userPersister->getInserts());
        self::assertCount(0, $userPersister->getUpdates());
        self::assertCount(0, $userPersister->getDeletes());
        self::assertFalse($this->unitOfWork->isInIdentityMap($user));
        // should no longer be scheduled for insert
        self::assertTrue($this->unitOfWork->isScheduledForInsert($user));

        // Now lets check whether a subsequent commit() does anything
        $userPersister->reset();

        // Test
        $this->unitOfWork->commit();

        // Check.
        self::assertCount(1, $userPersister->getInserts());
        self::assertCount(0, $userPersister->getUpdates());
        self::assertCount(0, $userPersister->getDeletes());

        // should have an id
        self::assertInternalType('numeric', $user->id);
    }

    /**
     * Tests a scenario where a save() operation is cascaded from a ForumUser
     * to its associated ForumAvatar, both entities using IDENTITY id generation.
     */
<<<<<<< HEAD
    public function testCascadedIdentityColumnInsert(): void
=======
    public function testCascadedIdentityColumnInsert() : void
>>>>>>> fce18e93
    {
        // Setup fake persister and id generator for identity generation
        //ForumUser
        $userPersister = new EntityPersisterMock($this->emMock, $this->emMock->getClassMetadata(ForumUser::class));
        $this->unitOfWork->setEntityPersister(ForumUser::class, $userPersister);
        $userPersister->setMockIdGeneratorType(GeneratorType::IDENTITY);
        // ForumAvatar
        $avatarPersister = new EntityPersisterMock($this->emMock, $this->emMock->getClassMetadata(ForumAvatar::class));
        $this->unitOfWork->setEntityPersister(ForumAvatar::class, $avatarPersister);
        $avatarPersister->setMockIdGeneratorType(GeneratorType::IDENTITY);

        // Test
        $user           = new ForumUser();
        $user->username = 'romanb';
        $avatar         = new ForumAvatar();
        $user->avatar   = $avatar;
<<<<<<< HEAD
        $this->_unitOfWork->persist($user); // save cascaded to avatar
=======
        $this->unitOfWork->persist($user); // save cascaded to avatar
>>>>>>> fce18e93

        $this->unitOfWork->commit();

        self::assertInternalType('numeric', $user->id);
        self::assertInternalType('numeric', $avatar->id);

        self::assertCount(1, $userPersister->getInserts());
        self::assertCount(0, $userPersister->getUpdates());
        self::assertCount(0, $userPersister->getDeletes());

        self::assertCount(1, $avatarPersister->getInserts());
        self::assertCount(0, $avatarPersister->getUpdates());
        self::assertCount(0, $avatarPersister->getDeletes());
    }

<<<<<<< HEAD
    public function testChangeTrackingNotify(): void
=======
    public function testChangeTrackingNotify() : void
>>>>>>> fce18e93
    {
        $persister = new EntityPersisterMock($this->emMock, $this->emMock->getClassMetadata(NotifyChangedEntity::class));
        $this->unitOfWork->setEntityPersister(NotifyChangedEntity::class, $persister);
        $itemPersister = new EntityPersisterMock($this->emMock, $this->emMock->getClassMetadata(NotifyChangedRelatedItem::class));
        $this->unitOfWork->setEntityPersister(NotifyChangedRelatedItem::class, $itemPersister);

        $entity = new NotifyChangedEntity();
        $entity->setData('thedata');
        $this->unitOfWork->persist($entity);

        $this->unitOfWork->commit();
        self::assertCount(1, $persister->getInserts());
        $persister->reset();

        self::assertTrue($this->unitOfWork->isInIdentityMap($entity));

        $entity->setData('newdata');
        $entity->setTransient('newtransientvalue');

        self::assertTrue($this->unitOfWork->isScheduledForDirtyCheck($entity));

        self::assertEquals(
            [
                'data' => ['thedata', 'newdata'],
                'transient' => [null, 'newtransientvalue'],
            ],
            $this->unitOfWork->getEntityChangeSet($entity)
        );

        $item = new NotifyChangedRelatedItem();
        $entity->getItems()->add($item);
        $item->setOwner($entity);
        $this->unitOfWork->persist($item);

        $this->unitOfWork->commit();
        self::assertCount(1, $itemPersister->getInserts());
        $persister->reset();
        $itemPersister->reset();

        $entity->getItems()->removeElement($item);
        $item->setOwner(null);
        self::assertTrue($entity->getItems()->isDirty());
        $this->unitOfWork->commit();
        $updates = $itemPersister->getUpdates();
<<<<<<< HEAD
        $this->assertEquals(1, count($updates));
        $this->assertTrue($updates[0] === $item);
    }

    public function testChangeTrackingNotifyIndividualCommit(): void
    {
        $persister = new EntityPersisterMock($this->_emMock, $this->_emMock->getClassMetadata('Doctrine\Tests\ORM\NotifyChangedEntity'));
        $this->_unitOfWork->setEntityPersister('Doctrine\Tests\ORM\NotifyChangedEntity', $persister);
        $itemPersister = new EntityPersisterMock($this->_emMock, $this->_emMock->getClassMetadata('Doctrine\Tests\ORM\NotifyChangedRelatedItem'));
        $this->_unitOfWork->setEntityPersister('Doctrine\Tests\ORM\NotifyChangedRelatedItem', $itemPersister);

        $entity = new NotifyChangedEntity();
        $entity->setData('thedata');

        $entity2 = new NotifyChangedEntity();
        $entity2->setData('thedata');

        $this->_unitOfWork->persist($entity);
        $this->_unitOfWork->persist($entity2);
        $this->_unitOfWork->commit($entity);
        $this->_unitOfWork->commit();

        $this->assertEquals(2, count($persister->getInserts()));

        $persister->reset();

        $this->assertTrue($this->_unitOfWork->isInIdentityMap($entity2));

        $entity->setData('newdata');
        $entity2->setData('newdata');

        $this->_unitOfWork->commit($entity);

        $this->assertTrue($this->_unitOfWork->isScheduledForDirtyCheck($entity2));
        $this->assertEquals(['data' => ['thedata', 'newdata']], $this->_unitOfWork->getEntityChangeSet($entity2));
        $this->assertFalse($this->_unitOfWork->isScheduledForDirtyCheck($entity));
        $this->assertEquals([], $this->_unitOfWork->getEntityChangeSet($entity));
    }

    public function testGetEntityStateOnVersionedEntityWithAssignedIdentifier(): void
=======
        self::assertCount(1, $updates);
        self::assertSame($updates[0], $item);
    }

    public function testGetEntityStateOnVersionedEntityWithAssignedIdentifier() : void
>>>>>>> fce18e93
    {
        $persister = new EntityPersisterMock($this->emMock, $this->emMock->getClassMetadata(VersionedAssignedIdentifierEntity::class));
        $this->unitOfWork->setEntityPersister(VersionedAssignedIdentifierEntity::class, $persister);

        $e     = new VersionedAssignedIdentifierEntity();
        $e->id = 42;
        self::assertEquals(UnitOfWork::STATE_NEW, $this->unitOfWork->getEntityState($e));
        self::assertFalse($persister->isExistsCalled());
    }

<<<<<<< HEAD
    public function testGetEntityStateWithAssignedIdentity(): void
=======
    public function testGetEntityStateWithAssignedIdentity() : void
>>>>>>> fce18e93
    {
        $persister = new EntityPersisterMock($this->emMock, $this->emMock->getClassMetadata(CmsPhonenumber::class));
        $this->unitOfWork->setEntityPersister(CmsPhonenumber::class, $persister);

        $ph              = new CmsPhonenumber();
        $ph->phonenumber = '12345';

        self::assertEquals(UnitOfWork::STATE_NEW, $this->unitOfWork->getEntityState($ph));
        self::assertTrue($persister->isExistsCalled());

        $persister->reset();

        // if the entity is already managed the exists() check should be skipped
<<<<<<< HEAD
        $this->_unitOfWork->registerManaged($ph, ['phonenumber' => '12345'], []);
        $this->assertEquals(UnitOfWork::STATE_MANAGED, $this->_unitOfWork->getEntityState($ph));
        $this->assertFalse($persister->isExistsCalled());
=======
        $this->unitOfWork->registerManaged($ph, ['phonenumber' => '12345'], []);
        self::assertEquals(UnitOfWork::STATE_MANAGED, $this->unitOfWork->getEntityState($ph));
        self::assertFalse($persister->isExistsCalled());
>>>>>>> fce18e93
        $ph2              = new CmsPhonenumber();
        $ph2->phonenumber = '12345';
        self::assertEquals(UnitOfWork::STATE_DETACHED, $this->unitOfWork->getEntityState($ph2));
        self::assertFalse($persister->isExistsCalled());
    }

    /**
     * DDC-2086 [GH-484] Prevented 'Undefined index' notice when updating.
     */
<<<<<<< HEAD
    public function testNoUndefinedIndexNoticeOnScheduleForUpdateWithoutChanges(): void
=======
    public function testNoUndefinedIndexNoticeOnScheduleForUpdateWithoutChanges() : void
>>>>>>> fce18e93
    {
        // Setup fake persister and id generator
        $userPersister = new EntityPersisterMock($this->emMock, $this->emMock->getClassMetadata(ForumUser::class));
        $userPersister->setMockIdGeneratorType(GeneratorType::IDENTITY);
        $this->unitOfWork->setEntityPersister(ForumUser::class, $userPersister);

        // Create a test user
<<<<<<< HEAD
        $user           = new ForumUser();
        $user->username = 'Jasper';
        $this->_unitOfWork->persist($user);
        $this->_unitOfWork->commit();
=======
        $user       = new ForumUser();
        $user->name = 'Jasper';
        $this->unitOfWork->persist($user);
        $this->unitOfWork->commit();
>>>>>>> fce18e93

        // Schedule user for update without changes
        $this->unitOfWork->scheduleForUpdate($user);

        self::assertNotEmpty($this->unitOfWork->getScheduledEntityUpdates());

        // This commit should not raise an E_NOTICE
        $this->unitOfWork->commit();

        self::assertEmpty($this->unitOfWork->getScheduledEntityUpdates());
    }

    /**
     * @group DDC-1984
     */
<<<<<<< HEAD
    public function testLockWithoutEntityThrowsException(): void
    {
        $this->expectException(InvalidArgumentException::class);
        $this->_unitOfWork->lock(null, null, null);
=======
    public function testLockWithoutEntityThrowsException() : void
    {
        $this->expectException(InvalidArgumentException::class);
        $this->unitOfWork->lock(null, null, null);
>>>>>>> fce18e93
    }

    /**
     * @param mixed $invalidValue
     *
     * @group DDC-3490
     * @dataProvider invalidAssociationValuesDataProvider
     */
<<<<<<< HEAD
    public function testRejectsPersistenceOfObjectsWithInvalidAssociationValue($invalidValue): void
=======
    public function testRejectsPersistenceOfObjectsWithInvalidAssociationValue($invalidValue) : void
>>>>>>> fce18e93
    {
        $this->unitOfWork->setEntityPersister(
            ForumUser::class,
            new EntityPersisterMock(
                $this->emMock,
                $this->emMock->getClassMetadata(ForumUser::class)
            )
        );

        $user           = new ForumUser();
        $user->username = 'John';
        $user->avatar   = $invalidValue;

        $this->expectException(ORMInvalidArgumentException::class);

        $this->unitOfWork->persist($user);
    }

    /**
     * @param mixed $invalidValue
     *
     * @group DDC-3490
     * @dataProvider invalidAssociationValuesDataProvider
     */
<<<<<<< HEAD
    public function testRejectsChangeSetComputationForObjectsWithInvalidAssociationValue($invalidValue): void
=======
    public function testRejectsChangeSetComputationForObjectsWithInvalidAssociationValue($invalidValue) : void
>>>>>>> fce18e93
    {
        $metadata = $this->emMock->getClassMetadata(ForumUser::class);

        $this->unitOfWork->setEntityPersister(
            ForumUser::class,
            new EntityPersisterMock($this->emMock, $metadata)
        );

        $user = new ForumUser();

        $this->unitOfWork->persist($user);

        $user->username = 'John';
        $user->avatar   = $invalidValue;

        $this->expectException(ORMInvalidArgumentException::class);

        $this->unitOfWork->computeChangeSet($metadata, $user);
    }

    /**
     * @group DDC-3619
     * @group 1338
     */
<<<<<<< HEAD
    public function testRemovedAndRePersistedEntitiesAreInTheIdentityMapAndAreNotGarbageCollected(): void
=======
    public function testRemovedAndRePersistedEntitiesAreInTheIdentityMapAndAreNotGarbageCollected() : void
>>>>>>> fce18e93
    {
        $entity     = new ForumUser();
        $entity->id = 123;

        $this->unitOfWork->registerManaged($entity, ['id' => 123], []);
        self::assertTrue($this->unitOfWork->isInIdentityMap($entity));

        $this->unitOfWork->remove($entity);
        self::assertFalse($this->unitOfWork->isInIdentityMap($entity));

        $this->unitOfWork->persist($entity);
        self::assertTrue($this->unitOfWork->isInIdentityMap($entity));
    }

    /**
     * @group 5849
     * @group 5850
     */
<<<<<<< HEAD
    public function testPersistedEntityAndClearManager(): void
=======
    public function testPersistedEntityAndClearManager() : void
>>>>>>> fce18e93
    {
        $entity1 = new City(123, 'London');
        $entity2 = new Country(456, 'United Kingdom');

        $this->unitOfWork->persist($entity1);
        self::assertTrue($this->unitOfWork->isInIdentityMap($entity1));

        $this->unitOfWork->persist($entity2);
        self::assertTrue($this->unitOfWork->isInIdentityMap($entity2));

<<<<<<< HEAD
        $this->_unitOfWork->clear(Country::class);
        $this->assertTrue($this->_unitOfWork->isInIdentityMap($entity1));
        $this->assertFalse($this->_unitOfWork->isInIdentityMap($entity2));
        $this->assertTrue($this->_unitOfWork->isScheduledForInsert($entity1));
        $this->assertFalse($this->_unitOfWork->isScheduledForInsert($entity2));
    }

    /**
     * @group #5579
     */
    public function testEntityChangeSetIsNotClearedAfterFlushOnSingleEntity(): void
    {
        $entity1 = new NotifyChangedEntity();
        $entity2 = new NotifyChangedEntity();

        $entity1->setData('thedata');
        $entity2->setData('thedata');
=======
        $this->unitOfWork->clear();
>>>>>>> fce18e93

        self::assertFalse($this->unitOfWork->isInIdentityMap($entity1));
        self::assertFalse($this->unitOfWork->isInIdentityMap($entity2));

        self::assertFalse($this->unitOfWork->isScheduledForInsert($entity1));
        self::assertFalse($this->unitOfWork->isScheduledForInsert($entity2));
    }

    /**
     * @group #5579
     */
<<<<<<< HEAD
    public function testEntityChangeSetIsNotClearedAfterFlushOnArrayOfEntities(): void
    {
        $entity1 = new NotifyChangedEntity();
        $entity2 = new NotifyChangedEntity();
        $entity3 = new NotifyChangedEntity();
=======
    public function testEntityChangeSetIsClearedAfterFlush() : void
    {
        $entity1 = new NotifyChangedEntity();
        $entity2 = new NotifyChangedEntity();
>>>>>>> fce18e93

        $entity1->setData('thedata');
        $entity2->setData('thedata');

        $this->unitOfWork->persist($entity1);
        $this->unitOfWork->persist($entity2);
        $this->unitOfWork->commit();

        self::assertEmpty($this->unitOfWork->getEntityChangeSet($entity1));
        self::assertEmpty($this->unitOfWork->getEntityChangeSet($entity2));
    }

    /**
     * Data Provider
     *
     * @return mixed[][]
     */
    public function invalidAssociationValuesDataProvider(): array
    {
        return [
            ['foo'],
            [['foo']],
            [''],
            [[]],
            [new stdClass()],
            [new ArrayCollection()],
        ];
    }

    /**
<<<<<<< HEAD
     * @dataProvider entitiesWithValidIdentifiersProvider
     */
    public function testAddToIdentityMapValidIdentifiers(object $entity, string $idHash): void
=======
     * @param object $entity
     * @param string $idHash
     *
     * @dataProvider entitiesWithValidIdentifiersProvider
     */
    public function testAddToIdentityMapValidIdentifiers($entity, $idHash) : void
>>>>>>> fce18e93
    {
        $this->unitOfWork->persist($entity);
        $this->unitOfWork->addToIdentityMap($entity);

        self::assertSame($entity, $this->unitOfWork->getByIdHash($idHash, get_class($entity)));
    }

    /**
     * @psalm-return array<string, array{object, string}>
     */
    public function entitiesWithValidIdentifiersProvider()
    {
        $emptyString = new EntityWithStringIdentifier();

        $emptyString->id = '';

        $nonEmptyString = new EntityWithStringIdentifier();

        $nonEmptyString->id = uniqid('id', true);

        $emptyStrings = new EntityWithCompositeStringIdentifier();

        $emptyStrings->id1 = '';
        $emptyStrings->id2 = '';

        $nonEmptyStrings = new EntityWithCompositeStringIdentifier();

        $nonEmptyStrings->id1 = uniqid('id1', true);
        $nonEmptyStrings->id2 = uniqid('id2', true);

        $booleanTrue = new EntityWithBooleanIdentifier();

        $booleanTrue->id = true;

        $booleanFalse = new EntityWithBooleanIdentifier();

        $booleanFalse->id = false;

        return [
            'empty string, single field'     => [$emptyString, ''],
            'non-empty string, single field' => [$nonEmptyString, $nonEmptyString->id],
            'empty strings, two fields'      => [$emptyStrings, ' '],
            'non-empty strings, two fields'  => [$nonEmptyStrings, $nonEmptyStrings->id1 . ' ' . $nonEmptyStrings->id2],
            'boolean true'                   => [$booleanTrue, '1'],
            'boolean false'                  => [$booleanFalse, ''],
        ];
    }

<<<<<<< HEAD
    public function testRegisteringAManagedInstanceRequiresANonEmptyIdentifier(): void
=======
    public function testRegisteringAManagedInstanceRequiresANonEmptyIdentifier() : void
>>>>>>> fce18e93
    {
        $this->expectException(ORMInvalidArgumentException::class);

        $this->unitOfWork->registerManaged(new EntityWithBooleanIdentifier(), [], []);
    }

    /**
<<<<<<< HEAD
     * @param array<string, mixed> $identifier
     *
     * @dataProvider entitiesWithInvalidIdentifiersProvider
     */
    public function testAddToIdentityMapInvalidIdentifiers(object $entity, array $identifier): void
=======
     * @param object $entity
     * @param array  $identifier
     *
     * @dataProvider entitiesWithInvalidIdentifiersProvider
     */
    public function testAddToIdentityMapInvalidIdentifiers($entity, array $identifier) : void
>>>>>>> fce18e93
    {
        $this->expectException(ORMInvalidArgumentException::class);

        $this->unitOfWork->registerManaged($entity, $identifier, []);
    }

<<<<<<< HEAD
    /**
     * @psalm-return array<string, array{object, array<string, mixed>}>
     */
    public function entitiesWithInvalidIdentifiersProvider(): array
=======
    public function entitiesWithInvalidIdentifiersProvider()
>>>>>>> fce18e93
    {
        $firstNullString = new EntityWithCompositeStringIdentifier();

        $firstNullString->id2 = uniqid('id2', true);

        $secondNullString = new EntityWithCompositeStringIdentifier();

        $secondNullString->id1 = uniqid('id1', true);

        return [
            'null string, single field'      => [new EntityWithStringIdentifier(), ['id' => null]],
            'null strings, two fields'       => [new EntityWithCompositeStringIdentifier(), ['id1' => null, 'id2' => null]],
            'first null string, two fields'  => [$firstNullString, ['id1' => null, 'id2' => $firstNullString->id2]],
            'second null string, two fields' => [$secondNullString, ['id1' => $secondNullString->id1, 'id2' => null]],
        ];
    }

    /**
<<<<<<< HEAD
     * @group 5689
     * @group 1465
     */
    public function testObjectHashesOfMergedEntitiesAreNotUsedInOriginalEntityDataMap(): void
    {
        $user       = new CmsUser();
        $user->name = 'ocramius';
        $mergedUser = $this->_unitOfWork->merge($user);

        self::assertSame([], $this->_unitOfWork->getOriginalEntityData($user), 'No original data was stored');
        self::assertSame([], $this->_unitOfWork->getOriginalEntityData($mergedUser), 'No original data was stored');

        $user       = null;
        $mergedUser = null;

        // force garbage collection of $user (frees the used object hashes, which may be recycled)
        gc_collect_cycles();

        $newUser       = new CmsUser();
        $newUser->name = 'ocramius';

        $this->_unitOfWork->persist($newUser);

        self::assertSame([], $this->_unitOfWork->getOriginalEntityData($newUser), 'No original data was stored');
    }

    /**
     * @group DDC-1955
     * @group 5570
     * @group 6174
     */
    public function testMergeWithNewEntityWillPersistItAndTriggerPrePersistListenersWithMergedEntityData(): void
    {
        $entity = new EntityWithRandomlyGeneratedField();

        $generatedFieldValue = $entity->generatedField;

        $this
            ->eventManager
            ->expects(self::any())
            ->method('hasListeners')
            ->willReturnCallback(static function ($eventName) {
                return $eventName === Events::prePersist;
            });
        $this
            ->eventManager
            ->expects(self::once())
            ->method('dispatchEvent')
            ->with(
                self::anything(),
                self::callback(static function (LifecycleEventArgs $args) use ($entity, $generatedFieldValue) {
                    $object = $args->getObject();
                    assert($object instanceof EntityWithRandomlyGeneratedField);

                    self::assertInstanceOf(EntityWithRandomlyGeneratedField::class, $object);
                    self::assertNotSame($entity, $object);
                    self::assertSame($generatedFieldValue, $object->generatedField);

                    return true;
                })
            );

        $object = $this->_unitOfWork->merge($entity);
        assert($object instanceof EntityWithRandomlyGeneratedField);

        self::assertNotSame($object, $entity);
        self::assertInstanceOf(EntityWithRandomlyGeneratedField::class, $object);
        self::assertSame($object->generatedField, $entity->generatedField);
    }

    /**
     * @group DDC-1955
     * @group 5570
     * @group 6174
     */
    public function testMergeWithExistingEntityWillNotPersistItNorTriggerPrePersistListeners(): void
    {
        $persistedEntity = new EntityWithRandomlyGeneratedField();
        $mergedEntity    = new EntityWithRandomlyGeneratedField();

        $mergedEntity->id             = $persistedEntity->id;
        $mergedEntity->generatedField = random_int(
            $persistedEntity->generatedField + 1,
            $persistedEntity->generatedField + 1000
        );

        $this
            ->eventManager
            ->expects(self::any())
            ->method('hasListeners')
            ->willReturnCallback(static function ($eventName) {
                return $eventName === Events::prePersist;
            });
        $this->eventManager->expects(self::never())->method('dispatchEvent');

        $this->_unitOfWork->registerManaged(
            $persistedEntity,
            ['id' => $persistedEntity->id],
            ['generatedField' => $persistedEntity->generatedField]
        );

        $merged = $this->_unitOfWork->merge($mergedEntity);
        assert($merged instanceof EntityWithRandomlyGeneratedField);

        self::assertSame($merged, $persistedEntity);
        self::assertSame($persistedEntity->generatedField, $mergedEntity->generatedField);
    }

    /**
=======
>>>>>>> fce18e93
     * Unlike next test, this one demonstrates that the problem does
     * not necessarily reproduce if all the pieces are being flushed together.
     *
     * @group DDC-2922
     * @group #1521
     */
<<<<<<< HEAD
    public function testNewAssociatedEntityPersistenceOfNewEntitiesThroughCascadedAssociationsFirst(): void
=======
    public function testNewAssociatedEntityPersistenceOfNewEntitiesThroughCascadedAssociationsFirst() : void
>>>>>>> fce18e93
    {
        $persister1 = new EntityPersisterMock($this->emMock, $this->emMock->getClassMetadata(CascadePersistedEntity::class));
        $persister2 = new EntityPersisterMock($this->emMock, $this->emMock->getClassMetadata(EntityWithCascadingAssociation::class));
        $persister3 = new EntityPersisterMock($this->emMock, $this->emMock->getClassMetadata(EntityWithNonCascadingAssociation::class));

        $this->unitOfWork->setEntityPersister(CascadePersistedEntity::class, $persister1);
        $this->unitOfWork->setEntityPersister(EntityWithCascadingAssociation::class, $persister2);
        $this->unitOfWork->setEntityPersister(EntityWithNonCascadingAssociation::class, $persister3);

        $cascadePersisted = new CascadePersistedEntity();
        $cascading        = new EntityWithCascadingAssociation();
        $nonCascading     = new EntityWithNonCascadingAssociation();

        // First we persist and flush a EntityWithCascadingAssociation with
        // the cascading association not set. Having the "cascading path" involve
        // a non-new object is important to show that the ORM should be considering
        // cascades across entity changesets in subsequent flushes.
        $cascading->cascaded    = $cascadePersisted;
        $nonCascading->cascaded = $cascadePersisted;

        $this->unitOfWork->persist($cascading);
        $this->unitOfWork->persist($nonCascading);
        $this->unitOfWork->commit();

        self::assertCount(1, $persister1->getInserts());
        self::assertCount(1, $persister2->getInserts());
        self::assertCount(1, $persister3->getInserts());
    }

    /**
     * This test exhibits the bug describe in the ticket, where an object that
     * ought to be reachable causes errors.
     *
     * @group DDC-2922
     * @group #1521
     */
<<<<<<< HEAD
    public function testNewAssociatedEntityPersistenceOfNewEntitiesThroughNonCascadedAssociationsFirst(): void
=======
    public function testNewAssociatedEntityPersistenceOfNewEntitiesThroughNonCascadedAssociationsFirst() : void
>>>>>>> fce18e93
    {
        $persister1 = new EntityPersisterMock($this->emMock, $this->emMock->getClassMetadata(CascadePersistedEntity::class));
        $persister2 = new EntityPersisterMock($this->emMock, $this->emMock->getClassMetadata(EntityWithCascadingAssociation::class));
        $persister3 = new EntityPersisterMock($this->emMock, $this->emMock->getClassMetadata(EntityWithNonCascadingAssociation::class));

        $this->unitOfWork->setEntityPersister(CascadePersistedEntity::class, $persister1);
        $this->unitOfWork->setEntityPersister(EntityWithCascadingAssociation::class, $persister2);
        $this->unitOfWork->setEntityPersister(EntityWithNonCascadingAssociation::class, $persister3);

        $cascadePersisted = new CascadePersistedEntity();
        $cascading        = new EntityWithCascadingAssociation();
        $nonCascading     = new EntityWithNonCascadingAssociation();

        // First we persist and flush a EntityWithCascadingAssociation with
        // the cascading association not set. Having the "cascading path" involve
        // a non-new object is important to show that the ORM should be considering
        // cascades across entity changesets in subsequent flushes.
        $cascading->cascaded = null;

        $this->unitOfWork->persist($cascading);
        $this->unitOfWork->commit();

        self::assertCount(0, $persister1->getInserts());
        self::assertCount(1, $persister2->getInserts());
        self::assertCount(0, $persister3->getInserts());

        // Note that we have NOT directly persisted the CascadePersistedEntity,
        // and EntityWithNonCascadingAssociation does NOT have a configured
        // cascade-persist.
        $nonCascading->nonCascaded = $cascadePersisted;

        // However, EntityWithCascadingAssociation *does* have a cascade-persist
        // association, which ought to allow us to save the CascadePersistedEntity
        // anyway through that connection.
        $cascading->cascaded = $cascadePersisted;

        $this->unitOfWork->persist($nonCascading);
        $this->unitOfWork->commit();

        self::assertCount(1, $persister1->getInserts());
        self::assertCount(1, $persister2->getInserts());
        self::assertCount(1, $persister3->getInserts());
    }

    /**
     * This test exhibits the bug describe in the ticket, where an object that
     * ought to be reachable causes errors.
     *
     * @group DDC-2922
     * @group #1521
     */
<<<<<<< HEAD
    public function testPreviousDetectedIllegalNewNonCascadedEntitiesAreCleanedUpOnSubsequentCommits(): void
=======
    public function testPreviousDetectedIllegalNewNonCascadedEntitiesAreCleanedUpOnSubsequentCommits() : void
>>>>>>> fce18e93
    {
        $persister1 = new EntityPersisterMock($this->emMock, $this->emMock->getClassMetadata(CascadePersistedEntity::class));
        $persister2 = new EntityPersisterMock($this->emMock, $this->emMock->getClassMetadata(EntityWithNonCascadingAssociation::class));

        $this->unitOfWork->setEntityPersister(CascadePersistedEntity::class, $persister1);
        $this->unitOfWork->setEntityPersister(EntityWithNonCascadingAssociation::class, $persister2);

        $cascadePersisted = new CascadePersistedEntity();
        $nonCascading     = new EntityWithNonCascadingAssociation();

        // We explicitly cause the ORM to detect a non-persisted new entity in the association graph:
        $nonCascading->nonCascaded = $cascadePersisted;

        $this->unitOfWork->persist($nonCascading);

        try {
            $this->unitOfWork->commit();

            self::fail('An exception was supposed to be raised');
        } catch (ORMInvalidArgumentException $ignored) {
            self::assertEmpty($persister1->getInserts());
            self::assertEmpty($persister2->getInserts());
        }

        $this->unitOfWork->clear();
        $this->unitOfWork->persist(new CascadePersistedEntity());
        $this->unitOfWork->commit();

        // Persistence operations should just recover normally:
        self::assertCount(1, $persister1->getInserts());
        self::assertCount(0, $persister2->getInserts());
    }

    /**
<<<<<<< HEAD
     * @group #7946 Throw OptimisticLockException when connection::commit() returns false.
     */
    public function testCommitThrowOptimisticLockExceptionWhenConnectionCommitReturnFalse(): void
    {
        // Set another connection mock that fail on commit
        $this->_connectionMock = $this->getMockBuilder(ConnectionMock::class)
            ->setConstructorArgs([[], new DriverMock()])
            ->setMethods(['commit'])
            ->getMock();
        $this->_emMock         = EntityManagerMock::create($this->_connectionMock, null, $this->eventManager);
        $this->_unitOfWork     = new UnitOfWorkMock($this->_emMock);
        $this->_emMock->setUnitOfWork($this->_unitOfWork);

        $this->_connectionMock->method('commit')->willReturn(false);

        // Setup fake persister and id generator
        $userPersister = new EntityPersisterMock($this->_emMock, $this->_emMock->getClassMetadata(ForumUser::class));
        $userPersister->setMockIdGeneratorType(ClassMetadata::GENERATOR_TYPE_IDENTITY);
        $this->_unitOfWork->setEntityPersister(ForumUser::class, $userPersister);

        // Create a test user
        $user           = new ForumUser();
        $user->username = 'Jasper';
        $this->_unitOfWork->persist($user);

        $this->expectException(OptimisticLockException::class);
        $this->_unitOfWork->commit();
=======
     * @group DDC-3120
     */
    public function testCanInstantiateInternalPhpClassSubclass() : void
    {
        $classMetadata = new ClassMetadata(MyArrayObjectEntity::class, null);

        self::assertInstanceOf(MyArrayObjectEntity::class, $this->unitOfWork->newInstance($classMetadata));
    }

    /**
     * @group DDC-3120
     */
    public function testCanInstantiateInternalPhpClassSubclassFromUnserializedMetadata() : void
    {
        /** @var ClassMetadata $classMetadata */
        $classMetadata = unserialize(
            serialize(
                new ClassMetadata(MyArrayObjectEntity::class, null)
            )
        );

        $classMetadata->wakeupReflection(new RuntimeReflectionService());

        self::assertInstanceOf(MyArrayObjectEntity::class, $this->unitOfWork->newInstance($classMetadata));
>>>>>>> fce18e93
    }
}

/**
 * @ORM\Entity
 */
class NotifyChangedEntity implements NotifyPropertyChanged
{
<<<<<<< HEAD
    /** @psalm-var list<PropertyChangedListener> */
    private $_listeners = [];

    /**
     * @var int
     * @Id
     * @Column(type="integer")
     * @GeneratedValue
     */
    private $id;

    /**
     * @var string
     * @Column(type="string")
     */
=======
    private $listeners = [];
    /**
     * @ORM\Id
     * @ORM\Column(type="integer")
     * @ORM\GeneratedValue
     */
    private $id;
    /** @ORM\Column(type="string") */
>>>>>>> fce18e93
    private $data;

    /** @var mixed */
    private $transient; // not persisted

<<<<<<< HEAD
    /**
     * @psalm-var Collection<int, NotifyChangedRelatedItem>
     * @OneToMany(targetEntity="NotifyChangedRelatedItem", mappedBy="owner")
     */
=======
    /** @ORM\OneToMany(targetEntity=NotifyChangedRelatedItem::class, mappedBy="owner") */
>>>>>>> fce18e93
    private $items;

    public function __construct()
    {
        $this->items = new ArrayCollection();
    }

<<<<<<< HEAD
    public function getId(): int
=======
    public function getId()
>>>>>>> fce18e93
    {
        return $this->id;
    }

<<<<<<< HEAD
    public function getItems(): Collection
=======
    public function getItems()
>>>>>>> fce18e93
    {
        return $this->items;
    }

<<<<<<< HEAD
    public function setTransient($value): void
=======
    public function setTransient($value)
>>>>>>> fce18e93
    {
        if ($value !== $this->transient) {
            $this->onPropertyChanged('transient', $this->transient, $value);
            $this->transient = $value;
        }
    }

<<<<<<< HEAD
    /**
     * @return mixed
     */
=======
>>>>>>> fce18e93
    public function getData()
    {
        return $this->data;
    }

<<<<<<< HEAD
    /**
     * @param mixed $data
     */
    public function setData($data): void
=======
    public function setData($data)
>>>>>>> fce18e93
    {
        if ($data !== $this->data) {
            $this->onPropertyChanged('data', $this->data, $data);
            $this->data = $data;
        }
    }

    public function addPropertyChangedListener(PropertyChangedListener $listener): void
    {
        $this->listeners[] = $listener;
    }

<<<<<<< HEAD
    /**
     * @param mixed $propName
     * @param mixed $oldValue
     * @param mixed $newValue
     */
    protected function onPropertyChanged($propName, $oldValue, $newValue): void
    {
        if ($this->_listeners) {
            foreach ($this->_listeners as $listener) {
=======
    protected function onPropertyChanged($propName, $oldValue, $newValue)
    {
        if ($this->listeners) {
            foreach ($this->listeners as $listener) {
>>>>>>> fce18e93
                $listener->propertyChanged($this, $propName, $oldValue, $newValue);
            }
        }
    }
}

/** @ORM\Entity */
class NotifyChangedRelatedItem
{
    /**
<<<<<<< HEAD
     * @var int
     * @Id
     * @Column(type="integer")
     * @GeneratedValue
     */
    private $id;

    /**
     * @var NotifyChangedEntity|null
     * @ManyToOne(targetEntity="NotifyChangedEntity", inversedBy="items")
     */
    private $owner;

    public function getId(): int
=======
     * @ORM\Id
     * @ORM\Column(type="integer")
     * @ORM\GeneratedValue
     */
    private $id;

    /** @ORM\ManyToOne(targetEntity=NotifyChangedEntity::class, inversedBy="items") */
    private $owner;

    public function getId()
>>>>>>> fce18e93
    {
        return $this->id;
    }

<<<<<<< HEAD
    public function getOwner(): ?NotifyChangedEntity
=======
    public function getOwner()
>>>>>>> fce18e93
    {
        return $this->owner;
    }

<<<<<<< HEAD
    public function setOwner(?NotifyChangedEntity $owner): void
=======
    public function setOwner($owner)
>>>>>>> fce18e93
    {
        $this->owner = $owner;
    }
}

/** @ORM\Entity */
class VersionedAssignedIdentifierEntity
{
<<<<<<< HEAD
    /**
     * @var int
     * @Id
     * @Column(type="integer")
     */
    public $id;

    /**
     * @var int
     * @Version
     * @Column(type="integer")
     */
=======
    /** @ORM\Id @ORM\Column(type="integer") */
    public $id;
    /** @ORM\Version @ORM\Column(type="integer") */
>>>>>>> fce18e93
    public $version;
}

/** @ORM\Entity */
class EntityWithStringIdentifier
{
    /**
<<<<<<< HEAD
     * @Id @Column(type="string")
=======
     * @ORM\Id @ORM\Column(type="string")
     *
>>>>>>> fce18e93
     * @var string|null
     */
    public $id;
}

/** @ORM\Entity */
class EntityWithBooleanIdentifier
{
    /**
<<<<<<< HEAD
     * @Id @Column(type="boolean")
=======
     * @ORM\Id @ORM\Column(type="boolean")
     *
>>>>>>> fce18e93
     * @var bool|null
     */
    public $id;
}

/** @ORM\Entity */
class EntityWithCompositeStringIdentifier
{
    /**
<<<<<<< HEAD
     * @Id @Column(type="string")
=======
     * @ORM\Id @ORM\Column(type="string")
     *
>>>>>>> fce18e93
     * @var string|null
     */
    public $id1;

    /**
<<<<<<< HEAD
     * @Id @Column(type="string")
=======
     * @ORM\Id @ORM\Column(type="string")
     *
>>>>>>> fce18e93
     * @var string|null
     */
    public $id2;
}

/** @ORM\Entity */
class EntityWithRandomlyGeneratedField
{
<<<<<<< HEAD
    /**
     * @var string
     * @Id
     * @Column(type="string")
     */
    public $id;

    /**
     * @var int
     * @Column(type="integer")
     */
=======
    /** @ORM\Id @ORM\Column(type="string") */
    public $id;

    /** @ORM\Column(type="integer") */
>>>>>>> fce18e93
    public $generatedField;

    public function __construct()
    {
        $this->id             = uniqid('id', true);
        $this->generatedField = random_int(0, 100000);
    }
}

/** @ORM\Entity */
class CascadePersistedEntity
{
<<<<<<< HEAD
    /**
     * @var string
     * @Id
     * @Column(type="string")
     * @GeneratedValue(strategy="NONE")
     */
=======
    /** @ORM\Id @ORM\Column(type="string") @ORM\GeneratedValue(strategy="NONE") */
>>>>>>> fce18e93
    private $id;

    public function __construct()
    {
        $this->id = uniqid(self::class, true);
    }
}

/** @ORM\Entity */
class EntityWithCascadingAssociation
{
<<<<<<< HEAD
    /**
     * @var string
     * @Id
     * @Column(type="string")
     * @GeneratedValue(strategy="NONE")
     */
    private $id;

    /**
     * @var CascadePersistedEntity
     * @ManyToOne(targetEntity=CascadePersistedEntity::class, cascade={"persist"})
     */
=======
    /** @ORM\Id @ORM\Column(type="string") @ORM\GeneratedValue(strategy="NONE") */
    private $id;

    /** @ORM\ManyToOne(targetEntity=CascadePersistedEntity::class, cascade={"persist"}) */
>>>>>>> fce18e93
    public $cascaded;

    public function __construct()
    {
        $this->id = uniqid(self::class, true);
    }
}

/** @ORM\Entity */
class EntityWithNonCascadingAssociation
{
<<<<<<< HEAD
    /**
     * @var string
     * @Id
     * @Column(type="string")
     * @GeneratedValue(strategy="NONE")
     */
    private $id;

    /**
     * @var CascadePersistedEntity
     * @ManyToOne(targetEntity=CascadePersistedEntity::class)
     */
=======
    /** @ORM\Id @ORM\Column(type="string") @ORM\GeneratedValue(strategy="NONE") */
    private $id;

    /** @ORM\ManyToOne(targetEntity=CascadePersistedEntity::class) */
>>>>>>> fce18e93
    public $nonCascaded;

    public function __construct()
    {
        $this->id = uniqid(self::class, true);
    }
}

class MyArrayObjectEntity extends ArrayObject
{
}<|MERGE_RESOLUTION|>--- conflicted
+++ resolved
@@ -6,25 +6,15 @@
 
 use ArrayObject;
 use Doctrine\Common\Collections\ArrayCollection;
-use Doctrine\Common\Collections\Collection;
 use Doctrine\Common\EventManager;
-<<<<<<< HEAD
-use Doctrine\ORM\Events;
-use Doctrine\ORM\Mapping\ClassMetadata;
-use Doctrine\ORM\OptimisticLockException;
-=======
 use Doctrine\Common\NotifyPropertyChanged;
 use Doctrine\Common\PropertyChangedListener;
 use Doctrine\ORM\Annotation as ORM;
 use Doctrine\ORM\Mapping\ClassMetadata;
 use Doctrine\ORM\Mapping\GeneratorType;
->>>>>>> fce18e93
 use Doctrine\ORM\ORMInvalidArgumentException;
 use Doctrine\ORM\Reflection\RuntimeReflectionService;
 use Doctrine\ORM\UnitOfWork;
-use Doctrine\Persistence\Event\LifecycleEventArgs;
-use Doctrine\Persistence\NotifyPropertyChanged;
-use Doctrine\Persistence\PropertyChangedListener;
 use Doctrine\Tests\Mocks\ConnectionMock;
 use Doctrine\Tests\Mocks\DriverMock;
 use Doctrine\Tests\Mocks\EntityManagerMock;
@@ -45,14 +35,6 @@
 use function uniqid;
 use function unserialize;
 
-use function assert;
-use function count;
-use function gc_collect_cycles;
-use function get_class;
-use function is_numeric;
-use function random_int;
-use function uniqid;
-
 /**
  * UnitOfWork tests.
  */
@@ -82,20 +64,6 @@
     /** @var EventManager|PHPUnit_Framework_MockObject_MockObject */
     private $eventManager;
 
-<<<<<<< HEAD
-    protected function setUp(): void
-    {
-        parent::setUp();
-        $this->_connectionMock = new ConnectionMock([], new DriverMock());
-        $this->eventManager    = $this->getMockBuilder(EventManager::class)->getMock();
-        $this->_emMock         = EntityManagerMock::create($this->_connectionMock, null, $this->eventManager);
-        // SUT
-        $this->_unitOfWork = new UnitOfWorkMock($this->_emMock);
-        $this->_emMock->setUnitOfWork($this->_unitOfWork);
-    }
-
-    public function testRegisterRemovedOnNewEntityIsIgnored(): void
-=======
     protected function setUp() : void
     {
         parent::setUp();
@@ -109,7 +77,6 @@
     }
 
     public function testRegisterRemovedOnNewEntityIsIgnored() : void
->>>>>>> fce18e93
     {
         $user           = new ForumUser();
         $user->username = 'romanb';
@@ -118,14 +85,8 @@
         self::assertFalse($this->unitOfWork->isScheduledForDelete($user));
     }
 
-<<<<<<< HEAD
-    /* Operational tests */
-
-    public function testSavingSingleEntityWithIdentityColumnForcesInsert(): void
-=======
     /** Operational tests */
     public function testSavingSingleEntityWithIdentityColumnForcesInsert() : void
->>>>>>> fce18e93
     {
         // Setup fake persister and id generator for identity generation
         $userPersister = new EntityPersisterMock($this->emMock, $this->emMock->getClassMetadata(ForumUser::class));
@@ -164,11 +125,7 @@
      * Tests a scenario where a save() operation is cascaded from a ForumUser
      * to its associated ForumAvatar, both entities using IDENTITY id generation.
      */
-<<<<<<< HEAD
-    public function testCascadedIdentityColumnInsert(): void
-=======
     public function testCascadedIdentityColumnInsert() : void
->>>>>>> fce18e93
     {
         // Setup fake persister and id generator for identity generation
         //ForumUser
@@ -185,11 +142,7 @@
         $user->username = 'romanb';
         $avatar         = new ForumAvatar();
         $user->avatar   = $avatar;
-<<<<<<< HEAD
-        $this->_unitOfWork->persist($user); // save cascaded to avatar
-=======
         $this->unitOfWork->persist($user); // save cascaded to avatar
->>>>>>> fce18e93
 
         $this->unitOfWork->commit();
 
@@ -205,11 +158,7 @@
         self::assertCount(0, $avatarPersister->getDeletes());
     }
 
-<<<<<<< HEAD
-    public function testChangeTrackingNotify(): void
-=======
     public function testChangeTrackingNotify() : void
->>>>>>> fce18e93
     {
         $persister = new EntityPersisterMock($this->emMock, $this->emMock->getClassMetadata(NotifyChangedEntity::class));
         $this->unitOfWork->setEntityPersister(NotifyChangedEntity::class, $persister);
@@ -254,54 +203,11 @@
         self::assertTrue($entity->getItems()->isDirty());
         $this->unitOfWork->commit();
         $updates = $itemPersister->getUpdates();
-<<<<<<< HEAD
-        $this->assertEquals(1, count($updates));
-        $this->assertTrue($updates[0] === $item);
-    }
-
-    public function testChangeTrackingNotifyIndividualCommit(): void
-    {
-        $persister = new EntityPersisterMock($this->_emMock, $this->_emMock->getClassMetadata('Doctrine\Tests\ORM\NotifyChangedEntity'));
-        $this->_unitOfWork->setEntityPersister('Doctrine\Tests\ORM\NotifyChangedEntity', $persister);
-        $itemPersister = new EntityPersisterMock($this->_emMock, $this->_emMock->getClassMetadata('Doctrine\Tests\ORM\NotifyChangedRelatedItem'));
-        $this->_unitOfWork->setEntityPersister('Doctrine\Tests\ORM\NotifyChangedRelatedItem', $itemPersister);
-
-        $entity = new NotifyChangedEntity();
-        $entity->setData('thedata');
-
-        $entity2 = new NotifyChangedEntity();
-        $entity2->setData('thedata');
-
-        $this->_unitOfWork->persist($entity);
-        $this->_unitOfWork->persist($entity2);
-        $this->_unitOfWork->commit($entity);
-        $this->_unitOfWork->commit();
-
-        $this->assertEquals(2, count($persister->getInserts()));
-
-        $persister->reset();
-
-        $this->assertTrue($this->_unitOfWork->isInIdentityMap($entity2));
-
-        $entity->setData('newdata');
-        $entity2->setData('newdata');
-
-        $this->_unitOfWork->commit($entity);
-
-        $this->assertTrue($this->_unitOfWork->isScheduledForDirtyCheck($entity2));
-        $this->assertEquals(['data' => ['thedata', 'newdata']], $this->_unitOfWork->getEntityChangeSet($entity2));
-        $this->assertFalse($this->_unitOfWork->isScheduledForDirtyCheck($entity));
-        $this->assertEquals([], $this->_unitOfWork->getEntityChangeSet($entity));
-    }
-
-    public function testGetEntityStateOnVersionedEntityWithAssignedIdentifier(): void
-=======
         self::assertCount(1, $updates);
         self::assertSame($updates[0], $item);
     }
 
     public function testGetEntityStateOnVersionedEntityWithAssignedIdentifier() : void
->>>>>>> fce18e93
     {
         $persister = new EntityPersisterMock($this->emMock, $this->emMock->getClassMetadata(VersionedAssignedIdentifierEntity::class));
         $this->unitOfWork->setEntityPersister(VersionedAssignedIdentifierEntity::class, $persister);
@@ -312,11 +218,7 @@
         self::assertFalse($persister->isExistsCalled());
     }
 
-<<<<<<< HEAD
-    public function testGetEntityStateWithAssignedIdentity(): void
-=======
     public function testGetEntityStateWithAssignedIdentity() : void
->>>>>>> fce18e93
     {
         $persister = new EntityPersisterMock($this->emMock, $this->emMock->getClassMetadata(CmsPhonenumber::class));
         $this->unitOfWork->setEntityPersister(CmsPhonenumber::class, $persister);
@@ -330,15 +232,9 @@
         $persister->reset();
 
         // if the entity is already managed the exists() check should be skipped
-<<<<<<< HEAD
-        $this->_unitOfWork->registerManaged($ph, ['phonenumber' => '12345'], []);
-        $this->assertEquals(UnitOfWork::STATE_MANAGED, $this->_unitOfWork->getEntityState($ph));
-        $this->assertFalse($persister->isExistsCalled());
-=======
         $this->unitOfWork->registerManaged($ph, ['phonenumber' => '12345'], []);
         self::assertEquals(UnitOfWork::STATE_MANAGED, $this->unitOfWork->getEntityState($ph));
         self::assertFalse($persister->isExistsCalled());
->>>>>>> fce18e93
         $ph2              = new CmsPhonenumber();
         $ph2->phonenumber = '12345';
         self::assertEquals(UnitOfWork::STATE_DETACHED, $this->unitOfWork->getEntityState($ph2));
@@ -348,11 +244,7 @@
     /**
      * DDC-2086 [GH-484] Prevented 'Undefined index' notice when updating.
      */
-<<<<<<< HEAD
-    public function testNoUndefinedIndexNoticeOnScheduleForUpdateWithoutChanges(): void
-=======
     public function testNoUndefinedIndexNoticeOnScheduleForUpdateWithoutChanges() : void
->>>>>>> fce18e93
     {
         // Setup fake persister and id generator
         $userPersister = new EntityPersisterMock($this->emMock, $this->emMock->getClassMetadata(ForumUser::class));
@@ -360,17 +252,10 @@
         $this->unitOfWork->setEntityPersister(ForumUser::class, $userPersister);
 
         // Create a test user
-<<<<<<< HEAD
-        $user           = new ForumUser();
-        $user->username = 'Jasper';
-        $this->_unitOfWork->persist($user);
-        $this->_unitOfWork->commit();
-=======
         $user       = new ForumUser();
         $user->name = 'Jasper';
         $this->unitOfWork->persist($user);
         $this->unitOfWork->commit();
->>>>>>> fce18e93
 
         // Schedule user for update without changes
         $this->unitOfWork->scheduleForUpdate($user);
@@ -386,17 +271,10 @@
     /**
      * @group DDC-1984
      */
-<<<<<<< HEAD
-    public function testLockWithoutEntityThrowsException(): void
-    {
-        $this->expectException(InvalidArgumentException::class);
-        $this->_unitOfWork->lock(null, null, null);
-=======
     public function testLockWithoutEntityThrowsException() : void
     {
         $this->expectException(InvalidArgumentException::class);
         $this->unitOfWork->lock(null, null, null);
->>>>>>> fce18e93
     }
 
     /**
@@ -405,11 +283,7 @@
      * @group DDC-3490
      * @dataProvider invalidAssociationValuesDataProvider
      */
-<<<<<<< HEAD
-    public function testRejectsPersistenceOfObjectsWithInvalidAssociationValue($invalidValue): void
-=======
     public function testRejectsPersistenceOfObjectsWithInvalidAssociationValue($invalidValue) : void
->>>>>>> fce18e93
     {
         $this->unitOfWork->setEntityPersister(
             ForumUser::class,
@@ -434,11 +308,7 @@
      * @group DDC-3490
      * @dataProvider invalidAssociationValuesDataProvider
      */
-<<<<<<< HEAD
-    public function testRejectsChangeSetComputationForObjectsWithInvalidAssociationValue($invalidValue): void
-=======
     public function testRejectsChangeSetComputationForObjectsWithInvalidAssociationValue($invalidValue) : void
->>>>>>> fce18e93
     {
         $metadata = $this->emMock->getClassMetadata(ForumUser::class);
 
@@ -463,11 +333,7 @@
      * @group DDC-3619
      * @group 1338
      */
-<<<<<<< HEAD
-    public function testRemovedAndRePersistedEntitiesAreInTheIdentityMapAndAreNotGarbageCollected(): void
-=======
     public function testRemovedAndRePersistedEntitiesAreInTheIdentityMapAndAreNotGarbageCollected() : void
->>>>>>> fce18e93
     {
         $entity     = new ForumUser();
         $entity->id = 123;
@@ -486,11 +352,7 @@
      * @group 5849
      * @group 5850
      */
-<<<<<<< HEAD
-    public function testPersistedEntityAndClearManager(): void
-=======
     public function testPersistedEntityAndClearManager() : void
->>>>>>> fce18e93
     {
         $entity1 = new City(123, 'London');
         $entity2 = new Country(456, 'United Kingdom');
@@ -501,53 +363,25 @@
         $this->unitOfWork->persist($entity2);
         self::assertTrue($this->unitOfWork->isInIdentityMap($entity2));
 
-<<<<<<< HEAD
-        $this->_unitOfWork->clear(Country::class);
-        $this->assertTrue($this->_unitOfWork->isInIdentityMap($entity1));
-        $this->assertFalse($this->_unitOfWork->isInIdentityMap($entity2));
-        $this->assertTrue($this->_unitOfWork->isScheduledForInsert($entity1));
-        $this->assertFalse($this->_unitOfWork->isScheduledForInsert($entity2));
+        $this->unitOfWork->clear();
+
+        self::assertFalse($this->unitOfWork->isInIdentityMap($entity1));
+        self::assertFalse($this->unitOfWork->isInIdentityMap($entity2));
+
+        self::assertFalse($this->unitOfWork->isScheduledForInsert($entity1));
+        self::assertFalse($this->unitOfWork->isScheduledForInsert($entity2));
     }
 
     /**
      * @group #5579
      */
-    public function testEntityChangeSetIsNotClearedAfterFlushOnSingleEntity(): void
+    public function testEntityChangeSetIsClearedAfterFlush() : void
     {
         $entity1 = new NotifyChangedEntity();
         $entity2 = new NotifyChangedEntity();
 
         $entity1->setData('thedata');
         $entity2->setData('thedata');
-=======
-        $this->unitOfWork->clear();
->>>>>>> fce18e93
-
-        self::assertFalse($this->unitOfWork->isInIdentityMap($entity1));
-        self::assertFalse($this->unitOfWork->isInIdentityMap($entity2));
-
-        self::assertFalse($this->unitOfWork->isScheduledForInsert($entity1));
-        self::assertFalse($this->unitOfWork->isScheduledForInsert($entity2));
-    }
-
-    /**
-     * @group #5579
-     */
-<<<<<<< HEAD
-    public function testEntityChangeSetIsNotClearedAfterFlushOnArrayOfEntities(): void
-    {
-        $entity1 = new NotifyChangedEntity();
-        $entity2 = new NotifyChangedEntity();
-        $entity3 = new NotifyChangedEntity();
-=======
-    public function testEntityChangeSetIsClearedAfterFlush() : void
-    {
-        $entity1 = new NotifyChangedEntity();
-        $entity2 = new NotifyChangedEntity();
->>>>>>> fce18e93
-
-        $entity1->setData('thedata');
-        $entity2->setData('thedata');
 
         $this->unitOfWork->persist($entity1);
         $this->unitOfWork->persist($entity2);
@@ -562,7 +396,7 @@
      *
      * @return mixed[][]
      */
-    public function invalidAssociationValuesDataProvider(): array
+    public function invalidAssociationValuesDataProvider()
     {
         return [
             ['foo'],
@@ -575,18 +409,12 @@
     }
 
     /**
-<<<<<<< HEAD
-     * @dataProvider entitiesWithValidIdentifiersProvider
-     */
-    public function testAddToIdentityMapValidIdentifiers(object $entity, string $idHash): void
-=======
      * @param object $entity
      * @param string $idHash
      *
      * @dataProvider entitiesWithValidIdentifiersProvider
      */
     public function testAddToIdentityMapValidIdentifiers($entity, $idHash) : void
->>>>>>> fce18e93
     {
         $this->unitOfWork->persist($entity);
         $this->unitOfWork->addToIdentityMap($entity);
@@ -594,9 +422,6 @@
         self::assertSame($entity, $this->unitOfWork->getByIdHash($idHash, get_class($entity)));
     }
 
-    /**
-     * @psalm-return array<string, array{object, string}>
-     */
     public function entitiesWithValidIdentifiersProvider()
     {
         $emptyString = new EntityWithStringIdentifier();
@@ -635,11 +460,7 @@
         ];
     }
 
-<<<<<<< HEAD
-    public function testRegisteringAManagedInstanceRequiresANonEmptyIdentifier(): void
-=======
     public function testRegisteringAManagedInstanceRequiresANonEmptyIdentifier() : void
->>>>>>> fce18e93
     {
         $this->expectException(ORMInvalidArgumentException::class);
 
@@ -647,34 +468,19 @@
     }
 
     /**
-<<<<<<< HEAD
-     * @param array<string, mixed> $identifier
-     *
-     * @dataProvider entitiesWithInvalidIdentifiersProvider
-     */
-    public function testAddToIdentityMapInvalidIdentifiers(object $entity, array $identifier): void
-=======
      * @param object $entity
      * @param array  $identifier
      *
      * @dataProvider entitiesWithInvalidIdentifiersProvider
      */
     public function testAddToIdentityMapInvalidIdentifiers($entity, array $identifier) : void
->>>>>>> fce18e93
     {
         $this->expectException(ORMInvalidArgumentException::class);
 
         $this->unitOfWork->registerManaged($entity, $identifier, []);
     }
 
-<<<<<<< HEAD
-    /**
-     * @psalm-return array<string, array{object, array<string, mixed>}>
-     */
-    public function entitiesWithInvalidIdentifiersProvider(): array
-=======
     public function entitiesWithInvalidIdentifiersProvider()
->>>>>>> fce18e93
     {
         $firstNullString = new EntityWithCompositeStringIdentifier();
 
@@ -693,129 +499,13 @@
     }
 
     /**
-<<<<<<< HEAD
-     * @group 5689
-     * @group 1465
-     */
-    public function testObjectHashesOfMergedEntitiesAreNotUsedInOriginalEntityDataMap(): void
-    {
-        $user       = new CmsUser();
-        $user->name = 'ocramius';
-        $mergedUser = $this->_unitOfWork->merge($user);
-
-        self::assertSame([], $this->_unitOfWork->getOriginalEntityData($user), 'No original data was stored');
-        self::assertSame([], $this->_unitOfWork->getOriginalEntityData($mergedUser), 'No original data was stored');
-
-        $user       = null;
-        $mergedUser = null;
-
-        // force garbage collection of $user (frees the used object hashes, which may be recycled)
-        gc_collect_cycles();
-
-        $newUser       = new CmsUser();
-        $newUser->name = 'ocramius';
-
-        $this->_unitOfWork->persist($newUser);
-
-        self::assertSame([], $this->_unitOfWork->getOriginalEntityData($newUser), 'No original data was stored');
-    }
-
-    /**
-     * @group DDC-1955
-     * @group 5570
-     * @group 6174
-     */
-    public function testMergeWithNewEntityWillPersistItAndTriggerPrePersistListenersWithMergedEntityData(): void
-    {
-        $entity = new EntityWithRandomlyGeneratedField();
-
-        $generatedFieldValue = $entity->generatedField;
-
-        $this
-            ->eventManager
-            ->expects(self::any())
-            ->method('hasListeners')
-            ->willReturnCallback(static function ($eventName) {
-                return $eventName === Events::prePersist;
-            });
-        $this
-            ->eventManager
-            ->expects(self::once())
-            ->method('dispatchEvent')
-            ->with(
-                self::anything(),
-                self::callback(static function (LifecycleEventArgs $args) use ($entity, $generatedFieldValue) {
-                    $object = $args->getObject();
-                    assert($object instanceof EntityWithRandomlyGeneratedField);
-
-                    self::assertInstanceOf(EntityWithRandomlyGeneratedField::class, $object);
-                    self::assertNotSame($entity, $object);
-                    self::assertSame($generatedFieldValue, $object->generatedField);
-
-                    return true;
-                })
-            );
-
-        $object = $this->_unitOfWork->merge($entity);
-        assert($object instanceof EntityWithRandomlyGeneratedField);
-
-        self::assertNotSame($object, $entity);
-        self::assertInstanceOf(EntityWithRandomlyGeneratedField::class, $object);
-        self::assertSame($object->generatedField, $entity->generatedField);
-    }
-
-    /**
-     * @group DDC-1955
-     * @group 5570
-     * @group 6174
-     */
-    public function testMergeWithExistingEntityWillNotPersistItNorTriggerPrePersistListeners(): void
-    {
-        $persistedEntity = new EntityWithRandomlyGeneratedField();
-        $mergedEntity    = new EntityWithRandomlyGeneratedField();
-
-        $mergedEntity->id             = $persistedEntity->id;
-        $mergedEntity->generatedField = random_int(
-            $persistedEntity->generatedField + 1,
-            $persistedEntity->generatedField + 1000
-        );
-
-        $this
-            ->eventManager
-            ->expects(self::any())
-            ->method('hasListeners')
-            ->willReturnCallback(static function ($eventName) {
-                return $eventName === Events::prePersist;
-            });
-        $this->eventManager->expects(self::never())->method('dispatchEvent');
-
-        $this->_unitOfWork->registerManaged(
-            $persistedEntity,
-            ['id' => $persistedEntity->id],
-            ['generatedField' => $persistedEntity->generatedField]
-        );
-
-        $merged = $this->_unitOfWork->merge($mergedEntity);
-        assert($merged instanceof EntityWithRandomlyGeneratedField);
-
-        self::assertSame($merged, $persistedEntity);
-        self::assertSame($persistedEntity->generatedField, $mergedEntity->generatedField);
-    }
-
-    /**
-=======
->>>>>>> fce18e93
      * Unlike next test, this one demonstrates that the problem does
      * not necessarily reproduce if all the pieces are being flushed together.
      *
      * @group DDC-2922
      * @group #1521
      */
-<<<<<<< HEAD
-    public function testNewAssociatedEntityPersistenceOfNewEntitiesThroughCascadedAssociationsFirst(): void
-=======
     public function testNewAssociatedEntityPersistenceOfNewEntitiesThroughCascadedAssociationsFirst() : void
->>>>>>> fce18e93
     {
         $persister1 = new EntityPersisterMock($this->emMock, $this->emMock->getClassMetadata(CascadePersistedEntity::class));
         $persister2 = new EntityPersisterMock($this->emMock, $this->emMock->getClassMetadata(EntityWithCascadingAssociation::class));
@@ -852,11 +542,7 @@
      * @group DDC-2922
      * @group #1521
      */
-<<<<<<< HEAD
-    public function testNewAssociatedEntityPersistenceOfNewEntitiesThroughNonCascadedAssociationsFirst(): void
-=======
     public function testNewAssociatedEntityPersistenceOfNewEntitiesThroughNonCascadedAssociationsFirst() : void
->>>>>>> fce18e93
     {
         $persister1 = new EntityPersisterMock($this->emMock, $this->emMock->getClassMetadata(CascadePersistedEntity::class));
         $persister2 = new EntityPersisterMock($this->emMock, $this->emMock->getClassMetadata(EntityWithCascadingAssociation::class));
@@ -908,11 +594,7 @@
      * @group DDC-2922
      * @group #1521
      */
-<<<<<<< HEAD
-    public function testPreviousDetectedIllegalNewNonCascadedEntitiesAreCleanedUpOnSubsequentCommits(): void
-=======
     public function testPreviousDetectedIllegalNewNonCascadedEntitiesAreCleanedUpOnSubsequentCommits() : void
->>>>>>> fce18e93
     {
         $persister1 = new EntityPersisterMock($this->emMock, $this->emMock->getClassMetadata(CascadePersistedEntity::class));
         $persister2 = new EntityPersisterMock($this->emMock, $this->emMock->getClassMetadata(EntityWithNonCascadingAssociation::class));
@@ -947,35 +629,6 @@
     }
 
     /**
-<<<<<<< HEAD
-     * @group #7946 Throw OptimisticLockException when connection::commit() returns false.
-     */
-    public function testCommitThrowOptimisticLockExceptionWhenConnectionCommitReturnFalse(): void
-    {
-        // Set another connection mock that fail on commit
-        $this->_connectionMock = $this->getMockBuilder(ConnectionMock::class)
-            ->setConstructorArgs([[], new DriverMock()])
-            ->setMethods(['commit'])
-            ->getMock();
-        $this->_emMock         = EntityManagerMock::create($this->_connectionMock, null, $this->eventManager);
-        $this->_unitOfWork     = new UnitOfWorkMock($this->_emMock);
-        $this->_emMock->setUnitOfWork($this->_unitOfWork);
-
-        $this->_connectionMock->method('commit')->willReturn(false);
-
-        // Setup fake persister and id generator
-        $userPersister = new EntityPersisterMock($this->_emMock, $this->_emMock->getClassMetadata(ForumUser::class));
-        $userPersister->setMockIdGeneratorType(ClassMetadata::GENERATOR_TYPE_IDENTITY);
-        $this->_unitOfWork->setEntityPersister(ForumUser::class, $userPersister);
-
-        // Create a test user
-        $user           = new ForumUser();
-        $user->username = 'Jasper';
-        $this->_unitOfWork->persist($user);
-
-        $this->expectException(OptimisticLockException::class);
-        $this->_unitOfWork->commit();
-=======
      * @group DDC-3120
      */
     public function testCanInstantiateInternalPhpClassSubclass() : void
@@ -1000,7 +653,6 @@
         $classMetadata->wakeupReflection(new RuntimeReflectionService());
 
         self::assertInstanceOf(MyArrayObjectEntity::class, $this->unitOfWork->newInstance($classMetadata));
->>>>>>> fce18e93
     }
 }
 
@@ -1009,23 +661,6 @@
  */
 class NotifyChangedEntity implements NotifyPropertyChanged
 {
-<<<<<<< HEAD
-    /** @psalm-var list<PropertyChangedListener> */
-    private $_listeners = [];
-
-    /**
-     * @var int
-     * @Id
-     * @Column(type="integer")
-     * @GeneratedValue
-     */
-    private $id;
-
-    /**
-     * @var string
-     * @Column(type="string")
-     */
-=======
     private $listeners = [];
     /**
      * @ORM\Id
@@ -1034,20 +669,11 @@
      */
     private $id;
     /** @ORM\Column(type="string") */
->>>>>>> fce18e93
     private $data;
 
-    /** @var mixed */
     private $transient; // not persisted
 
-<<<<<<< HEAD
-    /**
-     * @psalm-var Collection<int, NotifyChangedRelatedItem>
-     * @OneToMany(targetEntity="NotifyChangedRelatedItem", mappedBy="owner")
-     */
-=======
     /** @ORM\OneToMany(targetEntity=NotifyChangedRelatedItem::class, mappedBy="owner") */
->>>>>>> fce18e93
     private $items;
 
     public function __construct()
@@ -1055,29 +681,17 @@
         $this->items = new ArrayCollection();
     }
 
-<<<<<<< HEAD
-    public function getId(): int
-=======
     public function getId()
->>>>>>> fce18e93
     {
         return $this->id;
     }
 
-<<<<<<< HEAD
-    public function getItems(): Collection
-=======
     public function getItems()
->>>>>>> fce18e93
     {
         return $this->items;
     }
 
-<<<<<<< HEAD
-    public function setTransient($value): void
-=======
     public function setTransient($value)
->>>>>>> fce18e93
     {
         if ($value !== $this->transient) {
             $this->onPropertyChanged('transient', $this->transient, $value);
@@ -1085,25 +699,12 @@
         }
     }
 
-<<<<<<< HEAD
-    /**
-     * @return mixed
-     */
-=======
->>>>>>> fce18e93
     public function getData()
     {
         return $this->data;
     }
 
-<<<<<<< HEAD
-    /**
-     * @param mixed $data
-     */
-    public function setData($data): void
-=======
     public function setData($data)
->>>>>>> fce18e93
     {
         if ($data !== $this->data) {
             $this->onPropertyChanged('data', $this->data, $data);
@@ -1111,27 +712,15 @@
         }
     }
 
-    public function addPropertyChangedListener(PropertyChangedListener $listener): void
+    public function addPropertyChangedListener(PropertyChangedListener $listener)
     {
         $this->listeners[] = $listener;
     }
 
-<<<<<<< HEAD
-    /**
-     * @param mixed $propName
-     * @param mixed $oldValue
-     * @param mixed $newValue
-     */
-    protected function onPropertyChanged($propName, $oldValue, $newValue): void
-    {
-        if ($this->_listeners) {
-            foreach ($this->_listeners as $listener) {
-=======
     protected function onPropertyChanged($propName, $oldValue, $newValue)
     {
         if ($this->listeners) {
             foreach ($this->listeners as $listener) {
->>>>>>> fce18e93
                 $listener->propertyChanged($this, $propName, $oldValue, $newValue);
             }
         }
@@ -1142,22 +731,6 @@
 class NotifyChangedRelatedItem
 {
     /**
-<<<<<<< HEAD
-     * @var int
-     * @Id
-     * @Column(type="integer")
-     * @GeneratedValue
-     */
-    private $id;
-
-    /**
-     * @var NotifyChangedEntity|null
-     * @ManyToOne(targetEntity="NotifyChangedEntity", inversedBy="items")
-     */
-    private $owner;
-
-    public function getId(): int
-=======
      * @ORM\Id
      * @ORM\Column(type="integer")
      * @ORM\GeneratedValue
@@ -1168,25 +741,16 @@
     private $owner;
 
     public function getId()
->>>>>>> fce18e93
     {
         return $this->id;
     }
 
-<<<<<<< HEAD
-    public function getOwner(): ?NotifyChangedEntity
-=======
     public function getOwner()
->>>>>>> fce18e93
     {
         return $this->owner;
     }
 
-<<<<<<< HEAD
-    public function setOwner(?NotifyChangedEntity $owner): void
-=======
     public function setOwner($owner)
->>>>>>> fce18e93
     {
         $this->owner = $owner;
     }
@@ -1195,24 +759,9 @@
 /** @ORM\Entity */
 class VersionedAssignedIdentifierEntity
 {
-<<<<<<< HEAD
-    /**
-     * @var int
-     * @Id
-     * @Column(type="integer")
-     */
-    public $id;
-
-    /**
-     * @var int
-     * @Version
-     * @Column(type="integer")
-     */
-=======
     /** @ORM\Id @ORM\Column(type="integer") */
     public $id;
     /** @ORM\Version @ORM\Column(type="integer") */
->>>>>>> fce18e93
     public $version;
 }
 
@@ -1220,12 +769,8 @@
 class EntityWithStringIdentifier
 {
     /**
-<<<<<<< HEAD
-     * @Id @Column(type="string")
-=======
      * @ORM\Id @ORM\Column(type="string")
      *
->>>>>>> fce18e93
      * @var string|null
      */
     public $id;
@@ -1235,12 +780,8 @@
 class EntityWithBooleanIdentifier
 {
     /**
-<<<<<<< HEAD
-     * @Id @Column(type="boolean")
-=======
      * @ORM\Id @ORM\Column(type="boolean")
      *
->>>>>>> fce18e93
      * @var bool|null
      */
     public $id;
@@ -1250,23 +791,15 @@
 class EntityWithCompositeStringIdentifier
 {
     /**
-<<<<<<< HEAD
-     * @Id @Column(type="string")
-=======
      * @ORM\Id @ORM\Column(type="string")
      *
->>>>>>> fce18e93
      * @var string|null
      */
     public $id1;
 
     /**
-<<<<<<< HEAD
-     * @Id @Column(type="string")
-=======
      * @ORM\Id @ORM\Column(type="string")
      *
->>>>>>> fce18e93
      * @var string|null
      */
     public $id2;
@@ -1275,24 +808,10 @@
 /** @ORM\Entity */
 class EntityWithRandomlyGeneratedField
 {
-<<<<<<< HEAD
-    /**
-     * @var string
-     * @Id
-     * @Column(type="string")
-     */
-    public $id;
-
-    /**
-     * @var int
-     * @Column(type="integer")
-     */
-=======
     /** @ORM\Id @ORM\Column(type="string") */
     public $id;
 
     /** @ORM\Column(type="integer") */
->>>>>>> fce18e93
     public $generatedField;
 
     public function __construct()
@@ -1305,16 +824,7 @@
 /** @ORM\Entity */
 class CascadePersistedEntity
 {
-<<<<<<< HEAD
-    /**
-     * @var string
-     * @Id
-     * @Column(type="string")
-     * @GeneratedValue(strategy="NONE")
-     */
-=======
     /** @ORM\Id @ORM\Column(type="string") @ORM\GeneratedValue(strategy="NONE") */
->>>>>>> fce18e93
     private $id;
 
     public function __construct()
@@ -1326,25 +836,10 @@
 /** @ORM\Entity */
 class EntityWithCascadingAssociation
 {
-<<<<<<< HEAD
-    /**
-     * @var string
-     * @Id
-     * @Column(type="string")
-     * @GeneratedValue(strategy="NONE")
-     */
-    private $id;
-
-    /**
-     * @var CascadePersistedEntity
-     * @ManyToOne(targetEntity=CascadePersistedEntity::class, cascade={"persist"})
-     */
-=======
     /** @ORM\Id @ORM\Column(type="string") @ORM\GeneratedValue(strategy="NONE") */
     private $id;
 
     /** @ORM\ManyToOne(targetEntity=CascadePersistedEntity::class, cascade={"persist"}) */
->>>>>>> fce18e93
     public $cascaded;
 
     public function __construct()
@@ -1356,25 +851,10 @@
 /** @ORM\Entity */
 class EntityWithNonCascadingAssociation
 {
-<<<<<<< HEAD
-    /**
-     * @var string
-     * @Id
-     * @Column(type="string")
-     * @GeneratedValue(strategy="NONE")
-     */
-    private $id;
-
-    /**
-     * @var CascadePersistedEntity
-     * @ManyToOne(targetEntity=CascadePersistedEntity::class)
-     */
-=======
     /** @ORM\Id @ORM\Column(type="string") @ORM\GeneratedValue(strategy="NONE") */
     private $id;
 
     /** @ORM\ManyToOne(targetEntity=CascadePersistedEntity::class) */
->>>>>>> fce18e93
     public $nonCascaded;
 
     public function __construct()
