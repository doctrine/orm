--- conflicted
+++ resolved
@@ -87,15 +87,9 @@
         $driver->method('connect')
             ->willReturn($driverConnection);
 
-<<<<<<< HEAD
         $this->eventManager = $this->getMockBuilder(EventManager::class)->getMock();
         $this->connection   = new Connection([], $driver, null, $this->eventManager);
-        $this->_emMock      = EntityManagerMock::create($this->connection);
-=======
-        $this->eventManager    = $this->getMockBuilder(EventManager::class)->getMock();
-        $this->_connectionMock = new Connection([], $driver, null, $this->eventManager);
-        $this->_emMock         = new EntityManagerMock($this->_connectionMock);
->>>>>>> cf91ce63
+        $this->_emMock      = new EntityManagerMock($this->connection);
         // SUT
         $this->_unitOfWork = new UnitOfWorkMock($this->_emMock);
         $this->_emMock->setUnitOfWork($this->_unitOfWork);
@@ -606,13 +600,8 @@
             ->onlyMethods(['commit'])
             ->setConstructorArgs([[], $driver])
             ->getMock();
-<<<<<<< HEAD
-        $this->_emMock     = EntityManagerMock::create($this->connection);
+        $this->_emMock     = new EntityManagerMock($this->connection);
         $this->_unitOfWork = new UnitOfWorkMock($this->_emMock);
-=======
-        $this->_emMock         = new EntityManagerMock($this->_connectionMock);
-        $this->_unitOfWork     = new UnitOfWorkMock($this->_emMock);
->>>>>>> cf91ce63
         $this->_emMock->setUnitOfWork($this->_unitOfWork);
 
         $this->connection->method('commit')
