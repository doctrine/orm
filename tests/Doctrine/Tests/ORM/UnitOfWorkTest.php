--- conflicted
+++ resolved
@@ -72,16 +72,7 @@
     {
         parent::setUp();
 
-<<<<<<< HEAD
-        $this->metadataBuildingContext = new ClassMetadataBuildingContext(
-            $this->createMock(ClassMetadataFactory::class),
-            new RuntimeReflectionService()
-        );
-
         $this->eventManager   = new EventManager();
-=======
-        $this->eventManager   = $this->getMockBuilder(EventManager::class)->getMock();
->>>>>>> e8c4d7b1
         $this->connectionMock = new ConnectionMock([], new DriverMock(), null, $this->eventManager);
         $this->emMock         = EntityManagerMock::create($this->connectionMock, null, $this->eventManager);
         $this->unitOfWork     = new UnitOfWorkMock($this->emMock);
