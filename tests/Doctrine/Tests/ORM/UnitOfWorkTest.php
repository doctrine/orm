--- conflicted
+++ resolved
@@ -90,15 +90,9 @@
         $driver->method('connect')
             ->willReturn($driverConnection);
 
-<<<<<<< HEAD
-        $this->connection   = new Connection([], $driver);
         $this->eventManager = $this->getMockBuilder(EventManager::class)->getMock();
-        $this->_emMock      = EntityManagerMock::create($this->connection, null, $this->eventManager);
-=======
-        $this->eventManager    = $this->getMockBuilder(EventManager::class)->getMock();
-        $this->_connectionMock = new Connection([], $driver, null, $this->eventManager);
-        $this->_emMock         = EntityManagerMock::create($this->_connectionMock);
->>>>>>> fa63a395
+        $this->connection   = new Connection([], $driver, null, $this->eventManager);
+        $this->_emMock      = EntityManagerMock::create($this->connection);
         // SUT
         $this->_unitOfWork = new UnitOfWorkMock($this->_emMock);
         $this->_emMock->setUnitOfWork($this->_unitOfWork);
@@ -617,13 +611,8 @@
             ->onlyMethods(['commit'])
             ->setConstructorArgs([[], $driver])
             ->getMock();
-<<<<<<< HEAD
-        $this->_emMock     = EntityManagerMock::create($this->connection, null, $this->eventManager);
+        $this->_emMock     = EntityManagerMock::create($this->connection);
         $this->_unitOfWork = new UnitOfWorkMock($this->_emMock);
-=======
-        $this->_emMock         = EntityManagerMock::create($this->_connectionMock);
-        $this->_unitOfWork     = new UnitOfWorkMock($this->_emMock);
->>>>>>> fa63a395
         $this->_emMock->setUnitOfWork($this->_unitOfWork);
 
         $this->connection->method('commit')
