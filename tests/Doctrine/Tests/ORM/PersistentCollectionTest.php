--- conflicted
+++ resolved
@@ -289,7 +289,6 @@
         $this->collection->clear();
     }
 
-<<<<<<< HEAD
     public function getTakeSnapshotShouldNotChangeCollectionStatusTests(): array
     {
         return [
@@ -351,7 +350,8 @@
 
         self::assertTrue($this->collection->isInitialized());
         self::assertEquals($expectedDirty, $this->collection->isDirty());
-=======
+    }
+
     public function testItCanBeSerializedAndUnserializedBack(): void
     {
         $this->collection->add(new stdClass());
@@ -359,6 +359,5 @@
         $collection->add(new stdClass());
         $collection[3] = new stdClass();
         self::assertCount(3, $collection);
->>>>>>> 099e51d8
     }
 }