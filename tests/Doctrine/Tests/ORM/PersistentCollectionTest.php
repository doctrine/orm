<?php

declare(strict_types=1);

namespace Doctrine\Tests\ORM;

use Doctrine\Common\Collections\ArrayCollection;
use Doctrine\ORM\PersistentCollection;
use Doctrine\ORM\UnitOfWork;
use Doctrine\Tests\Mocks\ConnectionMock;
use Doctrine\Tests\Mocks\DriverMock;
use Doctrine\Tests\Mocks\EntityManagerMock;
use Doctrine\Tests\Models\ECommerce\ECommerceCart;
use Doctrine\Tests\Models\ECommerce\ECommerceProduct;
use Doctrine\Tests\OrmTestCase;
use PHPUnit_Framework_MockObject_MockObject;
use stdClass;
<<<<<<< HEAD

use function array_keys;
use function assert;
=======
use function array_keys;
>>>>>>> fce18e93

/**
 * Tests the lazy-loading capabilities of the PersistentCollection and the initialization of collections.
 */
class PersistentCollectionTest extends OrmTestCase
{
    /** @var PersistentCollection */
    protected $collection;

    /** @var EntityManagerMock */
<<<<<<< HEAD
    private $_emMock;

    protected function setUp(): void
=======
    private $emMock;

    protected function setUp() : void
>>>>>>> fce18e93
    {
        parent::setUp();

        $this->emMock = EntityManagerMock::create(new ConnectionMock([], new DriverMock()));

        $this->setUpPersistentCollection();
    }

    /**
     * Set up the PersistentCollection used for collection initialization tests.
     */
    public function setUpPersistentCollection(): void
    {
<<<<<<< HEAD
        $classMetaData    = $this->_emMock->getClassMetadata(ECommerceCart::class);
        $this->collection = new PersistentCollection($this->_emMock, $classMetaData, new ArrayCollection());
=======
        $classMetaData    = $this->emMock->getClassMetadata(ECommerceCart::class);
        $this->collection = new PersistentCollection($this->emMock, $classMetaData, new ArrayCollection());
>>>>>>> fce18e93
        $this->collection->setInitialized(false);
        $this->collection->setOwner(new ECommerceCart(), $classMetaData->getProperty('products'));
    }

<<<<<<< HEAD
    public function testCanBePutInLazyLoadingMode(): void
    {
        $class      = $this->_emMock->getClassMetadata(ECommerceProduct::class);
        $collection = new PersistentCollection($this->_emMock, $class, new ArrayCollection());
=======
    public function testCanBePutInLazyLoadingMode() : void
    {
        $class      = $this->emMock->getClassMetadata(ECommerceProduct::class);
        $collection = new PersistentCollection($this->emMock, $class, new ArrayCollection());
>>>>>>> fce18e93
        $collection->setInitialized(false);
        self::assertFalse($collection->isInitialized());
    }

    /**
     * Test that PersistentCollection::current() initializes the collection.
     */
<<<<<<< HEAD
    public function testCurrentInitializesCollection(): void
=======
    public function testCurrentInitializesCollection() : void
>>>>>>> fce18e93
    {
        $this->collection->current();
        self::assertTrue($this->collection->isInitialized());
    }

    /**
     * Test that PersistentCollection::key() initializes the collection.
     */
<<<<<<< HEAD
    public function testKeyInitializesCollection(): void
=======
    public function testKeyInitializesCollection() : void
>>>>>>> fce18e93
    {
        $this->collection->key();
        self::assertTrue($this->collection->isInitialized());
    }

    /**
     * Test that PersistentCollection::next() initializes the collection.
     */
<<<<<<< HEAD
    public function testNextInitializesCollection(): void
=======
    public function testNextInitializesCollection() : void
>>>>>>> fce18e93
    {
        $this->collection->next();
        self::assertTrue($this->collection->isInitialized());
    }

    /**
     * @group DDC-3382
     */
<<<<<<< HEAD
    public function testNonObjects(): void
=======
    public function testNonObjects() : void
>>>>>>> fce18e93
    {
        $this->setUpPersistentCollection();

<<<<<<< HEAD
        $this->collection->add('dummy');
=======
        self::assertEmpty($this->collection);
>>>>>>> fce18e93

        $this->collection->add('dummy');

        self::assertNotEmpty($this->collection);

        $product = new ECommerceProduct();

        $this->collection->set(1, $product);
        $this->collection->set(2, 'dummy');
        $this->collection->set(3, null);

<<<<<<< HEAD
        $this->assertSame($product, $this->collection->get(1));
        $this->assertSame('dummy', $this->collection->get(2));
        $this->assertSame(null, $this->collection->get(3));
=======
        self::assertSame($product, $this->collection->get(1));
        self::assertSame('dummy', $this->collection->get(2));
        self::assertNull($this->collection->get(3));
>>>>>>> fce18e93
    }

    /**
     * @group 6110
     */
<<<<<<< HEAD
    public function testRemovingElementsAlsoRemovesKeys(): void
    {
        $dummy = new stdClass();
=======
    public function testRemovingElementsAlsoRemovesKeys() : void
    {
        $dummy = new stdClass();

        $this->setUpPersistentCollection();
>>>>>>> fce18e93

        $this->collection->add($dummy);
        self::assertEquals([0], array_keys($this->collection->toArray()));

        $this->collection->removeElement($dummy);
        self::assertEquals([], array_keys($this->collection->toArray()));
    }

    /**
     * @group 6110
     */
<<<<<<< HEAD
    public function testClearWillAlsoClearKeys(): void
=======
    public function testClearWillAlsoClearKeys() : void
>>>>>>> fce18e93
    {
        $this->collection->add(new stdClass());
        $this->collection->clear();
        self::assertEquals([], array_keys($this->collection->toArray()));
    }

    /**
     * @group 6110
     */
<<<<<<< HEAD
    public function testClearWillAlsoResetKeyPositions(): void
=======
    public function testClearWillAlsoResetKeyPositions() : void
>>>>>>> fce18e93
    {
        $dummy = new stdClass();

        $this->collection->add($dummy);
        $this->collection->removeElement($dummy);
        $this->collection->clear();

        $this->collection->add($dummy);

        self::assertEquals([0], array_keys($this->collection->toArray()));
    }

    /**
     * @group 6613
     * @group 6614
     * @group 6616
     */
    public function testWillKeepNewItemsInDirtyCollectionAfterInitialization(): void
    {
<<<<<<< HEAD
=======
        /** @var UnitOfWork|PHPUnit_Framework_MockObject_MockObject $unitOfWork */
>>>>>>> fce18e93
        $unitOfWork = $this->createMock(UnitOfWork::class);
        assert($unitOfWork instanceof UnitOfWork || $unitOfWork instanceof PHPUnit_Framework_MockObject_MockObject);

        $this->emMock->setUnitOfWork($unitOfWork);

        $newElement       = new stdClass();
        $persistedElement = new stdClass();

        $this->collection->add($newElement);

        self::assertFalse($this->collection->isInitialized());
        self::assertTrue($this->collection->isDirty());

        $unitOfWork
            ->expects(self::once())
            ->method('loadCollection')
            ->with($this->collection)
<<<<<<< HEAD
            ->willReturnCallback(static function (PersistentCollection $persistentCollection) use ($persistedElement): void {
=======
            ->willReturnCallback(static function (PersistentCollection $persistentCollection) use ($persistedElement) : void {
>>>>>>> fce18e93
                $persistentCollection->unwrap()->add($persistedElement);
            });

        $this->collection->initialize();

        self::assertSame([$persistedElement, $newElement], $this->collection->toArray());
        self::assertTrue($this->collection->isInitialized());
        self::assertTrue($this->collection->isDirty());
    }

    /**
     * @group 6613
     * @group 6614
     * @group 6616
     */
    public function testWillDeDuplicateNewItemsThatWerePreviouslyPersistedInDirtyCollectionAfterInitialization(): void
    {
<<<<<<< HEAD
=======
        /** @var UnitOfWork|PHPUnit_Framework_MockObject_MockObject $unitOfWork */
>>>>>>> fce18e93
        $unitOfWork = $this->createMock(UnitOfWork::class);
        assert($unitOfWork instanceof UnitOfWork || $unitOfWork instanceof PHPUnit_Framework_MockObject_MockObject);

        $this->emMock->setUnitOfWork($unitOfWork);

        $newElement                    = new stdClass();
        $newElementThatIsAlsoPersisted = new stdClass();
        $persistedElement              = new stdClass();

        $this->collection->add($newElementThatIsAlsoPersisted);
        $this->collection->add($newElement);

        self::assertFalse($this->collection->isInitialized());
        self::assertTrue($this->collection->isDirty());

        $unitOfWork
            ->expects(self::once())
            ->method('loadCollection')
            ->with($this->collection)
            ->willReturnCallback(static function (PersistentCollection $persistentCollection) use (
                $persistedElement,
                $newElementThatIsAlsoPersisted
            ): void {
                $persistentCollection->unwrap()->add($newElementThatIsAlsoPersisted);
                $persistentCollection->unwrap()->add($persistedElement);
            });

        $this->collection->initialize();

        self::assertSame(
            [$newElementThatIsAlsoPersisted, $persistedElement, $newElement],
            $this->collection->toArray()
        );
        self::assertTrue($this->collection->isInitialized());
        self::assertTrue($this->collection->isDirty());
    }

    /**
     * @group 6613
     * @group 6614
     * @group 6616
     */
    public function testWillNotMarkCollectionAsDirtyAfterInitializationIfNoElementsWereAdded(): void
    {
<<<<<<< HEAD
=======
        /** @var UnitOfWork|PHPUnit_Framework_MockObject_MockObject $unitOfWork */
>>>>>>> fce18e93
        $unitOfWork = $this->createMock(UnitOfWork::class);
        assert($unitOfWork instanceof UnitOfWork || $unitOfWork instanceof PHPUnit_Framework_MockObject_MockObject);

        $this->emMock->setUnitOfWork($unitOfWork);

        $newElementThatIsAlsoPersisted = new stdClass();
        $persistedElement              = new stdClass();

        $this->collection->add($newElementThatIsAlsoPersisted);

        self::assertFalse($this->collection->isInitialized());
        self::assertTrue($this->collection->isDirty());

        $unitOfWork
            ->expects(self::once())
            ->method('loadCollection')
            ->with($this->collection)
            ->willReturnCallback(static function (PersistentCollection $persistentCollection) use (
                $persistedElement,
                $newElementThatIsAlsoPersisted
            ): void {
                $persistentCollection->unwrap()->add($newElementThatIsAlsoPersisted);
                $persistentCollection->unwrap()->add($persistedElement);
            });

        $this->collection->initialize();

        self::assertSame(
            [$newElementThatIsAlsoPersisted, $persistedElement],
            $this->collection->toArray()
        );
        self::assertTrue($this->collection->isInitialized());
        self::assertFalse($this->collection->isDirty());
    }

    public function testModifyUOWForDeferredImplicitOwnerOnClear(): void
    {
        $unitOfWork = $this->createMock(UnitOfWork::class);
        $unitOfWork->expects(self::once())->method('scheduleCollectionDeletion');
        $this->_emMock->setUnitOfWork($unitOfWork);

        $this->collection->clear();
    }
}<|MERGE_RESOLUTION|>--- conflicted
+++ resolved
@@ -15,13 +15,7 @@
 use Doctrine\Tests\OrmTestCase;
 use PHPUnit_Framework_MockObject_MockObject;
 use stdClass;
-<<<<<<< HEAD
-
 use function array_keys;
-use function assert;
-=======
-use function array_keys;
->>>>>>> fce18e93
 
 /**
  * Tests the lazy-loading capabilities of the PersistentCollection and the initialization of collections.
@@ -32,15 +26,9 @@
     protected $collection;
 
     /** @var EntityManagerMock */
-<<<<<<< HEAD
-    private $_emMock;
-
-    protected function setUp(): void
-=======
     private $emMock;
 
     protected function setUp() : void
->>>>>>> fce18e93
     {
         parent::setUp();
 
@@ -52,30 +40,18 @@
     /**
      * Set up the PersistentCollection used for collection initialization tests.
      */
-    public function setUpPersistentCollection(): void
-    {
-<<<<<<< HEAD
-        $classMetaData    = $this->_emMock->getClassMetadata(ECommerceCart::class);
-        $this->collection = new PersistentCollection($this->_emMock, $classMetaData, new ArrayCollection());
-=======
+    public function setUpPersistentCollection()
+    {
         $classMetaData    = $this->emMock->getClassMetadata(ECommerceCart::class);
         $this->collection = new PersistentCollection($this->emMock, $classMetaData, new ArrayCollection());
->>>>>>> fce18e93
         $this->collection->setInitialized(false);
         $this->collection->setOwner(new ECommerceCart(), $classMetaData->getProperty('products'));
     }
 
-<<<<<<< HEAD
-    public function testCanBePutInLazyLoadingMode(): void
-    {
-        $class      = $this->_emMock->getClassMetadata(ECommerceProduct::class);
-        $collection = new PersistentCollection($this->_emMock, $class, new ArrayCollection());
-=======
     public function testCanBePutInLazyLoadingMode() : void
     {
         $class      = $this->emMock->getClassMetadata(ECommerceProduct::class);
         $collection = new PersistentCollection($this->emMock, $class, new ArrayCollection());
->>>>>>> fce18e93
         $collection->setInitialized(false);
         self::assertFalse($collection->isInitialized());
     }
@@ -83,11 +59,7 @@
     /**
      * Test that PersistentCollection::current() initializes the collection.
      */
-<<<<<<< HEAD
-    public function testCurrentInitializesCollection(): void
-=======
     public function testCurrentInitializesCollection() : void
->>>>>>> fce18e93
     {
         $this->collection->current();
         self::assertTrue($this->collection->isInitialized());
@@ -96,11 +68,7 @@
     /**
      * Test that PersistentCollection::key() initializes the collection.
      */
-<<<<<<< HEAD
-    public function testKeyInitializesCollection(): void
-=======
     public function testKeyInitializesCollection() : void
->>>>>>> fce18e93
     {
         $this->collection->key();
         self::assertTrue($this->collection->isInitialized());
@@ -109,11 +77,7 @@
     /**
      * Test that PersistentCollection::next() initializes the collection.
      */
-<<<<<<< HEAD
-    public function testNextInitializesCollection(): void
-=======
     public function testNextInitializesCollection() : void
->>>>>>> fce18e93
     {
         $this->collection->next();
         self::assertTrue($this->collection->isInitialized());
@@ -122,19 +86,11 @@
     /**
      * @group DDC-3382
      */
-<<<<<<< HEAD
-    public function testNonObjects(): void
-=======
     public function testNonObjects() : void
->>>>>>> fce18e93
     {
         $this->setUpPersistentCollection();
 
-<<<<<<< HEAD
-        $this->collection->add('dummy');
-=======
         self::assertEmpty($this->collection);
->>>>>>> fce18e93
 
         $this->collection->add('dummy');
 
@@ -146,31 +102,19 @@
         $this->collection->set(2, 'dummy');
         $this->collection->set(3, null);
 
-<<<<<<< HEAD
-        $this->assertSame($product, $this->collection->get(1));
-        $this->assertSame('dummy', $this->collection->get(2));
-        $this->assertSame(null, $this->collection->get(3));
-=======
         self::assertSame($product, $this->collection->get(1));
         self::assertSame('dummy', $this->collection->get(2));
         self::assertNull($this->collection->get(3));
->>>>>>> fce18e93
     }
 
     /**
      * @group 6110
      */
-<<<<<<< HEAD
-    public function testRemovingElementsAlsoRemovesKeys(): void
+    public function testRemovingElementsAlsoRemovesKeys() : void
     {
         $dummy = new stdClass();
-=======
-    public function testRemovingElementsAlsoRemovesKeys() : void
-    {
-        $dummy = new stdClass();
 
         $this->setUpPersistentCollection();
->>>>>>> fce18e93
 
         $this->collection->add($dummy);
         self::assertEquals([0], array_keys($this->collection->toArray()));
@@ -182,11 +126,7 @@
     /**
      * @group 6110
      */
-<<<<<<< HEAD
-    public function testClearWillAlsoClearKeys(): void
-=======
     public function testClearWillAlsoClearKeys() : void
->>>>>>> fce18e93
     {
         $this->collection->add(new stdClass());
         $this->collection->clear();
@@ -196,11 +136,7 @@
     /**
      * @group 6110
      */
-<<<<<<< HEAD
-    public function testClearWillAlsoResetKeyPositions(): void
-=======
     public function testClearWillAlsoResetKeyPositions() : void
->>>>>>> fce18e93
     {
         $dummy = new stdClass();
 
@@ -218,14 +154,10 @@
      * @group 6614
      * @group 6616
      */
-    public function testWillKeepNewItemsInDirtyCollectionAfterInitialization(): void
-    {
-<<<<<<< HEAD
-=======
+    public function testWillKeepNewItemsInDirtyCollectionAfterInitialization() : void
+    {
         /** @var UnitOfWork|PHPUnit_Framework_MockObject_MockObject $unitOfWork */
->>>>>>> fce18e93
         $unitOfWork = $this->createMock(UnitOfWork::class);
-        assert($unitOfWork instanceof UnitOfWork || $unitOfWork instanceof PHPUnit_Framework_MockObject_MockObject);
 
         $this->emMock->setUnitOfWork($unitOfWork);
 
@@ -241,11 +173,7 @@
             ->expects(self::once())
             ->method('loadCollection')
             ->with($this->collection)
-<<<<<<< HEAD
-            ->willReturnCallback(static function (PersistentCollection $persistentCollection) use ($persistedElement): void {
-=======
             ->willReturnCallback(static function (PersistentCollection $persistentCollection) use ($persistedElement) : void {
->>>>>>> fce18e93
                 $persistentCollection->unwrap()->add($persistedElement);
             });
 
@@ -261,14 +189,10 @@
      * @group 6614
      * @group 6616
      */
-    public function testWillDeDuplicateNewItemsThatWerePreviouslyPersistedInDirtyCollectionAfterInitialization(): void
-    {
-<<<<<<< HEAD
-=======
+    public function testWillDeDuplicateNewItemsThatWerePreviouslyPersistedInDirtyCollectionAfterInitialization() : void
+    {
         /** @var UnitOfWork|PHPUnit_Framework_MockObject_MockObject $unitOfWork */
->>>>>>> fce18e93
         $unitOfWork = $this->createMock(UnitOfWork::class);
-        assert($unitOfWork instanceof UnitOfWork || $unitOfWork instanceof PHPUnit_Framework_MockObject_MockObject);
 
         $this->emMock->setUnitOfWork($unitOfWork);
 
@@ -289,7 +213,7 @@
             ->willReturnCallback(static function (PersistentCollection $persistentCollection) use (
                 $persistedElement,
                 $newElementThatIsAlsoPersisted
-            ): void {
+            ) : void {
                 $persistentCollection->unwrap()->add($newElementThatIsAlsoPersisted);
                 $persistentCollection->unwrap()->add($persistedElement);
             });
@@ -309,14 +233,10 @@
      * @group 6614
      * @group 6616
      */
-    public function testWillNotMarkCollectionAsDirtyAfterInitializationIfNoElementsWereAdded(): void
-    {
-<<<<<<< HEAD
-=======
+    public function testWillNotMarkCollectionAsDirtyAfterInitializationIfNoElementsWereAdded() : void
+    {
         /** @var UnitOfWork|PHPUnit_Framework_MockObject_MockObject $unitOfWork */
->>>>>>> fce18e93
         $unitOfWork = $this->createMock(UnitOfWork::class);
-        assert($unitOfWork instanceof UnitOfWork || $unitOfWork instanceof PHPUnit_Framework_MockObject_MockObject);
 
         $this->emMock->setUnitOfWork($unitOfWork);
 
@@ -335,7 +255,7 @@
             ->willReturnCallback(static function (PersistentCollection $persistentCollection) use (
                 $persistedElement,
                 $newElementThatIsAlsoPersisted
-            ): void {
+            ) : void {
                 $persistentCollection->unwrap()->add($newElementThatIsAlsoPersisted);
                 $persistentCollection->unwrap()->add($persistedElement);
             });
@@ -349,13 +269,4 @@
         self::assertTrue($this->collection->isInitialized());
         self::assertFalse($this->collection->isDirty());
     }
-
-    public function testModifyUOWForDeferredImplicitOwnerOnClear(): void
-    {
-        $unitOfWork = $this->createMock(UnitOfWork::class);
-        $unitOfWork->expects(self::once())->method('scheduleCollectionDeletion');
-        $this->_emMock->setUnitOfWork($unitOfWork);
-
-        $this->collection->clear();
-    }
 }