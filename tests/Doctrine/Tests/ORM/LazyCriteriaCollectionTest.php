--- conflicted
+++ resolved
@@ -8,11 +8,7 @@
 use Doctrine\Common\Collections\Criteria;
 use Doctrine\ORM\LazyCriteriaCollection;
 use Doctrine\ORM\Persisters\Entity\EntityPersister;
-<<<<<<< HEAD
-use PHPUnit\Framework\TestCase;
-=======
 use Doctrine\Tests\DoctrineTestCase;
->>>>>>> fce18e93
 use PHPUnit_Framework_MockObject_MockObject;
 use stdClass;
 
@@ -30,25 +26,17 @@
     /** @var LazyCriteriaCollection */
     private $lazyCriteriaCollection;
 
-<<<<<<< HEAD
-    protected function setUp(): void
-=======
     /**
      * {@inheritDoc}
      */
     protected function setUp() : void
->>>>>>> fce18e93
     {
         $this->persister              = $this->createMock(EntityPersister::class);
         $this->criteria               = new Criteria();
         $this->lazyCriteriaCollection = new LazyCriteriaCollection($this->persister, $this->criteria);
     }
 
-<<<<<<< HEAD
-    public function testCountIsCached(): void
-=======
     public function testCountIsCached() : void
->>>>>>> fce18e93
     {
         $this->persister->expects(self::once())->method('count')->with($this->criteria)->will($this->returnValue(10));
 
@@ -57,11 +45,7 @@
         self::assertSame(10, $this->lazyCriteriaCollection->count());
     }
 
-<<<<<<< HEAD
-    public function testCountIsCachedEvenWithZeroResult(): void
-=======
     public function testCountIsCachedEvenWithZeroResult() : void
->>>>>>> fce18e93
     {
         $this->persister->expects(self::once())->method('count')->with($this->criteria)->will($this->returnValue(0));
 
@@ -70,11 +54,7 @@
         self::assertSame(0, $this->lazyCriteriaCollection->count());
     }
 
-<<<<<<< HEAD
-    public function testCountUsesWrappedCollectionWhenInitialized(): void
-=======
     public function testCountUsesWrappedCollectionWhenInitialized() : void
->>>>>>> fce18e93
     {
         $this
             ->persister
@@ -91,11 +71,7 @@
         self::assertSame(3, $this->lazyCriteriaCollection->count());
     }
 
-<<<<<<< HEAD
-    public function testMatchingUsesThePersisterOnlyOnce(): void
-=======
     public function testMatchingUsesThePersisterOnlyOnce() : void
->>>>>>> fce18e93
     {
         $foo = new stdClass();
         $bar = new stdClass();
@@ -124,33 +100,21 @@
         self::assertEquals([$foo], $this->lazyCriteriaCollection->matching($criteria)->toArray());
     }
 
-<<<<<<< HEAD
-    public function testIsEmptyUsesCountWhenNotInitialized(): void
-=======
     public function testIsEmptyUsesCountWhenNotInitialized() : void
->>>>>>> fce18e93
     {
         $this->persister->expects(self::once())->method('count')->with($this->criteria)->will($this->returnValue(0));
 
         self::assertTrue($this->lazyCriteriaCollection->isEmpty());
     }
 
-<<<<<<< HEAD
-    public function testIsEmptyIsFalseIfCountIsNotZero(): void
-=======
     public function testIsEmptyIsFalseIfCountIsNotZero() : void
->>>>>>> fce18e93
     {
         $this->persister->expects(self::once())->method('count')->with($this->criteria)->will($this->returnValue(1));
 
         self::assertFalse($this->lazyCriteriaCollection->isEmpty());
     }
 
-<<<<<<< HEAD
-    public function testIsEmptyUsesWrappedCollectionWhenInitialized(): void
-=======
     public function testIsEmptyUsesWrappedCollectionWhenInitialized() : void
->>>>>>> fce18e93
     {
         $this
             ->persister
