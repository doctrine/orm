--- conflicted
+++ resolved
@@ -121,13 +121,8 @@
     /** @group DDC-2432 */
     public function testFailedProxyLoadingDoesNotMarkTheProxyAsInitialized(): void
     {
-<<<<<<< HEAD
         $persister = $this->getMockBuilder(BasicEntityPersister::class)
-            ->onlyMethods(['load', 'getClassMetadata'])
-=======
-        $persister = $this
-            ->getMockBuilderWithOnlyMethods(BasicEntityPersister::class, ['load'])
->>>>>>> aa4b62ce
+            ->onlyMethods(['load'])
             ->disableOriginalConstructor()
             ->getMock();
         $this->uowMock->setEntityPersister(ECommerceFeature::class, $persister);
@@ -152,13 +147,8 @@
     /** @group DDC-2432 */
     public function testFailedProxyCloningDoesNotMarkTheProxyAsInitialized(): void
     {
-<<<<<<< HEAD
         $persister = $this->getMockBuilder(BasicEntityPersister::class)
-            ->onlyMethods(['load', 'getClassMetadata'])
-=======
-        $persister = $this
-            ->getMockBuilderWithOnlyMethods(BasicEntityPersister::class, ['load'])
->>>>>>> aa4b62ce
+            ->onlyMethods(['load'])
             ->disableOriginalConstructor()
             ->getMock();
         $this->uowMock->setEntityPersister(ECommerceFeature::class, $persister);
@@ -195,13 +185,8 @@
 
         $classMetaData = $this->emMock->getClassMetadata(CompanyEmployee::class);
 
-<<<<<<< HEAD
         $persister = $this->getMockBuilder(BasicEntityPersister::class)
-            ->onlyMethods(['load', 'getClassMetadata'])
-=======
-        $persister = $this
-            ->getMockBuilderWithOnlyMethods(BasicEntityPersister::class, ['loadById', 'getClassMetadata'])
->>>>>>> aa4b62ce
+            ->onlyMethods(['loadById', 'getClassMetadata'])
             ->disableOriginalConstructor()
             ->getMock();
         $this->uowMock->setEntityPersister(CompanyEmployee::class, $persister);
