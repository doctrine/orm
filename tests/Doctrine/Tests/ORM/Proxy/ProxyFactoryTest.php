--- conflicted
+++ resolved
@@ -32,14 +32,9 @@
  */
 class ProxyFactoryTest extends OrmTestCase
 {
-<<<<<<< HEAD
+    use MockBuilderCompatibilityTools;
+
     private UnitOfWorkMock $uowMock;
-=======
-    use MockBuilderCompatibilityTools;
-
-    /** @var UnitOfWorkMock */
-    private $uowMock;
->>>>>>> ddede406
 
     private EntityManagerMock $emMock;
 
