<?php

declare(strict_types=1);

namespace Doctrine\Tests\ORM\Performance;

use Doctrine\DBAL\Logging\DebugStack;
use Doctrine\ORM\EntityManagerInterface;
use Doctrine\Tests\Models\Cache\City;
use Doctrine\Tests\Models\Cache\Country;
use Doctrine\Tests\Models\Cache\State;
use Doctrine\Tests\OrmFunctionalTestCase;
<<<<<<< HEAD

=======
use const PHP_EOL;
>>>>>>> fce18e93
use function count;
use function microtime;
use function number_format;
use function printf;
use function sprintf;
use function str_repeat;
<<<<<<< HEAD

use const PHP_EOL;
=======
>>>>>>> fce18e93

/**
 * @group performance
 * @group DDC-2183
 * @group performance
 */
class SecondLevelCacheTest extends OrmFunctionalTestCase
{
<<<<<<< HEAD
    protected function setUp(): void
=======
    protected function setUp() : void
>>>>>>> fce18e93
    {
        parent::useModelSet('cache');
        parent::setUp();
    }

<<<<<<< HEAD
    public function createEntityManager(): EntityManagerInterface
=======
    /**
     * @return EntityManagerInterface
     */
    public function createEntityManager()
>>>>>>> fce18e93
    {
        $logger = new DebugStack();
        $em     = $this->getEntityManager();

        $em->getConnection()->getConfiguration()->setSQLLogger($logger);
        $em->getConfiguration()->setSQLLogger($logger);

        return $em;
    }

<<<<<<< HEAD
    public function countQuery(EntityManagerInterface $em): int
=======
    /**
     * @return int
     */
    public function countQuery(EntityManagerInterface $em)
>>>>>>> fce18e93
    {
        return count($em->getConfiguration()->getSQLLogger()->queries);
    }

<<<<<<< HEAD
    public function testFindEntityWithoutCache(): void
=======
    public function testFindEntityWithoutCache() : void
>>>>>>> fce18e93
    {
        $em = $this->createEntityManager();

        $this->findEntity($em, __FUNCTION__);

        self::assertEquals(6002, $this->countQuery($em));
    }

<<<<<<< HEAD
    public function testFindEntityWithCache(): void
=======
    public function testFindEntityWithCache() : void
>>>>>>> fce18e93
    {
        parent::enableSecondLevelCache(false);

        $em = $this->createEntityManager();

        $this->findEntity($em, __FUNCTION__);

        self::assertEquals(502, $this->countQuery($em));
    }

<<<<<<< HEAD
    public function testFindAllEntityWithoutCache(): void
=======
    public function testFindAllEntityWithoutCache() : void
>>>>>>> fce18e93
    {
        $em = $this->createEntityManager();

        $this->findAllEntity($em, __FUNCTION__);

        self::assertEquals(153, $this->countQuery($em));
    }

<<<<<<< HEAD
    public function testFindAllEntityWithCache(): void
=======
    public function testFindAllEntityWithCache() : void
>>>>>>> fce18e93
    {
        parent::enableSecondLevelCache(false);

        $em = $this->createEntityManager();

        $this->findAllEntity($em, __FUNCTION__);

        self::assertEquals(53, $this->countQuery($em));
    }

<<<<<<< HEAD
    public function testFindEntityOneToManyWithoutCache(): void
=======
    public function testFindEntityOneToManyWithoutCache() : void
>>>>>>> fce18e93
    {
        $em = $this->createEntityManager();

        $this->findEntityOneToMany($em, __FUNCTION__);

        self::assertEquals(502, $this->countQuery($em));
    }

<<<<<<< HEAD
    public function testFindEntityOneToManyWithCache(): void
=======
    public function testFindEntityOneToManyWithCache() : void
>>>>>>> fce18e93
    {
        parent::enableSecondLevelCache(false);

        $em = $this->createEntityManager();

        $this->findEntityOneToMany($em, __FUNCTION__);

        self::assertEquals(472, $this->countQuery($em));
    }

<<<<<<< HEAD
    public function testQueryEntityWithoutCache(): void
=======
    public function testQueryEntityWithoutCache() : void
>>>>>>> fce18e93
    {
        $em = $this->createEntityManager();

        $this->queryEntity($em, __FUNCTION__);

        self::assertEquals(602, $this->countQuery($em));
    }

<<<<<<< HEAD
    public function testQueryEntityWithCache(): void
=======
    public function testQueryEntityWithCache() : void
>>>>>>> fce18e93
    {
        parent::enableSecondLevelCache(false);

        $em = $this->createEntityManager();

        $this->queryEntity($em, __FUNCTION__);

        self::assertEquals(503, $this->countQuery($em));
    }

    private function queryEntity(EntityManagerInterface $em, string $label): void
    {
        $times        = 100;
        $size         = 500;
        $startPersist = microtime(true);

        echo PHP_EOL . $label;

        for ($i = 0; $i < $size; $i++) {
            $em->persist(new Country(sprintf('Country %d', $i)));
        }

        $em->flush();
        $em->clear();

        printf("\n[%s] persist %s countries", number_format(microtime(true) - $startPersist, 6), $size);

        $dql       = 'SELECT c FROM Doctrine\Tests\Models\Cache\Country c WHERE c.name LIKE :name';
        $startFind = microtime(true);

        for ($i = 0; $i < $times; $i++) {
            $em->createQuery($dql)
                ->setParameter('name', '%Country%')
                ->setCacheable(true)
                ->getResult();
        }

        printf("\n[%s] select %s countries (%s times)", number_format(microtime(true) - $startFind, 6), $size, $times);
        printf("\n%s\n", str_repeat('-', 50));
    }

    public function findEntityOneToMany(EntityManagerInterface $em, string $label): void
    {
        $times        = 50;
        $size         = 30;
        $states       = [];
        $cities       = [];
        $startPersist = microtime(true);
        $country      = new Country('Country');

        echo PHP_EOL . $label;

        $em->persist($country);
        $em->flush();

        for ($i = 0; $i < $size / 2; $i++) {
<<<<<<< HEAD
            $state = new State(sprintf('State %d', $i), $country);
=======
            $state = new State('State ' . $i, $country);
>>>>>>> fce18e93

            $em->persist($state);

            $states[] = $state;
        }

        $em->flush();

        foreach ($states as $key => $state) {
            for ($i = 0; $i < $size; $i++) {
                $city = new City(sprintf('City %s - %d', $key, $i), $state);

                $em->persist($city);

                $state->addCity($city);

                $cities[] = $city;
            }
        }

        $em->flush();
        $em->clear();

        printf("\n[%s] persist %s states and %s cities", number_format(microtime(true) - $startPersist, 6), count($states), count($cities));

        $startFind = microtime(true);

        for ($i = 0; $i < $times; $i++) {
            foreach ($states as $state) {
                $state = $em->find(State::class, $state->getId());

                foreach ($state->getCities() as $city) {
                    $city->getName();
                }
            }
        }

        printf("\n[%s] find %s states and %s cities (%s times)", number_format(microtime(true) - $startFind, 6), count($states), count($cities), $times);
        printf("\n%s\n", str_repeat('-', 50));
    }

    private function findEntity(EntityManagerInterface $em, $label): void
    {
        $times        = 10;
        $size         = 500;
        $countries    = [];
        $startPersist = microtime(true);

        echo PHP_EOL . $label;

        for ($i = 0; $i < $size; $i++) {
<<<<<<< HEAD
            $country = new Country(sprintf('Country %d', $i));
=======
            $country = new Country('Country ' . $i);
>>>>>>> fce18e93

            $em->persist($country);

            $countries[] = $country;
        }

        $em->flush();
        $em->clear();

        printf("\n[%s] persist %s countries", number_format(microtime(true) - $startPersist, 6), $size);

        $startFind = microtime(true);

        for ($i = 0; $i <= $times; $i++) {
            foreach ($countries as $country) {
                $em->find(Country::class, $country->getId());
                $em->clear();
            }
        }

        printf("\n[%s] find %s countries (%s times)", number_format(microtime(true) - $startFind, 6), $size, $times);
        printf("\n%s\n", str_repeat('-', 50));
    }

    private function findAllEntity(EntityManagerInterface $em, string $label): void
    {
        $times        = 100;
        $size         = 50;
        $startPersist = microtime(true);
        $rep          = $em->getRepository(Country::class);

        echo PHP_EOL . $label;

        for ($i = 0; $i < $size; $i++) {
<<<<<<< HEAD
            $em->persist(new Country(sprintf('Country %d', $i)));
=======
            $em->persist(new Country('Country ' . $i));
>>>>>>> fce18e93
        }

        $em->flush();
        $em->clear();

        printf("\n[%s] persist %s countries", number_format(microtime(true) - $startPersist, 6), $size);

        $startFind = microtime(true);

        for ($i = 0; $i <= $times; $i++) {
            $list = $rep->findAll();
            $em->clear();

            self::assertCount($size, $list);
        }

        printf("\n[%s] find %s countries (%s times)", number_format(microtime(true) - $startFind, 6), $size, $times);
        printf("\n%s\n", str_repeat('-', 50));
    }
}<|MERGE_RESOLUTION|>--- conflicted
+++ resolved
@@ -10,22 +10,13 @@
 use Doctrine\Tests\Models\Cache\Country;
 use Doctrine\Tests\Models\Cache\State;
 use Doctrine\Tests\OrmFunctionalTestCase;
-<<<<<<< HEAD
-
-=======
 use const PHP_EOL;
->>>>>>> fce18e93
 use function count;
 use function microtime;
 use function number_format;
 use function printf;
 use function sprintf;
 use function str_repeat;
-<<<<<<< HEAD
-
-use const PHP_EOL;
-=======
->>>>>>> fce18e93
 
 /**
  * @group performance
@@ -34,24 +25,16 @@
  */
 class SecondLevelCacheTest extends OrmFunctionalTestCase
 {
-<<<<<<< HEAD
-    protected function setUp(): void
-=======
     protected function setUp() : void
->>>>>>> fce18e93
     {
         parent::useModelSet('cache');
         parent::setUp();
     }
 
-<<<<<<< HEAD
-    public function createEntityManager(): EntityManagerInterface
-=======
     /**
      * @return EntityManagerInterface
      */
     public function createEntityManager()
->>>>>>> fce18e93
     {
         $logger = new DebugStack();
         $em     = $this->getEntityManager();
@@ -62,23 +45,15 @@
         return $em;
     }
 
-<<<<<<< HEAD
-    public function countQuery(EntityManagerInterface $em): int
-=======
     /**
      * @return int
      */
     public function countQuery(EntityManagerInterface $em)
->>>>>>> fce18e93
     {
         return count($em->getConfiguration()->getSQLLogger()->queries);
     }
 
-<<<<<<< HEAD
-    public function testFindEntityWithoutCache(): void
-=======
     public function testFindEntityWithoutCache() : void
->>>>>>> fce18e93
     {
         $em = $this->createEntityManager();
 
@@ -87,11 +62,7 @@
         self::assertEquals(6002, $this->countQuery($em));
     }
 
-<<<<<<< HEAD
-    public function testFindEntityWithCache(): void
-=======
     public function testFindEntityWithCache() : void
->>>>>>> fce18e93
     {
         parent::enableSecondLevelCache(false);
 
@@ -102,11 +73,7 @@
         self::assertEquals(502, $this->countQuery($em));
     }
 
-<<<<<<< HEAD
-    public function testFindAllEntityWithoutCache(): void
-=======
     public function testFindAllEntityWithoutCache() : void
->>>>>>> fce18e93
     {
         $em = $this->createEntityManager();
 
@@ -115,11 +82,7 @@
         self::assertEquals(153, $this->countQuery($em));
     }
 
-<<<<<<< HEAD
-    public function testFindAllEntityWithCache(): void
-=======
     public function testFindAllEntityWithCache() : void
->>>>>>> fce18e93
     {
         parent::enableSecondLevelCache(false);
 
@@ -130,11 +93,7 @@
         self::assertEquals(53, $this->countQuery($em));
     }
 
-<<<<<<< HEAD
-    public function testFindEntityOneToManyWithoutCache(): void
-=======
     public function testFindEntityOneToManyWithoutCache() : void
->>>>>>> fce18e93
     {
         $em = $this->createEntityManager();
 
@@ -143,11 +102,7 @@
         self::assertEquals(502, $this->countQuery($em));
     }
 
-<<<<<<< HEAD
-    public function testFindEntityOneToManyWithCache(): void
-=======
     public function testFindEntityOneToManyWithCache() : void
->>>>>>> fce18e93
     {
         parent::enableSecondLevelCache(false);
 
@@ -158,11 +113,7 @@
         self::assertEquals(472, $this->countQuery($em));
     }
 
-<<<<<<< HEAD
-    public function testQueryEntityWithoutCache(): void
-=======
     public function testQueryEntityWithoutCache() : void
->>>>>>> fce18e93
     {
         $em = $this->createEntityManager();
 
@@ -171,11 +122,7 @@
         self::assertEquals(602, $this->countQuery($em));
     }
 
-<<<<<<< HEAD
-    public function testQueryEntityWithCache(): void
-=======
     public function testQueryEntityWithCache() : void
->>>>>>> fce18e93
     {
         parent::enableSecondLevelCache(false);
 
@@ -186,7 +133,7 @@
         self::assertEquals(503, $this->countQuery($em));
     }
 
-    private function queryEntity(EntityManagerInterface $em, string $label): void
+    private function queryEntity(EntityManagerInterface $em, $label)
     {
         $times        = 100;
         $size         = 500;
@@ -217,7 +164,7 @@
         printf("\n%s\n", str_repeat('-', 50));
     }
 
-    public function findEntityOneToMany(EntityManagerInterface $em, string $label): void
+    public function findEntityOneToMany(EntityManagerInterface $em, $label)
     {
         $times        = 50;
         $size         = 30;
@@ -232,11 +179,7 @@
         $em->flush();
 
         for ($i = 0; $i < $size / 2; $i++) {
-<<<<<<< HEAD
-            $state = new State(sprintf('State %d', $i), $country);
-=======
             $state = new State('State ' . $i, $country);
->>>>>>> fce18e93
 
             $em->persist($state);
 
@@ -278,7 +221,7 @@
         printf("\n%s\n", str_repeat('-', 50));
     }
 
-    private function findEntity(EntityManagerInterface $em, $label): void
+    private function findEntity(EntityManagerInterface $em, $label)
     {
         $times        = 10;
         $size         = 500;
@@ -288,11 +231,7 @@
         echo PHP_EOL . $label;
 
         for ($i = 0; $i < $size; $i++) {
-<<<<<<< HEAD
-            $country = new Country(sprintf('Country %d', $i));
-=======
             $country = new Country('Country ' . $i);
->>>>>>> fce18e93
 
             $em->persist($country);
 
@@ -317,7 +256,7 @@
         printf("\n%s\n", str_repeat('-', 50));
     }
 
-    private function findAllEntity(EntityManagerInterface $em, string $label): void
+    private function findAllEntity(EntityManagerInterface $em, $label)
     {
         $times        = 100;
         $size         = 50;
@@ -327,11 +266,7 @@
         echo PHP_EOL . $label;
 
         for ($i = 0; $i < $size; $i++) {
-<<<<<<< HEAD
-            $em->persist(new Country(sprintf('Country %d', $i)));
-=======
             $em->persist(new Country('Country ' . $i));
->>>>>>> fce18e93
         }
 
         $em->flush();
