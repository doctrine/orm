--- conflicted
+++ resolved
@@ -22,11 +22,7 @@
         $property = new ReflectionProperty(TestEntity::class, 'id');
         $this->expectException(LogicException::class);
         $this->expectExceptionMessage(
-<<<<<<< HEAD
-            'The attribute "Doctrine\ORM\Mapping\Index" is repeatable. Call getPropertyAnnotationCollection() instead.',
-=======
-            'The attribute "Doctrine\ORM\Mapping\Index" is repeatable. Call getPropertyAttributeCollection() instead.'
->>>>>>> a37c2cc0
+            'The attribute "Doctrine\ORM\Mapping\Index" is repeatable. Call getPropertyAttributeCollection() instead.',
         );
         $reader->getPropertyAttribute($property, ORM\Index::class);
     }
@@ -37,11 +33,7 @@
         $property = new ReflectionProperty(TestEntity::class, 'id');
         $this->expectException(LogicException::class);
         $this->expectExceptionMessage(
-<<<<<<< HEAD
-            'The attribute "Doctrine\ORM\Mapping\Id" is not repeatable. Call getPropertyAnnotation() instead.',
-=======
-            'The attribute "Doctrine\ORM\Mapping\Id" is not repeatable. Call getPropertyAttribute() instead.'
->>>>>>> a37c2cc0
+            'The attribute "Doctrine\ORM\Mapping\Id" is not repeatable. Call getPropertyAttribute() instead.',
         );
         $reader->getPropertyAttributeCollection($property, ORM\Id::class);
     }
