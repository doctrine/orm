<?php

declare(strict_types=1);

namespace Doctrine\Tests\ORM\Mapping;

<<<<<<< HEAD
use Doctrine\ORM\Mapping\DefaultNamingStrategy;
use Doctrine\ORM\Mapping\NamingStrategy;
use Doctrine\ORM\Mapping\UnderscoreNamingStrategy;
=======
use Doctrine\ORM\Mapping\Factory\DefaultNamingStrategy;
use Doctrine\ORM\Mapping\Factory\NamingStrategy;
use Doctrine\ORM\Mapping\Factory\UnderscoreNamingStrategy;
>>>>>>> fce18e93
use Doctrine\Tests\ORM\Mapping\NamingStrategy\JoinColumnClassNamingStrategy;
use Doctrine\Tests\OrmTestCase;
use const CASE_LOWER;
use const CASE_UPPER;

use const CASE_LOWER;
use const CASE_UPPER;

/**
 * @group DDC-559
 */
class NamingStrategyTest extends OrmTestCase
{
<<<<<<< HEAD
    private static function defaultNaming(): DefaultNamingStrategy
=======
    /**
     * @return DefaultNamingStrategy
     */
    private static function defaultNaming()
>>>>>>> fce18e93
    {
        return new DefaultNamingStrategy();
    }

<<<<<<< HEAD
    private static function underscoreNamingLower(): UnderscoreNamingStrategy
=======
    /**
     * @return UnderscoreNamingStrategy
     */
    private static function underscoreNamingLower()
>>>>>>> fce18e93
    {
        return new UnderscoreNamingStrategy(CASE_LOWER);
    }

<<<<<<< HEAD
    private static function underscoreNamingUpper(): UnderscoreNamingStrategy
=======
    /**
     * @return UnderscoreNamingStrategy
     */
    private static function underscoreNamingUpper()
>>>>>>> fce18e93
    {
        return new UnderscoreNamingStrategy(CASE_UPPER);
    }

    private static function numberAwareUnderscoreNamingLower(): UnderscoreNamingStrategy
    {
        return new UnderscoreNamingStrategy(CASE_LOWER, true);
    }

    private static function numberAwareUnderscoreNamingUpper(): UnderscoreNamingStrategy
    {
        return new UnderscoreNamingStrategy(CASE_UPPER, true);
    }

    /**
     * Data Provider for NamingStrategy#classToTableName
     *
     * @return array<NamingStrategy|string>
     */
<<<<<<< HEAD
    public static function dataClassToTableName(): array
    {
        return [
            // DefaultNamingStrategy
            [self::defaultNaming(), 'SomeClassName', 'SomeClassName'],
            [self::defaultNaming(), 'SomeClassName', '\SomeClassName'],
            [self::defaultNaming(), 'Name', '\Some\Class\Name'],
            [self::defaultNaming(), 'Name2Test', '\Some\Class\Name2Test'],

            // UnderscoreNamingStrategy
            [self::underscoreNamingLower(), 'some_class_name', '\Name\Space\SomeClassName'],
            [self::underscoreNamingLower(), 'name', '\Some\Class\Name'],
            [self::underscoreNamingLower(), 'name2test', '\Some\Class\Name2Test'],
            [self::underscoreNamingUpper(), 'SOME_CLASS_NAME', '\Name\Space\SomeClassName'],
            [self::underscoreNamingUpper(), 'NAME', '\Some\Class\Name'],
            [self::underscoreNamingUpper(), 'NAME2TEST', '\Some\Class\Name2Test'],

            // NumberAwareUnderscoreNamingStrategy
            [self::numberAwareUnderscoreNamingLower(), 'some_class_name', '\Name\Space\SomeClassName'],
            [self::numberAwareUnderscoreNamingLower(), 'name', '\Some\Class\Name'],
            [self::numberAwareUnderscoreNamingLower(), 'name2_test', '\Some\Class\Name2Test'],
            [self::numberAwareUnderscoreNamingLower(), 'name2test', '\Some\Class\Name2test'],
            [self::numberAwareUnderscoreNamingUpper(), 'SOME_CLASS_NAME', '\Name\Space\SomeClassName'],
            [self::numberAwareUnderscoreNamingUpper(), 'NAME', '\Some\Class\Name'],
            [self::numberAwareUnderscoreNamingUpper(), 'NAME2_TEST', '\Some\Class\Name2Test'],
            [self::numberAwareUnderscoreNamingUpper(), 'NAME2TEST', '\Some\Class\Name2test'],
=======
    public static function dataClassToTableName()
    {
        return [
            // DefaultNamingStrategy
            [
                self::defaultNaming(),
                'SomeClassName',
                'SomeClassName',
            ],
            [
                self::defaultNaming(),
                'SomeClassName',
                '\SomeClassName',
            ],
            [
                self::defaultNaming(),
                'Name',
                '\Some\Class\Name',
            ],

            // UnderscoreNamingStrategy
            [
                self::underscoreNamingLower(),
                'some_class_name',
                '\Name\Space\SomeClassName',
            ],
            [
                self::underscoreNamingLower(),
                'name',
                '\Some\Class\Name',
            ],
            [
                self::underscoreNamingUpper(),
                'SOME_CLASS_NAME',
                '\Name\Space\SomeClassName',
            ],
            [
                self::underscoreNamingUpper(),
                'NAME',
                '\Some\Class\Name',
            ],
>>>>>>> fce18e93
        ];
    }

    /**
     * @dataProvider dataClassToTableName
     */
<<<<<<< HEAD
    public function testClassToTableName(NamingStrategy $strategy, string $expected, string $className): void
    {
        self::assertSame($expected, $strategy->classToTableName($className));
=======
    public function testClassToTableName(NamingStrategy $strategy, $expected, $className) : void
    {
        self::assertEquals($expected, $strategy->classToTableName($className));
>>>>>>> fce18e93
    }

    /**
     * Data Provider for NamingStrategy#propertyToColumnName
     *
     * @return array<NamingStrategy|string>
     */
<<<<<<< HEAD
    public static function dataPropertyToColumnName(): array
    {
        return [
            // DefaultNamingStrategy
            [self::defaultNaming(), 'someProperty', 'someProperty'],
            [self::defaultNaming(), 'SOME_PROPERTY', 'SOME_PROPERTY'],
            [self::defaultNaming(), 'some_property', 'some_property'],
            [self::defaultNaming(), 'base64Encoded', 'base64Encoded'],
            [self::defaultNaming(), 'base64_encoded', 'base64_encoded'],

            // UnderscoreNamingStrategy
            [self::underscoreNamingLower(), 'some_property', 'someProperty'],
            [self::underscoreNamingLower(), 'base64encoded', 'base64Encoded'],
            [self::underscoreNamingLower(), 'base64encoded', 'base64encoded'],
            [self::underscoreNamingUpper(), 'SOME_PROPERTY', 'someProperty'],
            [self::underscoreNamingUpper(), 'SOME_PROPERTY', 'some_property'],
            [self::underscoreNamingUpper(), 'SOME_PROPERTY', 'SOME_PROPERTY'],
            [self::underscoreNamingUpper(), 'BASE64ENCODED', 'base64Encoded'],
            [self::underscoreNamingUpper(), 'BASE64ENCODED', 'base64encoded'],

            // NumberAwareUnderscoreNamingStrategy
            [self::numberAwareUnderscoreNamingLower(), 'some_property', 'someProperty'],
            [self::numberAwareUnderscoreNamingLower(), 'base64_encoded', 'base64Encoded'],
            [self::numberAwareUnderscoreNamingLower(), 'base64encoded', 'base64encoded'],
            [self::numberAwareUnderscoreNamingUpper(), 'SOME_PROPERTY', 'someProperty'],
            [self::numberAwareUnderscoreNamingUpper(), 'SOME_PROPERTY', 'some_property'],
            [self::numberAwareUnderscoreNamingUpper(), 'SOME_PROPERTY', 'SOME_PROPERTY'],
            [self::numberAwareUnderscoreNamingUpper(), 'BASE64_ENCODED', 'base64Encoded'],
            [self::numberAwareUnderscoreNamingUpper(), 'BASE64ENCODED', 'base64encoded'],
        ];
    }

    /**
     * @dataProvider dataPropertyToColumnName
     */
    public function testPropertyToColumnName(NamingStrategy $strategy, string $expected, string $propertyName): void
    {
        self::assertSame($expected, $strategy->propertyToColumnName($propertyName));
=======
    public static function dataPropertyToColumnName()
    {
        return [
            // DefaultNamingStrategy
            [
                self::defaultNaming(),
                'someProperty',
                'someProperty',
            ],
            [
                self::defaultNaming(),
                'SOME_PROPERTY',
                'SOME_PROPERTY',
            ],
            [
                self::defaultNaming(),
                'some_property',
                'some_property',
            ],

            // UnderscoreNamingStrategy
            [
                self::underscoreNamingLower(),
                'some_property',
                'someProperty',
            ],
            [
                self::underscoreNamingUpper(),
                'SOME_PROPERTY',
                'someProperty',
            ],
            [
                self::underscoreNamingUpper(),
                'SOME_PROPERTY',
                'some_property',
            ],
            [
                self::underscoreNamingUpper(),
                'SOME_PROPERTY',
                'SOME_PROPERTY',
            ],
        ];
    }

    /**
     * @param string $expected
     * @param string $propertyName
     *
     * @dataProvider dataPropertyToColumnName
     */
    public function testPropertyToColumnName(NamingStrategy $strategy, $expected, $propertyName) : void
    {
        self::assertEquals($expected, $strategy->propertyToColumnName($propertyName));
>>>>>>> fce18e93
    }

    /**
     * Data Provider for NamingStrategy#referenceColumnName
     *
     * @return array<NamingStrategy|string>
     */
<<<<<<< HEAD
    public static function dataReferenceColumnName(): array
=======
    public static function dataReferenceColumnName()
>>>>>>> fce18e93
    {
        return [
            // DefaultNamingStrategy
            [self::defaultNaming(), 'id'],

            // UnderscoreNamingStrategy
            [self::underscoreNamingLower(), 'id'],
            [self::underscoreNamingUpper(), 'ID'],

            // NumberAwareUnderscoreNamingStrategy
            [self::numberAwareUnderscoreNamingLower(), 'id'],
            [self::numberAwareUnderscoreNamingUpper(), 'ID'],
        ];
    }

    /**
<<<<<<< HEAD
     * @dataProvider dataReferenceColumnName
     */
    public function testReferenceColumnName(NamingStrategy $strategy, string $expected): void
    {
        self::assertSame($expected, $strategy->referenceColumnName());
=======
     * @param string $expected
     *
     * @dataProvider dataReferenceColumnName
     */
    public function testReferenceColumnName(NamingStrategy $strategy, $expected) : void
    {
        self::assertEquals($expected, $strategy->referenceColumnName());
>>>>>>> fce18e93
    }

    /**
     * Data Provider for NamingStrategy#joinColumnName
     *
     * @return array<NamingStrategy|string|null>
     */
<<<<<<< HEAD
    public static function dataJoinColumnName(): array
=======
    public static function dataJoinColumnName()
>>>>>>> fce18e93
    {
        return [
            // DefaultNamingStrategy
            [self::defaultNaming(), 'someColumn_id', 'someColumn', null],
            [self::defaultNaming(), 'some_column_id', 'some_column', null],
            [self::defaultNaming(), 'base64Encoded_id', 'base64Encoded', null],
            [self::defaultNaming(), 'base64_encoded_id', 'base64_encoded', null],

            // UnderscoreNamingStrategy
            [self::underscoreNamingLower(), 'some_column_id', 'someColumn', null],
            [self::underscoreNamingLower(), 'base64encoded_id', 'base64Encoded', null],
            [self::underscoreNamingUpper(), 'SOME_COLUMN_ID', 'someColumn', null],
            [self::underscoreNamingUpper(), 'BASE64ENCODED_ID', 'base64Encoded', null],

            // NumberAwareUnderscoreNamingStrategy
            [self::numberAwareUnderscoreNamingLower(), 'some_column_id', 'someColumn', null],
            [self::numberAwareUnderscoreNamingLower(), 'base64_encoded_id', 'base64Encoded', null],
            [self::numberAwareUnderscoreNamingLower(), 'base64encoded_id', 'base64encoded', null],
            [self::numberAwareUnderscoreNamingUpper(), 'SOME_COLUMN_ID', 'someColumn', null],
            [self::numberAwareUnderscoreNamingUpper(), 'BASE64_ENCODED_ID', 'base64Encoded', null],
            [self::numberAwareUnderscoreNamingUpper(), 'BASE64ENCODED_ID', 'base64encoded', null],

            // JoinColumnClassNamingStrategy
            [new JoinColumnClassNamingStrategy(), 'classname_someColumn_id', 'someColumn', 'Some\ClassName'],
            [new JoinColumnClassNamingStrategy(), 'classname_some_column_id', 'some_column', 'ClassName'],
        ];
    }

    /**
<<<<<<< HEAD
     * @dataProvider dataJoinColumnName
     */
    public function testJoinColumnName(
        NamingStrategy $strategy,
        string $expected,
        string $propertyName,
        ?string $className = null
    ): void {
        self::assertSame($expected, $strategy->joinColumnName($propertyName, $className));
=======
     * @param string $expected
     * @param string $propertyName
     *
     * @dataProvider dataJoinColumnName
     */
    public function testJoinColumnName(NamingStrategy $strategy, $expected, $propertyName, $className = null) : void
    {
        self::assertEquals($expected, $strategy->joinColumnName($propertyName, $className));
>>>>>>> fce18e93
    }

    /**
     * Data Provider for NamingStrategy#joinTableName
     *
     * @return array<NamingStrategy|string|null>
     */
<<<<<<< HEAD
    public static function dataJoinTableName(): array
    {
        return [
            // DefaultNamingStrategy
            [self::defaultNaming(), 'someclassname_classname', 'SomeClassName', 'Some\ClassName', null],
            [self::defaultNaming(), 'someclassname_classname', '\SomeClassName', 'ClassName', null],
            [self::defaultNaming(), 'name_classname', '\Some\Class\Name', 'ClassName', null],

            // UnderscoreNamingStrategy
            [self::underscoreNamingLower(), 'some_class_name_class_name', 'SomeClassName', 'Some\ClassName', null],
            [self::underscoreNamingLower(), 'class1test_class2test', 'Class1Test', 'Some\Class2Test', null],
            [self::underscoreNamingLower(), 'some_class_name_class_name', '\SomeClassName', 'ClassName', null],
            [self::underscoreNamingLower(), 'name_class_name', '\Some\Class\Name', 'ClassName', null],
            [self::underscoreNamingUpper(), 'SOME_CLASS_NAME_CLASS_NAME', 'SomeClassName', 'Some\ClassName', null],
            [self::underscoreNamingUpper(), 'CLASS1TEST_CLASS2TEST', 'Class1Test', 'Some\Class2Test', null],
            [self::underscoreNamingUpper(), 'SOME_CLASS_NAME_CLASS_NAME', '\SomeClassName', 'ClassName', null],
            [self::underscoreNamingUpper(), 'NAME_CLASS_NAME', '\Some\Class\Name', 'ClassName', null],

            // NumberAwareUnderscoreNamingStrategy
            [self::numberAwareUnderscoreNamingLower(), 'some_class_name_class_name', 'SomeClassName', 'Some\ClassName', null],
            [self::numberAwareUnderscoreNamingLower(), 'class1_test_class2_test', 'Class1Test', 'Some\Class2Test', null],
            [self::numberAwareUnderscoreNamingLower(), 'some_class_name_class_name', '\SomeClassName', 'ClassName', null],
            [self::numberAwareUnderscoreNamingLower(), 'name_class_name', '\Some\Class\Name', 'ClassName', null],
            [self::numberAwareUnderscoreNamingUpper(), 'SOME_CLASS_NAME_CLASS_NAME', 'SomeClassName', 'Some\ClassName', null],
            [self::numberAwareUnderscoreNamingUpper(), 'CLASS1_TEST_CLASS2_TEST', 'Class1Test', 'Some\Class2Test', null],
            [self::numberAwareUnderscoreNamingUpper(), 'SOME_CLASS_NAME_CLASS_NAME', '\SomeClassName', 'ClassName', null],
            [self::numberAwareUnderscoreNamingUpper(), 'NAME_CLASS_NAME', '\Some\Class\Name', 'ClassName', null],
        ];
    }

    /**
     * @dataProvider dataJoinTableName
     */
    public function testJoinTableName(
        NamingStrategy $strategy,
        string $expected,
        string $ownerEntity,
        string $associatedEntity,
        ?string $propertyName = null
    ): void {
        self::assertSame($expected, $strategy->joinTableName($ownerEntity, $associatedEntity, $propertyName));
=======
    public static function dataJoinTableName()
    {
        return [
            // DefaultNamingStrategy
            [
                self::defaultNaming(),
                'someclassname_classname',
                'SomeClassName',
                'Some\ClassName',
                null,
            ],
            [
                self::defaultNaming(),
                'someclassname_classname',
                '\SomeClassName',
                'ClassName',
                null,
            ],
            [
                self::defaultNaming(),
                'name_classname',
                '\Some\Class\Name',
                'ClassName',
                null,
            ],

            // UnderscoreNamingStrategy
            [
                self::underscoreNamingLower(),
                'some_class_name_class_name',
                'SomeClassName',
                'Some\ClassName',
                null,
            ],
            [
                self::underscoreNamingLower(),
                'some_class_name_class_name',
                '\SomeClassName',
                'ClassName',
                null,
            ],
            [
                self::underscoreNamingLower(),
                'name_class_name',
                '\Some\Class\Name',
                'ClassName',
                null,
            ],

            [
                self::underscoreNamingUpper(),
                'SOME_CLASS_NAME_CLASS_NAME',
                'SomeClassName',
                'Some\ClassName',
                null,
            ],
            [
                self::underscoreNamingUpper(),
                'SOME_CLASS_NAME_CLASS_NAME',
                '\SomeClassName',
                'ClassName',
                null,
            ],
            [
                self::underscoreNamingUpper(),
                'NAME_CLASS_NAME',
                '\Some\Class\Name',
                'ClassName',
                null,
            ],
        ];
    }

    /**
     * @param string $expected
     * @param string $ownerEntity
     * @param string $associatedEntity
     * @param string $propertyName
     *
     * @dataProvider dataJoinTableName
     */
    public function testJoinTableName(NamingStrategy $strategy, $expected, $ownerEntity, $associatedEntity, $propertyName = null) : void
    {
        self::assertEquals($expected, $strategy->joinTableName($ownerEntity, $associatedEntity, $propertyName));
>>>>>>> fce18e93
    }

    /**
     * Data Provider for NamingStrategy#joinKeyColumnName
     *
     * @return array<NamingStrategy|string|null>
     */
<<<<<<< HEAD
    public static function dataJoinKeyColumnName(): array
    {
        return [
            // DefaultNamingStrategy
            [self::defaultNaming(), 'someclassname_id', 'SomeClassName', null, null],
            [self::defaultNaming(), 'name_identifier', '\Some\Class\Name', 'identifier', null],

            // UnderscoreNamingStrategy
            [self::underscoreNamingLower(), 'some_class_name2test_id', 'SomeClassName2Test', null, null],
            [self::underscoreNamingLower(), 'some_class_name_id', 'SomeClassName', null, null],
            [self::underscoreNamingLower(), 'class_name_identifier', '\Some\Class\ClassName', 'identifier', null],
            [self::underscoreNamingLower(), 'name2test_identifier', '\Some\Class\Name2Test', 'identifier', null],
            [self::underscoreNamingUpper(), 'SOME_CLASS_NAME_ID', 'SomeClassName', null, null],
            [self::underscoreNamingUpper(), 'SOME_CLASS_NAME2TEST_ID', 'SomeClassName2Test', null, null],
            [self::underscoreNamingUpper(), 'CLASS_NAME_IDENTIFIER', '\Some\Class\ClassName', 'IDENTIFIER', null],
            [self::underscoreNamingUpper(), 'NAME2TEST_IDENTIFIER', '\Some\Class\Name2Test', 'IDENTIFIER', null],

            // NumberAwareUnderscoreNamingStrategy
            [self::numberAwareUnderscoreNamingLower(), 'some_class_name2_test_id', 'SomeClassName2Test', null, null],
            [self::numberAwareUnderscoreNamingLower(), 'some_class_name_id', 'SomeClassName', null, null],
            [self::numberAwareUnderscoreNamingLower(), 'class_name_identifier', '\Some\Class\ClassName', 'identifier', null],
            [self::numberAwareUnderscoreNamingLower(), 'name2_test_identifier', '\Some\Class\Name2Test', 'identifier', null],
            [self::numberAwareUnderscoreNamingUpper(), 'SOME_CLASS_NAME_ID', 'SomeClassName', null, null],
            [self::numberAwareUnderscoreNamingUpper(), 'SOME_CLASS_NAME2_TEST_ID', 'SomeClassName2Test', null, null],
            [self::numberAwareUnderscoreNamingUpper(), 'CLASS_NAME_IDENTIFIER', '\Some\Class\ClassName', 'IDENTIFIER', null],
            [self::numberAwareUnderscoreNamingUpper(), 'NAME2_TEST_IDENTIFIER', '\Some\Class\Name2Test', 'IDENTIFIER', null],
        ];
    }

    /**
     * @dataProvider dataJoinKeyColumnName
     */
    public function testJoinKeyColumnName(
        NamingStrategy $strategy,
        string $expected,
        string $propertyEntityName,
        ?string $referencedColumnName = null,
        ?string $propertyName = null
    ): void {
        self::assertSame($expected, $strategy->joinKeyColumnName($propertyEntityName, $referencedColumnName, $propertyName));
=======
    public static function dataJoinKeyColumnName()
    {
        return [
            // DefaultNamingStrategy
            [
                self::defaultNaming(),
                'someclassname_id',
                'SomeClassName',
                null,
                null,
            ],
            [
                self::defaultNaming(),
                'name_identifier',
                '\Some\Class\Name',
                'identifier',
                null,
            ],

            // UnderscoreNamingStrategy
            [
                self::underscoreNamingLower(),
                'some_class_name_id',
                'SomeClassName',
                null,
                null,
            ],
            [
                self::underscoreNamingLower(),
                'class_name_identifier',
                '\Some\Class\ClassName',
                'identifier',
                null,
            ],

            [
                self::underscoreNamingUpper(),
                'SOME_CLASS_NAME_ID',
                'SomeClassName',
                null,
                null,
            ],
            [
                self::underscoreNamingUpper(),
                'CLASS_NAME_IDENTIFIER',
                '\Some\Class\ClassName',
                'IDENTIFIER',
                null,
            ],
        ];
    }

    /**
     * @param string $expected
     * @param string $propertyEntityName
     * @param string $referencedColumnName
     * @param string $propertyName
     *
     * @dataProvider dataJoinKeyColumnName
     */
    public function testJoinKeyColumnName(NamingStrategy $strategy, $expected, $propertyEntityName, $referencedColumnName = null, $propertyName = null) : void
    {
        self::assertEquals($expected, $strategy->joinKeyColumnName($propertyEntityName, $referencedColumnName, $propertyName));
>>>>>>> fce18e93
    }
}<|MERGE_RESOLUTION|>--- conflicted
+++ resolved
@@ -4,20 +4,11 @@
 
 namespace Doctrine\Tests\ORM\Mapping;
 
-<<<<<<< HEAD
-use Doctrine\ORM\Mapping\DefaultNamingStrategy;
-use Doctrine\ORM\Mapping\NamingStrategy;
-use Doctrine\ORM\Mapping\UnderscoreNamingStrategy;
-=======
 use Doctrine\ORM\Mapping\Factory\DefaultNamingStrategy;
 use Doctrine\ORM\Mapping\Factory\NamingStrategy;
 use Doctrine\ORM\Mapping\Factory\UnderscoreNamingStrategy;
->>>>>>> fce18e93
 use Doctrine\Tests\ORM\Mapping\NamingStrategy\JoinColumnClassNamingStrategy;
 use Doctrine\Tests\OrmTestCase;
-use const CASE_LOWER;
-use const CASE_UPPER;
-
 use const CASE_LOWER;
 use const CASE_UPPER;
 
@@ -26,85 +17,35 @@
  */
 class NamingStrategyTest extends OrmTestCase
 {
-<<<<<<< HEAD
-    private static function defaultNaming(): DefaultNamingStrategy
-=======
     /**
      * @return DefaultNamingStrategy
      */
     private static function defaultNaming()
->>>>>>> fce18e93
     {
         return new DefaultNamingStrategy();
     }
 
-<<<<<<< HEAD
-    private static function underscoreNamingLower(): UnderscoreNamingStrategy
-=======
     /**
      * @return UnderscoreNamingStrategy
      */
     private static function underscoreNamingLower()
->>>>>>> fce18e93
     {
         return new UnderscoreNamingStrategy(CASE_LOWER);
     }
 
-<<<<<<< HEAD
-    private static function underscoreNamingUpper(): UnderscoreNamingStrategy
-=======
     /**
      * @return UnderscoreNamingStrategy
      */
     private static function underscoreNamingUpper()
->>>>>>> fce18e93
     {
         return new UnderscoreNamingStrategy(CASE_UPPER);
     }
 
-    private static function numberAwareUnderscoreNamingLower(): UnderscoreNamingStrategy
-    {
-        return new UnderscoreNamingStrategy(CASE_LOWER, true);
-    }
-
-    private static function numberAwareUnderscoreNamingUpper(): UnderscoreNamingStrategy
-    {
-        return new UnderscoreNamingStrategy(CASE_UPPER, true);
-    }
-
     /**
      * Data Provider for NamingStrategy#classToTableName
      *
-     * @return array<NamingStrategy|string>
-     */
-<<<<<<< HEAD
-    public static function dataClassToTableName(): array
-    {
-        return [
-            // DefaultNamingStrategy
-            [self::defaultNaming(), 'SomeClassName', 'SomeClassName'],
-            [self::defaultNaming(), 'SomeClassName', '\SomeClassName'],
-            [self::defaultNaming(), 'Name', '\Some\Class\Name'],
-            [self::defaultNaming(), 'Name2Test', '\Some\Class\Name2Test'],
-
-            // UnderscoreNamingStrategy
-            [self::underscoreNamingLower(), 'some_class_name', '\Name\Space\SomeClassName'],
-            [self::underscoreNamingLower(), 'name', '\Some\Class\Name'],
-            [self::underscoreNamingLower(), 'name2test', '\Some\Class\Name2Test'],
-            [self::underscoreNamingUpper(), 'SOME_CLASS_NAME', '\Name\Space\SomeClassName'],
-            [self::underscoreNamingUpper(), 'NAME', '\Some\Class\Name'],
-            [self::underscoreNamingUpper(), 'NAME2TEST', '\Some\Class\Name2Test'],
-
-            // NumberAwareUnderscoreNamingStrategy
-            [self::numberAwareUnderscoreNamingLower(), 'some_class_name', '\Name\Space\SomeClassName'],
-            [self::numberAwareUnderscoreNamingLower(), 'name', '\Some\Class\Name'],
-            [self::numberAwareUnderscoreNamingLower(), 'name2_test', '\Some\Class\Name2Test'],
-            [self::numberAwareUnderscoreNamingLower(), 'name2test', '\Some\Class\Name2test'],
-            [self::numberAwareUnderscoreNamingUpper(), 'SOME_CLASS_NAME', '\Name\Space\SomeClassName'],
-            [self::numberAwareUnderscoreNamingUpper(), 'NAME', '\Some\Class\Name'],
-            [self::numberAwareUnderscoreNamingUpper(), 'NAME2_TEST', '\Some\Class\Name2Test'],
-            [self::numberAwareUnderscoreNamingUpper(), 'NAME2TEST', '\Some\Class\Name2test'],
-=======
+     * @return array
+     */
     public static function dataClassToTableName()
     {
         return [
@@ -146,69 +87,22 @@
                 'NAME',
                 '\Some\Class\Name',
             ],
->>>>>>> fce18e93
         ];
     }
 
     /**
      * @dataProvider dataClassToTableName
      */
-<<<<<<< HEAD
-    public function testClassToTableName(NamingStrategy $strategy, string $expected, string $className): void
-    {
-        self::assertSame($expected, $strategy->classToTableName($className));
-=======
     public function testClassToTableName(NamingStrategy $strategy, $expected, $className) : void
     {
         self::assertEquals($expected, $strategy->classToTableName($className));
->>>>>>> fce18e93
     }
 
     /**
      * Data Provider for NamingStrategy#propertyToColumnName
      *
-     * @return array<NamingStrategy|string>
-     */
-<<<<<<< HEAD
-    public static function dataPropertyToColumnName(): array
-    {
-        return [
-            // DefaultNamingStrategy
-            [self::defaultNaming(), 'someProperty', 'someProperty'],
-            [self::defaultNaming(), 'SOME_PROPERTY', 'SOME_PROPERTY'],
-            [self::defaultNaming(), 'some_property', 'some_property'],
-            [self::defaultNaming(), 'base64Encoded', 'base64Encoded'],
-            [self::defaultNaming(), 'base64_encoded', 'base64_encoded'],
-
-            // UnderscoreNamingStrategy
-            [self::underscoreNamingLower(), 'some_property', 'someProperty'],
-            [self::underscoreNamingLower(), 'base64encoded', 'base64Encoded'],
-            [self::underscoreNamingLower(), 'base64encoded', 'base64encoded'],
-            [self::underscoreNamingUpper(), 'SOME_PROPERTY', 'someProperty'],
-            [self::underscoreNamingUpper(), 'SOME_PROPERTY', 'some_property'],
-            [self::underscoreNamingUpper(), 'SOME_PROPERTY', 'SOME_PROPERTY'],
-            [self::underscoreNamingUpper(), 'BASE64ENCODED', 'base64Encoded'],
-            [self::underscoreNamingUpper(), 'BASE64ENCODED', 'base64encoded'],
-
-            // NumberAwareUnderscoreNamingStrategy
-            [self::numberAwareUnderscoreNamingLower(), 'some_property', 'someProperty'],
-            [self::numberAwareUnderscoreNamingLower(), 'base64_encoded', 'base64Encoded'],
-            [self::numberAwareUnderscoreNamingLower(), 'base64encoded', 'base64encoded'],
-            [self::numberAwareUnderscoreNamingUpper(), 'SOME_PROPERTY', 'someProperty'],
-            [self::numberAwareUnderscoreNamingUpper(), 'SOME_PROPERTY', 'some_property'],
-            [self::numberAwareUnderscoreNamingUpper(), 'SOME_PROPERTY', 'SOME_PROPERTY'],
-            [self::numberAwareUnderscoreNamingUpper(), 'BASE64_ENCODED', 'base64Encoded'],
-            [self::numberAwareUnderscoreNamingUpper(), 'BASE64ENCODED', 'base64encoded'],
-        ];
-    }
-
-    /**
-     * @dataProvider dataPropertyToColumnName
-     */
-    public function testPropertyToColumnName(NamingStrategy $strategy, string $expected, string $propertyName): void
-    {
-        self::assertSame($expected, $strategy->propertyToColumnName($propertyName));
-=======
+     * @return array
+     */
     public static function dataPropertyToColumnName()
     {
         return [
@@ -262,19 +156,14 @@
     public function testPropertyToColumnName(NamingStrategy $strategy, $expected, $propertyName) : void
     {
         self::assertEquals($expected, $strategy->propertyToColumnName($propertyName));
->>>>>>> fce18e93
     }
 
     /**
      * Data Provider for NamingStrategy#referenceColumnName
      *
-     * @return array<NamingStrategy|string>
-     */
-<<<<<<< HEAD
-    public static function dataReferenceColumnName(): array
-=======
+     * @return array
+     */
     public static function dataReferenceColumnName()
->>>>>>> fce18e93
     {
         return [
             // DefaultNamingStrategy
@@ -283,63 +172,34 @@
             // UnderscoreNamingStrategy
             [self::underscoreNamingLower(), 'id'],
             [self::underscoreNamingUpper(), 'ID'],
-
-            // NumberAwareUnderscoreNamingStrategy
-            [self::numberAwareUnderscoreNamingLower(), 'id'],
-            [self::numberAwareUnderscoreNamingUpper(), 'ID'],
-        ];
-    }
-
-    /**
-<<<<<<< HEAD
+        ];
+    }
+
+    /**
+     * @param string $expected
+     *
      * @dataProvider dataReferenceColumnName
      */
-    public function testReferenceColumnName(NamingStrategy $strategy, string $expected): void
-    {
-        self::assertSame($expected, $strategy->referenceColumnName());
-=======
-     * @param string $expected
-     *
-     * @dataProvider dataReferenceColumnName
-     */
     public function testReferenceColumnName(NamingStrategy $strategy, $expected) : void
     {
         self::assertEquals($expected, $strategy->referenceColumnName());
->>>>>>> fce18e93
     }
 
     /**
      * Data Provider for NamingStrategy#joinColumnName
      *
-     * @return array<NamingStrategy|string|null>
-     */
-<<<<<<< HEAD
-    public static function dataJoinColumnName(): array
-=======
+     * @return array
+     */
     public static function dataJoinColumnName()
->>>>>>> fce18e93
     {
         return [
             // DefaultNamingStrategy
             [self::defaultNaming(), 'someColumn_id', 'someColumn', null],
             [self::defaultNaming(), 'some_column_id', 'some_column', null],
-            [self::defaultNaming(), 'base64Encoded_id', 'base64Encoded', null],
-            [self::defaultNaming(), 'base64_encoded_id', 'base64_encoded', null],
 
             // UnderscoreNamingStrategy
             [self::underscoreNamingLower(), 'some_column_id', 'someColumn', null],
-            [self::underscoreNamingLower(), 'base64encoded_id', 'base64Encoded', null],
             [self::underscoreNamingUpper(), 'SOME_COLUMN_ID', 'someColumn', null],
-            [self::underscoreNamingUpper(), 'BASE64ENCODED_ID', 'base64Encoded', null],
-
-            // NumberAwareUnderscoreNamingStrategy
-            [self::numberAwareUnderscoreNamingLower(), 'some_column_id', 'someColumn', null],
-            [self::numberAwareUnderscoreNamingLower(), 'base64_encoded_id', 'base64Encoded', null],
-            [self::numberAwareUnderscoreNamingLower(), 'base64encoded_id', 'base64encoded', null],
-            [self::numberAwareUnderscoreNamingUpper(), 'SOME_COLUMN_ID', 'someColumn', null],
-            [self::numberAwareUnderscoreNamingUpper(), 'BASE64_ENCODED_ID', 'base64Encoded', null],
-            [self::numberAwareUnderscoreNamingUpper(), 'BASE64ENCODED_ID', 'base64encoded', null],
-
             // JoinColumnClassNamingStrategy
             [new JoinColumnClassNamingStrategy(), 'classname_someColumn_id', 'someColumn', 'Some\ClassName'],
             [new JoinColumnClassNamingStrategy(), 'classname_some_column_id', 'some_column', 'ClassName'],
@@ -347,76 +207,21 @@
     }
 
     /**
-<<<<<<< HEAD
+     * @param string $expected
+     * @param string $propertyName
+     *
      * @dataProvider dataJoinColumnName
      */
-    public function testJoinColumnName(
-        NamingStrategy $strategy,
-        string $expected,
-        string $propertyName,
-        ?string $className = null
-    ): void {
-        self::assertSame($expected, $strategy->joinColumnName($propertyName, $className));
-=======
-     * @param string $expected
-     * @param string $propertyName
-     *
-     * @dataProvider dataJoinColumnName
-     */
     public function testJoinColumnName(NamingStrategy $strategy, $expected, $propertyName, $className = null) : void
     {
         self::assertEquals($expected, $strategy->joinColumnName($propertyName, $className));
->>>>>>> fce18e93
     }
 
     /**
      * Data Provider for NamingStrategy#joinTableName
      *
-     * @return array<NamingStrategy|string|null>
-     */
-<<<<<<< HEAD
-    public static function dataJoinTableName(): array
-    {
-        return [
-            // DefaultNamingStrategy
-            [self::defaultNaming(), 'someclassname_classname', 'SomeClassName', 'Some\ClassName', null],
-            [self::defaultNaming(), 'someclassname_classname', '\SomeClassName', 'ClassName', null],
-            [self::defaultNaming(), 'name_classname', '\Some\Class\Name', 'ClassName', null],
-
-            // UnderscoreNamingStrategy
-            [self::underscoreNamingLower(), 'some_class_name_class_name', 'SomeClassName', 'Some\ClassName', null],
-            [self::underscoreNamingLower(), 'class1test_class2test', 'Class1Test', 'Some\Class2Test', null],
-            [self::underscoreNamingLower(), 'some_class_name_class_name', '\SomeClassName', 'ClassName', null],
-            [self::underscoreNamingLower(), 'name_class_name', '\Some\Class\Name', 'ClassName', null],
-            [self::underscoreNamingUpper(), 'SOME_CLASS_NAME_CLASS_NAME', 'SomeClassName', 'Some\ClassName', null],
-            [self::underscoreNamingUpper(), 'CLASS1TEST_CLASS2TEST', 'Class1Test', 'Some\Class2Test', null],
-            [self::underscoreNamingUpper(), 'SOME_CLASS_NAME_CLASS_NAME', '\SomeClassName', 'ClassName', null],
-            [self::underscoreNamingUpper(), 'NAME_CLASS_NAME', '\Some\Class\Name', 'ClassName', null],
-
-            // NumberAwareUnderscoreNamingStrategy
-            [self::numberAwareUnderscoreNamingLower(), 'some_class_name_class_name', 'SomeClassName', 'Some\ClassName', null],
-            [self::numberAwareUnderscoreNamingLower(), 'class1_test_class2_test', 'Class1Test', 'Some\Class2Test', null],
-            [self::numberAwareUnderscoreNamingLower(), 'some_class_name_class_name', '\SomeClassName', 'ClassName', null],
-            [self::numberAwareUnderscoreNamingLower(), 'name_class_name', '\Some\Class\Name', 'ClassName', null],
-            [self::numberAwareUnderscoreNamingUpper(), 'SOME_CLASS_NAME_CLASS_NAME', 'SomeClassName', 'Some\ClassName', null],
-            [self::numberAwareUnderscoreNamingUpper(), 'CLASS1_TEST_CLASS2_TEST', 'Class1Test', 'Some\Class2Test', null],
-            [self::numberAwareUnderscoreNamingUpper(), 'SOME_CLASS_NAME_CLASS_NAME', '\SomeClassName', 'ClassName', null],
-            [self::numberAwareUnderscoreNamingUpper(), 'NAME_CLASS_NAME', '\Some\Class\Name', 'ClassName', null],
-        ];
-    }
-
-    /**
-     * @dataProvider dataJoinTableName
-     */
-    public function testJoinTableName(
-        NamingStrategy $strategy,
-        string $expected,
-        string $ownerEntity,
-        string $associatedEntity,
-        ?string $propertyName = null
-    ): void {
-        self::assertSame($expected, $strategy->joinTableName($ownerEntity, $associatedEntity, $propertyName));
-=======
+     * @return array
+     */
     public static function dataJoinTableName()
     {
         return [
@@ -501,56 +306,13 @@
     public function testJoinTableName(NamingStrategy $strategy, $expected, $ownerEntity, $associatedEntity, $propertyName = null) : void
     {
         self::assertEquals($expected, $strategy->joinTableName($ownerEntity, $associatedEntity, $propertyName));
->>>>>>> fce18e93
     }
 
     /**
      * Data Provider for NamingStrategy#joinKeyColumnName
      *
-     * @return array<NamingStrategy|string|null>
-     */
-<<<<<<< HEAD
-    public static function dataJoinKeyColumnName(): array
-    {
-        return [
-            // DefaultNamingStrategy
-            [self::defaultNaming(), 'someclassname_id', 'SomeClassName', null, null],
-            [self::defaultNaming(), 'name_identifier', '\Some\Class\Name', 'identifier', null],
-
-            // UnderscoreNamingStrategy
-            [self::underscoreNamingLower(), 'some_class_name2test_id', 'SomeClassName2Test', null, null],
-            [self::underscoreNamingLower(), 'some_class_name_id', 'SomeClassName', null, null],
-            [self::underscoreNamingLower(), 'class_name_identifier', '\Some\Class\ClassName', 'identifier', null],
-            [self::underscoreNamingLower(), 'name2test_identifier', '\Some\Class\Name2Test', 'identifier', null],
-            [self::underscoreNamingUpper(), 'SOME_CLASS_NAME_ID', 'SomeClassName', null, null],
-            [self::underscoreNamingUpper(), 'SOME_CLASS_NAME2TEST_ID', 'SomeClassName2Test', null, null],
-            [self::underscoreNamingUpper(), 'CLASS_NAME_IDENTIFIER', '\Some\Class\ClassName', 'IDENTIFIER', null],
-            [self::underscoreNamingUpper(), 'NAME2TEST_IDENTIFIER', '\Some\Class\Name2Test', 'IDENTIFIER', null],
-
-            // NumberAwareUnderscoreNamingStrategy
-            [self::numberAwareUnderscoreNamingLower(), 'some_class_name2_test_id', 'SomeClassName2Test', null, null],
-            [self::numberAwareUnderscoreNamingLower(), 'some_class_name_id', 'SomeClassName', null, null],
-            [self::numberAwareUnderscoreNamingLower(), 'class_name_identifier', '\Some\Class\ClassName', 'identifier', null],
-            [self::numberAwareUnderscoreNamingLower(), 'name2_test_identifier', '\Some\Class\Name2Test', 'identifier', null],
-            [self::numberAwareUnderscoreNamingUpper(), 'SOME_CLASS_NAME_ID', 'SomeClassName', null, null],
-            [self::numberAwareUnderscoreNamingUpper(), 'SOME_CLASS_NAME2_TEST_ID', 'SomeClassName2Test', null, null],
-            [self::numberAwareUnderscoreNamingUpper(), 'CLASS_NAME_IDENTIFIER', '\Some\Class\ClassName', 'IDENTIFIER', null],
-            [self::numberAwareUnderscoreNamingUpper(), 'NAME2_TEST_IDENTIFIER', '\Some\Class\Name2Test', 'IDENTIFIER', null],
-        ];
-    }
-
-    /**
-     * @dataProvider dataJoinKeyColumnName
-     */
-    public function testJoinKeyColumnName(
-        NamingStrategy $strategy,
-        string $expected,
-        string $propertyEntityName,
-        ?string $referencedColumnName = null,
-        ?string $propertyName = null
-    ): void {
-        self::assertSame($expected, $strategy->joinKeyColumnName($propertyEntityName, $referencedColumnName, $propertyName));
-=======
+     * @return array
+     */
     public static function dataJoinKeyColumnName()
     {
         return [
@@ -614,6 +376,5 @@
     public function testJoinKeyColumnName(NamingStrategy $strategy, $expected, $propertyEntityName, $referencedColumnName = null, $propertyName = null) : void
     {
         self::assertEquals($expected, $strategy->joinKeyColumnName($propertyEntityName, $referencedColumnName, $propertyName));
->>>>>>> fce18e93
     }
 }