<?php

namespace Doctrine\Tests\ORM\Mapping;

use Doctrine\ORM\Mapping\ClassMetadata,
    Doctrine\ORM\Mapping\ClassMetadataInfo,
    Doctrine\ORM\Mapping\Driver\XmlDriver,
    Doctrine\ORM\Mapping\Driver\YamlDriver;

require_once __DIR__ . '/../../TestInit.php';

abstract class AbstractMappingDriverTest extends \Doctrine\Tests\OrmTestCase
{
    abstract protected function _loadDriver();

    public function createClassMetadata($entityClassName)
    {
        $mappingDriver = $this->_loadDriver();

        $class = new ClassMetadata($entityClassName);
        $class->initializeReflection(new \Doctrine\Common\Persistence\Mapping\RuntimeReflectionService);
        $mappingDriver->loadMetadataForClass($entityClassName, $class);

        return $class;
    }

    /**
     * @param \Doctrine\ORM\EntityManager $entityClassName
     * @return \Doctrine\ORM\Mapping\ClassMetadataFactory
     */
    protected function createClassMetadataFactory(\Doctrine\ORM\EntityManager $em = null)
    {
        $driver     = $this->_loadDriver();
        $em         = $em ?: $this->_getTestEntityManager();
        $factory    = new \Doctrine\ORM\Mapping\ClassMetadataFactory();
        $em->getConfiguration()->setMetadataDriverImpl($driver);
        $factory->setEntityManager($em);

        return $factory;
    }

    public function testLoadMapping()
    {
        $entityClassName = 'Doctrine\Tests\ORM\Mapping\User';
        return $this->createClassMetadata($entityClassName);
    }

    /**
     * @depends testLoadMapping
     * @param ClassMetadata $class
     */
    public function testEntityTableNameAndInheritance($class)
    {
        $this->assertEquals('cms_users', $class->getTableName());
        $this->assertEquals(ClassMetadata::INHERITANCE_TYPE_NONE, $class->inheritanceType);

        return $class;
    }

    /**
     * @depends testEntityTableNameAndInheritance
     * @param ClassMetadata $class
     */
    public function testEntityIndexes($class)
    {
        $this->assertArrayHasKey('indexes', $class->table, 'ClassMetadata should have indexes key in table property.');
        $this->assertEquals(array(
            'name_idx' => array('columns' => array('name')),
            0 => array('columns' => array('user_email'))
        ), $class->table['indexes']);

        return $class;
    }

    /**
     * @depends testEntityTableNameAndInheritance
     * @param ClassMetadata $class
     */
    public function testEntityUniqueConstraints($class)
    {
        $this->assertArrayHasKey('uniqueConstraints', $class->table,
            'ClassMetadata should have uniqueConstraints key in table property when Unique Constraints are set.');

        $this->assertEquals(array(
            "search_idx" => array("columns" => array("name", "user_email"))
        ), $class->table['uniqueConstraints']);

        return $class;
    }

    /**
     * @depends testEntityTableNameAndInheritance
     * @param ClassMetadata $class
     */
    public function testEntityOptions($class)
    {
        $this->assertArrayHasKey('options', $class->table, 'ClassMetadata should have options key in table property.');

        $this->assertEquals(array(
            'foo' => 'bar', 'baz' => array('key' => 'val')
        ), $class->table['options']);

        return $class;
    }

    /**
     * @depends testEntityOptions
     * @param ClassMetadata $class
     */
    public function testEntitySequence($class)
    {
        $this->assertInternalType('array', $class->sequenceGeneratorDefinition, 'No Sequence Definition set on this driver.');
        $this->assertEquals(
            array(
                'sequenceName' => 'tablename_seq',
                'allocationSize' => 100,
                'initialValue' => 1,
            ),
            $class->sequenceGeneratorDefinition
        );
    }

    public function testEntityCustomGenerator()
    {
        $class = $this->createClassMetadata('Doctrine\Tests\ORM\Mapping\Animal');

        $this->assertEquals(ClassMetadata::GENERATOR_TYPE_CUSTOM,
            $class->generatorType, "Generator Type");
        $this->assertEquals(
            array("class" => "stdClass"),
            $class->customGeneratorDefinition,
            "Custom Generator Definition");
    }


    /**
     * @depends testEntityTableNameAndInheritance
     * @param ClassMetadata $class
     */
    public function testFieldMappings($class)
    {
        $this->assertEquals(4, count($class->fieldMappings));
        $this->assertTrue(isset($class->fieldMappings['id']));
        $this->assertTrue(isset($class->fieldMappings['name']));
        $this->assertTrue(isset($class->fieldMappings['email']));
        $this->assertTrue(isset($class->fieldMappings['version']));

        return $class;
    }

    /**
     * @depends testFieldMappings
     * @param ClassMetadata $class
     */
    public function testVersionedField($class)
    {
        $this->assertTrue($class->isVersioned);
        $this->assertEquals("version", $class->versionField);
    }

    /**
     * @depends testEntityTableNameAndInheritance
     * @param ClassMetadata $class
     */
    public function testFieldMappingsColumnNames($class)
    {
        $this->assertEquals("id", $class->fieldMappings['id']['columnName']);
        $this->assertEquals("name", $class->fieldMappings['name']['columnName']);
        $this->assertEquals("user_email", $class->fieldMappings['email']['columnName']);

        return $class;
    }

    /**
     * @depends testEntityTableNameAndInheritance
     * @param ClassMetadata $class
     */
    public function testStringFieldMappings($class)
    {
        $this->assertEquals('string', $class->fieldMappings['name']['type']);
        $this->assertEquals(50, $class->fieldMappings['name']['length']);
        $this->assertTrue($class->fieldMappings['name']['nullable']);
        $this->assertTrue($class->fieldMappings['name']['unique']);

        $expected = array('foo' => 'bar', 'baz' => array('key' => 'val'));
        $this->assertEquals($expected, $class->fieldMappings['name']['options']);

        return $class;
    }

    /**
     * @depends testFieldMappings
     * @param ClassMetadata $class
     */
    public function testIdentifier($class)
    {
        $this->assertEquals(array('id'), $class->identifier);
        $this->assertEquals('integer', $class->fieldMappings['id']['type']);
        $this->assertEquals(ClassMetadata::GENERATOR_TYPE_AUTO, $class->generatorType, "ID-Generator is not ClassMetadata::GENERATOR_TYPE_AUTO");

        return $class;
    }

    /**
     * @depends testIdentifier
     * @param ClassMetadata $class
     */
    public function testEmbeddeds($class)
    {
        $this->assertEquals(1, count($class->embeddedMappings));

        $this->assertTrue(isset($class->embeddedMappings['parents']));
        $this->assertEquals('Doctrine\Tests\ORM\Mapping\Parents', $class->embeddedMappings['parents']['class']);

        return $class;
    }

    /**
     * @depends testEmbeddeds
     * @param ClassMetadata $class
     */
    public function testAssocations($class)
    {
        $this->assertEquals(3, count($class->associationMappings));

        return $class;
    }

    /**
     * @depends testAssocations
     * @param ClassMetadata $class
     */
    public function testOwningOneToOneAssocation($class)
    {
        $this->assertTrue(isset($class->associationMappings['address']));
        $this->assertTrue($class->associationMappings['address']['isOwningSide']);
        $this->assertEquals('user', $class->associationMappings['address']['inversedBy']);
        // Check cascading
        $this->assertTrue($class->associationMappings['address']['isCascadeRemove']);
        $this->assertFalse($class->associationMappings['address']['isCascadePersist']);
        $this->assertFalse($class->associationMappings['address']['isCascadeRefresh']);
        $this->assertFalse($class->associationMappings['address']['isCascadeDetach']);
        $this->assertFalse($class->associationMappings['address']['isCascadeMerge']);

        return $class;
    }

    /**
     * @depends testOwningOneToOneAssocation
     * @param ClassMetadata $class
     */
    public function testInverseOneToManyAssociation($class)
    {
        $this->assertTrue(isset($class->associationMappings['phonenumbers']));
        $this->assertFalse($class->associationMappings['phonenumbers']['isOwningSide']);
        $this->assertTrue($class->associationMappings['phonenumbers']['isCascadePersist']);
        $this->assertTrue($class->associationMappings['phonenumbers']['isCascadeRemove']);
        $this->assertFalse($class->associationMappings['phonenumbers']['isCascadeRefresh']);
        $this->assertFalse($class->associationMappings['phonenumbers']['isCascadeDetach']);
        $this->assertFalse($class->associationMappings['phonenumbers']['isCascadeMerge']);
        $this->assertTrue($class->associationMappings['phonenumbers']['orphanRemoval']);

        // Test Order By
        $this->assertEquals(array('number' => 'ASC'), $class->associationMappings['phonenumbers']['orderBy']);

        return $class;
    }

    /**
     * @depends testInverseOneToManyAssociation
     * @param ClassMetadata $class
     */
    public function testManyToManyAssociationWithCascadeAll($class)
    {
        $this->assertTrue(isset($class->associationMappings['groups']));
        $this->assertTrue($class->associationMappings['groups']['isOwningSide']);
        // Make sure that cascade-all works as expected
        $this->assertTrue($class->associationMappings['groups']['isCascadeRemove']);
        $this->assertTrue($class->associationMappings['groups']['isCascadePersist']);
        $this->assertTrue($class->associationMappings['groups']['isCascadeRefresh']);
        $this->assertTrue($class->associationMappings['groups']['isCascadeDetach']);
        $this->assertTrue($class->associationMappings['groups']['isCascadeMerge']);

        $this->assertFalse(isset($class->associationMappings['groups']['orderBy']));

        return $class;
    }

    /**
     * @depends testManyToManyAssociationWithCascadeAll
     * @param ClassMetadata $class
     */
    public function testLifecycleCallbacks($class)
    {
        $this->assertEquals(count($class->lifecycleCallbacks), 2);
        $this->assertEquals($class->lifecycleCallbacks['prePersist'][0], 'doStuffOnPrePersist');
        $this->assertEquals($class->lifecycleCallbacks['postPersist'][0], 'doStuffOnPostPersist');

        return $class;
    }

    /**
     * @depends testManyToManyAssociationWithCascadeAll
     * @param ClassMetadata $class
     */
    public function testLifecycleCallbacksSupportMultipleMethodNames($class)
    {
        $this->assertEquals(count($class->lifecycleCallbacks['prePersist']), 2);
        $this->assertEquals($class->lifecycleCallbacks['prePersist'][1], 'doOtherStuffOnPrePersistToo');

        return $class;
    }

    /**
     * @depends testLifecycleCallbacksSupportMultipleMethodNames
     * @param ClassMetadata $class
     */
    public function testJoinColumnUniqueAndNullable($class)
    {
        // Non-Nullability of Join Column
        $this->assertFalse($class->associationMappings['groups']['joinTable']['joinColumns'][0]['nullable']);
        $this->assertFalse($class->associationMappings['groups']['joinTable']['joinColumns'][0]['unique']);

        return $class;
    }

    /**
     * @depends testJoinColumnUniqueAndNullable
     * @param ClassMetadata $class
     */
    public function testColumnDefinition($class)
    {
        $this->assertEquals("CHAR(32) NOT NULL", $class->fieldMappings['email']['columnDefinition']);
        $this->assertEquals("INT NULL", $class->associationMappings['groups']['joinTable']['inverseJoinColumns'][0]['columnDefinition']);

        return $class;
    }

    /**
     * @depends testColumnDefinition
     * @param ClassMetadata $class
     */
    public function testJoinColumnOnDelete($class)
    {
        $this->assertEquals('CASCADE', $class->associationMappings['address']['joinColumns'][0]['onDelete']);

        return $class;
    }

    /**
     * @group DDC-514
     */
    public function testDiscriminatorColumnDefaults()
    {
        if (strpos(get_class($this), 'PHPMappingDriver') !== false) {
            $this->markTestSkipped('PHP Mapping Drivers have no defaults.');
        }

        $class = $this->createClassMetadata('Doctrine\Tests\ORM\Mapping\Animal');

        $this->assertEquals(
            array('name' => 'discr', 'type' => 'string', 'length' => '32', 'fieldName' => 'discr', 'columnDefinition' => null),
            $class->discriminatorColumn
        );
    }

    /**
     * @group DDC-869
     */
    public function testMappedSuperclassWithRepository()
    {
        $em         = $this->_getTestEntityManager();
        $factory    = $this->createClassMetadataFactory($em);


        $class = $factory->getMetadataFor('Doctrine\Tests\Models\DDC869\DDC869CreditCardPayment');

        $this->assertTrue(isset($class->fieldMappings['id']));
        $this->assertTrue(isset($class->fieldMappings['value']));
        $this->assertTrue(isset($class->fieldMappings['creditCardNumber']));
        $this->assertEquals($class->customRepositoryClassName, "Doctrine\Tests\Models\DDC869\DDC869PaymentRepository");
        $this->assertInstanceOf("Doctrine\Tests\Models\DDC869\DDC869PaymentRepository",
             $em->getRepository("Doctrine\Tests\Models\DDC869\DDC869CreditCardPayment"));
        $this->assertTrue($em->getRepository("Doctrine\Tests\Models\DDC869\DDC869ChequePayment")->isTrue());



        $class = $factory->getMetadataFor('Doctrine\Tests\Models\DDC869\DDC869ChequePayment');

        $this->assertTrue(isset($class->fieldMappings['id']));
        $this->assertTrue(isset($class->fieldMappings['value']));
        $this->assertTrue(isset($class->fieldMappings['serialNumber']));
        $this->assertEquals($class->customRepositoryClassName, "Doctrine\Tests\Models\DDC869\DDC869PaymentRepository");
        $this->assertInstanceOf("Doctrine\Tests\Models\DDC869\DDC869PaymentRepository",
             $em->getRepository("Doctrine\Tests\Models\DDC869\DDC869ChequePayment"));
        $this->assertTrue($em->getRepository("Doctrine\Tests\Models\DDC869\DDC869ChequePayment")->isTrue());
    }

    /**
     * @group DDC-1476
     */
    public function testDefaultFieldType()
    {
        $factory    = $this->createClassMetadataFactory();
        $class      = $factory->getMetadataFor('Doctrine\Tests\Models\DDC1476\DDC1476EntityWithDefaultFieldType');


        $this->assertArrayHasKey('id', $class->fieldMappings);
        $this->assertArrayHasKey('name', $class->fieldMappings);


        $this->assertArrayHasKey('type', $class->fieldMappings['id']);
        $this->assertArrayHasKey('type', $class->fieldMappings['name']);

        $this->assertEquals('string', $class->fieldMappings['id']['type']);
        $this->assertEquals('string', $class->fieldMappings['name']['type']);



        $this->assertArrayHasKey('fieldName', $class->fieldMappings['id']);
        $this->assertArrayHasKey('fieldName', $class->fieldMappings['name']);

        $this->assertEquals('id', $class->fieldMappings['id']['fieldName']);
        $this->assertEquals('name', $class->fieldMappings['name']['fieldName']);



        $this->assertArrayHasKey('columnName', $class->fieldMappings['id']);
        $this->assertArrayHasKey('columnName', $class->fieldMappings['name']);

        $this->assertEquals('id', $class->fieldMappings['id']['columnName']);
        $this->assertEquals('name', $class->fieldMappings['name']['columnName']);

        $this->assertEquals(ClassMetadataInfo::GENERATOR_TYPE_NONE, $class->generatorType);
    }

    /**
     * @group DDC-1170
     */
    public function testIdentifierColumnDefinition()
    {
        $class = $this->createClassMetadata(__NAMESPACE__ . '\DDC1170Entity');


        $this->assertArrayHasKey('id', $class->fieldMappings);
        $this->assertArrayHasKey('value', $class->fieldMappings);

        $this->assertArrayHasKey('columnDefinition', $class->fieldMappings['id']);
        $this->assertArrayHasKey('columnDefinition', $class->fieldMappings['value']);

        $this->assertEquals("INT unsigned NOT NULL", $class->fieldMappings['id']['columnDefinition']);
        $this->assertEquals("VARCHAR(255) NOT NULL", $class->fieldMappings['value']['columnDefinition']);
    }

    /**
     * @group DDC-559
     */
    public function testNamingStrategy()
    {
        $em         = $this->_getTestEntityManager();
        $factory    = $this->createClassMetadataFactory($em);


        $this->assertInstanceOf('Doctrine\ORM\Mapping\DefaultNamingStrategy', $em->getConfiguration()->getNamingStrategy());
        $em->getConfiguration()->setNamingStrategy(new \Doctrine\ORM\Mapping\UnderscoreNamingStrategy(CASE_UPPER));
        $this->assertInstanceOf('Doctrine\ORM\Mapping\UnderscoreNamingStrategy', $em->getConfiguration()->getNamingStrategy());

        $class = $factory->getMetadataFor('Doctrine\Tests\Models\DDC1476\DDC1476EntityWithDefaultFieldType');

        $this->assertEquals('ID', $class->columnNames['id']);
        $this->assertEquals('NAME', $class->columnNames['name']);
        $this->assertEquals('DDC1476ENTITY_WITH_DEFAULT_FIELD_TYPE', $class->table['name']);
    }

    /**
     * @group DDC-807
     * @group DDC-553
     */
    public function testDiscriminatorColumnDefinition()
    {
        $class = $this->createClassMetadata(__NAMESPACE__ . '\DDC807Entity');

        $this->assertArrayHasKey('columnDefinition', $class->discriminatorColumn);
        $this->assertArrayHasKey('name', $class->discriminatorColumn);

        $this->assertEquals("ENUM('ONE','TWO')", $class->discriminatorColumn['columnDefinition']);
        $this->assertEquals("dtype", $class->discriminatorColumn['name']);
    }

    /**
     * @group DDC-889
     * @expectedException Doctrine\ORM\Mapping\MappingException
     * @expectedExceptionMessage Class "Doctrine\Tests\Models\DDC889\DDC889Class" sub class of "Doctrine\Tests\Models\DDC889\DDC889SuperClass" is not a valid entity or mapped super class.
     */
    public function testInvalidEntityOrMappedSuperClassShouldMentionParentClasses()
    {
        $this->createClassMetadata('Doctrine\Tests\Models\DDC889\DDC889Class');
    }

    /**
     * @group DDC-889
     * @expectedException Doctrine\ORM\Mapping\MappingException
     * @expectedExceptionMessage No identifier/primary key specified for Entity "Doctrine\Tests\Models\DDC889\DDC889Entity" sub class of "Doctrine\Tests\Models\DDC889\DDC889SuperClass". Every Entity must have an identifier/primary key.
     */
    public function testIdentifierRequiredShouldMentionParentClasses()
    {

        $factory = $this->createClassMetadataFactory();
        
        $factory->getMetadataFor('Doctrine\Tests\Models\DDC889\DDC889Entity');
    }

    public function testNamedQuery()
    {
        $driver = $this->_loadDriver();
        $class = $this->createClassMetadata(__NAMESPACE__.'\User');

        $this->assertCount(1, $class->getNamedQueries(), sprintf("Named queries not processed correctly by driver %s", get_class($driver)));
    }

    /**
     * @group DDC-1663
     */
    public function testNamedNativeQuery()
    {
        
        $class = $this->createClassMetadata('Doctrine\Tests\Models\CMS\CmsAddress');

        //named native query
        $this->assertCount(3, $class->namedNativeQueries);
        $this->assertArrayHasKey('find-all', $class->namedNativeQueries);
        $this->assertArrayHasKey('find-by-id', $class->namedNativeQueries);


        $findAllQuery = $class->getNamedNativeQuery('find-all');
        $this->assertEquals('find-all', $findAllQuery['name']);
        $this->assertEquals('mapping-find-all', $findAllQuery['resultSetMapping']);
        $this->assertEquals('SELECT id, country, city FROM cms_addresses', $findAllQuery['query']);

        $findByIdQuery = $class->getNamedNativeQuery('find-by-id');
        $this->assertEquals('find-by-id', $findByIdQuery['name']);
        $this->assertEquals('Doctrine\Tests\Models\CMS\CmsAddress',$findByIdQuery['resultClass']);
        $this->assertEquals('SELECT * FROM cms_addresses WHERE id = ?',  $findByIdQuery['query']);

        $countQuery = $class->getNamedNativeQuery('count');
        $this->assertEquals('count', $countQuery['name']);
        $this->assertEquals('mapping-count', $countQuery['resultSetMapping']);
        $this->assertEquals('SELECT COUNT(*) AS count FROM cms_addresses',  $countQuery['query']);

        // result set mapping
        $this->assertCount(3, $class->sqlResultSetMappings);
        $this->assertArrayHasKey('mapping-count', $class->sqlResultSetMappings);
        $this->assertArrayHasKey('mapping-find-all', $class->sqlResultSetMappings);
        $this->assertArrayHasKey('mapping-without-fields', $class->sqlResultSetMappings);
        
        $findAllMapping = $class->getSqlResultSetMapping('mapping-find-all');
        $this->assertEquals('mapping-find-all', $findAllMapping['name']);
        $this->assertEquals('Doctrine\Tests\Models\CMS\CmsAddress', $findAllMapping['entities'][0]['entityClass']);
        $this->assertEquals(array('name'=>'id','column'=>'id'), $findAllMapping['entities'][0]['fields'][0]);
        $this->assertEquals(array('name'=>'city','column'=>'city'), $findAllMapping['entities'][0]['fields'][1]);
        $this->assertEquals(array('name'=>'country','column'=>'country'), $findAllMapping['entities'][0]['fields'][2]);

        $withoutFieldsMapping = $class->getSqlResultSetMapping('mapping-without-fields');
        $this->assertEquals('mapping-without-fields', $withoutFieldsMapping['name']);
        $this->assertEquals('Doctrine\Tests\Models\CMS\CmsAddress', $withoutFieldsMapping['entities'][0]['entityClass']);
        $this->assertEquals(array(), $withoutFieldsMapping['entities'][0]['fields']);
        
        $countMapping = $class->getSqlResultSetMapping('mapping-count');
        $this->assertEquals('mapping-count', $countMapping['name']);
        $this->assertEquals(array('name'=>'count'), $countMapping['columns'][0]);

    }

    /**
     * @group DDC-1663
     */
    public function testSqlResultSetMapping()
    {

        $userMetadata   = $this->createClassMetadata('Doctrine\Tests\Models\CMS\CmsUser');
        $personMetadata = $this->createClassMetadata('Doctrine\Tests\Models\Company\CompanyPerson');

        // user asserts
        $this->assertCount(4, $userMetadata->getSqlResultSetMappings());

        $mapping = $userMetadata->getSqlResultSetMapping('mappingJoinedAddress');
        $this->assertEquals(array(),$mapping['columns']);
        $this->assertEquals('mappingJoinedAddress', $mapping['name']);
        $this->assertNull($mapping['entities'][0]['discriminatorColumn']);
        $this->assertEquals(array('name'=>'id','column'=>'id'),                     $mapping['entities'][0]['fields'][0]);
        $this->assertEquals(array('name'=>'name','column'=>'name'),                 $mapping['entities'][0]['fields'][1]);
        $this->assertEquals(array('name'=>'status','column'=>'status'),             $mapping['entities'][0]['fields'][2]);
        $this->assertEquals(array('name'=>'address.zip','column'=>'zip'),           $mapping['entities'][0]['fields'][3]);
        $this->assertEquals(array('name'=>'address.city','column'=>'city'),         $mapping['entities'][0]['fields'][4]);
        $this->assertEquals(array('name'=>'address.country','column'=>'country'),   $mapping['entities'][0]['fields'][5]);
        $this->assertEquals(array('name'=>'address.id','column'=>'a_id'),           $mapping['entities'][0]['fields'][6]);
        $this->assertEquals($userMetadata->name,                                    $mapping['entities'][0]['entityClass']);


        $mapping = $userMetadata->getSqlResultSetMapping('mappingJoinedPhonenumber');
        $this->assertEquals(array(),$mapping['columns']);
        $this->assertEquals('mappingJoinedPhonenumber', $mapping['name']);
        $this->assertNull($mapping['entities'][0]['discriminatorColumn']);
        $this->assertEquals(array('name'=>'id','column'=>'id'),                             $mapping['entities'][0]['fields'][0]);
        $this->assertEquals(array('name'=>'name','column'=>'name'),                         $mapping['entities'][0]['fields'][1]);
        $this->assertEquals(array('name'=>'status','column'=>'status'),                     $mapping['entities'][0]['fields'][2]);
        $this->assertEquals(array('name'=>'phonenumbers.phonenumber','column'=>'number'),   $mapping['entities'][0]['fields'][3]);
        $this->assertEquals($userMetadata->name,                                            $mapping['entities'][0]['entityClass']);

        $mapping = $userMetadata->getSqlResultSetMapping('mappingUserPhonenumberCount');
        $this->assertEquals(array('name'=>'numphones'),$mapping['columns'][0]);
        $this->assertEquals('mappingUserPhonenumberCount', $mapping['name']);
        $this->assertNull($mapping['entities'][0]['discriminatorColumn']);
        $this->assertEquals(array('name'=>'id','column'=>'id'),         $mapping['entities'][0]['fields'][0]);
        $this->assertEquals(array('name'=>'name','column'=>'name'),     $mapping['entities'][0]['fields'][1]);
        $this->assertEquals(array('name'=>'status','column'=>'status'), $mapping['entities'][0]['fields'][2]);
        $this->assertEquals($userMetadata->name,                        $mapping['entities'][0]['entityClass']);

        $mapping = $userMetadata->getSqlResultSetMapping('mappingMultipleJoinsEntityResults');
        $this->assertEquals(array('name'=>'numphones'),$mapping['columns'][0]);
        $this->assertEquals('mappingMultipleJoinsEntityResults', $mapping['name']);
        $this->assertNull($mapping['entities'][0]['discriminatorColumn']);
        $this->assertEquals(array('name'=>'id','column'=>'u_id'),           $mapping['entities'][0]['fields'][0]);
        $this->assertEquals(array('name'=>'name','column'=>'u_name'),       $mapping['entities'][0]['fields'][1]);
        $this->assertEquals(array('name'=>'status','column'=>'u_status'),   $mapping['entities'][0]['fields'][2]);
        $this->assertEquals($userMetadata->name,                            $mapping['entities'][0]['entityClass']);
        $this->assertNull($mapping['entities'][1]['discriminatorColumn']);
        $this->assertEquals(array('name'=>'id','column'=>'a_id'),           $mapping['entities'][1]['fields'][0]);
        $this->assertEquals(array('name'=>'zip','column'=>'a_zip'),         $mapping['entities'][1]['fields'][1]);
        $this->assertEquals(array('name'=>'country','column'=>'a_country'), $mapping['entities'][1]['fields'][2]);
        $this->assertEquals('Doctrine\Tests\Models\CMS\CmsAddress',         $mapping['entities'][1]['entityClass']);

        //person asserts
        $this->assertCount(1, $personMetadata->getSqlResultSetMappings());

        $mapping = $personMetadata->getSqlResultSetMapping('mappingFetchAll');
        $this->assertEquals(array(),$mapping['columns']);
        $this->assertEquals('mappingFetchAll', $mapping['name']);
        $this->assertEquals('discriminator',                            $mapping['entities'][0]['discriminatorColumn']);
        $this->assertEquals(array('name'=>'id','column'=>'id'),         $mapping['entities'][0]['fields'][0]);
        $this->assertEquals(array('name'=>'name','column'=>'name'),     $mapping['entities'][0]['fields'][1]);
        $this->assertEquals($personMetadata->name,                      $mapping['entities'][0]['entityClass']);
    }

     /*
     * @group DDC-964
     */
    public function testAssociationOverridesMapping()
    {

        $factory        = $this->createClassMetadataFactory();
        $adminMetadata  = $factory->getMetadataFor('Doctrine\Tests\Models\DDC964\DDC964Admin');
        $guestMetadata  = $factory->getMetadataFor('Doctrine\Tests\Models\DDC964\DDC964Guest');

        
        // assert groups association mappings
        $this->assertArrayHasKey('groups', $guestMetadata->associationMappings);
        $this->assertArrayHasKey('groups', $adminMetadata->associationMappings);

        $guestGroups = $guestMetadata->associationMappings['groups'];
        $adminGroups = $adminMetadata->associationMappings['groups'];

        // assert not override attributes
        $this->assertEquals($guestGroups['fieldName'], $adminGroups['fieldName']);
        $this->assertEquals($guestGroups['type'], $adminGroups['type']);
        $this->assertEquals($guestGroups['mappedBy'], $adminGroups['mappedBy']);
        $this->assertEquals($guestGroups['inversedBy'], $adminGroups['inversedBy']);
        $this->assertEquals($guestGroups['isOwningSide'], $adminGroups['isOwningSide']);
        $this->assertEquals($guestGroups['fetch'], $adminGroups['fetch']);
        $this->assertEquals($guestGroups['isCascadeRemove'], $adminGroups['isCascadeRemove']);
        $this->assertEquals($guestGroups['isCascadePersist'], $adminGroups['isCascadePersist']);
        $this->assertEquals($guestGroups['isCascadeRefresh'], $adminGroups['isCascadeRefresh']);
        $this->assertEquals($guestGroups['isCascadeMerge'], $adminGroups['isCascadeMerge']);
        $this->assertEquals($guestGroups['isCascadeDetach'], $adminGroups['isCascadeDetach']);

         // assert not override attributes
        $this->assertEquals('ddc964_users_groups', $guestGroups['joinTable']['name']);
        $this->assertEquals('user_id', $guestGroups['joinTable']['joinColumns'][0]['name']);
        $this->assertEquals('group_id', $guestGroups['joinTable']['inverseJoinColumns'][0]['name']);

        $this->assertEquals(array('user_id'=>'id'), $guestGroups['relationToSourceKeyColumns']);
        $this->assertEquals(array('group_id'=>'id'), $guestGroups['relationToTargetKeyColumns']);
        $this->assertEquals(array('user_id','group_id'), $guestGroups['joinTableColumns']);


        $this->assertEquals('ddc964_users_admingroups', $adminGroups['joinTable']['name']);
        $this->assertEquals('adminuser_id', $adminGroups['joinTable']['joinColumns'][0]['name']);
        $this->assertEquals('admingroup_id', $adminGroups['joinTable']['inverseJoinColumns'][0]['name']);

        $this->assertEquals(array('adminuser_id'=>'id'), $adminGroups['relationToSourceKeyColumns']);
        $this->assertEquals(array('admingroup_id'=>'id'), $adminGroups['relationToTargetKeyColumns']);
        $this->assertEquals(array('adminuser_id','admingroup_id'), $adminGroups['joinTableColumns']);


        // assert address association mappings
        $this->assertArrayHasKey('address', $guestMetadata->associationMappings);
        $this->assertArrayHasKey('address', $adminMetadata->associationMappings);

        $guestAddress = $guestMetadata->associationMappings['address'];
        $adminAddress = $adminMetadata->associationMappings['address'];

        // assert not override attributes
        $this->assertEquals($guestAddress['fieldName'], $adminAddress['fieldName']);
        $this->assertEquals($guestAddress['type'], $adminAddress['type']);
        $this->assertEquals($guestAddress['mappedBy'], $adminAddress['mappedBy']);
        $this->assertEquals($guestAddress['inversedBy'], $adminAddress['inversedBy']);
        $this->assertEquals($guestAddress['isOwningSide'], $adminAddress['isOwningSide']);
        $this->assertEquals($guestAddress['fetch'], $adminAddress['fetch']);
        $this->assertEquals($guestAddress['isCascadeRemove'], $adminAddress['isCascadeRemove']);
        $this->assertEquals($guestAddress['isCascadePersist'], $adminAddress['isCascadePersist']);
        $this->assertEquals($guestAddress['isCascadeRefresh'], $adminAddress['isCascadeRefresh']);
        $this->assertEquals($guestAddress['isCascadeMerge'], $adminAddress['isCascadeMerge']);
        $this->assertEquals($guestAddress['isCascadeDetach'], $adminAddress['isCascadeDetach']);
        
        // assert override
        $this->assertEquals('address_id', $guestAddress['joinColumns'][0]['name']);
        $this->assertEquals(array('address_id'=>'id'), $guestAddress['sourceToTargetKeyColumns']);
        $this->assertEquals(array('address_id'=>'address_id'), $guestAddress['joinColumnFieldNames']);
        $this->assertEquals(array('id'=>'address_id'), $guestAddress['targetToSourceKeyColumns']);


        $this->assertEquals('adminaddress_id', $adminAddress['joinColumns'][0]['name']);
        $this->assertEquals(array('adminaddress_id'=>'id'), $adminAddress['sourceToTargetKeyColumns']);
        $this->assertEquals(array('adminaddress_id'=>'adminaddress_id'), $adminAddress['joinColumnFieldNames']);
        $this->assertEquals(array('id'=>'adminaddress_id'), $adminAddress['targetToSourceKeyColumns']);
    }

    /**
     * @group DDC-964
     */
    public function testAttributeOverridesMapping()
    {

        $factory       = $this->createClassMetadataFactory();
        $guestMetadata = $factory->getMetadataFor('Doctrine\Tests\Models\DDC964\DDC964Guest');
        $adminMetadata = $factory->getMetadataFor('Doctrine\Tests\Models\DDC964\DDC964Admin');

        $this->assertTrue($adminMetadata->fieldMappings['id']['id']);
        $this->assertEquals('id', $adminMetadata->fieldMappings['id']['fieldName']);
        $this->assertEquals('user_id', $adminMetadata->fieldMappings['id']['columnName']);
        $this->assertEquals(array('user_id'=>'id','user_name'=>'name'), $adminMetadata->fieldNames);
        $this->assertEquals(array('id'=>'user_id','name'=>'user_name'), $adminMetadata->columnNames);
        $this->assertEquals(150, $adminMetadata->fieldMappings['id']['length']);


        $this->assertEquals('name', $adminMetadata->fieldMappings['name']['fieldName']);
        $this->assertEquals('user_name', $adminMetadata->fieldMappings['name']['columnName']);
        $this->assertEquals(250, $adminMetadata->fieldMappings['name']['length']);
        $this->assertTrue($adminMetadata->fieldMappings['name']['nullable']);
        $this->assertFalse($adminMetadata->fieldMappings['name']['unique']);


        $this->assertTrue($guestMetadata->fieldMappings['id']['id']);
        $this->assertEquals('guest_id', $guestMetadata->fieldMappings['id']['columnName']);
        $this->assertEquals('id', $guestMetadata->fieldMappings['id']['fieldName']);
        $this->assertEquals(array('guest_id'=>'id','guest_name'=>'name'), $guestMetadata->fieldNames);
        $this->assertEquals(array('id'=>'guest_id','name'=>'guest_name'), $guestMetadata->columnNames);
        $this->assertEquals(140, $guestMetadata->fieldMappings['id']['length']);

        $this->assertEquals('name', $guestMetadata->fieldMappings['name']['fieldName']);
        $this->assertEquals('guest_name', $guestMetadata->fieldMappings['name']['columnName']);
        $this->assertEquals(240, $guestMetadata->fieldMappings['name']['length']);
        $this->assertFalse($guestMetadata->fieldMappings['name']['nullable']);
        $this->assertTrue($guestMetadata->fieldMappings['name']['unique']);
    }

}

/**
 * @Entity
 * @HasLifecycleCallbacks
 * @Table(
 *  name="cms_users",
 *  uniqueConstraints={@UniqueConstraint(name="search_idx", columns={"name", "user_email"})},
 *  indexes={@Index(name="name_idx", columns={"name"}), @Index(name="0", columns={"user_email"})},
 *  options={"foo": "bar", "baz": {"key": "val"}}
 * )
 * @NamedQueries({@NamedQuery(name="all", query="SELECT u FROM __CLASS__ u")})
 */
class User
{
    /**
     * @Id
     * @Column(type="integer")
     * @generatedValue(strategy="AUTO")
     * @SequenceGenerator(sequenceName="tablename_seq", initialValue=1, allocationSize=100)
     **/
    public $id;

    /**
     * @Column(length=50, nullable=true, unique=true, options={"foo": "bar", "baz": {"key": "val"}})
     */
    public $name;

    /**
     * @Column(name="user_email", columnDefinition="CHAR(32) NOT NULL")
     */
    public $email;

    /**
     * @Embedded(class="Parents")
     */
    public $parents;

    /**
     * @OneToOne(targetEntity="Address", cascade={"remove"}, inversedBy="user")
     * @JoinColumn(onDelete="CASCADE")
     */
    public $address;

    /**
     * @OneToMany(targetEntity="Phonenumber", mappedBy="user", cascade={"persist"}, orphanRemoval=true)
     * @OrderBy({"number"="ASC"})
     */
    public $phonenumbers;

    /**
     * @ManyToMany(targetEntity="Group", cascade={"all"})
     * @JoinTable(name="cms_user_groups",
     *    joinColumns={@JoinColumn(name="user_id", referencedColumnName="id", nullable=false, unique=false)},
     *    inverseJoinColumns={@JoinColumn(name="group_id", referencedColumnName="id", columnDefinition="INT NULL")}
     * )
     */
    public $groups;

    /**
     * @Column(type="integer")
     * @Version
     */
    public $version;


    /**
     * @PrePersist
     */
    public function doStuffOnPrePersist()
    {
    }

    /**
     * @PrePersist
     */
    public function doOtherStuffOnPrePersistToo() {
    }

    /**
     * @PostPersist
     */
    public function doStuffOnPostPersist()
    {

    }

    public static function loadMetadata(ClassMetadataInfo $metadata)
    {
        $metadata->setInheritanceType(ClassMetadataInfo::INHERITANCE_TYPE_NONE);
        $metadata->setPrimaryTable(array(
           'name' => 'cms_users',
           'options' => array('foo' => 'bar', 'baz' => array('key' => 'val')),
          ));
        $metadata->setChangeTrackingPolicy(ClassMetadataInfo::CHANGETRACKING_DEFERRED_IMPLICIT);
        $metadata->addLifecycleCallback('doStuffOnPrePersist', 'prePersist');
        $metadata->addLifecycleCallback('doOtherStuffOnPrePersistToo', 'prePersist');
        $metadata->addLifecycleCallback('doStuffOnPostPersist', 'postPersist');
        $metadata->mapField(array(
           'id' => true,
           'fieldName' => 'id',
           'type' => 'integer',
           'columnName' => 'id',
          ));
        $metadata->mapField(array(
           'fieldName' => 'name',
           'type' => 'string',
           'length' => 50,
           'unique' => true,
           'nullable' => true,
           'columnName' => 'name',
           'options' => array('foo' => 'bar', 'baz' => array('key' => 'val')),
          ));
        $metadata->mapField(array(
           'fieldName' => 'email',
           'type' => 'string',
           'columnName' => 'user_email',
           'columnDefinition' => 'CHAR(32) NOT NULL',
          ));
<<<<<<< HEAD
        $mapping = array('fieldName' => 'version', 'type' => 'integer');
        $metadata->setVersionMapping($mapping);
        $metadata->mapField($mapping);
=======
        $metadata->mapEmbedded(array(
            'fieldName' => 'parents',
            'class'     => 'Parents',
        ));
>>>>>>> cc960bab
        $metadata->setIdGeneratorType(ClassMetadataInfo::GENERATOR_TYPE_AUTO);
        $metadata->mapOneToOne(array(
           'fieldName' => 'address',
           'targetEntity' => 'Doctrine\\Tests\\ORM\\Mapping\\Address',
           'cascade' =>
           array(
           0 => 'remove',
           ),
           'mappedBy' => NULL,
           'inversedBy' => 'user',
           'joinColumns' =>
           array(
           0 =>
           array(
            'name' => 'address_id',
            'referencedColumnName' => 'id',
            'onDelete' => 'CASCADE',
           ),
           ),
           'orphanRemoval' => false,
          ));
        $metadata->mapOneToMany(array(
           'fieldName' => 'phonenumbers',
           'targetEntity' => 'Doctrine\\Tests\\ORM\\Mapping\\Phonenumber',
           'cascade' =>
           array(
           1 => 'persist',
           ),
           'mappedBy' => 'user',
           'orphanRemoval' => true,
           'orderBy' =>
           array(
           'number' => 'ASC',
           ),
          ));
        $metadata->mapManyToMany(array(
           'fieldName' => 'groups',
           'targetEntity' => 'Doctrine\\Tests\\ORM\\Mapping\\Group',
           'cascade' =>
           array(
           0 => 'remove',
           1 => 'persist',
           2 => 'refresh',
           3 => 'merge',
           4 => 'detach',
           ),
           'mappedBy' => NULL,
           'joinTable' =>
           array(
           'name' => 'cms_users_groups',
           'joinColumns' =>
           array(
            0 =>
            array(
            'name' => 'user_id',
            'referencedColumnName' => 'id',
            'unique' => false,
            'nullable' => false,
            ),
           ),
           'inverseJoinColumns' =>
           array(
            0 =>
            array(
            'name' => 'group_id',
            'referencedColumnName' => 'id',
            'columnDefinition' => 'INT NULL',
            ),
           ),
           ),
           'orderBy' => NULL,
          ));
        $metadata->table['uniqueConstraints'] = array(
            'search_idx' => array('columns' => array('name', 'user_email')),
        );
        $metadata->table['indexes'] = array(
            'name_idx' => array('columns' => array('name')), 0 => array('columns' => array('user_email'))
        );
        $metadata->setSequenceGeneratorDefinition(array(
                'sequenceName' => 'tablename_seq',
                'allocationSize' => 100,
                'initialValue' => 1,
            ));
        $metadata->addNamedQuery(array(
                'name' => 'all',
                'query' => 'SELECT u FROM __CLASS__ u'
            ));
    }
}

/**
 * @Entity
 * @InheritanceType("SINGLE_TABLE")
 * @DiscriminatorMap({"cat" = "Cat", "dog" = "Dog"})
 * @DiscriminatorColumn(name="discr", length=32, type="string")
 */
abstract class Animal
{
    /**
     * @Id @Column(type="string") @GeneratedValue(strategy="CUSTOM")
     * @CustomIdGenerator(class="stdClass")
     */
    public $id;

    public static function loadMetadata(ClassMetadataInfo $metadata)
    {
        $metadata->setIdGeneratorType(ClassMetadataInfo::GENERATOR_TYPE_CUSTOM);
        $metadata->setCustomGeneratorDefinition(array("class" => "stdClass"));
    }
}

/** @Entity */
class Cat extends Animal
{
    public static function loadMetadata(ClassMetadataInfo $metadata)
    {

    }
}

/** @Entity */
class Dog extends Animal
{
    public static function loadMetadata(ClassMetadataInfo $metadata)
    {

    }
}


/**
 * @Entity
 */
class DDC1170Entity
{

    /**
     * @param string $value
     */
    function __construct($value = null)
    {
        $this->value = $value;
    }

    /**
     * @Id
     * @GeneratedValue(strategy="NONE")
     * @Column(type="integer", columnDefinition = "INT unsigned NOT NULL")
     **/
    private $id;

    /**
     * @Column(columnDefinition = "VARCHAR(255) NOT NULL")
     */
    private $value;

    /**
     * @return integer
     */
    public function getId()
    {
        return $this->id;
    }

    /**
     * @return string
     */
    public function getValue()
    {
        return $this->value;
    }

    public static function loadMetadata(ClassMetadataInfo $metadata)
    {
        $metadata->mapField(array(
           'id'                 => true,
           'fieldName'          => 'id',
           'columnDefinition'   => 'INT unsigned NOT NULL',
        ));

        $metadata->mapField(array(
            'fieldName'         => 'value',
            'columnDefinition'  => 'VARCHAR(255) NOT NULL'
        ));

        $metadata->setIdGeneratorType(ClassMetadataInfo::GENERATOR_TYPE_NONE);
    }

}

<<<<<<< HEAD
/**
 * @Entity
 * @InheritanceType("SINGLE_TABLE")
 * @DiscriminatorMap({"ONE" = "DDC807SubClasse1", "TWO" = "DDC807SubClasse2"})
 * @DiscriminatorColumn(name = "dtype", columnDefinition="ENUM('ONE','TWO')")
 */
class DDC807Entity
{
    /**
     * @Id
     * @Column(type="integer")
     * @GeneratedValue(strategy="NONE")
     **/
   public $id;
   
   public static function loadMetadata(ClassMetadataInfo $metadata)
    {
         $metadata->mapField(array(
           'id'                 => true,
           'fieldName'          => 'id',
        ));

        $metadata->setDiscriminatorColumn(array(
            'name'              => "dtype",
            'type'              => "string",
            'columnDefinition'  => "ENUM('ONE','TWO')"
        ));

        $metadata->setIdGeneratorType(ClassMetadataInfo::GENERATOR_TYPE_NONE);
    }
}


class DDC807SubClasse1 {}
class DDC807SubClasse2 {}

=======
class Parents {}
>>>>>>> cc960bab
class Address {}
class Phonenumber {}
class Group {}<|MERGE_RESOLUTION|>--- conflicted
+++ resolved
@@ -883,16 +883,13 @@
            'columnName' => 'user_email',
            'columnDefinition' => 'CHAR(32) NOT NULL',
           ));
-<<<<<<< HEAD
         $mapping = array('fieldName' => 'version', 'type' => 'integer');
         $metadata->setVersionMapping($mapping);
         $metadata->mapField($mapping);
-=======
         $metadata->mapEmbedded(array(
             'fieldName' => 'parents',
             'class'     => 'Parents',
         ));
->>>>>>> cc960bab
         $metadata->setIdGeneratorType(ClassMetadataInfo::GENERATOR_TYPE_AUTO);
         $metadata->mapOneToOne(array(
            'fieldName' => 'address',
@@ -1083,7 +1080,6 @@
 
 }
 
-<<<<<<< HEAD
 /**
  * @Entity
  * @InheritanceType("SINGLE_TABLE")
@@ -1120,9 +1116,7 @@
 class DDC807SubClasse1 {}
 class DDC807SubClasse2 {}
 
-=======
 class Parents {}
->>>>>>> cc960bab
 class Address {}
 class Phonenumber {}
 class Group {}