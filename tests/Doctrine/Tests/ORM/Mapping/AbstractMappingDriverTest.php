--- conflicted
+++ resolved
@@ -42,25 +42,18 @@
 use Doctrine\Tests\Models\DDC964\DDC964Guest;
 use Doctrine\Tests\OrmTestCase;
 
-<<<<<<< HEAD
-use function strtolower;
-
-abstract class AbstractMappingDriverTest extends OrmTestCase
-{
-    abstract protected function loadDriver(): MappingDriver;
-=======
 use function assert;
 use function count;
 use function get_class;
 use function sprintf;
 use function strpos;
+use function strtolower;
 
 use const CASE_UPPER;
 
 abstract class AbstractMappingDriverTest extends OrmTestCase
 {
-    abstract protected function _loadDriver(): MappingDriver;
->>>>>>> 68d24288
+    abstract protected function loadDriver(): MappingDriver;
 
     public function createClassMetadata($entityClassName)
     {
@@ -78,11 +71,7 @@
      */
     protected function createClassMetadataFactory(?EntityManager $em = null): ClassMetadataFactory
     {
-<<<<<<< HEAD
         $driver  = $this->loadDriver();
-=======
-        $driver  = $this->_loadDriver();
->>>>>>> 68d24288
         $em      = $em ?: $this->_getTestEntityManager();
         $factory = new ClassMetadataFactory();
         $em->getConfiguration()->setMetadataDriverImpl($driver);
@@ -516,13 +505,8 @@
         $this->assertArrayHasKey('columnDefinition', $class->fieldMappings['id']);
         $this->assertArrayHasKey('columnDefinition', $class->fieldMappings['value']);
 
-<<<<<<< HEAD
         $this->assertEquals('int unsigned not null', strtolower($class->fieldMappings['id']['columnDefinition']));
         $this->assertEquals('varchar(255) not null', strtolower($class->fieldMappings['value']['columnDefinition']));
-=======
-        $this->assertEquals('INT unsigned NOT NULL', $class->fieldMappings['id']['columnDefinition']);
-        $this->assertEquals('VARCHAR(255) NOT NULL', $class->fieldMappings['value']['columnDefinition']);
->>>>>>> 68d24288
     }
 
     /**
@@ -585,13 +569,8 @@
 
     public function testNamedQuery(): void
     {
-<<<<<<< HEAD
         $driver = $this->loadDriver();
-        $class = $this->createClassMetadata(User::class);
-=======
-        $driver = $this->_loadDriver();
         $class  = $this->createClassMetadata(User::class);
->>>>>>> 68d24288
 
         $this->assertCount(1, $class->getNamedQueries(), sprintf('Named queries not processed correctly by driver %s', get_class($driver)));
     }
@@ -1107,23 +1086,12 @@
     #[ORM\SequenceGenerator(sequenceName: "tablename_seq", initialValue: 1, allocationSize: 100)]
     public $id;
 
-<<<<<<< HEAD
-    /**
-     * @Column(length=50, nullable=true, unique=true, options={"foo": "bar", "baz": {"key": "val"}, "fixed": false})
-     */
+    /** @Column(length=50, nullable=true, unique=true, options={"foo": "bar", "baz": {"key": "val"}, "fixed": false}) */
     #[ORM\Column(length: 50, nullable: true, unique: true, options: ["foo" => "bar", "baz" => ["key" => "val"], "fixed" => false])]
     public $name;
 
-    /**
-     * @Column(name="user_email", columnDefinition="CHAR(32) NOT NULL")
-     */
+    /** @Column(name="user_email", columnDefinition="CHAR(32) NOT NULL") */
     #[ORM\Column(name: "user_email", columnDefinition: "CHAR(32) NOT NULL")]
-=======
-    /** @Column(length=50, nullable=true, unique=true, options={"foo": "bar", "baz": {"key": "val"}, "fixed": false}) */
-    public $name;
-
-    /** @Column(name="user_email", columnDefinition="CHAR(32) NOT NULL") */
->>>>>>> 68d24288
     public $email;
 
     /**
@@ -1165,36 +1133,24 @@
     /**
      * @PrePersist
      */
-<<<<<<< HEAD
     #[ORM\PrePersist]
-    public function doStuffOnPrePersist()
-=======
     public function doStuffOnPrePersist(): void
->>>>>>> 68d24288
     {
     }
 
     /**
      * @PrePersist
      */
-<<<<<<< HEAD
     #[ORM\PrePersist]
-    public function doOtherStuffOnPrePersistToo() {
-=======
     public function doOtherStuffOnPrePersistToo(): void
     {
->>>>>>> 68d24288
     }
 
     /**
      * @PostPersist
      */
-<<<<<<< HEAD
     #[ORM\PostPersist]
-    public function doStuffOnPostPersist()
-=======
     public function doStuffOnPostPersist(): void
->>>>>>> 68d24288
     {
     }
 
@@ -1399,14 +1355,8 @@
     #[ORM\Id, ORM\GeneratedValue(strategy: "NONE"), ORM\Column(type: "integer", columnDefinition: "INT UNSIGNED NOT NULL")]
     private $id;
 
-<<<<<<< HEAD
-    /**
-     * @Column(columnDefinition = "VARCHAR(255) NOT NULL")
-     */
+    /** @Column(columnDefinition = "VARCHAR(255) NOT NULL") */
     #[ORM\Column(columnDefinition: "VARCHAR(255) NOT NULL")]
-=======
-    /** @Column(columnDefinition = "VARCHAR(255) NOT NULL") */
->>>>>>> 68d24288
     private $value;
 
     public function getId(): int
@@ -1456,12 +1406,8 @@
      * @Column(type="integer")
      * @GeneratedValue(strategy="NONE")
      **/
-<<<<<<< HEAD
-   #[ORM\Id, ORM\Column(type: "integer"), ORM\GeneratedValue(strategy: "NONE")]
-   public $id;
-=======
+    #[ORM\Id, ORM\Column(type: "integer"), ORM\GeneratedValue(strategy: "NONE")]
     public $id;
->>>>>>> 68d24288
 
     public static function loadMetadata(ClassMetadataInfo $metadata): void
     {
@@ -1509,14 +1455,8 @@
 #[ORM\Index(columns: ["content"], flags: ["fulltext"], options: ["where" => "content IS NOT NULL"])]
 class Comment
 {
-<<<<<<< HEAD
-    /**
-     * @Column(type="text")
-     */
+    /** @Column(type="text") */
     #[ORM\Column(type: "text")]
-=======
-    /** @Column(type="text") */
->>>>>>> 68d24288
     private $content;
 
     public static function loadMetadata(ClassMetadataInfo $metadata): void
