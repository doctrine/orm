<?php

declare(strict_types=1);

namespace Doctrine\Tests\ORM\Mapping;

use Doctrine\Instantiator\Instantiator;
use Doctrine\ORM\Mapping\ReflectionEmbeddedProperty;
use Doctrine\Tests\Models\Generic\BooleanModel;
use Doctrine\Tests\Models\Reflection\AbstractEmbeddable;
use Doctrine\Tests\Models\Reflection\ArrayObjectExtendingClass;
use Doctrine\Tests\Models\Reflection\ConcreteEmbeddable;
use PHPUnit\Framework\TestCase;
use ReflectionProperty;

/**
 * Tests for {@see \Doctrine\ORM\Mapping\ReflectionEmbeddedProperty}
 *
 * @covers \Doctrine\ORM\Mapping\ReflectionEmbeddedProperty
 */
class ReflectionEmbeddedPropertyTest extends TestCase
{
    /**
     * @param ReflectionProperty $parentProperty  property of the embeddable/entity where to write the embeddable to
     * @param ReflectionProperty $childProperty   property of the embeddable class where to write values to
     * @param string             $embeddableClass name of the embeddable class to be instantiated
     *
     * @dataProvider getTestedReflectionProperties
     */
    public function testCanSetAndGetEmbeddedProperty(
        ReflectionProperty $parentProperty,
        ReflectionProperty $childProperty,
        string $embeddableClass,
    ): void {
        $embeddedPropertyReflection = new ReflectionEmbeddedProperty($parentProperty, $childProperty, $embeddableClass);

        $instantiator = new Instantiator();

        $object = $instantiator->instantiate($parentProperty->getDeclaringClass()->getName());

        $embeddedPropertyReflection->setValue($object, 'newValue');

        self::assertSame('newValue', $embeddedPropertyReflection->getValue($object));

        $embeddedPropertyReflection->setValue($object, 'changedValue');

        self::assertSame('changedValue', $embeddedPropertyReflection->getValue($object));
    }

    /**
     * @param ReflectionProperty $parentProperty  property of the embeddable/entity where to write the embeddable to
     * @param ReflectionProperty $childProperty   property of the embeddable class where to write values to
     * @param string             $embeddableClass name of the embeddable class to be instantiated
     *
     * @dataProvider getTestedReflectionProperties
     */
    public function testWillSkipReadingPropertiesFromNullEmbeddable(
        ReflectionProperty $parentProperty,
        ReflectionProperty $childProperty,
        string $embeddableClass,
    ): void {
        $embeddedPropertyReflection = new ReflectionEmbeddedProperty($parentProperty, $childProperty, $embeddableClass);

        $instantiator = new Instantiator();

        self::assertNull($embeddedPropertyReflection->getValue(
            $instantiator->instantiate($parentProperty->getDeclaringClass()->getName()),
        ));
    }

    /**
     * @return ReflectionProperty[][]|string[][]
     */
    public static function getTestedReflectionProperties(): array
    {
        return [
            [
<<<<<<< HEAD
                new ReflectionProperty(BooleanModel::class, 'id'),
                new ReflectionProperty(BooleanModel::class, 'id'),
=======
                self::getReflectionProperty(BooleanModel::class, 'id'),
                self::getReflectionProperty(BooleanModel::class, 'id'),
>>>>>>> 83d56d75
                BooleanModel::class,
            ],
            // reflection on embeddables that have properties defined in abstract ancestors:
            [
<<<<<<< HEAD
                new ReflectionProperty(BooleanModel::class, 'id'),
                new ReflectionProperty(AbstractEmbeddable::class, 'propertyInAbstractClass'),
                ConcreteEmbeddable::class,
            ],
            [
                new ReflectionProperty(BooleanModel::class, 'id'),
                new ReflectionProperty(ConcreteEmbeddable::class, 'propertyInConcreteClass'),
=======
                self::getReflectionProperty(BooleanModel::class, 'id'),
                self::getReflectionProperty(AbstractEmbeddable::class, 'propertyInAbstractClass'),
                ConcreteEmbeddable::class,
            ],
            [
                self::getReflectionProperty(BooleanModel::class, 'id'),
                self::getReflectionProperty(ConcreteEmbeddable::class, 'propertyInConcreteClass'),
>>>>>>> 83d56d75
                ConcreteEmbeddable::class,
            ],
            // reflection on classes extending internal PHP classes:
            [
<<<<<<< HEAD
                new ReflectionProperty(ArrayObjectExtendingClass::class, 'publicProperty'),
                new ReflectionProperty(ArrayObjectExtendingClass::class, 'privateProperty'),
                ArrayObjectExtendingClass::class,
            ],
            [
                new ReflectionProperty(ArrayObjectExtendingClass::class, 'publicProperty'),
                new ReflectionProperty(ArrayObjectExtendingClass::class, 'protectedProperty'),
                ArrayObjectExtendingClass::class,
            ],
            [
                new ReflectionProperty(ArrayObjectExtendingClass::class, 'publicProperty'),
                new ReflectionProperty(ArrayObjectExtendingClass::class, 'publicProperty'),
=======
                self::getReflectionProperty(ArrayObjectExtendingClass::class, 'publicProperty'),
                self::getReflectionProperty(ArrayObjectExtendingClass::class, 'privateProperty'),
                ArrayObjectExtendingClass::class,
            ],
            [
                self::getReflectionProperty(ArrayObjectExtendingClass::class, 'publicProperty'),
                self::getReflectionProperty(ArrayObjectExtendingClass::class, 'protectedProperty'),
                ArrayObjectExtendingClass::class,
            ],
            [
                self::getReflectionProperty(ArrayObjectExtendingClass::class, 'publicProperty'),
                self::getReflectionProperty(ArrayObjectExtendingClass::class, 'publicProperty'),
>>>>>>> 83d56d75
                ArrayObjectExtendingClass::class,
            ],
        ];
    }
<<<<<<< HEAD
=======

    private static function getReflectionProperty(string $className, string $propertyName): ReflectionProperty
    {
        $reflectionProperty = new ReflectionProperty($className, $propertyName);

        $reflectionProperty->setAccessible(true);

        return $reflectionProperty;
    }
>>>>>>> 83d56d75
}<|MERGE_RESOLUTION|>--- conflicted
+++ resolved
@@ -68,25 +68,17 @@
         ));
     }
 
-    /**
-     * @return ReflectionProperty[][]|string[][]
-     */
+    /** @return ReflectionProperty[][]|string[][] */
     public static function getTestedReflectionProperties(): array
     {
         return [
             [
-<<<<<<< HEAD
                 new ReflectionProperty(BooleanModel::class, 'id'),
                 new ReflectionProperty(BooleanModel::class, 'id'),
-=======
-                self::getReflectionProperty(BooleanModel::class, 'id'),
-                self::getReflectionProperty(BooleanModel::class, 'id'),
->>>>>>> 83d56d75
                 BooleanModel::class,
             ],
             // reflection on embeddables that have properties defined in abstract ancestors:
             [
-<<<<<<< HEAD
                 new ReflectionProperty(BooleanModel::class, 'id'),
                 new ReflectionProperty(AbstractEmbeddable::class, 'propertyInAbstractClass'),
                 ConcreteEmbeddable::class,
@@ -94,20 +86,10 @@
             [
                 new ReflectionProperty(BooleanModel::class, 'id'),
                 new ReflectionProperty(ConcreteEmbeddable::class, 'propertyInConcreteClass'),
-=======
-                self::getReflectionProperty(BooleanModel::class, 'id'),
-                self::getReflectionProperty(AbstractEmbeddable::class, 'propertyInAbstractClass'),
-                ConcreteEmbeddable::class,
-            ],
-            [
-                self::getReflectionProperty(BooleanModel::class, 'id'),
-                self::getReflectionProperty(ConcreteEmbeddable::class, 'propertyInConcreteClass'),
->>>>>>> 83d56d75
                 ConcreteEmbeddable::class,
             ],
             // reflection on classes extending internal PHP classes:
             [
-<<<<<<< HEAD
                 new ReflectionProperty(ArrayObjectExtendingClass::class, 'publicProperty'),
                 new ReflectionProperty(ArrayObjectExtendingClass::class, 'privateProperty'),
                 ArrayObjectExtendingClass::class,
@@ -120,34 +102,8 @@
             [
                 new ReflectionProperty(ArrayObjectExtendingClass::class, 'publicProperty'),
                 new ReflectionProperty(ArrayObjectExtendingClass::class, 'publicProperty'),
-=======
-                self::getReflectionProperty(ArrayObjectExtendingClass::class, 'publicProperty'),
-                self::getReflectionProperty(ArrayObjectExtendingClass::class, 'privateProperty'),
-                ArrayObjectExtendingClass::class,
-            ],
-            [
-                self::getReflectionProperty(ArrayObjectExtendingClass::class, 'publicProperty'),
-                self::getReflectionProperty(ArrayObjectExtendingClass::class, 'protectedProperty'),
-                ArrayObjectExtendingClass::class,
-            ],
-            [
-                self::getReflectionProperty(ArrayObjectExtendingClass::class, 'publicProperty'),
-                self::getReflectionProperty(ArrayObjectExtendingClass::class, 'publicProperty'),
->>>>>>> 83d56d75
                 ArrayObjectExtendingClass::class,
             ],
         ];
     }
-<<<<<<< HEAD
-=======
-
-    private static function getReflectionProperty(string $className, string $propertyName): ReflectionProperty
-    {
-        $reflectionProperty = new ReflectionProperty($className, $propertyName);
-
-        $reflectionProperty->setAccessible(true);
-
-        return $reflectionProperty;
-    }
->>>>>>> 83d56d75
 }