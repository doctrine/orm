<?php

declare(strict_types=1);

namespace Doctrine\Tests\ORM\Mapping;

use Doctrine\Common\Collections\Criteria;
use Doctrine\ORM\Mapping\ClassMetadata;
use Doctrine\ORM\Mapping\ClassMetadataFactory;
use Doctrine\ORM\Mapping\Driver\XmlDriver;
use Doctrine\Persistence\Mapping\Driver\MappingDriver;
use Doctrine\Persistence\Mapping\RuntimeReflectionService;
use Doctrine\Tests\Models\DDC117\DDC117Translation;
use Doctrine\Tests\Models\DDC3293\DDC3293User;
use Doctrine\Tests\Models\DDC3293\DDC3293UserPrefixed;
use Doctrine\Tests\Models\DDC889\DDC889Class;
use Doctrine\Tests\Models\Generic\SerializationModel;
use Doctrine\Tests\Models\GH7141\GH7141Article;
use Doctrine\Tests\Models\GH7316\GH7316Article;
use Doctrine\Tests\Models\ValueObjects\Name;
use Doctrine\Tests\Models\ValueObjects\Person;
use DOMDocument;

use function array_filter;
use function array_map;
use function assert;
use function count;
use function glob;
use function in_array;
use function is_array;
use function pathinfo;

use const DIRECTORY_SEPARATOR;
use const PATHINFO_FILENAME;

class XmlMappingDriverTest extends AbstractMappingDriverTest
{
    protected function loadDriver(): MappingDriver
    {
        return new XmlDriver(__DIR__ . DIRECTORY_SEPARATOR . 'xml');
    }

    public function testClassTableInheritanceDiscriminatorMap(): void
    {
        $mappingDriver = $this->loadDriver();

        $class = new ClassMetadata(CTI::class);
        $class->initializeReflection(new RuntimeReflectionService());
        $mappingDriver->loadMetadataForClass(CTI::class, $class);

        $expectedMap = [
            'foo' => CTIFoo::class,
            'bar' => CTIBar::class,
            'baz' => CTIBaz::class,
        ];

        $this->assertEquals(3, count($class->discriminatorMap));
        $this->assertEquals($expectedMap, $class->discriminatorMap);
    }

    public function testFailingSecondLevelCacheAssociation(): void
    {
        $this->expectException('Doctrine\ORM\Cache\CacheException');
        $this->expectExceptionMessage('Entity association field "Doctrine\Tests\ORM\Mapping\XMLSLC#foo" not configured as part of the second-level cache.');
        $mappingDriver = $this->loadDriver();

        $class = new ClassMetadata(XMLSLC::class);
        $mappingDriver->loadMetadataForClass(XMLSLC::class, $class);
    }

    public function testIdentifierWithAssociationKey(): void
    {
        $driver  = $this->loadDriver();
<<<<<<< HEAD
        $em      = $this->_getTestEntityManager();
=======
        $em      = $this->getTestEntityManager();
>>>>>>> 38ccbd86
        $factory = new ClassMetadataFactory();

        $em->getConfiguration()->setMetadataDriverImpl($driver);
        $factory->setEntityManager($em);

        $class = $factory->getMetadataFor(DDC117Translation::class);

        $this->assertEquals(['language', 'article'], $class->identifier);
        $this->assertArrayHasKey('article', $class->associationMappings);

        $this->assertArrayHasKey('id', $class->associationMappings['article']);
        $this->assertTrue($class->associationMappings['article']['id']);
    }

    public function testEmbeddableMapping(): void
    {
        $class = $this->createClassMetadata(Name::class);

        $this->assertEquals(true, $class->isEmbeddedClass);
    }

    /**
     * @group DDC-3293
     * @group DDC-3477
     * @group 1238
     */
    public function testEmbeddedMappingsWithUseColumnPrefix(): void
    {
        $factory = new ClassMetadataFactory();
        $em      = $this->getTestEntityManager();

        $em->getConfiguration()->setMetadataDriverImpl($this->loadDriver());
        $factory->setEntityManager($em);

        $this->assertEquals(
            '__prefix__',
            $factory->getMetadataFor(DDC3293UserPrefixed::class)
                ->embeddedClasses['address']['columnPrefix']
        );
    }

    /**
     * @group DDC-3293
     * @group DDC-3477
     * @group 1238
     */
    public function testEmbeddedMappingsWithFalseUseColumnPrefix(): void
    {
        $factory = new ClassMetadataFactory();
        $em      = $this->getTestEntityManager();

        $em->getConfiguration()->setMetadataDriverImpl($this->loadDriver());
        $factory->setEntityManager($em);

        $this->assertFalse(
            $factory->getMetadataFor(DDC3293User::class)
                ->embeddedClasses['address']['columnPrefix']
        );
    }

    public function testEmbeddedMapping(): void
    {
        $class = $this->createClassMetadata(Person::class);

        $this->assertEquals(
            [
                'name' => [
                    'class' => Name::class,
                    'columnPrefix' => 'nm_',
                    'declaredField' => null,
                    'originalField' => null,
                ],
            ],
            $class->embeddedClasses
        );
    }

    /**
     * @group DDC-1468
     */
    public function testInvalidMappingFileException(): void
    {
        $this->expectException('Doctrine\Persistence\Mapping\MappingException');
        $this->expectExceptionMessage('Invalid mapping file \'Doctrine.Tests.Models.Generic.SerializationModel.dcm.xml\' for class \'Doctrine\Tests\Models\Generic\SerializationModel\'.');
        $this->createClassMetadata(SerializationModel::class);
    }

    /**
     * @dataProvider dataValidSchema
     * @group DDC-2429
     */
    public function testValidateXmlSchema(string $xmlMappingFile): void
    {
        $xsdSchemaFile = __DIR__ . '/../../../../../doctrine-mapping.xsd';
        $dom           = new DOMDocument();

        $dom->load($xmlMappingFile);

        $this->assertTrue($dom->schemaValidate($xsdSchemaFile));
    }

    /**
     * @psalm-return list<array{string}>
     */
    public static function dataValidSchema(): array
    {
        $list    = glob(__DIR__ . '/xml/*.xml');
        $invalid = ['Doctrine.Tests.Models.DDC889.DDC889Class.dcm'];
        assert(is_array($list));

        $list = array_filter($list, static function (string $item) use ($invalid): bool {
            return ! in_array(pathinfo($item, PATHINFO_FILENAME), $invalid);
        });

        return array_map(static function (string $item) {
            return [$item];
        }, $list);
    }

    /**
     * @group GH-7141
     */
    public function testOneToManyDefaultOrderByAsc(): void
    {
        $driver = $this->loadDriver();
        $class  = new ClassMetadata(GH7141Article::class);

        $class->initializeReflection(new RuntimeReflectionService());
        $driver->loadMetadataForClass(GH7141Article::class, $class);

        $this->assertEquals(
            Criteria::ASC,
            $class->getMetadataValue('associationMappings')['tags']['orderBy']['position']
        );
    }

    public function testManyToManyDefaultOrderByAsc(): void
    {
        $class = new ClassMetadata(GH7316Article::class);
        $class->initializeReflection(new RuntimeReflectionService());

        $driver = $this->loadDriver();
        $driver->loadMetadataForClass(GH7316Article::class, $class);

        self::assertEquals(
            Criteria::ASC,
            $class->getMetadataValue('associationMappings')['tags']['orderBy']['position']
        );
    }

    /**
     * @group DDC-889
     */
    public function testinvalidEntityOrMappedSuperClassShouldMentionParentClasses(): void
    {
        $this->expectException('Doctrine\Persistence\Mapping\MappingException');
        $this->expectExceptionMessage('Invalid mapping file \'Doctrine.Tests.Models.DDC889.DDC889Class.dcm.xml\' for class \'Doctrine\Tests\Models\DDC889\DDC889Class\'.');
        $this->createClassMetadata(DDC889Class::class);
    }
}

class CTI
{
    /** @var int */
    public $id;
}

class CTIFoo extends CTI
{
}
class CTIBar extends CTI
{
}
class CTIBaz extends CTI
{
}

class XMLSLC
{
    /** @var mixed */
    public $foo;
}

class XMLSLCFoo
{
    /** @var int */
    public $id;
}<|MERGE_RESOLUTION|>--- conflicted
+++ resolved
@@ -71,11 +71,7 @@
     public function testIdentifierWithAssociationKey(): void
     {
         $driver  = $this->loadDriver();
-<<<<<<< HEAD
-        $em      = $this->_getTestEntityManager();
-=======
         $em      = $this->getTestEntityManager();
->>>>>>> 38ccbd86
         $factory = new ClassMetadataFactory();
 
         $em->getConfiguration()->setMetadataDriverImpl($driver);
