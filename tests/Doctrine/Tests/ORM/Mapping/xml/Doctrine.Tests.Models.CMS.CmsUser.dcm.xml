<?xml version="1.0" encoding="UTF-8"?>

<doctrine-mapping xmlns="http://doctrine-project.org/schemas/orm/doctrine-mapping"
      xmlns:xsi="http://www.w3.org/2001/XMLSchema-instance"
      xsi:schemaLocation="http://doctrine-project.org/schemas/orm/doctrine-mapping
                          https://www.doctrine-project.org/schemas/orm/doctrine-mapping.xsd">
<<<<<<< HEAD

    <entity name="Doctrine\Tests\Models\CMS\CmsUser" table="cms_users">
=======
>>>>>>> fce18e93

    <entity name="Doctrine\Tests\Models\CMS\CmsUser" table="cms_users">

        <named-native-queries>
            <named-native-query name="fetchIdAndUsernameWithResultClass" result-class="Doctrine\Tests\Models\CMS\CmsUser">
                <query>SELECT id, username FROM cms_users WHERE username = ?</query>
            </named-native-query>

            <named-native-query name="fetchAllColumns" result-class="CmsUser">
                <query>SELECT * FROM cms_users WHERE username = ?</query>
            </named-native-query>

            <named-native-query name="fetchJoinedAddress" result-set-mapping="mappingJoinedAddress">
                <query>SELECT u.id, u.name, u.status, a.id AS a_id, a.country, a.zip, a.city FROM cms_users u INNER JOIN cms_addresses a ON u.id = a.user_id WHERE u.username = ?</query>
            </named-native-query>

            <named-native-query name="fetchJoinedPhonenumber" result-set-mapping="mappingJoinedPhonenumber">
                <query>SELECT id, name, status, phonenumber AS number FROM cms_users INNER JOIN cms_phonenumbers ON id = user_id WHERE username = ?</query>
            </named-native-query>

            <named-native-query name="fetchUserPhonenumberCount" result-set-mapping="mappingUserPhonenumberCount">
                <query>SELECT id, name, status, COUNT(phonenumber) AS numphones FROM cms_users INNER JOIN cms_phonenumbers ON id = user_id WHERE username IN (?) GROUP BY id, name, status, username ORDER BY username</query>
            </named-native-query>

            <named-native-query name="fetchMultipleJoinsEntityResults" result-set-mapping="mappingMultipleJoinsEntityResults">
                <query>SELECT u.id AS u_id, u.name AS u_name, u.status AS u_status, a.id AS a_id, a.zip AS a_zip, a.country AS a_country, COUNT(p.phonenumber) AS numphones FROM cms_users u INNER JOIN cms_addresses a ON u.id = a.user_id INNER JOIN cms_phonenumbers p ON u.id = p.user_id GROUP BY u.id, u.name, u.status, u.username, a.id, a.zip, a.country ORDER BY u.username</query>
            </named-native-query>
        </named-native-queries>

        <sql-result-set-mappings>
            <sql-result-set-mapping name="mappingJoinedAddress">
                <entity-result entity-class="__CLASS__">
                    <field-result name="id"/>
                    <field-result name="name"/>
                    <field-result name="status"/>
                    <field-result name="address.zip"/>
                    <field-result name="address.city"/>
                    <field-result name="address.country"/>
                    <field-result name="address.id" column="a_id"/>
                </entity-result>
            </sql-result-set-mapping>

            <sql-result-set-mapping name="mappingJoinedPhonenumber">
                <entity-result entity-class="Doctrine\Tests\Models\CMS\CmsUser">
                    <field-result name="id"/>
                    <field-result name="name"/>
                    <field-result name="status"/>
                    <field-result name="phonenumbers.phonenumber" column="number"/>
                </entity-result>
            </sql-result-set-mapping>

            <sql-result-set-mapping name="mappingUserPhonenumberCount">
                <entity-result entity-class="Doctrine\Tests\Models\CMS\CmsUser">
                    <field-result name="id"/>
                    <field-result name="name"/>
                    <field-result name="status"/>
                </entity-result>
                <column-result name="numphones"/>
            </sql-result-set-mapping>

            <sql-result-set-mapping name="mappingMultipleJoinsEntityResults">
                <entity-result entity-class="__CLASS__">
                    <field-result name="id" column="u_id"/>
                    <field-result name="name" column="u_name"/>
                    <field-result name="status" column="u_status"/>
                </entity-result>
                <entity-result entity-class="Doctrine\Tests\Models\CMS\CmsAddress">
                    <field-result name="id" column="a_id"/>
                    <field-result name="zip" column="a_zip"/>
                    <field-result name="country" column="a_country"/>
                </entity-result>
                <column-result name="numphones"/>
            </sql-result-set-mapping>
        </sql-result-set-mappings>

        <id name="id" type="integer" column="id">
            <generator strategy="AUTO"/>
        </id>
        
        <field name="status" column="status" type="string" length="50" unique="true"/>
        <field name="username" column="username" type="string" length="255" unique="true"/>
        <field name="name" column="name" type="string" length="255"/>

        <one-to-one field="address" target-entity="Doctrine\Tests\Models\CMS\CmsAddress" inversed-by="user" orphan-removal="true">
            <cascade>
                <cascade-persist/>
            </cascade>
            <join-column name="address_id" referenced-column-name="id"  />
        </one-to-one>

        <one-to-one field="email" target-entity="Doctrine\Tests\Models\CMS\CmsEmail" inversed-by="user" orphan-removal="true">
            <cascade>
                <cascade-persist/>
            </cascade>
            <join-column referenced-column-name="id" nullable="true" />
        </one-to-one>

        <one-to-many field="phonenumbers" target-entity="Doctrine\Tests\Models\CMS\CmsPhonenumber" mapped-by="user" orphan-removal="true">
            <cascade>
                <cascade-persist/>
            </cascade>
        </one-to-many>

        <one-to-many field="articles" target-entity="Doctrine\Tests\Models\CMS\CmsArticle" mapped-by="user"/>

        <many-to-many field="groups" target-entity="Doctrine\Tests\Models\CMS\CmsGroup">
            <cascade>
                <cascade-persist/>
            </cascade>
            <join-table name="cms_users_groups">
                <join-columns>
                    <join-column name="user_id" referenced-column-name="id"/>
                </join-columns>
                <inverse-join-columns>
                    <join-column name="group_id" referenced-column-name="id"/>
                </inverse-join-columns>
            </join-table>
        </many-to-many>

    </entity>

</doctrine-mapping><|MERGE_RESOLUTION|>--- conflicted
+++ resolved
@@ -4,11 +4,6 @@
       xmlns:xsi="http://www.w3.org/2001/XMLSchema-instance"
       xsi:schemaLocation="http://doctrine-project.org/schemas/orm/doctrine-mapping
                           https://www.doctrine-project.org/schemas/orm/doctrine-mapping.xsd">
-<<<<<<< HEAD
-
-    <entity name="Doctrine\Tests\Models\CMS\CmsUser" table="cms_users">
-=======
->>>>>>> fce18e93
 
     <entity name="Doctrine\Tests\Models\CMS\CmsUser" table="cms_users">
 
