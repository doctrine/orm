<?php

declare(strict_types=1);

namespace Doctrine\Tests\ORM\Mapping;

use Doctrine\DBAL\Types\Type;
use Doctrine\ORM\Annotation as ORM;
use Doctrine\ORM\Event\LoadClassMetadataEventArgs;
use Doctrine\ORM\Events;
use Doctrine\ORM\Mapping;
use Doctrine\Tests\OrmTestCase;

class ClassMetadataLoadEventTest extends OrmTestCase
{
    /**
     * @group DDC-1610
     */
<<<<<<< HEAD
    public function testEvent(): void
    {
        $em              = $this->getTestEntityManager();
        $metadataFactory = $em->getMetadataFactory();
        $evm             = $em->getEventManager();
        $evm->addEventListener(Events::loadClassMetadata, $this);
        $classMetadata = $metadataFactory->getMetadataFor(LoadEventTestEntity::class);
        $this->assertTrue($classMetadata->hasField('about'));
        $this->assertArrayHasKey('about', $classMetadata->reflFields);
        $this->assertInstanceOf('ReflectionProperty', $classMetadata->reflFields['about']);
=======
    public function testEvent() : void
    {
        $entityManager   = $this->getTestEntityManager();
        $metadataFactory = $entityManager->getMetadataFactory();
        $eventManager    = $entityManager->getEventManager();

        $eventManager->addEventListener(Events::loadClassMetadata, $this);

        $metadata = $metadataFactory->getMetadataFor(LoadEventTestEntity::class);
        $property = $metadata->getProperty('about');

        self::assertInstanceOf(Mapping\FieldMetadata::class, $property);

        $test = new LoadEventTestEntity();

        $property->setValue($test, 'About who?');

        self::assertEquals('About who?', $test->about);
>>>>>>> fce18e93
    }

    public function loadClassMetadata(LoadClassMetadataEventArgs $eventArgs): void
    {
<<<<<<< HEAD
        $classMetadata = $eventArgs->getClassMetadata();
        $field         = [
            'fieldName' => 'about',
            'type' => 'string',
            'length' => 255,
        ];
        $classMetadata->mapField($field);
=======
        $metadata      = $eventArgs->getClassMetadata();
        $fieldMetadata = new Mapping\FieldMetadata('about');

        $fieldMetadata->setType(Type::getType('string'));
        $fieldMetadata->setLength(255);

        $metadata->setPropertyOverride($fieldMetadata);
>>>>>>> fce18e93
    }
}

/**
 * @ORM\Entity
 * @ORM\Table(name="load_event_test_entity")
 */
class LoadEventTestEntity
{
    /**
<<<<<<< HEAD
     * @var int
     * @Id @Column(type="integer")
     * @GeneratedValue(strategy="AUTO")
     */
    private $id;

    /**
     * @var string
     * @Column(type="string", length=255)
     */
    private $name;

    /** @var mixed */
    private $about;
=======
     * @ORM\Id @ORM\Column(type="integer")
     * @ORM\GeneratedValue(strategy="AUTO")
     */
    private $id;
    /** @ORM\Column(type="string", length=255) */
    private $name;

    public $about;
>>>>>>> fce18e93
}<|MERGE_RESOLUTION|>--- conflicted
+++ resolved
@@ -16,18 +16,6 @@
     /**
      * @group DDC-1610
      */
-<<<<<<< HEAD
-    public function testEvent(): void
-    {
-        $em              = $this->getTestEntityManager();
-        $metadataFactory = $em->getMetadataFactory();
-        $evm             = $em->getEventManager();
-        $evm->addEventListener(Events::loadClassMetadata, $this);
-        $classMetadata = $metadataFactory->getMetadataFor(LoadEventTestEntity::class);
-        $this->assertTrue($classMetadata->hasField('about'));
-        $this->assertArrayHasKey('about', $classMetadata->reflFields);
-        $this->assertInstanceOf('ReflectionProperty', $classMetadata->reflFields['about']);
-=======
     public function testEvent() : void
     {
         $entityManager   = $this->getTestEntityManager();
@@ -46,20 +34,10 @@
         $property->setValue($test, 'About who?');
 
         self::assertEquals('About who?', $test->about);
->>>>>>> fce18e93
     }
 
-    public function loadClassMetadata(LoadClassMetadataEventArgs $eventArgs): void
+    public function loadClassMetadata(LoadClassMetadataEventArgs $eventArgs)
     {
-<<<<<<< HEAD
-        $classMetadata = $eventArgs->getClassMetadata();
-        $field         = [
-            'fieldName' => 'about',
-            'type' => 'string',
-            'length' => 255,
-        ];
-        $classMetadata->mapField($field);
-=======
         $metadata      = $eventArgs->getClassMetadata();
         $fieldMetadata = new Mapping\FieldMetadata('about');
 
@@ -67,7 +45,6 @@
         $fieldMetadata->setLength(255);
 
         $metadata->setPropertyOverride($fieldMetadata);
->>>>>>> fce18e93
     }
 }
 
@@ -78,22 +55,6 @@
 class LoadEventTestEntity
 {
     /**
-<<<<<<< HEAD
-     * @var int
-     * @Id @Column(type="integer")
-     * @GeneratedValue(strategy="AUTO")
-     */
-    private $id;
-
-    /**
-     * @var string
-     * @Column(type="string", length=255)
-     */
-    private $name;
-
-    /** @var mixed */
-    private $about;
-=======
      * @ORM\Id @ORM\Column(type="integer")
      * @ORM\GeneratedValue(strategy="AUTO")
      */
@@ -102,5 +63,4 @@
     private $name;
 
     public $about;
->>>>>>> fce18e93
 }