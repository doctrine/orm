<?php

declare(strict_types=1);

namespace Doctrine\Tests\ORM\Mapping;

use Doctrine\Common\Annotations\AnnotationException;
<<<<<<< HEAD
use Doctrine\Common\Annotations\AnnotationReader;
use Doctrine\ORM\Mapping;
=======
use Doctrine\ORM\Annotation as ORM;
>>>>>>> fce18e93
use Doctrine\ORM\Mapping\ClassMetadata;
use Doctrine\ORM\Mapping\ClassMetadataFactory;
use Doctrine\ORM\Mapping\MappingException;
use Doctrine\Persistence\Mapping\Driver\MappingDriver;
use Doctrine\Persistence\Mapping\RuntimeReflectionService;
use Doctrine\Tests\Models\CMS\CmsUser;
use Doctrine\Tests\Models\DDC1872\DDC1872ExampleEntityWithoutOverride;
use Doctrine\Tests\Models\DDC1872\DDC1872ExampleEntityWithOverride;
use Doctrine\Tests\Models\DirectoryTree\Directory;
use Doctrine\Tests\Models\DirectoryTree\File;
use Doctrine\Tests\Models\ECommerce\ECommerceCart;
use function iterator_to_array;

class AnnotationDriverTest extends AbstractMappingDriverTest
{
    /**
     * @group DDC-268
     */
<<<<<<< HEAD
    public function testLoadMetadataForNonEntityThrowsException(): void
    {
        $cm = new ClassMetadata('stdClass');
        $cm->initializeReflection(new RuntimeReflectionService());
        $reader           = new AnnotationReader();
        $annotationDriver = new AnnotationDriver($reader);

        $this->expectException(MappingException::class);
        $annotationDriver->loadMetadataForClass('stdClass', $cm);
    }

    public function testFailingSecondLevelCacheAssociation(): void
    {
        $this->expectException('Doctrine\ORM\Cache\CacheException');
        $this->expectExceptionMessage('Entity association field "Doctrine\Tests\ORM\Mapping\AnnotationSLC#foo" not configured as part of the second-level cache.');
=======
    public function testLoadMetadataForNonEntityThrowsException() : void
    {
        $mappingDriver = $this->loadDriver();

        $this->expectException(MappingException::class);

        $mappingDriver->loadMetadataForClass('stdClass', null, $this->metadataBuildingContext);
    }

    /**
     * @expectedException \Doctrine\ORM\Cache\Exception\CacheException
     * @expectedExceptionMessage Entity association field "Doctrine\Tests\ORM\Mapping\AnnotationSLC#foo" not configured as part of the second-level cache.
     */
    public function testFailingSecondLevelCacheAssociation() : void
    {
>>>>>>> fce18e93
        $mappingDriver = $this->loadDriver();

        $mappingDriver->loadMetadataForClass(AnnotationSLC::class, null, $this->metadataBuildingContext);
    }

    /**
     * @group DDC-268
     */
<<<<<<< HEAD
    public function testColumnWithMissingTypeDefaultsToString(): void
    {
        $cm = new ClassMetadata(ColumnWithoutType::class);
        $cm->initializeReflection(new RuntimeReflectionService());
        $annotationDriver = $this->loadDriver();
=======
    public function testColumnWithMissingTypeDefaultsToString() : void
    {
        $mappingDriver = $this->loadDriver();

        $cm = $mappingDriver->loadMetadataForClass(ColumnWithoutType::class, null, $this->metadataBuildingContext);
>>>>>>> fce18e93

        self::assertNotNull($cm->getProperty('id'));

        $idProperty = $cm->getProperty('id');

        self::assertEquals('string', $idProperty->getTypeName());
    }

    /**
     * @group DDC-318
     */
<<<<<<< HEAD
    public function testGetAllClassNamesIsIdempotent(): void
=======
    public function testGetAllClassNamesIsIdempotent() : void
>>>>>>> fce18e93
    {
        $annotationDriver = $this->loadDriverForCMSModels();
        $original         = $annotationDriver->getAllClassNames();

        $annotationDriver = $this->loadDriverForCMSModels();
        $afterTestReset   = $annotationDriver->getAllClassNames();

        self::assertEquals($original, $afterTestReset);
    }

    /**
     * @group DDC-318
     */
<<<<<<< HEAD
    public function testGetAllClassNamesIsIdempotentEvenWithDifferentDriverInstances(): void
=======
    public function testGetAllClassNamesIsIdempotentEvenWithDifferentDriverInstances() : void
>>>>>>> fce18e93
    {
        $annotationDriver = $this->loadDriverForCMSModels();
        $original         = $annotationDriver->getAllClassNames();

        $annotationDriver = $this->loadDriverForCMSModels();
        $afterTestReset   = $annotationDriver->getAllClassNames();

        self::assertEquals($original, $afterTestReset);
    }

    /**
     * @group DDC-318
     */
<<<<<<< HEAD
    public function testGetAllClassNamesReturnsAlreadyLoadedClassesIfAppropriate(): void
=======
    public function testGetAllClassNamesReturnsAlreadyLoadedClassesIfAppropriate() : void
>>>>>>> fce18e93
    {
        $this->ensureIsLoaded(CmsUser::class);

        $annotationDriver = $this->loadDriverForCMSModels();
        $classes          = $annotationDriver->getAllClassNames();

        self::assertContains(CmsUser::class, $classes);
    }

    /**
     * @group DDC-318
     */
<<<<<<< HEAD
    public function testGetClassNamesReturnsOnlyTheAppropriateClasses(): void
=======
    public function testGetClassNamesReturnsOnlyTheAppropriateClasses() : void
>>>>>>> fce18e93
    {
        $this->ensureIsLoaded(ECommerceCart::class);

        $annotationDriver = $this->loadDriverForCMSModels();
        $classes          = $annotationDriver->getAllClassNames();

        self::assertNotContains(ECommerceCart::class, $classes);
    }

<<<<<<< HEAD
    protected function loadDriverForCMSModels(): AnnotationDriver
=======
    protected function loadDriverForCMSModels()
>>>>>>> fce18e93
    {
        $annotationDriver = $this->loadDriver();
        $annotationDriver->addPaths([__DIR__ . '/../../Models/CMS/']);

        return $annotationDriver;
    }

<<<<<<< HEAD
    protected function loadDriver(): MappingDriver
=======
    protected function loadDriver()
>>>>>>> fce18e93
    {
        return $this->createAnnotationDriver();
    }

<<<<<<< HEAD
    /**
     * @psalm-var class-string<object> $entityClassName
     */
    protected function ensureIsLoaded(string $entityClassName): void
=======
    protected function ensureIsLoaded($entityClassName)
>>>>>>> fce18e93
    {
        new $entityClassName();
    }

    /**
     * @group DDC-671
     *
     * Entities for this test are in AbstractMappingDriverTest
     */
<<<<<<< HEAD
    public function testJoinTablesWithMappedSuperclassForAnnotationDriver(): void
=======
    public function testJoinTablesWithMappedSuperclassForAnnotationDriver() : void
>>>>>>> fce18e93
    {
        $annotationDriver = $this->loadDriver();
        $annotationDriver->addPaths([__DIR__ . '/../../Models/DirectoryTree/']);

        $em = $this->getTestEntityManager();
        $em->getConfiguration()->setMetadataDriverImpl($annotationDriver);
        $factory = new ClassMetadataFactory();
        $factory->setEntityManager($em);

        $classPage = $factory->getMetadataFor(File::class);
        self::assertArrayHasKey('parentDirectory', iterator_to_array($classPage->getPropertiesIterator()));
        self::assertEquals(File::class, $classPage->getProperty('parentDirectory')->getSourceEntity());

        $classDirectory = $factory->getMetadataFor(Directory::class);
        self::assertArrayHasKey('parentDirectory', iterator_to_array($classDirectory->getPropertiesIterator()));
        self::assertEquals(Directory::class, $classDirectory->getProperty('parentDirectory')->getSourceEntity());
    }

    /**
     * @group DDC-945
     */
<<<<<<< HEAD
    public function testInvalidMappedSuperClassWithManyToManyAssociation(): void
=======
    public function testInvalidMappedSuperClassWithManyToManyAssociation() : void
>>>>>>> fce18e93
    {
        $annotationDriver = $this->loadDriver();

        $em = $this->getTestEntityManager();
        $em->getConfiguration()->setMetadataDriverImpl($annotationDriver);
        $factory = new ClassMetadataFactory();
        $factory->setEntityManager($em);

        $this->expectException(MappingException::class);
        $this->expectExceptionMessage(
            'It is illegal to put an inverse side one-to-many or many-to-many association on ' .
            "mapped superclass 'Doctrine\Tests\ORM\Mapping\InvalidMappedSuperClass#users'"
        );

<<<<<<< HEAD
        $usingInvalidMsc = $factory->getMetadataFor(UsingInvalidMappedSuperClass::class);
    }

    /**
     * @group DDC-1050
     */
    public function testInvalidMappedSuperClassWithInheritanceInformation(): void
    {
        $annotationDriver = $this->loadDriver();

        $em = $this->getTestEntityManager();
        $em->getConfiguration()->setMetadataDriverImpl($annotationDriver);
        $factory = new ClassMetadataFactory();
        $factory->setEntityManager($em);

        $this->expectException(MappingException::class);
        $this->expectExceptionMessage(
            'It is not supported to define inheritance information on a mapped ' .
            "superclass '" . MappedSuperClassInheritence::class . "'."
        );

        $usingInvalidMsc = $factory->getMetadataFor(MappedSuperClassInheritence::class);
=======
        $factory->getMetadataFor(UsingInvalidMappedSuperClass::class);
>>>>>>> fce18e93
    }

    /**
     * @group DDC-1034
     */
<<<<<<< HEAD
    public function testInheritanceSkipsParentLifecycleCallbacks(): void
=======
    public function testInheritanceSkipsParentLifecycleCallbacks() : void
>>>>>>> fce18e93
    {
        $annotationDriver = $this->loadDriver();

        $em = $this->getTestEntityManager();
        $em->getConfiguration()->setMetadataDriverImpl($annotationDriver);
        $factory = new ClassMetadataFactory();
        $factory->setEntityManager($em);

        $cm = $factory->getMetadataFor(AnnotationChild::class);
<<<<<<< HEAD
        $this->assertEquals(['postLoad' => ['postLoad'], 'preUpdate' => ['preUpdate']], $cm->lifecycleCallbacks);

        $cm = $factory->getMetadataFor(AnnotationParent::class);
        $this->assertEquals(['postLoad' => ['postLoad'], 'preUpdate' => ['preUpdate']], $cm->lifecycleCallbacks);
=======
        self::assertEquals(['postLoad' => ['postLoad'], 'preUpdate' => ['preUpdate']], $cm->lifecycleCallbacks);

        $cm = $factory->getMetadataFor(AnnotationParent::class);
        self::assertEquals(['postLoad' => ['postLoad'], 'preUpdate' => ['preUpdate']], $cm->lifecycleCallbacks);
>>>>>>> fce18e93
    }

    /**
     * @group DDC-1156
     */
<<<<<<< HEAD
    public function testMappedSuperclassInMiddleOfInheritanceHierarchy(): void
=======
    public function testMappedSuperclassInMiddleOfInheritanceHierarchy() : void
>>>>>>> fce18e93
    {
        $annotationDriver = $this->loadDriver();

        $em = $this->getTestEntityManager();
        $em->getConfiguration()->setMetadataDriverImpl($annotationDriver);

        $factory = new ClassMetadataFactory();
        $factory->setEntityManager($em);

        self::assertInstanceOf(ClassMetadata::class, $factory->getMetadataFor(ChildEntity::class));
    }

<<<<<<< HEAD
    public function testInvalidFetchOptionThrowsException(): void
=======
    public function testInvalidFetchOptionThrowsException() : void
>>>>>>> fce18e93
    {
        $annotationDriver = $this->loadDriver();

        $em = $this->getTestEntityManager();
        $em->getConfiguration()->setMetadataDriverImpl($annotationDriver);
        $factory = new ClassMetadataFactory();
        $factory->setEntityManager($em);

        $this->expectException(AnnotationException::class);
<<<<<<< HEAD
        $this->expectExceptionMessage('[Enum Error] Attribute "fetch" of @Doctrine\ORM\Mapping\OneToMany declared on property Doctrine\Tests\ORM\Mapping\InvalidFetchOption::$collection accept');
=======
        $this->expectExceptionMessage('[Enum Error] Attribute "fetch" of @Doctrine\ORM\Annotation\OneToMany declared on property Doctrine\Tests\ORM\Mapping\InvalidFetchOption::$collection accept only [LAZY, EAGER, EXTRA_LAZY], but got eager.');
>>>>>>> fce18e93

        $factory->getMetadataFor(InvalidFetchOption::class);
    }

<<<<<<< HEAD
    public function testAttributeOverridesMappingWithTrait(): void
=======
    public function testAttributeOverridesMappingWithTrait() : void
>>>>>>> fce18e93
    {
        $factory = $this->createClassMetadataFactory();

        $metadataWithoutOverride = $factory->getMetadataFor(DDC1872ExampleEntityWithoutOverride::class);
        $metadataWithOverride    = $factory->getMetadataFor(DDC1872ExampleEntityWithOverride::class);

        self::assertNotNull($metadataWithoutOverride->getProperty('foo'));
        self::assertNotNull($metadataWithOverride->getProperty('foo'));

<<<<<<< HEAD
/**
 * @Entity
 */
class ColumnWithoutType
{
    /**
     * @var int
     * @Id
     * @Column
     */
    public $id;
=======
        $fooPropertyWithoutOverride = $metadataWithoutOverride->getProperty('foo');
        $fooPropertyWithOverride    = $metadataWithOverride->getProperty('foo');

        self::assertEquals('trait_foo', $fooPropertyWithoutOverride->getColumnName());
        self::assertEquals('foo_overridden', $fooPropertyWithOverride->getColumnName());

        $barPropertyWithoutOverride = $metadataWithoutOverride->getProperty('bar');
        $barPropertyWithOverride    = $metadataWithOverride->getProperty('bar');

        $barPropertyWithoutOverrideFirstJoinColumn = $barPropertyWithoutOverride->getJoinColumns()[0];
        $barPropertyWithOverrideFirstJoinColumn    = $barPropertyWithOverride->getJoinColumns()[0];

        self::assertEquals('example_trait_bar_id', $barPropertyWithoutOverrideFirstJoinColumn->getColumnName());
        self::assertEquals('example_entity_overridden_bar_id', $barPropertyWithOverrideFirstJoinColumn->getColumnName());
    }
>>>>>>> fce18e93
}

/**
 * @ORM\MappedSuperclass
 */
class InvalidMappedSuperClass
{
<<<<<<< HEAD
    /**
     * @psalm-var Collection<int, CmsUser>
     * @ManyToMany(targetEntity="Doctrine\Tests\Models\CMS\CmsUser", mappedBy="invalid")
     */
=======
    /** @ORM\ManyToMany(targetEntity=CmsUser::class, mappedBy="invalid") */
>>>>>>> fce18e93
    private $users;
}

/**
 * @ORM\Entity
 */
class UsingInvalidMappedSuperClass extends InvalidMappedSuperClass
{
<<<<<<< HEAD
    /**
     * @var int
     * @Id
     * @Column(type="integer")
     * @GeneratedValue
     */
=======
    /** @ORM\Id @ORM\Column(type="integer") @ORM\GeneratedValue */
>>>>>>> fce18e93
    private $id;
}

/**
 * @ORM\Entity
 */
class ColumnWithoutType
{
<<<<<<< HEAD
=======
    /** @ORM\Id @ORM\Column */
    public $id;
>>>>>>> fce18e93
}

/**
 * @ORM\Entity
 * @ORM\InheritanceType("JOINED")
 * @ORM\DiscriminatorMap({"parent" = AnnotationParent::class, "child" = AnnotationChild::class})
 * @ORM\HasLifecycleCallbacks
 */
class AnnotationParent
{
<<<<<<< HEAD
    /**
     * @var int
     * @Id
     * @Column(type="integer")
     * @GeneratedValue
     */
=======
    /** @ORM\Id @ORM\Column(type="integer") @ORM\GeneratedValue */
>>>>>>> fce18e93
    private $id;

    /**
     * @ORM\PostLoad
     */
    public function postLoad(): void
    {
    }

    /**
     * @ORM\PreUpdate
     */
    public function preUpdate(): void
    {
    }
}

/**
 * @ORM\Entity
 * @ORM\HasLifecycleCallbacks
 */
class AnnotationChild extends AnnotationParent
{
}

/**
 * @ORM\Entity
 * @ORM\InheritanceType("SINGLE_TABLE")
 * @ORM\DiscriminatorMap({"s"=SuperEntity::class, "c"=ChildEntity::class})
 */
class SuperEntity
{
<<<<<<< HEAD
    /**
     * @var string
     * @Id
     * @Column(type="string")
     */
=======
    /** @ORM\Id @ORM\Column(type="string") */
>>>>>>> fce18e93
    private $id;
}

/**
 * @ORM\MappedSuperclass
 */
class MiddleMappedSuperclass extends SuperEntity
{
<<<<<<< HEAD
    /**
     * @var string
     * @Column(type="string")
     */
=======
    /** @ORM\Column(type="string") */
>>>>>>> fce18e93
    private $name;
}

/**
 * @ORM\Entity
 */
class ChildEntity extends MiddleMappedSuperclass
{
<<<<<<< HEAD
    /**
     * @var string
     * @Column(type="string")
     */
=======
    /** @ORM\Column(type="string") */
>>>>>>> fce18e93
    private $text;
}

/**
 * @ORM\Entity
 */
class InvalidFetchOption
{
<<<<<<< HEAD
    /**
     * @var CmsUser
     * @OneToMany(targetEntity="Doctrine\Tests\Models\CMS\CmsUser", fetch="eager")
     */
=======
    /** @ORM\OneToMany(targetEntity=CmsUser::class, fetch="eager") */
>>>>>>> fce18e93
    private $collection;
}

/**
 * @ORM\Entity
 * @ORM\Cache
 */
class AnnotationSLC
{
    /**
<<<<<<< HEAD
     * @var AnnotationSLCFoo
     * @Id
     * @ManyToOne(targetEntity="AnnotationSLCFoo")
=======
     * @ORM\Id
     * @ORM\ManyToOne(targetEntity=AnnotationSLCFoo::class)
>>>>>>> fce18e93
     */
    public $foo;
}
/**
 * @ORM\Entity
 */
class AnnotationSLCFoo
{
<<<<<<< HEAD
    /**
     * @var string
     * @Column(type="string")
     */
=======
    /** @ORM\Column(type="string") */
>>>>>>> fce18e93
    public $id;
}<|MERGE_RESOLUTION|>--- conflicted
+++ resolved
@@ -5,17 +5,10 @@
 namespace Doctrine\Tests\ORM\Mapping;
 
 use Doctrine\Common\Annotations\AnnotationException;
-<<<<<<< HEAD
-use Doctrine\Common\Annotations\AnnotationReader;
-use Doctrine\ORM\Mapping;
-=======
 use Doctrine\ORM\Annotation as ORM;
->>>>>>> fce18e93
 use Doctrine\ORM\Mapping\ClassMetadata;
 use Doctrine\ORM\Mapping\ClassMetadataFactory;
 use Doctrine\ORM\Mapping\MappingException;
-use Doctrine\Persistence\Mapping\Driver\MappingDriver;
-use Doctrine\Persistence\Mapping\RuntimeReflectionService;
 use Doctrine\Tests\Models\CMS\CmsUser;
 use Doctrine\Tests\Models\DDC1872\DDC1872ExampleEntityWithoutOverride;
 use Doctrine\Tests\Models\DDC1872\DDC1872ExampleEntityWithOverride;
@@ -29,23 +22,6 @@
     /**
      * @group DDC-268
      */
-<<<<<<< HEAD
-    public function testLoadMetadataForNonEntityThrowsException(): void
-    {
-        $cm = new ClassMetadata('stdClass');
-        $cm->initializeReflection(new RuntimeReflectionService());
-        $reader           = new AnnotationReader();
-        $annotationDriver = new AnnotationDriver($reader);
-
-        $this->expectException(MappingException::class);
-        $annotationDriver->loadMetadataForClass('stdClass', $cm);
-    }
-
-    public function testFailingSecondLevelCacheAssociation(): void
-    {
-        $this->expectException('Doctrine\ORM\Cache\CacheException');
-        $this->expectExceptionMessage('Entity association field "Doctrine\Tests\ORM\Mapping\AnnotationSLC#foo" not configured as part of the second-level cache.');
-=======
     public function testLoadMetadataForNonEntityThrowsException() : void
     {
         $mappingDriver = $this->loadDriver();
@@ -61,7 +37,6 @@
      */
     public function testFailingSecondLevelCacheAssociation() : void
     {
->>>>>>> fce18e93
         $mappingDriver = $this->loadDriver();
 
         $mappingDriver->loadMetadataForClass(AnnotationSLC::class, null, $this->metadataBuildingContext);
@@ -70,19 +45,11 @@
     /**
      * @group DDC-268
      */
-<<<<<<< HEAD
-    public function testColumnWithMissingTypeDefaultsToString(): void
-    {
-        $cm = new ClassMetadata(ColumnWithoutType::class);
-        $cm->initializeReflection(new RuntimeReflectionService());
-        $annotationDriver = $this->loadDriver();
-=======
     public function testColumnWithMissingTypeDefaultsToString() : void
     {
         $mappingDriver = $this->loadDriver();
 
         $cm = $mappingDriver->loadMetadataForClass(ColumnWithoutType::class, null, $this->metadataBuildingContext);
->>>>>>> fce18e93
 
         self::assertNotNull($cm->getProperty('id'));
 
@@ -94,11 +61,7 @@
     /**
      * @group DDC-318
      */
-<<<<<<< HEAD
-    public function testGetAllClassNamesIsIdempotent(): void
-=======
     public function testGetAllClassNamesIsIdempotent() : void
->>>>>>> fce18e93
     {
         $annotationDriver = $this->loadDriverForCMSModels();
         $original         = $annotationDriver->getAllClassNames();
@@ -112,11 +75,7 @@
     /**
      * @group DDC-318
      */
-<<<<<<< HEAD
-    public function testGetAllClassNamesIsIdempotentEvenWithDifferentDriverInstances(): void
-=======
     public function testGetAllClassNamesIsIdempotentEvenWithDifferentDriverInstances() : void
->>>>>>> fce18e93
     {
         $annotationDriver = $this->loadDriverForCMSModels();
         $original         = $annotationDriver->getAllClassNames();
@@ -130,11 +89,7 @@
     /**
      * @group DDC-318
      */
-<<<<<<< HEAD
-    public function testGetAllClassNamesReturnsAlreadyLoadedClassesIfAppropriate(): void
-=======
     public function testGetAllClassNamesReturnsAlreadyLoadedClassesIfAppropriate() : void
->>>>>>> fce18e93
     {
         $this->ensureIsLoaded(CmsUser::class);
 
@@ -147,11 +102,7 @@
     /**
      * @group DDC-318
      */
-<<<<<<< HEAD
-    public function testGetClassNamesReturnsOnlyTheAppropriateClasses(): void
-=======
     public function testGetClassNamesReturnsOnlyTheAppropriateClasses() : void
->>>>>>> fce18e93
     {
         $this->ensureIsLoaded(ECommerceCart::class);
 
@@ -161,11 +112,7 @@
         self::assertNotContains(ECommerceCart::class, $classes);
     }
 
-<<<<<<< HEAD
-    protected function loadDriverForCMSModels(): AnnotationDriver
-=======
     protected function loadDriverForCMSModels()
->>>>>>> fce18e93
     {
         $annotationDriver = $this->loadDriver();
         $annotationDriver->addPaths([__DIR__ . '/../../Models/CMS/']);
@@ -173,23 +120,12 @@
         return $annotationDriver;
     }
 
-<<<<<<< HEAD
-    protected function loadDriver(): MappingDriver
-=======
     protected function loadDriver()
->>>>>>> fce18e93
     {
         return $this->createAnnotationDriver();
     }
 
-<<<<<<< HEAD
-    /**
-     * @psalm-var class-string<object> $entityClassName
-     */
-    protected function ensureIsLoaded(string $entityClassName): void
-=======
     protected function ensureIsLoaded($entityClassName)
->>>>>>> fce18e93
     {
         new $entityClassName();
     }
@@ -199,11 +135,7 @@
      *
      * Entities for this test are in AbstractMappingDriverTest
      */
-<<<<<<< HEAD
-    public function testJoinTablesWithMappedSuperclassForAnnotationDriver(): void
-=======
     public function testJoinTablesWithMappedSuperclassForAnnotationDriver() : void
->>>>>>> fce18e93
     {
         $annotationDriver = $this->loadDriver();
         $annotationDriver->addPaths([__DIR__ . '/../../Models/DirectoryTree/']);
@@ -225,11 +157,7 @@
     /**
      * @group DDC-945
      */
-<<<<<<< HEAD
-    public function testInvalidMappedSuperClassWithManyToManyAssociation(): void
-=======
     public function testInvalidMappedSuperClassWithManyToManyAssociation() : void
->>>>>>> fce18e93
     {
         $annotationDriver = $this->loadDriver();
 
@@ -244,42 +172,13 @@
             "mapped superclass 'Doctrine\Tests\ORM\Mapping\InvalidMappedSuperClass#users'"
         );
 
-<<<<<<< HEAD
-        $usingInvalidMsc = $factory->getMetadataFor(UsingInvalidMappedSuperClass::class);
-    }
-
-    /**
-     * @group DDC-1050
-     */
-    public function testInvalidMappedSuperClassWithInheritanceInformation(): void
-    {
-        $annotationDriver = $this->loadDriver();
-
-        $em = $this->getTestEntityManager();
-        $em->getConfiguration()->setMetadataDriverImpl($annotationDriver);
-        $factory = new ClassMetadataFactory();
-        $factory->setEntityManager($em);
-
-        $this->expectException(MappingException::class);
-        $this->expectExceptionMessage(
-            'It is not supported to define inheritance information on a mapped ' .
-            "superclass '" . MappedSuperClassInheritence::class . "'."
-        );
-
-        $usingInvalidMsc = $factory->getMetadataFor(MappedSuperClassInheritence::class);
-=======
         $factory->getMetadataFor(UsingInvalidMappedSuperClass::class);
->>>>>>> fce18e93
     }
 
     /**
      * @group DDC-1034
      */
-<<<<<<< HEAD
-    public function testInheritanceSkipsParentLifecycleCallbacks(): void
-=======
     public function testInheritanceSkipsParentLifecycleCallbacks() : void
->>>>>>> fce18e93
     {
         $annotationDriver = $this->loadDriver();
 
@@ -289,27 +188,16 @@
         $factory->setEntityManager($em);
 
         $cm = $factory->getMetadataFor(AnnotationChild::class);
-<<<<<<< HEAD
-        $this->assertEquals(['postLoad' => ['postLoad'], 'preUpdate' => ['preUpdate']], $cm->lifecycleCallbacks);
-
-        $cm = $factory->getMetadataFor(AnnotationParent::class);
-        $this->assertEquals(['postLoad' => ['postLoad'], 'preUpdate' => ['preUpdate']], $cm->lifecycleCallbacks);
-=======
         self::assertEquals(['postLoad' => ['postLoad'], 'preUpdate' => ['preUpdate']], $cm->lifecycleCallbacks);
 
         $cm = $factory->getMetadataFor(AnnotationParent::class);
         self::assertEquals(['postLoad' => ['postLoad'], 'preUpdate' => ['preUpdate']], $cm->lifecycleCallbacks);
->>>>>>> fce18e93
     }
 
     /**
      * @group DDC-1156
      */
-<<<<<<< HEAD
-    public function testMappedSuperclassInMiddleOfInheritanceHierarchy(): void
-=======
     public function testMappedSuperclassInMiddleOfInheritanceHierarchy() : void
->>>>>>> fce18e93
     {
         $annotationDriver = $this->loadDriver();
 
@@ -322,11 +210,7 @@
         self::assertInstanceOf(ClassMetadata::class, $factory->getMetadataFor(ChildEntity::class));
     }
 
-<<<<<<< HEAD
-    public function testInvalidFetchOptionThrowsException(): void
-=======
     public function testInvalidFetchOptionThrowsException() : void
->>>>>>> fce18e93
     {
         $annotationDriver = $this->loadDriver();
 
@@ -336,20 +220,12 @@
         $factory->setEntityManager($em);
 
         $this->expectException(AnnotationException::class);
-<<<<<<< HEAD
-        $this->expectExceptionMessage('[Enum Error] Attribute "fetch" of @Doctrine\ORM\Mapping\OneToMany declared on property Doctrine\Tests\ORM\Mapping\InvalidFetchOption::$collection accept');
-=======
         $this->expectExceptionMessage('[Enum Error] Attribute "fetch" of @Doctrine\ORM\Annotation\OneToMany declared on property Doctrine\Tests\ORM\Mapping\InvalidFetchOption::$collection accept only [LAZY, EAGER, EXTRA_LAZY], but got eager.');
->>>>>>> fce18e93
 
         $factory->getMetadataFor(InvalidFetchOption::class);
     }
 
-<<<<<<< HEAD
-    public function testAttributeOverridesMappingWithTrait(): void
-=======
     public function testAttributeOverridesMappingWithTrait() : void
->>>>>>> fce18e93
     {
         $factory = $this->createClassMetadataFactory();
 
@@ -359,19 +235,6 @@
         self::assertNotNull($metadataWithoutOverride->getProperty('foo'));
         self::assertNotNull($metadataWithOverride->getProperty('foo'));
 
-<<<<<<< HEAD
-/**
- * @Entity
- */
-class ColumnWithoutType
-{
-    /**
-     * @var int
-     * @Id
-     * @Column
-     */
-    public $id;
-=======
         $fooPropertyWithoutOverride = $metadataWithoutOverride->getProperty('foo');
         $fooPropertyWithOverride    = $metadataWithOverride->getProperty('foo');
 
@@ -387,7 +250,6 @@
         self::assertEquals('example_trait_bar_id', $barPropertyWithoutOverrideFirstJoinColumn->getColumnName());
         self::assertEquals('example_entity_overridden_bar_id', $barPropertyWithOverrideFirstJoinColumn->getColumnName());
     }
->>>>>>> fce18e93
 }
 
 /**
@@ -395,14 +257,7 @@
  */
 class InvalidMappedSuperClass
 {
-<<<<<<< HEAD
-    /**
-     * @psalm-var Collection<int, CmsUser>
-     * @ManyToMany(targetEntity="Doctrine\Tests\Models\CMS\CmsUser", mappedBy="invalid")
-     */
-=======
     /** @ORM\ManyToMany(targetEntity=CmsUser::class, mappedBy="invalid") */
->>>>>>> fce18e93
     private $users;
 }
 
@@ -411,16 +266,7 @@
  */
 class UsingInvalidMappedSuperClass extends InvalidMappedSuperClass
 {
-<<<<<<< HEAD
-    /**
-     * @var int
-     * @Id
-     * @Column(type="integer")
-     * @GeneratedValue
-     */
-=======
     /** @ORM\Id @ORM\Column(type="integer") @ORM\GeneratedValue */
->>>>>>> fce18e93
     private $id;
 }
 
@@ -429,11 +275,8 @@
  */
 class ColumnWithoutType
 {
-<<<<<<< HEAD
-=======
     /** @ORM\Id @ORM\Column */
     public $id;
->>>>>>> fce18e93
 }
 
 /**
@@ -444,29 +287,20 @@
  */
 class AnnotationParent
 {
-<<<<<<< HEAD
-    /**
-     * @var int
-     * @Id
-     * @Column(type="integer")
-     * @GeneratedValue
-     */
-=======
     /** @ORM\Id @ORM\Column(type="integer") @ORM\GeneratedValue */
->>>>>>> fce18e93
     private $id;
 
     /**
      * @ORM\PostLoad
      */
-    public function postLoad(): void
+    public function postLoad()
     {
     }
 
     /**
      * @ORM\PreUpdate
      */
-    public function preUpdate(): void
+    public function preUpdate()
     {
     }
 }
@@ -486,15 +320,7 @@
  */
 class SuperEntity
 {
-<<<<<<< HEAD
-    /**
-     * @var string
-     * @Id
-     * @Column(type="string")
-     */
-=======
     /** @ORM\Id @ORM\Column(type="string") */
->>>>>>> fce18e93
     private $id;
 }
 
@@ -503,14 +329,7 @@
  */
 class MiddleMappedSuperclass extends SuperEntity
 {
-<<<<<<< HEAD
-    /**
-     * @var string
-     * @Column(type="string")
-     */
-=======
     /** @ORM\Column(type="string") */
->>>>>>> fce18e93
     private $name;
 }
 
@@ -519,14 +338,7 @@
  */
 class ChildEntity extends MiddleMappedSuperclass
 {
-<<<<<<< HEAD
-    /**
-     * @var string
-     * @Column(type="string")
-     */
-=======
     /** @ORM\Column(type="string") */
->>>>>>> fce18e93
     private $text;
 }
 
@@ -535,14 +347,7 @@
  */
 class InvalidFetchOption
 {
-<<<<<<< HEAD
-    /**
-     * @var CmsUser
-     * @OneToMany(targetEntity="Doctrine\Tests\Models\CMS\CmsUser", fetch="eager")
-     */
-=======
     /** @ORM\OneToMany(targetEntity=CmsUser::class, fetch="eager") */
->>>>>>> fce18e93
     private $collection;
 }
 
@@ -553,14 +358,8 @@
 class AnnotationSLC
 {
     /**
-<<<<<<< HEAD
-     * @var AnnotationSLCFoo
-     * @Id
-     * @ManyToOne(targetEntity="AnnotationSLCFoo")
-=======
      * @ORM\Id
      * @ORM\ManyToOne(targetEntity=AnnotationSLCFoo::class)
->>>>>>> fce18e93
      */
     public $foo;
 }
@@ -569,13 +368,6 @@
  */
 class AnnotationSLCFoo
 {
-<<<<<<< HEAD
-    /**
-     * @var string
-     * @Column(type="string")
-     */
-=======
     /** @ORM\Column(type="string") */
->>>>>>> fce18e93
     public $id;
 }