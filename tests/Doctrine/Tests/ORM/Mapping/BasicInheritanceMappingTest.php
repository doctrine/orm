--- conflicted
+++ resolved
@@ -38,14 +38,9 @@
 
 class BasicInheritanceMappingTest extends OrmTestCase
 {
-<<<<<<< HEAD
+    use VerifyDeprecations;
+
     private ClassMetadataFactory $cmf;
-=======
-    use VerifyDeprecations;
-
-    /** @var ClassMetadataFactory */
-    private $cmf;
->>>>>>> 65687821
 
     protected function setUp(): void
     {
@@ -227,9 +222,7 @@
         self::assertArrayHasKey('IDX_MAPPED2_INDEX', $class->table['indexes']);
     }
 
-    /**
-     * @dataProvider invalidHierarchyDeclarationClasses
-     */
+    /** @dataProvider invalidHierarchyDeclarationClasses */
     public function testUndeclaredHierarchyRejection(string $rootEntity, string $childClass): void
     {
         $this->expectDeprecationWithIdentifier('https://github.com/doctrine/orm/pull/10431');
@@ -426,75 +419,57 @@
 {
 }
 
-/**
- * @Entity
- *
- * This class misses the DiscriminatorMap declaration
- */
+/** This class misses the DiscriminatorMap declaration */
+#[Entity]
 class InvalidEntityRoot
 {
-    /**
-     * @Column(type="integer")
-     * @Id
-     * @GeneratedValue(strategy="AUTO")
-     * @var int
-     */
-    public $id;
-}
-
-/** @Entity */
+    #[Column]
+    #[Id]
+    #[GeneratedValue]
+    public int|null $id = null;
+}
+
+#[Entity]
 class InvalidEntityRootChild extends InvalidEntityRoot
 {
 }
 
-/** @Entity */
+#[Entity]
 abstract class InvalidEntityRootAbstractChild extends InvalidEntityRoot
 {
 }
 
-/**
- * @Entity
- *
- * This class misses the DiscriminatorMap declaration
- */
+/** This class misses the DiscriminatorMap declaration */
+#[Entity]
 class InvalidAbstractEntityRoot
 {
-    /**
-     * @Column(type="integer")
-     * @Id
-     * @GeneratedValue(strategy="AUTO")
-     * @var int
-     */
-    public $id;
-}
-
-/** @Entity */
+    #[Column]
+    #[Id]
+    #[GeneratedValue]
+    public int|null $id = null;
+}
+
+#[Entity]
 class InvalidAbstractEntityRootChild extends InvalidAbstractEntityRoot
 {
 }
 
-/** @Entity */
+#[Entity]
 abstract class InvalidAbstractEntityRootAbstractChild extends InvalidAbstractEntityRoot
 {
 }
 
-/**
- * @Entity
- *
- * This class misses the DiscriminatorMap declaration
- */
+/** This class misses the DiscriminatorMap declaration */
+#[Entity]
 class InvalidComplexRoot
 {
-    /**
-     * @Column(type="integer")
-     * @Id
-     * @GeneratedValue(strategy="AUTO")
-     * @var int
-     */
-    public $id;
-}
-
-/** @MappedSuperclass */
+    #[Column]
+    #[Id]
+    #[GeneratedValue]
+    public int|null $id = null;
+}
+
+#[MappedSuperclass]
 class InvalidComplexMappedSuperclass extends InvalidComplexRoot
 {
 }
@@ -503,7 +478,7 @@
 {
 }
 
-/** @Entity */
+#[Entity]
 class InvalidComplexEntity extends InvalidComplexTransientClass
 {
 }