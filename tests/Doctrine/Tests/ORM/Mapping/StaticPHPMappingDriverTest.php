<?php

declare(strict_types=1);

namespace Doctrine\Tests\ORM\Mapping;

use Doctrine\ORM\Mapping\ClassMetadata;
use Doctrine\Persistence\Mapping\Driver\MappingDriver;
use Doctrine\Persistence\Mapping\Driver\StaticPHPDriver;
use Doctrine\Tests\Models\DDC889\DDC889Class;

use const DIRECTORY_SEPARATOR;

class StaticPHPMappingDriverTest extends AbstractMappingDriverTest
{
<<<<<<< HEAD
    protected function loadDriver(): MappingDriver
=======
    protected function _loadDriver(): MappingDriver
>>>>>>> 68d24288
    {
        return new StaticPHPDriver(__DIR__ . DIRECTORY_SEPARATOR . 'php');
    }

    /**
     * All class with static::loadMetadata are entities for php driver
     *
     * @group DDC-889
     */
    public function testinvalidEntityOrMappedSuperClassShouldMentionParentClasses(): void
    {
        self::assertInstanceOf(ClassMetadata::class, $this->createClassMetadata(DDC889Class::class));
    }

    /**
     * @group DDC-2825
     * @group 881
     */
    public function testSchemaDefinitionViaExplicitTableSchemaAnnotationProperty(): void
    {
        $this->markTestIncomplete();
    }

    /**
     * @group DDC-2825
     * @group 881
     */
    public function testSchemaDefinitionViaSchemaDefinedInTableNameInTableAnnotationProperty(): void
    {
        $this->markTestIncomplete();
    }
}<|MERGE_RESOLUTION|>--- conflicted
+++ resolved
@@ -13,11 +13,7 @@
 
 class StaticPHPMappingDriverTest extends AbstractMappingDriverTest
 {
-<<<<<<< HEAD
     protected function loadDriver(): MappingDriver
-=======
-    protected function _loadDriver(): MappingDriver
->>>>>>> 68d24288
     {
         return new StaticPHPDriver(__DIR__ . DIRECTORY_SEPARATOR . 'php');
     }
