--- conflicted
+++ resolved
@@ -39,10 +39,7 @@
 use function unserialize;
 
 use const CASE_UPPER;
-<<<<<<< HEAD
-=======
 use const PHP_VERSION_ID;
->>>>>>> f1483f84
 
 require_once __DIR__ . '/../../Models/Global/GlobalNamespaceModel.php';
 
