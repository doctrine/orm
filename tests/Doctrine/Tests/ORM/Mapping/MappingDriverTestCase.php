--- conflicted
+++ resolved
@@ -21,18 +21,7 @@
 use Doctrine\ORM\Mapping\Index;
 use Doctrine\ORM\Mapping\InheritanceType;
 use Doctrine\ORM\Mapping\MappingException;
-<<<<<<< HEAD
-=======
-use Doctrine\ORM\Mapping\NamedQueries;
-use Doctrine\ORM\Mapping\NamedQuery;
 use Doctrine\ORM\Mapping\NamingStrategy;
-use Doctrine\ORM\Mapping\OneToMany;
-use Doctrine\ORM\Mapping\OneToOne;
-use Doctrine\ORM\Mapping\OrderBy;
-use Doctrine\ORM\Mapping\PostPersist;
-use Doctrine\ORM\Mapping\PrePersist;
-use Doctrine\ORM\Mapping\SequenceGenerator;
->>>>>>> c4835cca
 use Doctrine\ORM\Mapping\Table;
 use Doctrine\ORM\Mapping\TypedFieldMapper;
 use Doctrine\ORM\Mapping\UnderscoreNamingStrategy;
@@ -86,13 +75,11 @@
 {
     abstract protected function loadDriver(): MappingDriver;
 
-    /**
-     * @psalm-param class-string<object> $entityClassName
-     */
+    /** @psalm-param class-string<object> $entityClassName */
     public function createClassMetadata(
         string $entityClassName,
-        ?NamingStrategy $namingStrategy = null,
-        ?TypedFieldMapper $typedFieldMapper = null
+        NamingStrategy|null $namingStrategy = null,
+        TypedFieldMapper|null $typedFieldMapper = null,
     ): ClassMetadata {
         $mappingDriver = $this->loadDriver();
 
@@ -276,9 +263,6 @@
         return $class;
     }
 
-    /**
-     * @requires PHP 7.4
-     */
     public function testFieldTypeFromReflection(): void
     {
         $class = $this->createClassMetadata(UserTyped::class);
@@ -297,10 +281,7 @@
         self::assertEquals(Contact::class, $class->embeddedClasses['contact']['class']);
     }
 
-    /**
-     * @group GH10313
-     * @requires PHP 7.4
-     */
+    /** @group GH10313 */
     public function testCustomFieldTypeFromReflection(): void
     {
         $class = $this->createClassMetadata(
@@ -310,8 +291,8 @@
                 [
                     CustomIdObject::class => CustomIdObjectType::class,
                     'int' => CustomIntType::class,
-                ]
-            )
+                ],
+            ),
         );
 
         self::assertEquals(CustomIdObjectType::class, $class->getTypeOfField('customId'));
