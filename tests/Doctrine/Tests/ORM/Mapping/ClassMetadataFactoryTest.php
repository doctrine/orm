<?php

declare(strict_types=1);

namespace Doctrine\Tests\ORM\Mapping;

use Doctrine\Common\EventManager;
use Doctrine\DBAL\Connection;
use Doctrine\DBAL\Driver;
use Doctrine\DBAL\Platforms\AbstractPlatform;
use Doctrine\Deprecations\PHPUnit\VerifyDeprecations;
use Doctrine\ORM\Configuration;
use Doctrine\ORM\EntityManagerInterface;
use Doctrine\ORM\Event\OnClassMetadataNotFoundEventArgs;
use Doctrine\ORM\Events;
use Doctrine\ORM\Exception\ORMException;
use Doctrine\ORM\Id\AbstractIdGenerator;
use Doctrine\ORM\Mapping\ClassMetadata;
use Doctrine\ORM\Mapping\ClassMetadataFactory;
use Doctrine\ORM\Mapping\Column;
use Doctrine\ORM\Mapping\DiscriminatorColumn;
use Doctrine\ORM\Mapping\DiscriminatorMap;
use Doctrine\ORM\Mapping\Entity;
use Doctrine\ORM\Mapping\Exception\CannotGenerateIds;
use Doctrine\ORM\Mapping\GeneratedValue;
use Doctrine\ORM\Mapping\Id;
use Doctrine\ORM\Mapping\InheritanceType;
use Doctrine\ORM\Mapping\MappingException;
use Doctrine\Persistence\Mapping\Driver\MappingDriver;
use Doctrine\Persistence\Mapping\RuntimeReflectionService;
use Doctrine\Tests\Mocks\EntityManagerMock;
use Doctrine\Tests\Mocks\MetadataDriverMock;
use Doctrine\Tests\Models\CMS\CmsArticle;
use Doctrine\Tests\Models\CMS\CmsUser;
use Doctrine\Tests\Models\DDC4006\DDC4006User;
use Doctrine\Tests\Models\JoinedInheritanceType\AnotherChildClass;
use Doctrine\Tests\Models\JoinedInheritanceType\ChildClass;
use Doctrine\Tests\Models\JoinedInheritanceType\RootClass;
use Doctrine\Tests\Models\Quote\Address;
use Doctrine\Tests\Models\Quote\Group;
use Doctrine\Tests\Models\Quote\Phone;
use Doctrine\Tests\Models\Quote\User;
use Doctrine\Tests\OrmTestCase;
use Doctrine\Tests\TestUtil;
use Exception;
use InvalidArgumentException;
use PHPUnit\Framework\Assert;
use ReflectionClass;

use function array_search;
use function assert;
use function count;
use function method_exists;
use function sprintf;

class ClassMetadataFactoryTest extends OrmTestCase
{
    use VerifyDeprecations;

    public function testGetMetadataForSingleClass(): void
    {
        $platform = $this->createMock(AbstractPlatform::class);
        $platform->method('supportsSequences')
            ->willReturn(true);

        $driver = $this->createMock(Driver::class);
        $driver->method('getDatabasePlatform')
            ->willReturn($platform);

        $conn = new Connection([], $driver);

        $mockDriver    = new MetadataDriverMock();
        $entityManager = $this->createEntityManager($mockDriver, $conn);

        $cm1 = $this->createValidClassMetadata();

        // SUT
        $cmf = new ClassMetadataFactory();
        $cmf->setEntityManager($entityManager);
        $cmf->setMetadataFor($cm1->name, $cm1);

        // Prechecks
        self::assertEquals([], $cm1->parentClasses);
        self::assertEquals(ClassMetadata::INHERITANCE_TYPE_NONE, $cm1->inheritanceType);
        self::assertTrue($cm1->hasField('name'));
        self::assertEquals(2, count($cm1->associationMappings));
        self::assertEquals(ClassMetadata::GENERATOR_TYPE_AUTO, $cm1->generatorType);
        self::assertEquals('group', $cm1->table['name']);

        // Go
        $cmMap1 = $cmf->getMetadataFor($cm1->name);

        self::assertSame($cm1, $cmMap1);
        self::assertEquals('group', $cmMap1->table['name']);
        self::assertTrue($cmMap1->table['quoted']);
        self::assertEquals([], $cmMap1->parentClasses);
        self::assertTrue($cmMap1->hasField('name'));
    }

    public function testItThrowsWhenUsingAutoWithIncompatiblePlatform(): void
    {
        $cm1 = $this->createValidClassMetadata();
        $cm1->setIdGeneratorType(ClassMetadata::GENERATOR_TYPE_AUTO);

        $driver = $this->createMock(Driver::class);
        $driver->method('getDatabasePlatform')
            ->willReturn($this->createMock(AbstractPlatform::class));

        $connection    = new Connection([], $driver);
        $entityManager = $this->createEntityManager(new MetadataDriverMock(), $connection);
        $cmf           = new ClassMetadataFactoryTestSubject();
        $cmf->setEntityManager($entityManager);
        $cmf->setMetadataForClass($cm1->name, $cm1);
        $this->expectException(CannotGenerateIds::class);

        $actual = $cmf->getMetadataFor($cm1->name);
    }

    public function testGetMetadataForReturnsLoadedCustomIdGenerator(): void
    {
        $cm1 = $this->createValidClassMetadata();
        $cm1->setIdGeneratorType(ClassMetadata::GENERATOR_TYPE_CUSTOM);
        $cm1->customGeneratorDefinition = ['class' => CustomIdGenerator::class];
        $cmf                            = $this->createTestFactory();
        $cmf->setMetadataForClass($cm1->name, $cm1);

        $actual = $cmf->getMetadataFor($cm1->name);

        self::assertEquals(ClassMetadata::GENERATOR_TYPE_CUSTOM, $actual->generatorType);
        self::assertInstanceOf(CustomIdGenerator::class, $actual->idGenerator);
    }

    public function testGetMetadataForThrowsExceptionOnUnknownCustomGeneratorClass(): void
    {
        $cm1 = $this->createValidClassMetadata();
        $cm1->setIdGeneratorType(ClassMetadata::GENERATOR_TYPE_CUSTOM);
        $cm1->customGeneratorDefinition = ['class' => 'NotExistingGenerator'];
        $cmf                            = $this->createTestFactory();
        $cmf->setMetadataForClass($cm1->name, $cm1);
        $this->expectException(ORMException::class);

        $actual = $cmf->getMetadataFor($cm1->name);
    }

    public function testGetMetadataForThrowsExceptionOnMissingCustomGeneratorDefinition(): void
    {
        $cm1 = $this->createValidClassMetadata();
        $cm1->setIdGeneratorType(ClassMetadata::GENERATOR_TYPE_CUSTOM);
        $cmf = $this->createTestFactory();
        $cmf->setMetadataForClass($cm1->name, $cm1);
        $this->expectException(ORMException::class);

        $actual = $cmf->getMetadataFor($cm1->name);
    }

    /** @group DDC-1512 */
    public function testIsTransient(): void
    {
        $cmf    = new ClassMetadataFactory();
        $driver = $this->createMock(MappingDriver::class);
        $driver->expects(self::exactly(2))
            ->method('isTransient')
            ->withConsecutive(
                [CmsUser::class],
                [CmsArticle::class],
            )
            ->willReturnMap(
                [
                    [CmsUser::class, true],
                    [CmsArticle::class, false],
                ],
            );

        $em = $this->createEntityManager($driver);

        self::assertTrue($em->getMetadataFactory()->isTransient(CmsUser::class));
        self::assertFalse($em->getMetadataFactory()->isTransient(CmsArticle::class));
    }

    public function testAddDefaultDiscriminatorMap(): void
    {
        self::markTestSkipped('This test is just incorrect and must be fixed');

        $cmf    = new ClassMetadataFactory();
        $driver = $this->createAttributeDriver([__DIR__ . '/../../Models/JoinedInheritanceType/']);
        $em     = $this->createEntityManager($driver);
        $cmf->setEntityManager($em);

        $rootMetadata                 = $cmf->getMetadataFor(RootClass::class);
        $childMetadata                = $cmf->getMetadataFor(ChildClass::class);
        $anotherChildMetadata         = $cmf->getMetadataFor(AnotherChildClass::class);
        $rootDiscriminatorMap         = $rootMetadata->discriminatorMap;
        $childDiscriminatorMap        = $childMetadata->discriminatorMap;
        $anotherChildDiscriminatorMap = $anotherChildMetadata->discriminatorMap;

        $rootClass         = RootClass::class;
        $childClass        = ChildClass::class;
        $anotherChildClass = AnotherChildClass::class;

        $rootClassKey         = array_search($rootClass, $rootDiscriminatorMap, true);
        $childClassKey        = array_search($childClass, $rootDiscriminatorMap, true);
        $anotherChildClassKey = array_search($anotherChildClass, $rootDiscriminatorMap, true);

        self::assertEquals('rootclass', $rootClassKey);
        self::assertEquals('childclass', $childClassKey);
        self::assertEquals('anotherchildclass', $anotherChildClassKey);

        self::assertEquals($childDiscriminatorMap, $rootDiscriminatorMap);
        self::assertEquals($anotherChildDiscriminatorMap, $rootDiscriminatorMap);
    }

    public function testGetAllMetadataWorksWithBadConnection(): void
    {
        // DDC-3551
        $conn = $this->createMock(Connection::class);

        if (method_exists($conn, 'getEventManager')) {
            $conn->method('getEventManager')
                ->willReturn(new EventManager());
        }

        $mockDriver = new MetadataDriverMock();
        $em         = $this->createEntityManager($mockDriver, $conn);

        $conn->expects(self::any())
            ->method('getDatabasePlatform')
            ->will(self::throwException(new Exception('Exception thrown in test when calling getDatabasePlatform')));

        $cmf = new ClassMetadataFactory();
        $cmf->setEntityManager($em);

        // getting all the metadata should work, even if get DatabasePlatform blows up
        $metadata = $cmf->getAllMetadata();
        // this will just be an empty array - there was no error
        self::assertEquals([], $metadata);
    }

    protected function createEntityManager(MappingDriver $metadataDriver, $conn = null): EntityManagerMock
    {
        $config = new Configuration();
        TestUtil::configureProxies($config);
        $eventManager = new EventManager();
        if (! $conn) {
            $platform = $this->createMock(AbstractPlatform::class);
            $platform->method('supportsIdentityColumns')
                ->willReturn(true);

            $driver = $this->createMock(Driver::class);
            $driver->method('getDatabasePlatform')
                ->willReturn($platform);

            $conn = new Connection([], $driver, $config, $eventManager);
        }

        $config->setMetadataDriverImpl($metadataDriver);

        return new EntityManagerMock($conn, $config);
    }

    protected function createTestFactory(): ClassMetadataFactoryTestSubject
    {
        $mockDriver    = new MetadataDriverMock();
        $entityManager = $this->createEntityManager($mockDriver);
        $cmf           = new ClassMetadataFactoryTestSubject();
        $cmf->setEntityManager($entityManager);

        return $cmf;
    }

    protected function createValidClassMetadata(): ClassMetadata
    {
        // Self-made metadata
        $cm1 = new ClassMetadata(TestEntity1::class);
        $cm1->initializeReflection(new RuntimeReflectionService());
        $cm1->setPrimaryTable(['name' => '`group`']);
        // Add a mapped field
        $cm1->mapField(['fieldName' => 'name', 'type' => 'string']);
        // Add a mapped field
        $cm1->mapField(['fieldName' => 'id', 'type' => 'integer', 'id' => true]);
        // and a mapped association
        $cm1->mapOneToOne(['fieldName' => 'other', 'targetEntity' => 'TestEntity1', 'mappedBy' => 'this']);
        // and an association on the owning side
        $joinColumns = [
            ['name' => 'other_id', 'referencedColumnName' => 'id'],
        ];
        $cm1->mapOneToOne(
            ['fieldName' => 'association', 'targetEntity' => 'TestEntity1', 'joinColumns' => $joinColumns],
        );
        // and an id generator type
        $cm1->setIdGeneratorType(ClassMetadata::GENERATOR_TYPE_AUTO);

        return $cm1;
    }

    /** @group DDC-1845 */
    public function testQuoteMetadata(): void
    {
        $cmf    = new ClassMetadataFactory();
        $driver = $this->createAttributeDriver([__DIR__ . '/../../Models/Quote/']);
        $em     = $this->createEntityManager($driver);
        $cmf->setEntityManager($em);

        $userMetadata    = $cmf->getMetadataFor(User::class);
        $phoneMetadata   = $cmf->getMetadataFor(Phone::class);
        $groupMetadata   = $cmf->getMetadataFor(Group::class);
        $addressMetadata = $cmf->getMetadataFor(Address::class);

        // Phone Class Metadata
        self::assertTrue($phoneMetadata->fieldMappings['number']['quoted']);
        self::assertEquals('phone-number', $phoneMetadata->fieldMappings['number']['columnName']);

        $user = $phoneMetadata->associationMappings['user'];
        self::assertTrue($user['joinColumns'][0]['quoted']);
        self::assertEquals('user-id', $user['joinColumns'][0]['name']);
        self::assertEquals('user-id', $user['joinColumns'][0]['referencedColumnName']);

        // User Group Metadata
        self::assertTrue($groupMetadata->fieldMappings['id']['quoted']);
        self::assertTrue($groupMetadata->fieldMappings['name']['quoted']);

        self::assertEquals('user-id', $userMetadata->fieldMappings['id']['columnName']);
        self::assertEquals('user-name', $userMetadata->fieldMappings['name']['columnName']);

        $user = $groupMetadata->associationMappings['parent'];
        self::assertTrue($user['joinColumns'][0]['quoted']);
        self::assertEquals('parent-id', $user['joinColumns'][0]['name']);
        self::assertEquals('group-id', $user['joinColumns'][0]['referencedColumnName']);

        // Address Class Metadata
        self::assertTrue($addressMetadata->fieldMappings['id']['quoted']);
        self::assertTrue($addressMetadata->fieldMappings['zip']['quoted']);

        self::assertEquals('address-id', $addressMetadata->fieldMappings['id']['columnName']);
        self::assertEquals('address-zip', $addressMetadata->fieldMappings['zip']['columnName']);

        $user = $addressMetadata->associationMappings['user'];
        self::assertTrue($user['joinColumns'][0]['quoted']);
        self::assertEquals('user-id', $user['joinColumns'][0]['name']);
        self::assertEquals('user-id', $user['joinColumns'][0]['referencedColumnName']);

        // User Class Metadata
        self::assertTrue($userMetadata->fieldMappings['id']['quoted']);
        self::assertTrue($userMetadata->fieldMappings['name']['quoted']);

        self::assertEquals('user-id', $userMetadata->fieldMappings['id']['columnName']);
        self::assertEquals('user-name', $userMetadata->fieldMappings['name']['columnName']);

        $address = $userMetadata->associationMappings['address'];
        self::assertTrue($address['joinColumns'][0]['quoted']);
        self::assertEquals('address-id', $address['joinColumns'][0]['name']);
        self::assertEquals('address-id', $address['joinColumns'][0]['referencedColumnName']);

        $groups = $userMetadata->associationMappings['groups'];
        self::assertTrue($groups['joinTable']['quoted']);
        self::assertTrue($groups['joinTable']['joinColumns'][0]['quoted']);
        self::assertEquals('quote-users-groups', $groups['joinTable']['name']);
        self::assertEquals('user-id', $groups['joinTable']['joinColumns'][0]['name']);
        self::assertEquals('user-id', $groups['joinTable']['joinColumns'][0]['referencedColumnName']);

        self::assertTrue($groups['joinTable']['inverseJoinColumns'][0]['quoted']);
        self::assertEquals('group-id', $groups['joinTable']['inverseJoinColumns'][0]['name']);
        self::assertEquals('group-id', $groups['joinTable']['inverseJoinColumns'][0]['referencedColumnName']);
    }

    /**
     * @group DDC-3385
     * @group 1181
     * @group 385
     */
    public function testFallbackLoadingCausesEventTriggeringThatCanModifyFetchedMetadata(): void
    {
        $metadata = $this->createMock(ClassMetadata::class);
        assert($metadata instanceof ClassMetadata);
        $cmf          = new ClassMetadataFactory();
        $mockDriver   = new MetadataDriverMock();
        $em           = $this->createEntityManager($mockDriver);
        $eventManager = $em->getEventManager();

        $cmf->setEntityManager($em);

        $eventManager->addEventListener([Events::onClassMetadataNotFound], new class ($metadata, $em) {
            /** @var ClassMetadata */
            private $metadata;
            /** @var EntityManagerInterface */
            private $em;

            public function __construct(ClassMetadata $metadata, EntityManagerInterface $em)
            {
                $this->metadata = $metadata;
                $this->em       = $em;
            }

            public function onClassMetadataNotFound(OnClassMetadataNotFoundEventArgs $args): void
            {
                Assert::assertNull($args->getFoundMetadata());
                Assert::assertSame('Foo', $args->getClassName());
                Assert::assertSame($this->em, $args->getObjectManager());

                $args->setFoundMetadata($this->metadata);
            }
        });

        self::assertSame($metadata, $cmf->getMetadataFor('Foo'));
    }

    /** @group DDC-3427 */
    public function testAcceptsEntityManagerInterfaceInstances(): void
    {
        $classMetadataFactory = new ClassMetadataFactory();

        $entityManager = $this->createMock(EntityManagerInterface::class);
        $classMetadataFactory->setEntityManager($entityManager);

        // not really the cleanest way to check it, but we won't add a getter to the CMF just for the sake of testing.
        $class    = new ReflectionClass(ClassMetadataFactory::class);
        $property = $class->getProperty('em');
        self::assertSame($entityManager, $property->getValue($classMetadataFactory));
    }

<<<<<<< HEAD
    /** @group DDC-3305 */
    public function testRejectsEmbeddableWithoutValidClassName(): void
    {
        $metadata = $this->createValidClassMetadata();

        $metadata->mapEmbedded(
            [
                'fieldName'    => 'embedded',
                'class'        => '',
                'columnPrefix' => false,
            ],
        );

        $cmf = $this->createTestFactory();

        $cmf->setMetadataForClass($metadata->name, $metadata);

        $this->expectException(MappingException::class);
        $this->expectExceptionMessage('The embed mapping \'embedded\' misses the \'class\' attribute.');

        $cmf->getMetadataFor($metadata->name);
    }

=======
>>>>>>> 01028cf3
    /** @group DDC-4006 */
    public function testInheritsIdGeneratorMappingFromEmbeddable(): void
    {
        $cmf    = new ClassMetadataFactory();
        $driver = $this->createAttributeDriver([__DIR__ . '/../../Models/DDC4006/']);
        $em     = $this->createEntityManager($driver);
        $cmf->setEntityManager($em);

        $userMetadata = $cmf->getMetadataFor(DDC4006User::class);

        self::assertTrue($userMetadata->isIdGeneratorIdentity());
    }

    public function testInvalidSubClassCase(): void
    {
        $this->expectException(MappingException::class);
        $this->expectExceptionMessage('Entity class \'Doctrine\Tests\ORM\Mapping\cube\' used in the discriminator map of class \'Doctrine\Tests\ORM\Mapping\Shape\' does not exist.');

        $cmf    = new ClassMetadataFactory();
        $driver = $this->createAttributeDriver([__DIR__]);
        $em     = $this->createEntityManager($driver);
        $cmf->setEntityManager($em);

        $userMetadata = $cmf->getMetadataFor(Shape::class);
    }
}

#[Entity]
#[InheritanceType('SINGLE_TABLE')]
#[DiscriminatorMap(['cube' => cube::class])]
#[DiscriminatorColumn(name: 'discr', length: 32, type: 'string')]
abstract class Shape
{
    /** @var string */
    #[Id]
    #[Column(type: 'string', length: 255)]
    #[GeneratedValue(strategy: 'AUTO')]
    public $id;
}

#[Entity]
final class Cube extends Shape
{
}

/* Test subject class with overridden factory method for mocking purposes */
class ClassMetadataFactoryTestSubject extends ClassMetadataFactory
{
    /** @psalm-var array<class-string<object>, ClassMetadata> */
    private array $mockMetadata = [];

    protected function newClassMetadataInstance(string $className): ClassMetadata
    {
        if (! isset($this->mockMetadata[$className])) {
            throw new InvalidArgumentException(sprintf(
                'No mock metadata found for class %s.',
                $className,
            ));
        }

        return $this->mockMetadata[$className];
    }

    /** @psalm-param class-string<object> $className */
    public function setMetadataForClass(string $className, ClassMetadata $metadata): void
    {
        $this->mockMetadata[$className] = $metadata;
    }
}

class TestEntity1
{
    private int $id;

    private string $name;

    /** @var mixed */
    private $other;

    /** @var mixed */
    private $association;

    /** @var mixed */
    private $embedded;
}

class CustomIdGenerator extends AbstractIdGenerator
{
    public function generateId(EntityManagerInterface $em, object|null $entity): string
    {
        return 'foo';
    }
}<|MERGE_RESOLUTION|>--- conflicted
+++ resolved
@@ -417,32 +417,6 @@
         self::assertSame($entityManager, $property->getValue($classMetadataFactory));
     }
 
-<<<<<<< HEAD
-    /** @group DDC-3305 */
-    public function testRejectsEmbeddableWithoutValidClassName(): void
-    {
-        $metadata = $this->createValidClassMetadata();
-
-        $metadata->mapEmbedded(
-            [
-                'fieldName'    => 'embedded',
-                'class'        => '',
-                'columnPrefix' => false,
-            ],
-        );
-
-        $cmf = $this->createTestFactory();
-
-        $cmf->setMetadataForClass($metadata->name, $metadata);
-
-        $this->expectException(MappingException::class);
-        $this->expectExceptionMessage('The embed mapping \'embedded\' misses the \'class\' attribute.');
-
-        $cmf->getMetadataFor($metadata->name);
-    }
-
-=======
->>>>>>> 01028cf3
     /** @group DDC-4006 */
     public function testInheritsIdGeneratorMappingFromEmbeddable(): void
     {
