--- conflicted
+++ resolved
@@ -160,23 +160,10 @@
         $driver = $this->createMock(MappingDriver::class);
         $driver->expects(self::exactly(2))
             ->method('isTransient')
-<<<<<<< HEAD
-            ->withConsecutive(
-                [CmsUser::class],
-                [CmsArticle::class],
-            )
-            ->willReturnMap(
-                [
-                    [CmsUser::class, true],
-                    [CmsArticle::class, false],
-                ],
-            );
-=======
             ->willReturnMap([
                 [CmsUser::class, true],
                 [CmsArticle::class, false],
             ]);
->>>>>>> db0b9d13
 
         $em = $this->createEntityManager($driver);
 
