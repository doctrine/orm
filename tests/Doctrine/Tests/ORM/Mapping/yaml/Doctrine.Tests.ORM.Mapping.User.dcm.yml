--- conflicted
+++ resolved
@@ -30,15 +30,12 @@
       type: string
       column: user_email
       columnDefinition: CHAR(32) NOT NULL
-<<<<<<< HEAD
     version:
       type: integer
       version: true
-=======
   embedded:
     parents:
       class: Parents
->>>>>>> cc960bab
   oneToOne:
     address:
       targetEntity: Address
