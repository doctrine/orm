<?php

declare(strict_types=1);

namespace Doctrine\Tests\ORM\Mapping;

use Doctrine\ORM\Mapping\ClassMetadata;
use Doctrine\Persistence\Mapping\Driver\MappingDriver;
use Doctrine\Persistence\Mapping\Driver\PHPDriver;
use Doctrine\Tests\Models\DDC889\DDC889Class;
use Doctrine\Tests\ORM\Mapping;

use const DIRECTORY_SEPARATOR;

class PHPMappingDriverTest extends AbstractMappingDriverTest
{
<<<<<<< HEAD
    protected function loadDriver(): MappingDriver
=======
    protected function _loadDriver(): MappingDriver
>>>>>>> 68d24288
    {
        $path = __DIR__ . DIRECTORY_SEPARATOR . 'php';

        // Convert Annotation mapping information to PHP
        // Uncomment this code if annotations changed and you want to update the PHP code
        // for the same mapping information
//        $meta = new \Doctrine\ORM\Mapping\ClassMetadataInfo("Doctrine\Tests\ORM\Mapping\Animal");
//        $driver = $this->createAnnotationDriver();
//        $driver->loadMetadataForClass("Doctrine\Tests\ORM\Mapping\Animal", $meta);
//        $exporter = $cme->getExporter('php', $path);
//        echo $exporter->exportClassMetadata($meta);

        return new PHPDriver($path);
    }

    /**
     * All class are entitier for php driver
     *
     * @group DDC-889
     */
    public function testinvalidEntityOrMappedSuperClassShouldMentionParentClasses(): void
    {
        self::assertInstanceOf(ClassMetadata::class, $this->createClassMetadata(DDC889Class::class));
    }

    public function testFailingSecondLevelCacheAssociation(): void
    {
        $this->expectException('Doctrine\ORM\Cache\CacheException');
        $this->expectExceptionMessage('Entity association field "Doctrine\Tests\ORM\Mapping\PHPSLC#foo" not configured as part of the second-level cache.');
        $mappingDriver = $this->loadDriver();

        $class = new ClassMetadata(Mapping\PHPSLC::class);
        $mappingDriver->loadMetadataForClass(Mapping\PHPSLC::class, $class);
    }
}<|MERGE_RESOLUTION|>--- conflicted
+++ resolved
@@ -14,11 +14,7 @@
 
 class PHPMappingDriverTest extends AbstractMappingDriverTest
 {
-<<<<<<< HEAD
     protected function loadDriver(): MappingDriver
-=======
-    protected function _loadDriver(): MappingDriver
->>>>>>> 68d24288
     {
         $path = __DIR__ . DIRECTORY_SEPARATOR . 'php';
 
