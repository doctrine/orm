<?php

declare(strict_types=1);

namespace Doctrine\Tests\ORM\Functional;

use Doctrine\ORM\Event\LifecycleEventArgs;
use Doctrine\ORM\Events;
use Doctrine\ORM\Utility\StaticClassNameConverter;
use Doctrine\Tests\Models\CMS\CmsAddress;
use Doctrine\Tests\Models\CMS\CmsEmail;
use Doctrine\Tests\Models\CMS\CmsPhonenumber;
use Doctrine\Tests\Models\CMS\CmsUser;
use Doctrine\Tests\OrmFunctionalTestCase;
use RuntimeException;

<<<<<<< HEAD
=======
/**
 * PostLoadEventTest
 */
>>>>>>> fce18e93
class PostLoadEventTest extends OrmFunctionalTestCase
{
    /** @var int */
    private $userId;

<<<<<<< HEAD
    protected function setUp(): void
=======
    /**
     * {@inheritdoc}
     */
    protected function setUp() : void
>>>>>>> fce18e93
    {
        $this->useModelSet('cms');

        parent::setUp();

        $this->loadFixture();
    }

<<<<<<< HEAD
    public function testLoadedEntityUsingFindShouldTriggerEvent(): void
=======
    public function testLoadedEntityUsingFindShouldTriggerEvent() : void
>>>>>>> fce18e93
    {
        $mockListener = $this->createMock(PostLoadListener::class);

        // CmsUser and CmsAddres, because it's a ToOne inverse side on CmsUser
        $mockListener
            ->expects($this->exactly(2))
            ->method('postLoad')
            ->will($this->returnValue(true));

        $eventManager = $this->em->getEventManager();

        $eventManager->addEventListener([Events::postLoad], $mockListener);

        $this->em->find(CmsUser::class, $this->userId);
    }

<<<<<<< HEAD
    public function testLoadedEntityUsingQueryShouldTriggerEvent(): void
=======
    public function testLoadedEntityUsingQueryShouldTriggerEvent() : void
>>>>>>> fce18e93
    {
        $mockListener = $this->createMock(PostLoadListener::class);

        // CmsUser and CmsAddres, because it's a ToOne inverse side on CmsUser
        $mockListener
            ->expects($this->exactly(2))
            ->method('postLoad')
            ->will($this->returnValue(true));

        $eventManager = $this->em->getEventManager();

        $eventManager->addEventListener([Events::postLoad], $mockListener);

        $query = $this->em->createQuery('SELECT u FROM Doctrine\Tests\Models\CMS\CmsUser u WHERE u.id = :id');

        $query->setParameter('id', $this->userId);
        $query->getResult();
    }

<<<<<<< HEAD
    public function testLoadedAssociationToOneShouldTriggerEvent(): void
=======
    public function testLoadedAssociationToOneShouldTriggerEvent() : void
>>>>>>> fce18e93
    {
        $mockListener = $this->createMock(PostLoadListener::class);

        // CmsUser (root), CmsAddress (ToOne inverse side), CmsEmail (joined association)
        $mockListener
            ->expects($this->exactly(3))
            ->method('postLoad')
            ->will($this->returnValue(true));

        $eventManager = $this->em->getEventManager();

        $eventManager->addEventListener([Events::postLoad], $mockListener);

        $query = $this->em->createQuery('SELECT u, e FROM Doctrine\Tests\Models\CMS\CmsUser u JOIN u.email e WHERE u.id = :id');

        $query->setParameter('id', $this->userId);
        $query->getResult();
    }

<<<<<<< HEAD
    public function testLoadedAssociationToManyShouldTriggerEvent(): void
=======
    public function testLoadedAssociationToManyShouldTriggerEvent() : void
>>>>>>> fce18e93
    {
        $mockListener = $this->createMock(PostLoadListener::class);

        // CmsUser (root), CmsAddress (ToOne inverse side), 2 CmsPhonenumber (joined association)
        $mockListener
            ->expects($this->exactly(4))
            ->method('postLoad')
            ->will($this->returnValue(true));

        $eventManager = $this->em->getEventManager();

        $eventManager->addEventListener([Events::postLoad], $mockListener);

        $query = $this->em->createQuery('SELECT u, p FROM Doctrine\Tests\Models\CMS\CmsUser u JOIN u.phonenumbers p WHERE u.id = :id');

        $query->setParameter('id', $this->userId);
        $query->getResult();
    }

<<<<<<< HEAD
    public function testLoadedProxyEntityShouldTriggerEvent(): void
=======
    public function testLoadedProxyEntityShouldTriggerEvent() : void
>>>>>>> fce18e93
    {
        $eventManager = $this->em->getEventManager();

        // Should not be invoked during getReference call
        $mockListener = $this->createMock(PostLoadListener::class);

        $mockListener
            ->expects($this->never())
            ->method('postLoad')
            ->will($this->returnValue(true));

        $eventManager->addEventListener([Events::postLoad], $mockListener);

        $userProxy = $this->em->getReference(CmsUser::class, $this->userId);

        // Now deactivate original listener and attach new one
        $eventManager->removeEventListener([Events::postLoad], $mockListener);

        $mockListener2 = $this->createMock(PostLoadListener::class);

        $mockListener2
            ->expects($this->exactly(2))
            ->method('postLoad')
            ->will($this->returnValue(true));

        $eventManager->addEventListener([Events::postLoad], $mockListener2);

        $userProxy->getName();
    }

<<<<<<< HEAD
    public function testLoadedProxyPartialShouldTriggerEvent(): void
=======
    public function testLoadedProxyPartialShouldTriggerEvent() : void
>>>>>>> fce18e93
    {
        $eventManager = $this->em->getEventManager();

        // Should not be invoked during getReference call
        $mockListener = $this->createMock(PostLoadListener::class);

        // CmsUser (partially loaded), CmsAddress (inverse ToOne), 2 CmsPhonenumber
        $mockListener
            ->expects($this->exactly(4))
            ->method('postLoad')
            ->will($this->returnValue(true));

        $eventManager->addEventListener([Events::postLoad], $mockListener);

        $query = $this->em->createQuery('SELECT PARTIAL u.{id, name}, p FROM Doctrine\Tests\Models\CMS\CmsUser u JOIN u.phonenumbers p WHERE u.id = :id');

        $query->setParameter('id', $this->userId);
        $query->getResult();
    }

<<<<<<< HEAD
    public function testLoadedProxyAssociationToOneShouldTriggerEvent(): void
=======
    public function testLoadedProxyAssociationToOneShouldTriggerEvent() : void
>>>>>>> fce18e93
    {
        $user = $this->em->find(CmsUser::class, $this->userId);

        $mockListener = $this->createMock(PostLoadListener::class);

        // CmsEmail (proxy)
        $mockListener
            ->expects($this->exactly(1))
            ->method('postLoad')
            ->will($this->returnValue(true));

        $eventManager = $this->em->getEventManager();

        $eventManager->addEventListener([Events::postLoad], $mockListener);

        $emailProxy = $user->getEmail();

        $emailProxy->getEmail();
    }

<<<<<<< HEAD
    public function testLoadedProxyAssociationToManyShouldTriggerEvent(): void
=======
    public function testLoadedProxyAssociationToManyShouldTriggerEvent() : void
>>>>>>> fce18e93
    {
        $user = $this->em->find(CmsUser::class, $this->userId);

        $mockListener = $this->createMock(PostLoadListener::class);

        // 2 CmsPhonenumber (proxy)
        $mockListener
            ->expects($this->exactly(2))
            ->method('postLoad')
            ->will($this->returnValue(true));

        $eventManager = $this->em->getEventManager();

        $eventManager->addEventListener([Events::postLoad], $mockListener);

        $phonenumbersCol = $user->getPhonenumbers();

        $phonenumbersCol->first();
    }

    /**
     * @group DDC-3005
     */
<<<<<<< HEAD
    public function testAssociationsArePopulatedWhenEventIsFired(): void
=======
    public function testAssociationsArePopulatedWhenEventIsFired() : void
>>>>>>> fce18e93
    {
        $checkerListener = new PostLoadListenerCheckAssociationsArePopulated();
        $this->em->getEventManager()->addEventListener([Events::postLoad], $checkerListener);

        $qb = $this->em->getRepository(CmsUser::class)->createQueryBuilder('u');
        $qb->leftJoin('u.email', 'email');
        $qb->addSelect('email');
        $qb->getQuery()->getSingleResult();

        self::assertTrue($checkerListener->checked, 'postLoad event is not invoked');
        self::assertTrue($checkerListener->populated, 'Association of email is not populated in postLoad event');
    }

    /**
     * @group DDC-3005
     */
<<<<<<< HEAD
    public function testEventRaisedCorrectTimesWhenOtherEntityLoadedInEventHandler(): void
    {
        $eventManager = $this->_em->getEventManager();
=======
    public function testEventRaisedCorrectTimesWhenOtherEntityLoadedInEventHandler() : void
    {
        $eventManager = $this->em->getEventManager();
>>>>>>> fce18e93
        $listener     = new PostLoadListenerLoadEntityInEventHandler();
        $eventManager->addEventListener([Events::postLoad], $listener);

        $this->em->find(CmsUser::class, $this->userId);
        self::assertSame(1, $listener->countHandledEvents(CmsUser::class), CmsUser::class . ' should be handled once!');
        self::assertSame(1, $listener->countHandledEvents(CmsEmail::class), CmsEmail::class . ' should be handled once!');
    }

    private function loadFixture(): void
    {
        $user           = new CmsUser();
        $user->name     = 'Roman';
        $user->username = 'romanb';
        $user->status   = 'developer';

        $address          = new CmsAddress();
        $address->country = 'Germany';
        $address->city    = 'Berlin';
        $address->zip     = '12345';

        $user->setAddress($address);

        $email = new CmsEmail();
        $email->setEmail('roman@domain.com');

        $user->setEmail($email);

        $ph1              = new CmsPhonenumber();
        $ph1->phonenumber = '0301234';

        $ph2              = new CmsPhonenumber();
        $ph2->phonenumber = '987654321';

        $user->addPhonenumber($ph1);
        $user->addPhonenumber($ph2);

        $this->em->persist($user);
        $this->em->flush();

        $this->userId = $user->getId();

        $this->em->clear();
    }
}

class PostLoadListener
{
    public function postLoad(LifecycleEventArgs $event): void
    {
        // Expected to be mocked out
        echo 'Should never be called!';
    }
}

class PostLoadListenerCheckAssociationsArePopulated
{
    /** @var bool */
    public $checked = false;

    /** @var bool */
    public $populated = false;

    public function postLoad(LifecycleEventArgs $event): void
    {
        $object = $event->getObject();
        if ($object instanceof CmsUser) {
            if ($this->checked) {
                throw new RuntimeException('Expected to be one user!');
            }
<<<<<<< HEAD

=======
>>>>>>> fce18e93
            $this->checked   = true;
            $this->populated = $object->getEmail() !== null;
        }
    }
}

class PostLoadListenerLoadEntityInEventHandler
{
    /** @psalm-var array<class-string, int> */
    private $firedByClasses = [];

    public function postLoad(LifecycleEventArgs $event): void
    {
        $object = $event->getObject();
<<<<<<< HEAD
        $class  = ClassUtils::getClass($object);
=======
        $class  = StaticClassNameConverter::getClass($object);
>>>>>>> fce18e93
        if (! isset($this->firedByClasses[$class])) {
            $this->firedByClasses[$class] = 1;
        } else {
            $this->firedByClasses[$class]++;
        }

        if ($object instanceof CmsUser) {
            $object->getEmail()->getEmail();
        }
    }

    public function countHandledEvents($className): int
    {
        return $this->firedByClasses[$className] ?? 0;
    }
}<|MERGE_RESOLUTION|>--- conflicted
+++ resolved
@@ -14,25 +14,18 @@
 use Doctrine\Tests\OrmFunctionalTestCase;
 use RuntimeException;
 
-<<<<<<< HEAD
-=======
 /**
  * PostLoadEventTest
  */
->>>>>>> fce18e93
 class PostLoadEventTest extends OrmFunctionalTestCase
 {
     /** @var int */
     private $userId;
 
-<<<<<<< HEAD
-    protected function setUp(): void
-=======
     /**
      * {@inheritdoc}
      */
     protected function setUp() : void
->>>>>>> fce18e93
     {
         $this->useModelSet('cms');
 
@@ -41,11 +34,7 @@
         $this->loadFixture();
     }
 
-<<<<<<< HEAD
-    public function testLoadedEntityUsingFindShouldTriggerEvent(): void
-=======
     public function testLoadedEntityUsingFindShouldTriggerEvent() : void
->>>>>>> fce18e93
     {
         $mockListener = $this->createMock(PostLoadListener::class);
 
@@ -62,11 +51,7 @@
         $this->em->find(CmsUser::class, $this->userId);
     }
 
-<<<<<<< HEAD
-    public function testLoadedEntityUsingQueryShouldTriggerEvent(): void
-=======
     public function testLoadedEntityUsingQueryShouldTriggerEvent() : void
->>>>>>> fce18e93
     {
         $mockListener = $this->createMock(PostLoadListener::class);
 
@@ -86,11 +71,7 @@
         $query->getResult();
     }
 
-<<<<<<< HEAD
-    public function testLoadedAssociationToOneShouldTriggerEvent(): void
-=======
     public function testLoadedAssociationToOneShouldTriggerEvent() : void
->>>>>>> fce18e93
     {
         $mockListener = $this->createMock(PostLoadListener::class);
 
@@ -110,11 +91,7 @@
         $query->getResult();
     }
 
-<<<<<<< HEAD
-    public function testLoadedAssociationToManyShouldTriggerEvent(): void
-=======
     public function testLoadedAssociationToManyShouldTriggerEvent() : void
->>>>>>> fce18e93
     {
         $mockListener = $this->createMock(PostLoadListener::class);
 
@@ -134,11 +111,7 @@
         $query->getResult();
     }
 
-<<<<<<< HEAD
-    public function testLoadedProxyEntityShouldTriggerEvent(): void
-=======
     public function testLoadedProxyEntityShouldTriggerEvent() : void
->>>>>>> fce18e93
     {
         $eventManager = $this->em->getEventManager();
 
@@ -169,11 +142,7 @@
         $userProxy->getName();
     }
 
-<<<<<<< HEAD
-    public function testLoadedProxyPartialShouldTriggerEvent(): void
-=======
     public function testLoadedProxyPartialShouldTriggerEvent() : void
->>>>>>> fce18e93
     {
         $eventManager = $this->em->getEventManager();
 
@@ -194,11 +163,7 @@
         $query->getResult();
     }
 
-<<<<<<< HEAD
-    public function testLoadedProxyAssociationToOneShouldTriggerEvent(): void
-=======
     public function testLoadedProxyAssociationToOneShouldTriggerEvent() : void
->>>>>>> fce18e93
     {
         $user = $this->em->find(CmsUser::class, $this->userId);
 
@@ -219,11 +184,7 @@
         $emailProxy->getEmail();
     }
 
-<<<<<<< HEAD
-    public function testLoadedProxyAssociationToManyShouldTriggerEvent(): void
-=======
     public function testLoadedProxyAssociationToManyShouldTriggerEvent() : void
->>>>>>> fce18e93
     {
         $user = $this->em->find(CmsUser::class, $this->userId);
 
@@ -247,11 +208,7 @@
     /**
      * @group DDC-3005
      */
-<<<<<<< HEAD
-    public function testAssociationsArePopulatedWhenEventIsFired(): void
-=======
     public function testAssociationsArePopulatedWhenEventIsFired() : void
->>>>>>> fce18e93
     {
         $checkerListener = new PostLoadListenerCheckAssociationsArePopulated();
         $this->em->getEventManager()->addEventListener([Events::postLoad], $checkerListener);
@@ -268,15 +225,9 @@
     /**
      * @group DDC-3005
      */
-<<<<<<< HEAD
-    public function testEventRaisedCorrectTimesWhenOtherEntityLoadedInEventHandler(): void
-    {
-        $eventManager = $this->_em->getEventManager();
-=======
     public function testEventRaisedCorrectTimesWhenOtherEntityLoadedInEventHandler() : void
     {
         $eventManager = $this->em->getEventManager();
->>>>>>> fce18e93
         $listener     = new PostLoadListenerLoadEntityInEventHandler();
         $eventManager->addEventListener([Events::postLoad], $listener);
 
@@ -285,7 +236,7 @@
         self::assertSame(1, $listener->countHandledEvents(CmsEmail::class), CmsEmail::class . ' should be handled once!');
     }
 
-    private function loadFixture(): void
+    private function loadFixture()
     {
         $user           = new CmsUser();
         $user->name     = 'Roman';
@@ -324,7 +275,7 @@
 
 class PostLoadListener
 {
-    public function postLoad(LifecycleEventArgs $event): void
+    public function postLoad(LifecycleEventArgs $event)
     {
         // Expected to be mocked out
         echo 'Should never be called!';
@@ -333,23 +284,17 @@
 
 class PostLoadListenerCheckAssociationsArePopulated
 {
-    /** @var bool */
     public $checked = false;
 
-    /** @var bool */
     public $populated = false;
 
-    public function postLoad(LifecycleEventArgs $event): void
+    public function postLoad(LifecycleEventArgs $event)
     {
         $object = $event->getObject();
         if ($object instanceof CmsUser) {
             if ($this->checked) {
                 throw new RuntimeException('Expected to be one user!');
             }
-<<<<<<< HEAD
-
-=======
->>>>>>> fce18e93
             $this->checked   = true;
             $this->populated = $object->getEmail() !== null;
         }
@@ -358,29 +303,23 @@
 
 class PostLoadListenerLoadEntityInEventHandler
 {
-    /** @psalm-var array<class-string, int> */
     private $firedByClasses = [];
 
-    public function postLoad(LifecycleEventArgs $event): void
+    public function postLoad(LifecycleEventArgs $event)
     {
         $object = $event->getObject();
-<<<<<<< HEAD
-        $class  = ClassUtils::getClass($object);
-=======
         $class  = StaticClassNameConverter::getClass($object);
->>>>>>> fce18e93
         if (! isset($this->firedByClasses[$class])) {
             $this->firedByClasses[$class] = 1;
         } else {
             $this->firedByClasses[$class]++;
         }
-
         if ($object instanceof CmsUser) {
             $object->getEmail()->getEmail();
         }
     }
 
-    public function countHandledEvents($className): int
+    public function countHandledEvents($className)
     {
         return $this->firedByClasses[$className] ?? 0;
     }
