<?php

declare(strict_types=1);

namespace Doctrine\Tests\ORM\Functional;

<<<<<<< HEAD
use Doctrine\ORM\Mapping\ClassMetadataInfo;
=======
use Doctrine\DBAL\Platforms\AbstractPlatform;
use Doctrine\ORM\Mapping\ClassMetadata;
use Doctrine\ORM\Mapping\ClassMetadataBuildingContext;
use Doctrine\ORM\Mapping\ClassMetadataFactory;
>>>>>>> fce18e93
use Doctrine\ORM\Mapping\Driver\DatabaseDriver;
use Doctrine\ORM\Reflection\ReflectionService;
use Doctrine\Tests\OrmFunctionalTestCase;
<<<<<<< HEAD

=======
>>>>>>> fce18e93
use function array_keys;
use function array_map;
use function count;
use function implode;
use function in_array;
use function strtolower;

/**
 * Common BaseClass for DatabaseDriver Tests
 */
abstract class DatabaseDriverTestCase extends OrmFunctionalTestCase
{
    protected function convertToClassMetadata(array $entityTables, array $manyTables = [])
    {
<<<<<<< HEAD
        $sm     = $this->_em->getConnection()->getSchemaManager();
        $driver = new DatabaseDriver($sm);
        $driver->setTables($entityTables, $manyTables);

        $metadatas = [];
        foreach ($driver->getAllClassNames() as $className) {
            $class = new ClassMetadataInfo($className);
            $driver->loadMetadataForClass($className, $class);
=======
        $metadataBuildingContext = new ClassMetadataBuildingContext(
            $this->createMock(ClassMetadataFactory::class),
            $this->createMock(ReflectionService::class),
            $this->createMock(AbstractPlatform::class)
        );
        $sm                      = $this->em->getConnection()->getSchemaManager();
        $driver                  = new DatabaseDriver($sm);
        $driver->setTables($entityTables, $manyTables);

        $metadatas = [];

        foreach ($driver->getAllClassNames() as $className) {
            $class = $driver->loadMetadataForClass($className, null, $metadataBuildingContext);

>>>>>>> fce18e93
            $metadatas[$className] = $class;
        }

        return $metadatas;
    }

    /**
     * @param  string $className
<<<<<<< HEAD
=======
     *
     * @return ClassMetadata[]
>>>>>>> fce18e93
     */
    protected function extractClassMetadata(array $classNames): ClassMetadata
    {
<<<<<<< HEAD
        $classNames = array_map('strtolower', $classNames);
        $metadatas  = [];

        $sm     = $this->_em->getConnection()->getSchemaManager();
        $driver = new DatabaseDriver($sm);

        foreach ($driver->getAllClassNames() as $className) {
            if (! in_array(strtolower($className), $classNames)) {
                continue;
            }

            $class = new ClassMetadataInfo($className);
            $driver->loadMetadataForClass($className, $class);
            $metadatas[$className] = $class;
        }

        if (count($metadatas) !== count($classNames)) {
            $this->fail("Have not found all classes matching the names '" . implode(', ', $classNames) . "' only tables " . implode(', ', array_keys($metadatas)));
        }

        return $metadatas;
=======
        $metadataBuildingContext = new ClassMetadataBuildingContext(
            $this->createMock(ClassMetadataFactory::class),
            $this->createMock(ReflectionService::class),
            $this->createMock(AbstractPlatform::class)
        );
        $classNames              = array_map('strtolower', $classNames);
        $metadataList            = [];

        $sm     = $this->em->getConnection()->getSchemaManager();
        $driver = new DatabaseDriver($sm);

        foreach ($driver->getAllClassNames() as $className) {
            if (! in_array(strtolower($className), $classNames, true)) {
                continue;
            }

            $class = $driver->loadMetadataForClass($className, null, $metadataBuildingContext);

            $metadataList[$className] = $class;
        }

        if (count($metadataList) !== count($classNames)) {
            $this->fail("Have not found all classes matching the names '" . implode(', ', $classNames) . "' only tables " . implode(', ', array_keys($metadataList)));
        }

        return $metadataList;
>>>>>>> fce18e93
    }
}<|MERGE_RESOLUTION|>--- conflicted
+++ resolved
@@ -4,21 +4,13 @@
 
 namespace Doctrine\Tests\ORM\Functional;
 
-<<<<<<< HEAD
-use Doctrine\ORM\Mapping\ClassMetadataInfo;
-=======
 use Doctrine\DBAL\Platforms\AbstractPlatform;
 use Doctrine\ORM\Mapping\ClassMetadata;
 use Doctrine\ORM\Mapping\ClassMetadataBuildingContext;
 use Doctrine\ORM\Mapping\ClassMetadataFactory;
->>>>>>> fce18e93
 use Doctrine\ORM\Mapping\Driver\DatabaseDriver;
 use Doctrine\ORM\Reflection\ReflectionService;
 use Doctrine\Tests\OrmFunctionalTestCase;
-<<<<<<< HEAD
-
-=======
->>>>>>> fce18e93
 use function array_keys;
 use function array_map;
 use function count;
@@ -33,16 +25,6 @@
 {
     protected function convertToClassMetadata(array $entityTables, array $manyTables = [])
     {
-<<<<<<< HEAD
-        $sm     = $this->_em->getConnection()->getSchemaManager();
-        $driver = new DatabaseDriver($sm);
-        $driver->setTables($entityTables, $manyTables);
-
-        $metadatas = [];
-        foreach ($driver->getAllClassNames() as $className) {
-            $class = new ClassMetadataInfo($className);
-            $driver->loadMetadataForClass($className, $class);
-=======
         $metadataBuildingContext = new ClassMetadataBuildingContext(
             $this->createMock(ClassMetadataFactory::class),
             $this->createMock(ReflectionService::class),
@@ -57,7 +39,6 @@
         foreach ($driver->getAllClassNames() as $className) {
             $class = $driver->loadMetadataForClass($className, null, $metadataBuildingContext);
 
->>>>>>> fce18e93
             $metadatas[$className] = $class;
         }
 
@@ -66,37 +47,11 @@
 
     /**
      * @param  string $className
-<<<<<<< HEAD
-=======
      *
      * @return ClassMetadata[]
->>>>>>> fce18e93
      */
-    protected function extractClassMetadata(array $classNames): ClassMetadata
+    protected function extractClassMetadata(array $classNames)
     {
-<<<<<<< HEAD
-        $classNames = array_map('strtolower', $classNames);
-        $metadatas  = [];
-
-        $sm     = $this->_em->getConnection()->getSchemaManager();
-        $driver = new DatabaseDriver($sm);
-
-        foreach ($driver->getAllClassNames() as $className) {
-            if (! in_array(strtolower($className), $classNames)) {
-                continue;
-            }
-
-            $class = new ClassMetadataInfo($className);
-            $driver->loadMetadataForClass($className, $class);
-            $metadatas[$className] = $class;
-        }
-
-        if (count($metadatas) !== count($classNames)) {
-            $this->fail("Have not found all classes matching the names '" . implode(', ', $classNames) . "' only tables " . implode(', ', array_keys($metadatas)));
-        }
-
-        return $metadatas;
-=======
         $metadataBuildingContext = new ClassMetadataBuildingContext(
             $this->createMock(ClassMetadataFactory::class),
             $this->createMock(ReflectionService::class),
@@ -123,6 +78,5 @@
         }
 
         return $metadataList;
->>>>>>> fce18e93
     }
 }