--- conflicted
+++ resolved
@@ -5,44 +5,25 @@
 namespace Doctrine\Tests\ORM\Functional;
 
 use Doctrine\Common\Collections\ArrayCollection;
-<<<<<<< HEAD
-use Doctrine\Common\Collections\Collection;
-use Doctrine\Persistence\NotifyPropertyChanged;
-use Doctrine\Persistence\PropertyChangedListener;
-use Doctrine\Tests\OrmFunctionalTestCase;
-use Exception;
-
-use function count;
-=======
 use Doctrine\Common\NotifyPropertyChanged;
 use Doctrine\Common\PropertyChangedListener;
 use Doctrine\ORM\Annotation as ORM;
 use Doctrine\Tests\OrmFunctionalTestCase;
 use Exception;
->>>>>>> fce18e93
 
 /**
  * NativeQueryTest
  */
 class NotifyPolicyTest extends OrmFunctionalTestCase
 {
-<<<<<<< HEAD
-    protected function setUp(): void
-=======
     protected function setUp() : void
->>>>>>> fce18e93
     {
         parent::setUp();
         try {
             $this->schemaTool->createSchema(
                 [
-<<<<<<< HEAD
-                    $this->_em->getClassMetadata(NotifyUser::class),
-                    $this->_em->getClassMetadata(NotifyGroup::class),
-=======
                     $this->em->getClassMetadata(NotifyUser::class),
                     $this->em->getClassMetadata(NotifyGroup::class),
->>>>>>> fce18e93
                 ]
             );
         } catch (Exception $e) {
@@ -50,11 +31,7 @@
         }
     }
 
-<<<<<<< HEAD
-    public function testChangeTracking(): void
-=======
     public function testChangeTracking() : void
->>>>>>> fce18e93
     {
         $user  = new NotifyUser();
         $group = new NotifyGroup();
@@ -117,25 +94,14 @@
 
 class NotifyBaseEntity implements NotifyPropertyChanged
 {
-<<<<<<< HEAD
-    /** @psalm-var list<PropertyChangedListener> */
-    public $listeners = [];
-
-    public function addPropertyChangedListener(PropertyChangedListener $listener): void
-=======
     public $listeners = [];
 
     public function addPropertyChangedListener(PropertyChangedListener $listener)
->>>>>>> fce18e93
     {
         $this->listeners[] = $listener;
     }
 
-<<<<<<< HEAD
-    protected function onPropertyChanged($propName, $oldValue, $newValue): void
-=======
     protected function onPropertyChanged($propName, $oldValue, $newValue)
->>>>>>> fce18e93
     {
         if ($this->listeners) {
             foreach ($this->listeners as $listener) {
@@ -145,29 +111,6 @@
     }
 }
 
-<<<<<<< HEAD
-/** @Entity @ChangeTrackingPolicy("NOTIFY") */
-class NotifyUser extends NotifyBaseEntity
-{
-    /**
-     * @var int
-     * @Id
-     * @Column(type="integer")
-     * @GeneratedValue
-     */
-    private $id;
-
-    /**
-     * @var string
-     * @Column
-     */
-    private $name;
-
-    /**
-     * @psalm-var Collection<int, NotifyGroup>
-     * @ManyToMany(targetEntity="NotifyGroup")
-     */
-=======
 /** @ORM\Entity @ORM\ChangeTrackingPolicy("NOTIFY") */
 class NotifyUser extends NotifyBaseEntity
 {
@@ -178,7 +121,6 @@
     private $name;
 
     /** @ORM\ManyToMany(targetEntity=NotifyGroup::class) */
->>>>>>> fce18e93
     private $groups;
 
     public function __construct()
@@ -186,70 +128,28 @@
         $this->groups = new ArrayCollection();
     }
 
-<<<<<<< HEAD
-    public function getId(): int
-=======
     public function getId()
->>>>>>> fce18e93
     {
         return $this->id;
     }
 
-<<<<<<< HEAD
-    public function getName(): string
-=======
     public function getName()
->>>>>>> fce18e93
     {
         return $this->name;
     }
 
-<<<<<<< HEAD
-    public function setName(string $name): void
-=======
     public function setName($name)
->>>>>>> fce18e93
     {
         $this->onPropertyChanged('name', $this->name, $name);
         $this->name = $name;
     }
 
-<<<<<<< HEAD
-    /**
-     * @psalm-return Collection<int, NotifyGroup>
-     */
-    public function getGroups(): Collection
-=======
     public function getGroups()
->>>>>>> fce18e93
     {
         return $this->groups;
     }
 }
 
-<<<<<<< HEAD
-/** @Entity */
-class NotifyGroup extends NotifyBaseEntity
-{
-    /**
-     * @var int
-     * @Id
-     * @Column(type="integer")
-     * @GeneratedValue
-     */
-    private $id;
-
-    /**
-     * @var string
-     * @Column
-     */
-    private $name;
-
-    /**
-     * @psalm-var Collection<int, NotifyUser>
-     * @ManyToMany(targetEntity="NotifyUser", mappedBy="groups")
-     */
-=======
 /** @ORM\Entity */
 class NotifyGroup extends NotifyBaseEntity
 {
@@ -260,7 +160,6 @@
     private $name;
 
     /** @ORM\ManyToMany(targetEntity=NotifyUser::class, mappedBy="groups") */
->>>>>>> fce18e93
     private $users;
 
     public function __construct()
@@ -268,42 +167,23 @@
         $this->users = new ArrayCollection();
     }
 
-<<<<<<< HEAD
-    public function getId(): int
-=======
     public function getId()
->>>>>>> fce18e93
     {
         return $this->id;
     }
 
-<<<<<<< HEAD
-    public function getName(): string
-=======
     public function getName()
->>>>>>> fce18e93
     {
         return $this->name;
     }
 
-<<<<<<< HEAD
-    public function setName(string $name): void
-=======
     public function setName($name)
->>>>>>> fce18e93
     {
         $this->onPropertyChanged('name', $this->name, $name);
         $this->name = $name;
     }
 
-<<<<<<< HEAD
-    /**
-     * @psalm-return Collection<int, NotifyUser>
-     */
-    public function getUsers(): Collection
-=======
     public function getUsers()
->>>>>>> fce18e93
     {
         return $this->users;
     }
