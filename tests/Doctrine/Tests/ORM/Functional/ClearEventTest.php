<?php

declare(strict_types=1);

namespace Doctrine\Tests\ORM\Functional;

use Doctrine\ORM\Event\OnClearEventArgs;
use Doctrine\ORM\Events;
use Doctrine\Tests\OrmFunctionalTestCase;

/**
 * ClearEventTest
 */
class ClearEventTest extends OrmFunctionalTestCase
{
<<<<<<< HEAD
    public function testEventIsCalledOnClear(): void
    {
        $listener = new OnClearListener();
        $this->_em->getEventManager()->addEventListener(Events::onClear, $listener);
=======
    public function testEventIsCalledOnClear() : void
    {
        $listener = new OnClearListener();
        $this->em->getEventManager()->addEventListener(Events::onClear, $listener);
>>>>>>> fce18e93

        $this->em->clear();

        self::assertTrue($listener->called);
    }
}

class OnClearListener
{
    public $called = false;

    public function onClear(OnClearEventArgs $args): void
    {
        $this->called = true;
    }
}<|MERGE_RESOLUTION|>--- conflicted
+++ resolved
@@ -13,17 +13,10 @@
  */
 class ClearEventTest extends OrmFunctionalTestCase
 {
-<<<<<<< HEAD
-    public function testEventIsCalledOnClear(): void
-    {
-        $listener = new OnClearListener();
-        $this->_em->getEventManager()->addEventListener(Events::onClear, $listener);
-=======
     public function testEventIsCalledOnClear() : void
     {
         $listener = new OnClearListener();
         $this->em->getEventManager()->addEventListener(Events::onClear, $listener);
->>>>>>> fce18e93
 
         $this->em->clear();
 
@@ -35,7 +28,7 @@
 {
     public $called = false;
 
-    public function onClear(OnClearEventArgs $args): void
+    public function onClear(OnClearEventArgs $args)
     {
         $this->called = true;
     }
