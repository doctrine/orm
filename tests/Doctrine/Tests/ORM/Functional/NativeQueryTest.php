--- conflicted
+++ resolved
@@ -34,12 +34,9 @@
  */
 class NativeQueryTest extends OrmFunctionalTestCase
 {
-<<<<<<< HEAD
     use VerifyDeprecations;
 
-=======
     /** @var AbstractPlatform */
->>>>>>> 3b7275e1
     private $platform = null;
 
     protected function setUp(): void
