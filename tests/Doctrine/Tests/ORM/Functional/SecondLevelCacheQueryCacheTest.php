--- conflicted
+++ resolved
@@ -1097,14 +1097,10 @@
             ->getResult();
     }
 
-<<<<<<< HEAD
-=======
-    /**
-     * @expectedException \Doctrine\ORM\Cache\CacheException
-     * @expectedExceptionMessage Second level cache does not support partial entities.
-     */
     public function testCacheableForcePartialLoadHintQueryException()
     {
+        $this->expectException('Doctrine\ORM\Cache\CacheException');
+        $this->expectExceptionMessage('Second level cache does not support partial entities.');
         $this->evictRegions();
         $this->loadFixturesCountries();
 
@@ -1114,11 +1110,6 @@
             ->getResult();
     }
 
-    /**
-     * @expectedException \Doctrine\ORM\Cache\CacheException
-     * @expectedExceptionMessage Second-level cache query supports only select statements.
-     */
->>>>>>> 6780a963
     public function testNonCacheableQueryDeleteStatementException()
     {
         $this->expectException('Doctrine\ORM\Cache\CacheException');
