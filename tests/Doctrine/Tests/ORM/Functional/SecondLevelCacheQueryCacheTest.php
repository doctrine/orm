<?php

declare(strict_types=1);

namespace Doctrine\Tests\ORM\Functional;

use Doctrine\ORM\AbstractQuery;
use Doctrine\ORM\Cache;
use Doctrine\ORM\Cache\EntityCacheEntry;
use Doctrine\ORM\Cache\EntityCacheKey;
use Doctrine\ORM\Cache\QueryCacheKey;
use Doctrine\ORM\Query;
use Doctrine\ORM\Query\ResultSetMapping;
use Doctrine\Tests\Models\Cache\Attraction;
use Doctrine\Tests\Models\Cache\City;
use Doctrine\Tests\Models\Cache\Country;
use Doctrine\Tests\Models\Cache\State;
<<<<<<< HEAD
=======
use ProxyManager\Proxy\GhostObjectInterface;
>>>>>>> fce18e93
use ReflectionMethod;

/**
 * @group DDC-2183
 */
class SecondLevelCacheQueryCacheTest extends SecondLevelCacheAbstractTest
{
<<<<<<< HEAD
    public function testBasicQueryCache(): void
=======
    public function testBasicQueryCache() : void
>>>>>>> fce18e93
    {
        $this->evictRegions();
        $this->loadFixturesCountries();

        $this->secondLevelCacheLogger->clearStats();
        $this->em->clear();

        self::assertTrue($this->cache->containsEntity(Country::class, $this->countries[0]->getId()));
        self::assertTrue($this->cache->containsEntity(Country::class, $this->countries[1]->getId()));

        $queryCount = $this->getCurrentQueryCount();
        $dql        = 'SELECT c FROM Doctrine\Tests\Models\Cache\Country c';
        $result1    = $this->em->createQuery($dql)->setCacheable(true)->getResult();

        self::assertCount(2, $result1);
        self::assertEquals($queryCount + 1, $this->getCurrentQueryCount());
        self::assertEquals($this->countries[0]->getId(), $result1[0]->getId());
        self::assertEquals($this->countries[1]->getId(), $result1[1]->getId());
        self::assertEquals($this->countries[0]->getName(), $result1[0]->getName());
        self::assertEquals($this->countries[1]->getName(), $result1[1]->getName());

        self::assertEquals(1, $this->secondLevelCacheLogger->getPutCount());
        self::assertEquals(1, $this->secondLevelCacheLogger->getMissCount());
        self::assertEquals(1, $this->secondLevelCacheLogger->getRegionPutCount($this->getDefaultQueryRegionName()));
        self::assertEquals(1, $this->secondLevelCacheLogger->getRegionMissCount($this->getDefaultQueryRegionName()));

        $this->em->clear();

<<<<<<< HEAD
        $result2 = $this->_em->createQuery($dql)
=======
        $result2 = $this->em->createQuery($dql)
>>>>>>> fce18e93
            ->setCacheable(true)
            ->getResult();

        self::assertEquals($queryCount + 1, $this->getCurrentQueryCount());
        self::assertCount(2, $result2);

        self::assertEquals(1, $this->secondLevelCacheLogger->getPutCount());
        self::assertEquals(3, $this->secondLevelCacheLogger->getHitCount());
        self::assertEquals(1, $this->secondLevelCacheLogger->getMissCount());

        self::assertEquals(1, $this->secondLevelCacheLogger->getRegionPutCount($this->getDefaultQueryRegionName()));
        self::assertEquals(1, $this->secondLevelCacheLogger->getRegionHitCount($this->getDefaultQueryRegionName()));
        self::assertEquals(1, $this->secondLevelCacheLogger->getRegionMissCount($this->getDefaultQueryRegionName()));

        self::assertInstanceOf(Country::class, $result2[0]);
        self::assertInstanceOf(Country::class, $result2[1]);

        self::assertEquals($result1[0]->getId(), $result2[0]->getId());
        self::assertEquals($result1[1]->getId(), $result2[1]->getId());

        self::assertEquals($result1[0]->getName(), $result2[0]->getName());
        self::assertEquals($result1[1]->getName(), $result2[1]->getName());

        self::assertEquals(1, $this->secondLevelCacheLogger->getPutCount());
        self::assertEquals(3, $this->secondLevelCacheLogger->getHitCount());
        self::assertEquals(1, $this->secondLevelCacheLogger->getMissCount());

        self::assertEquals(1, $this->secondLevelCacheLogger->getRegionPutCount($this->getDefaultQueryRegionName()));
        self::assertEquals(1, $this->secondLevelCacheLogger->getRegionHitCount($this->getDefaultQueryRegionName()));
        self::assertEquals(1, $this->secondLevelCacheLogger->getRegionMissCount($this->getDefaultQueryRegionName()));
    }

<<<<<<< HEAD
    public function testQueryCacheModeGet(): void
=======
    public function testQueryCacheModeGet() : void
>>>>>>> fce18e93
    {
        $this->evictRegions();
        $this->loadFixturesCountries();
        $this->evictRegions();

        $this->secondLevelCacheLogger->clearStats();
        $this->em->clear();

        self::assertFalse($this->cache->containsEntity(Country::class, $this->countries[0]->getId()));
        self::assertFalse($this->cache->containsEntity(Country::class, $this->countries[1]->getId()));

        $queryCount = $this->getCurrentQueryCount();
        $dql        = 'SELECT c FROM Doctrine\Tests\Models\Cache\Country c';
        $queryGet   = $this->em->createQuery($dql)
            ->setCacheMode(Cache::MODE_GET)
            ->setCacheable(true);

        // MODE_GET should never add items to the cache.
        self::assertCount(2, $queryGet->getResult());
        self::assertEquals($queryCount + 1, $this->getCurrentQueryCount());

        self::assertCount(2, $queryGet->getResult());
        self::assertEquals($queryCount + 2, $this->getCurrentQueryCount());

        $result = $this->em->createQuery($dql)
            ->setCacheable(true)
            ->getResult();

        self::assertCount(2, $result);
        self::assertEquals($queryCount + 3, $this->getCurrentQueryCount());

        self::assertTrue($this->cache->containsEntity(Country::class, $this->countries[0]->getId()));
        self::assertTrue($this->cache->containsEntity(Country::class, $this->countries[1]->getId()));

        // MODE_GET should read items if exists.
        self::assertCount(2, $queryGet->getResult());
        self::assertEquals($queryCount + 3, $this->getCurrentQueryCount());
    }

<<<<<<< HEAD
    public function testQueryCacheModePut(): void
=======
    public function testQueryCacheModePut() : void
>>>>>>> fce18e93
    {
        $this->evictRegions();
        $this->loadFixturesCountries();
        $this->evictRegions();

        $this->secondLevelCacheLogger->clearStats();
        $this->em->clear();

        self::assertFalse($this->cache->containsEntity(Country::class, $this->countries[0]->getId()));
        self::assertFalse($this->cache->containsEntity(Country::class, $this->countries[1]->getId()));

        $queryCount = $this->getCurrentQueryCount();
        $dql        = 'SELECT c FROM Doctrine\Tests\Models\Cache\Country c';
        $result     = $this->em->createQuery($dql)
            ->setCacheable(true)
            ->getResult();

        self::assertTrue($this->cache->containsEntity(Country::class, $this->countries[0]->getId()));
        self::assertTrue($this->cache->containsEntity(Country::class, $this->countries[1]->getId()));

        self::assertCount(2, $result);
        self::assertEquals($queryCount + 1, $this->getCurrentQueryCount());

        $queryPut = $this->em->createQuery($dql)
            ->setCacheMode(Cache::MODE_PUT)
            ->setCacheable(true);

        // MODE_PUT should never read itens from cache.
        self::assertCount(2, $queryPut->getResult());
        self::assertEquals($queryCount + 2, $this->getCurrentQueryCount());
        self::assertTrue($this->cache->containsEntity(Country::class, $this->countries[0]->getId()));
        self::assertTrue($this->cache->containsEntity(Country::class, $this->countries[1]->getId()));

        self::assertCount(2, $queryPut->getResult());
        self::assertEquals($queryCount + 3, $this->getCurrentQueryCount());
        self::assertTrue($this->cache->containsEntity(Country::class, $this->countries[0]->getId()));
        self::assertTrue($this->cache->containsEntity(Country::class, $this->countries[1]->getId()));
    }

<<<<<<< HEAD
    public function testQueryCacheModeRefresh(): void
=======
    public function testQueryCacheModeRefresh() : void
>>>>>>> fce18e93
    {
        $this->evictRegions();
        $this->loadFixturesCountries();
        $this->evictRegions();

        $this->secondLevelCacheLogger->clearStats();
        $this->em->clear();

        self::assertFalse($this->cache->containsEntity(Country::class, $this->countries[0]->getId()));
        self::assertFalse($this->cache->containsEntity(Country::class, $this->countries[1]->getId()));

        $region     = $this->cache->getEntityCacheRegion(Country::class);
        $queryCount = $this->getCurrentQueryCount();
        $dql        = 'SELECT c FROM Doctrine\Tests\Models\Cache\Country c';
        $result     = $this->em->createQuery($dql)
            ->setCacheable(true)
            ->getResult();

        self::assertTrue($this->cache->containsEntity(Country::class, $this->countries[0]->getId()));
        self::assertTrue($this->cache->containsEntity(Country::class, $this->countries[1]->getId()));

        self::assertCount(2, $result);
        self::assertEquals($queryCount + 1, $this->getCurrentQueryCount());

        $countryId1   = $this->countries[0]->getId();
        $countryId2   = $this->countries[1]->getId();
        $countryName1 = $this->countries[0]->getName();
        $countryName2 = $this->countries[1]->getName();

        $key1   = new EntityCacheKey(Country::class, ['id' => $countryId1]);
        $key2   = new EntityCacheKey(Country::class, ['id' => $countryId2]);
        $entry1 = new EntityCacheEntry(Country::class, ['id' => $countryId1, 'name' => 'outdated']);
        $entry2 = new EntityCacheEntry(Country::class, ['id' => $countryId2, 'name' => 'outdated']);

        $region->put($key1, $entry1);
        $region->put($key2, $entry2);
        $this->em->clear();

        $queryRefresh = $this->em->createQuery($dql)
            ->setCacheMode(Cache::MODE_REFRESH)
            ->setCacheable(true);

        // MODE_REFRESH should never read itens from cache.
        $result1 = $queryRefresh->getResult();
        self::assertCount(2, $result1);
        self::assertEquals($countryName1, $result1[0]->getName());
        self::assertEquals($countryName2, $result1[1]->getName());
        self::assertEquals($queryCount + 2, $this->getCurrentQueryCount());

        $this->em->clear();

        $result2 = $queryRefresh->getResult();
        self::assertCount(2, $result2);
        self::assertEquals($countryName1, $result2[0]->getName());
        self::assertEquals($countryName2, $result2[1]->getName());
        self::assertEquals($queryCount + 3, $this->getCurrentQueryCount());
    }

<<<<<<< HEAD
    public function testBasicQueryCachePutEntityCache(): void
=======
    public function testBasicQueryCachePutEntityCache() : void
>>>>>>> fce18e93
    {
        $this->evictRegions();
        $this->loadFixturesCountries();

        $this->evictRegions();
        $this->secondLevelCacheLogger->clearStats();
        $this->em->clear();

        $queryCount = $this->getCurrentQueryCount();
        $dql        = 'SELECT c FROM Doctrine\Tests\Models\Cache\Country c';
        $result1    = $this->em->createQuery($dql)->setCacheable(true)->getResult();

        self::assertCount(2, $result1);
        self::assertEquals($queryCount + 1, $this->getCurrentQueryCount());
        self::assertEquals($this->countries[0]->getId(), $result1[0]->getId());
        self::assertEquals($this->countries[1]->getId(), $result1[1]->getId());
        self::assertEquals($this->countries[0]->getName(), $result1[0]->getName());
        self::assertEquals($this->countries[1]->getName(), $result1[1]->getName());

        self::assertTrue($this->cache->containsEntity(Country::class, $this->countries[0]->getId()));
        self::assertTrue($this->cache->containsEntity(Country::class, $this->countries[1]->getId()));

        self::assertEquals(3, $this->secondLevelCacheLogger->getPutCount());
        self::assertEquals(1, $this->secondLevelCacheLogger->getMissCount());
        self::assertEquals(1, $this->secondLevelCacheLogger->getRegionPutCount($this->getDefaultQueryRegionName()));
        self::assertEquals(1, $this->secondLevelCacheLogger->getRegionMissCount($this->getDefaultQueryRegionName()));
        self::assertEquals(2, $this->secondLevelCacheLogger->getRegionPutCount($this->getEntityRegion(Country::class)));

        $this->em->clear();

<<<<<<< HEAD
        $result2 = $this->_em->createQuery($dql)
=======
        $result2 = $this->em->createQuery($dql)
>>>>>>> fce18e93
            ->setCacheable(true)
            ->getResult();

        self::assertEquals($queryCount + 1, $this->getCurrentQueryCount());
        self::assertCount(2, $result2);

        self::assertEquals(3, $this->secondLevelCacheLogger->getPutCount());
        self::assertEquals(3, $this->secondLevelCacheLogger->getHitCount());
        self::assertEquals(1, $this->secondLevelCacheLogger->getMissCount());

        self::assertEquals(1, $this->secondLevelCacheLogger->getRegionPutCount($this->getDefaultQueryRegionName()));
        self::assertEquals(1, $this->secondLevelCacheLogger->getRegionHitCount($this->getDefaultQueryRegionName()));
        self::assertEquals(1, $this->secondLevelCacheLogger->getRegionMissCount($this->getDefaultQueryRegionName()));

        self::assertInstanceOf(Country::class, $result2[0]);
        self::assertInstanceOf(Country::class, $result2[1]);

        self::assertEquals($result1[0]->getId(), $result2[0]->getId());
        self::assertEquals($result1[1]->getId(), $result2[1]->getId());

        self::assertEquals($result1[0]->getName(), $result2[0]->getName());
        self::assertEquals($result1[1]->getName(), $result2[1]->getName());

        self::assertEquals(3, $this->secondLevelCacheLogger->getPutCount());
        self::assertEquals(3, $this->secondLevelCacheLogger->getHitCount());
        self::assertEquals(1, $this->secondLevelCacheLogger->getMissCount());

        self::assertEquals(1, $this->secondLevelCacheLogger->getRegionPutCount($this->getDefaultQueryRegionName()));
        self::assertEquals(1, $this->secondLevelCacheLogger->getRegionHitCount($this->getDefaultQueryRegionName()));
        self::assertEquals(1, $this->secondLevelCacheLogger->getRegionMissCount($this->getDefaultQueryRegionName()));
    }

    /**
     * @group 5854
     */
<<<<<<< HEAD
    public function testMultipleNestedDQLAliases(): void
=======
    public function testMultipleNestedDQLAliases() : void
>>>>>>> fce18e93
    {
        $this->loadFixturesCountries();
        $this->loadFixturesStates();
        $this->loadFixturesCities();
        $this->loadFixturesAttractions();

        $queryRegionName      = $this->getDefaultQueryRegionName();
        $cityRegionName       = $this->getEntityRegion(City::class);
        $stateRegionName      = $this->getEntityRegion(State::class);
        $attractionRegionName = $this->getEntityRegion(Attraction::class);

        $this->secondLevelCacheLogger->clearStats();
        $this->evictRegions();
        $this->em->clear();

        $queryCount = $this->getCurrentQueryCount();
        $dql        = 'SELECT s, c, a FROM Doctrine\Tests\Models\Cache\State s JOIN s.cities c JOIN c.attractions a';
        $result1    = $this->em->createQuery($dql)
            ->setCacheable(true)
            ->getResult();

        self::assertCount(2, $result1);
        self::assertEquals($queryCount + 1, $this->getCurrentQueryCount());

        self::assertTrue($this->cache->containsEntity(State::class, $this->states[0]->getId()));
        self::assertTrue($this->cache->containsEntity(State::class, $this->states[1]->getId()));

        self::assertTrue($this->cache->containsEntity(City::class, $this->cities[0]->getId()));
        self::assertTrue($this->cache->containsEntity(City::class, $this->cities[1]->getId()));
        self::assertTrue($this->cache->containsEntity(City::class, $this->cities[2]->getId()));
        self::assertTrue($this->cache->containsEntity(City::class, $this->cities[3]->getId()));

        self::assertTrue($this->cache->containsEntity(Attraction::class, $this->attractions[0]->getId()));
        self::assertTrue($this->cache->containsEntity(Attraction::class, $this->attractions[1]->getId()));
        self::assertTrue($this->cache->containsEntity(Attraction::class, $this->attractions[2]->getId()));
        self::assertTrue($this->cache->containsEntity(Attraction::class, $this->attractions[3]->getId()));

        self::assertInstanceOf(State::class, $result1[0]);
        self::assertInstanceOf(State::class, $result1[1]);

        self::assertCount(2, $result1[0]->getCities());
        self::assertCount(2, $result1[1]->getCities());

        self::assertInstanceOf(City::class, $result1[0]->getCities()->get(0));
        self::assertInstanceOf(City::class, $result1[0]->getCities()->get(1));
        self::assertInstanceOf(City::class, $result1[1]->getCities()->get(0));
        self::assertInstanceOf(City::class, $result1[1]->getCities()->get(1));

        self::assertCount(2, $result1[0]->getCities()->get(0)->getAttractions());
        self::assertCount(2, $result1[0]->getCities()->get(1)->getAttractions());
        self::assertCount(2, $result1[1]->getCities()->get(0)->getAttractions());
        self::assertCount(1, $result1[1]->getCities()->get(1)->getAttractions());

        $this->em->clear();

<<<<<<< HEAD
        $result2 = $this->_em->createQuery($dql)
=======
        $result2 = $this->em->createQuery($dql)
>>>>>>> fce18e93
            ->setCacheable(true)
            ->getResult();

        self::assertCount(2, $result2);
        self::assertEquals($queryCount + 1, $this->getCurrentQueryCount());

        self::assertInstanceOf(State::class, $result2[0]);
        self::assertInstanceOf(State::class, $result2[1]);

        self::assertCount(2, $result2[0]->getCities());
        self::assertCount(2, $result2[1]->getCities());

        self::assertInstanceOf(City::class, $result2[0]->getCities()->get(0));
        self::assertInstanceOf(City::class, $result2[0]->getCities()->get(1));
        self::assertInstanceOf(City::class, $result2[1]->getCities()->get(0));
        self::assertInstanceOf(City::class, $result2[1]->getCities()->get(1));

        self::assertCount(2, $result2[0]->getCities()->get(0)->getAttractions());
        self::assertCount(2, $result2[0]->getCities()->get(1)->getAttractions());
        self::assertCount(2, $result2[1]->getCities()->get(0)->getAttractions());
        self::assertCount(1, $result2[1]->getCities()->get(1)->getAttractions());
    }

<<<<<<< HEAD
    public function testBasicQueryParams(): void
=======
    public function testBasicQueryParams() : void
>>>>>>> fce18e93
    {
        $this->evictRegions();

        $this->loadFixturesCountries();
        $this->em->clear();

        self::assertTrue($this->cache->containsEntity(Country::class, $this->countries[0]->getId()));
        self::assertTrue($this->cache->containsEntity(Country::class, $this->countries[1]->getId()));

        $queryCount = $this->getCurrentQueryCount();
        $name       = $this->countries[0]->getName();
        $dql        = 'SELECT c FROM Doctrine\Tests\Models\Cache\Country c WHERE c.name = :name';
        $result1    = $this->em->createQuery($dql)
                ->setCacheable(true)
                ->setParameter('name', $name)
                ->getResult();

        self::assertEquals($queryCount + 1, $this->getCurrentQueryCount());
        self::assertEquals($this->countries[0]->getId(), $result1[0]->getId());
        self::assertEquals($this->countries[0]->getName(), $result1[0]->getName());

        $this->em->clear();

<<<<<<< HEAD
        $result2 = $this->_em->createQuery($dql)->setCacheable(true)
=======
        $result2 = $this->em->createQuery($dql)->setCacheable(true)
>>>>>>> fce18e93
                ->setParameter('name', $name)
                ->getResult();

        self::assertEquals($queryCount + 1, $this->getCurrentQueryCount());
        self::assertCount(1, $result2);

        self::assertInstanceOf(Country::class, $result2[0]);

        self::assertEquals($result1[0]->getId(), $result2[0]->getId());
        self::assertEquals($result1[0]->getName(), $result2[0]->getName());
    }

<<<<<<< HEAD
    public function testLoadFromDatabaseWhenEntityMissing(): void
=======
    public function testLoadFromDatabaseWhenEntityMissing() : void
>>>>>>> fce18e93
    {
        $this->evictRegions();

        $this->loadFixturesCountries();
        $this->em->clear();

        self::assertTrue($this->cache->containsEntity(Country::class, $this->countries[0]->getId()));
        self::assertTrue($this->cache->containsEntity(Country::class, $this->countries[1]->getId()));

        $queryCount = $this->getCurrentQueryCount();
        $dql        = 'SELECT c FROM Doctrine\Tests\Models\Cache\Country c';
        $result1    = $this->em->createQuery($dql)->setCacheable(true)->getResult();

<<<<<<< HEAD
        $this->assertCount(2, $result1);
        $this->assertEquals($queryCount + 1, $this->getCurrentQueryCount());
        $this->assertEquals($this->countries[0]->getId(), $result1[0]->getId());
        $this->assertEquals($this->countries[1]->getId(), $result1[1]->getId());
        $this->assertEquals($this->countries[0]->getName(), $result1[0]->getName());
        $this->assertEquals($this->countries[1]->getName(), $result1[1]->getName());
=======
        self::assertCount(2, $result1);
        self::assertEquals($queryCount + 1, $this->getCurrentQueryCount());
        self::assertEquals($this->countries[0]->getId(), $result1[0]->getId());
        self::assertEquals($this->countries[1]->getId(), $result1[1]->getId());
        self::assertEquals($this->countries[0]->getName(), $result1[0]->getName());
        self::assertEquals($this->countries[1]->getName(), $result1[1]->getName());
>>>>>>> fce18e93

        self::assertEquals(3, $this->secondLevelCacheLogger->getPutCount());
        self::assertEquals(1, $this->secondLevelCacheLogger->getMissCount());
        self::assertEquals(1, $this->secondLevelCacheLogger->getRegionPutCount($this->getDefaultQueryRegionName()));
        self::assertEquals(1, $this->secondLevelCacheLogger->getRegionMissCount($this->getDefaultQueryRegionName()));

        $this->cache->evictEntity(Country::class, $result1[0]->getId());
        self::assertFalse($this->cache->containsEntity(Country::class, $result1[0]->getId()));

        $this->em->clear();

<<<<<<< HEAD
        $result2 = $this->_em->createQuery($dql)
            ->setCacheable(true)
            ->getResult();

        $this->assertEquals($queryCount + 2, $this->getCurrentQueryCount());
        $this->assertCount(2, $result2);
=======
        $result2 = $this->em->createQuery($dql)
            ->setCacheable(true)
            ->getResult();

        self::assertEquals($queryCount + 2, $this->getCurrentQueryCount());
        self::assertCount(2, $result2);
>>>>>>> fce18e93

        self::assertEquals(5, $this->secondLevelCacheLogger->getPutCount());
        self::assertEquals(3, $this->secondLevelCacheLogger->getMissCount());
        self::assertEquals(2, $this->secondLevelCacheLogger->getRegionPutCount($this->getDefaultQueryRegionName()));
        self::assertEquals(2, $this->secondLevelCacheLogger->getRegionMissCount($this->getDefaultQueryRegionName()));

        self::assertInstanceOf(Country::class, $result2[0]);
        self::assertInstanceOf(Country::class, $result2[1]);

        self::assertEquals($result1[0]->getId(), $result2[0]->getId());
        self::assertEquals($result1[1]->getId(), $result2[1]->getId());

        self::assertEquals($result1[0]->getName(), $result2[0]->getName());
        self::assertEquals($result1[1]->getName(), $result2[1]->getName());

<<<<<<< HEAD
        $this->assertEquals($queryCount + 2, $this->getCurrentQueryCount());
    }

    public function testBasicQueryFetchJoinsOneToMany(): void
=======
        self::assertEquals($queryCount + 2, $this->getCurrentQueryCount());
    }

    public function testBasicQueryFetchJoinsOneToMany() : void
>>>>>>> fce18e93
    {
        $this->loadFixturesCountries();
        $this->loadFixturesStates();
        $this->loadFixturesCities();

        $this->evictRegions();
        $this->em->clear();

        $queryCount = $this->getCurrentQueryCount();
        $dql        = 'SELECT s, c FROM Doctrine\Tests\Models\Cache\State s JOIN s.cities c';
        $result1    = $this->em->createQuery($dql)
                ->setCacheable(true)
                ->getResult();

        self::assertEquals($queryCount + 1, $this->getCurrentQueryCount());
        self::assertInstanceOf(State::class, $result1[0]);
        self::assertInstanceOf(State::class, $result1[1]);
        self::assertCount(2, $result1[0]->getCities());
        self::assertCount(2, $result1[1]->getCities());

        self::assertInstanceOf(City::class, $result1[0]->getCities()->get(0));
        self::assertInstanceOf(City::class, $result1[0]->getCities()->get(1));
        self::assertInstanceOf(City::class, $result1[1]->getCities()->get(0));
        self::assertInstanceOf(City::class, $result1[1]->getCities()->get(1));

        self::assertNotNull($result1[0]->getCities()->get(0)->getId());
        self::assertNotNull($result1[0]->getCities()->get(1)->getId());
        self::assertNotNull($result1[1]->getCities()->get(0)->getId());
        self::assertNotNull($result1[1]->getCities()->get(1)->getId());

        self::assertNotNull($result1[0]->getCities()->get(0)->getName());
        self::assertNotNull($result1[0]->getCities()->get(1)->getName());
        self::assertNotNull($result1[1]->getCities()->get(0)->getName());
        self::assertNotNull($result1[1]->getCities()->get(1)->getName());

        $this->em->clear();

<<<<<<< HEAD
        $result2 = $this->_em->createQuery($dql)
=======
        $result2 = $this->em->createQuery($dql)
>>>>>>> fce18e93
                ->setCacheable(true)
                ->getResult();

        self::assertInstanceOf(State::class, $result2[0]);
        self::assertInstanceOf(State::class, $result2[1]);
        self::assertCount(2, $result2[0]->getCities());
        self::assertCount(2, $result2[1]->getCities());

        self::assertInstanceOf(City::class, $result2[0]->getCities()->get(0));
        self::assertInstanceOf(City::class, $result2[0]->getCities()->get(1));
        self::assertInstanceOf(City::class, $result2[1]->getCities()->get(0));
        self::assertInstanceOf(City::class, $result2[1]->getCities()->get(1));

        self::assertNotNull($result2[0]->getCities()->get(0)->getId());
        self::assertNotNull($result2[0]->getCities()->get(1)->getId());
        self::assertNotNull($result2[1]->getCities()->get(0)->getId());
        self::assertNotNull($result2[1]->getCities()->get(1)->getId());

        self::assertNotNull($result2[0]->getCities()->get(0)->getName());
        self::assertNotNull($result2[0]->getCities()->get(1)->getName());
        self::assertNotNull($result2[1]->getCities()->get(0)->getName());
        self::assertNotNull($result2[1]->getCities()->get(1)->getName());

        self::assertEquals($queryCount + 1, $this->getCurrentQueryCount());
    }

<<<<<<< HEAD
    public function testBasicQueryFetchJoinsManyToOne(): void
=======
    public function testBasicQueryFetchJoinsManyToOne() : void
>>>>>>> fce18e93
    {
        $this->loadFixturesCountries();
        $this->loadFixturesStates();
        $this->loadFixturesCities();
        $this->em->clear();

        $this->evictRegions();
        $this->secondLevelCacheLogger->clearStats();

        $queryCount = $this->getCurrentQueryCount();
        $dql        = 'SELECT c, s FROM Doctrine\Tests\Models\Cache\City c JOIN c.state s';
        $result1    = $this->em->createQuery($dql)
                ->setCacheable(true)
                ->getResult();

        self::assertCount(4, $result1);
        self::assertInstanceOf(City::class, $result1[0]);
        self::assertInstanceOf(City::class, $result1[1]);
        self::assertInstanceOf(State::class, $result1[0]->getState());
        self::assertInstanceOf(State::class, $result1[1]->getState());

        self::assertTrue($this->cache->containsEntity(City::class, $result1[0]->getId()));
        self::assertTrue($this->cache->containsEntity(City::class, $result1[1]->getId()));
        self::assertTrue($this->cache->containsEntity(State::class, $result1[0]->getState()->getId()));
        self::assertTrue($this->cache->containsEntity(State::class, $result1[1]->getState()->getId()));

        self::assertEquals(7, $this->secondLevelCacheLogger->getPutCount());
        self::assertEquals(1, $this->secondLevelCacheLogger->getMissCount());
        self::assertEquals(1, $this->secondLevelCacheLogger->getRegionPutCount($this->getDefaultQueryRegionName()));
        self::assertEquals(1, $this->secondLevelCacheLogger->getRegionMissCount($this->getDefaultQueryRegionName()));
        self::assertEquals(2, $this->secondLevelCacheLogger->getRegionPutCount($this->getEntityRegion(State::class)));
        self::assertEquals(4, $this->secondLevelCacheLogger->getRegionPutCount($this->getEntityRegion(City::class)));

        self::assertEquals($queryCount + 1, $this->getCurrentQueryCount());

        $this->em->clear();
        $this->secondLevelCacheLogger->clearStats();

<<<<<<< HEAD
        $result2 = $this->_em->createQuery($dql)
=======
        $result2 = $this->em->createQuery($dql)
>>>>>>> fce18e93
                ->setCacheable(true)
                ->getResult();

        self::assertCount(4, $result1);
        self::assertInstanceOf(City::class, $result2[0]);
        self::assertInstanceOf(City::class, $result2[1]);
        self::assertInstanceOf(State::class, $result2[0]->getState());
        self::assertInstanceOf(State::class, $result2[1]->getState());

        self::assertNotNull($result2[0]->getId());
        self::assertNotNull($result2[0]->getId());
        self::assertNotNull($result2[1]->getState()->getId());
        self::assertNotNull($result2[1]->getState()->getId());

        self::assertNotNull($result2[0]->getName());
        self::assertNotNull($result2[0]->getName());
        self::assertNotNull($result2[1]->getState()->getName());
        self::assertNotNull($result2[1]->getState()->getName());

        self::assertEquals($result1[0]->getName(), $result2[0]->getName());
        self::assertEquals($result1[1]->getName(), $result2[1]->getName());
        self::assertEquals($result1[0]->getState()->getName(), $result2[0]->getState()->getName());
        self::assertEquals($result1[1]->getState()->getName(), $result2[1]->getState()->getName());

        self::assertEquals($queryCount + 1, $this->getCurrentQueryCount());
    }

<<<<<<< HEAD
    public function testReloadQueryIfToOneIsNotFound(): void
=======
    public function testReloadQueryIfToOneIsNotFound() : void
>>>>>>> fce18e93
    {
        $this->loadFixturesCountries();
        $this->loadFixturesStates();
        $this->loadFixturesCities();
        $this->em->clear();

        $this->evictRegions();
        $this->secondLevelCacheLogger->clearStats();

        $queryCount = $this->getCurrentQueryCount();
        $dql        = 'SELECT c, s FROM Doctrine\Tests\Models\Cache\City c JOIN c.state s';
        $result1    = $this->em->createQuery($dql)
                ->setCacheable(true)
                ->getResult();

        self::assertCount(4, $result1);
        self::assertInstanceOf(City::class, $result1[0]);
        self::assertInstanceOf(City::class, $result1[1]);
        self::assertInstanceOf(State::class, $result1[0]->getState());
        self::assertInstanceOf(State::class, $result1[1]->getState());

        self::assertTrue($this->cache->containsEntity(City::class, $result1[0]->getId()));
        self::assertTrue($this->cache->containsEntity(City::class, $result1[1]->getId()));
        self::assertTrue($this->cache->containsEntity(State::class, $result1[0]->getState()->getId()));
        self::assertTrue($this->cache->containsEntity(State::class, $result1[1]->getState()->getId()));
        self::assertEquals($queryCount + 1, $this->getCurrentQueryCount());

        $this->em->clear();

        $this->cache->evictEntityRegion(State::class);

<<<<<<< HEAD
        $result2 = $this->_em->createQuery($dql)
=======
        $result2 = $this->em->createQuery($dql)
>>>>>>> fce18e93
                ->setCacheable(true)
                ->getResult();

        self::assertCount(4, $result1);
        self::assertInstanceOf(City::class, $result2[0]);
        self::assertInstanceOf(City::class, $result2[1]);
        self::assertInstanceOf(State::class, $result2[0]->getState());
        self::assertInstanceOf(State::class, $result2[1]->getState());

        self::assertEquals($queryCount + 2, $this->getCurrentQueryCount());
    }

<<<<<<< HEAD
    public function testReloadQueryIfToManyAssociationItemIsNotFound(): void
=======
    public function testReloadQueryIfToManyAssociationItemIsNotFound() : void
>>>>>>> fce18e93
    {
        $this->loadFixturesCountries();
        $this->loadFixturesStates();
        $this->loadFixturesCities();

        $this->evictRegions();
        $this->em->clear();

        $queryCount = $this->getCurrentQueryCount();
        $dql        = 'SELECT s, c FROM Doctrine\Tests\Models\Cache\State s JOIN s.cities c';
        $result1    = $this->em->createQuery($dql)
                ->setCacheable(true)
                ->getResult();

        self::assertEquals($queryCount + 1, $this->getCurrentQueryCount());
        self::assertInstanceOf(State::class, $result1[0]);
        self::assertInstanceOf(State::class, $result1[1]);
        self::assertCount(2, $result1[0]->getCities());
        self::assertCount(2, $result1[1]->getCities());

        self::assertInstanceOf(City::class, $result1[0]->getCities()->get(0));
        self::assertInstanceOf(City::class, $result1[0]->getCities()->get(1));
        self::assertInstanceOf(City::class, $result1[1]->getCities()->get(0));
        self::assertInstanceOf(City::class, $result1[1]->getCities()->get(1));

        $this->em->clear();

        $this->cache->evictEntityRegion(City::class);

<<<<<<< HEAD
        $result2 = $this->_em->createQuery($dql)
=======
        $result2 = $this->em->createQuery($dql)
>>>>>>> fce18e93
                ->setCacheable(true)
                ->getResult();

        self::assertInstanceOf(State::class, $result2[0]);
        self::assertInstanceOf(State::class, $result2[1]);
        self::assertCount(2, $result2[0]->getCities());
        self::assertCount(2, $result2[1]->getCities());

        self::assertInstanceOf(City::class, $result2[0]->getCities()->get(0));
        self::assertInstanceOf(City::class, $result2[0]->getCities()->get(1));
        self::assertInstanceOf(City::class, $result2[1]->getCities()->get(0));
        self::assertInstanceOf(City::class, $result2[1]->getCities()->get(1));

        self::assertEquals($queryCount + 2, $this->getCurrentQueryCount());
    }

<<<<<<< HEAD
    public function testBasicNativeQueryCache(): void
=======
    public function testBasicNativeQueryCache() : void
>>>>>>> fce18e93
    {
        $this->evictRegions();
        $this->loadFixturesCountries();

        $this->secondLevelCacheLogger->clearStats();
        $this->em->clear();

        self::assertTrue($this->cache->containsEntity(Country::class, $this->countries[0]->getId()));
        self::assertTrue($this->cache->containsEntity(Country::class, $this->countries[1]->getId()));

        $rsm = new ResultSetMapping();
        $rsm->addEntityResult(Country::class, 'c');
        $rsm->addFieldResult('c', 'name', 'name');
        $rsm->addFieldResult('c', 'id', 'id');

        $queryCount = $this->getCurrentQueryCount();
        $sql        = 'SELECT id, name FROM cache_country';
        $result1    = $this->em->createNativeQuery($sql, $rsm)->setCacheable(true)->getResult();

        self::assertCount(2, $result1);
        self::assertEquals($queryCount + 1, $this->getCurrentQueryCount());
        self::assertEquals($this->countries[0]->getId(), $result1[0]->getId());
        self::assertEquals($this->countries[1]->getId(), $result1[1]->getId());
        self::assertEquals($this->countries[0]->getName(), $result1[0]->getName());
        self::assertEquals($this->countries[1]->getName(), $result1[1]->getName());

        self::assertEquals(1, $this->secondLevelCacheLogger->getPutCount());
        self::assertEquals(1, $this->secondLevelCacheLogger->getMissCount());
        self::assertEquals(1, $this->secondLevelCacheLogger->getRegionPutCount($this->getDefaultQueryRegionName()));
        self::assertEquals(1, $this->secondLevelCacheLogger->getRegionMissCount($this->getDefaultQueryRegionName()));

        $this->em->clear();

<<<<<<< HEAD
        $result2 = $this->_em->createNativeQuery($sql, $rsm)
=======
        $result2 = $this->em->createNativeQuery($sql, $rsm)
>>>>>>> fce18e93
            ->setCacheable(true)
            ->getResult();

        self::assertEquals($queryCount + 1, $this->getCurrentQueryCount());
        self::assertCount(2, $result2);

        self::assertEquals(1, $this->secondLevelCacheLogger->getPutCount());
        self::assertEquals(3, $this->secondLevelCacheLogger->getHitCount());
        self::assertEquals(1, $this->secondLevelCacheLogger->getMissCount());

        self::assertEquals(1, $this->secondLevelCacheLogger->getRegionPutCount($this->getDefaultQueryRegionName()));
        self::assertEquals(1, $this->secondLevelCacheLogger->getRegionHitCount($this->getDefaultQueryRegionName()));
        self::assertEquals(1, $this->secondLevelCacheLogger->getRegionMissCount($this->getDefaultQueryRegionName()));

        self::assertInstanceOf(Country::class, $result2[0]);
        self::assertInstanceOf(Country::class, $result2[1]);

        self::assertEquals($result1[0]->getId(), $result2[0]->getId());
        self::assertEquals($result1[1]->getId(), $result2[1]->getId());

        self::assertEquals($result1[0]->getName(), $result2[0]->getName());
        self::assertEquals($result1[1]->getName(), $result2[1]->getName());

        self::assertEquals(1, $this->secondLevelCacheLogger->getPutCount());
        self::assertEquals(3, $this->secondLevelCacheLogger->getHitCount());
        self::assertEquals(1, $this->secondLevelCacheLogger->getMissCount());

        self::assertEquals(1, $this->secondLevelCacheLogger->getRegionPutCount($this->getDefaultQueryRegionName()));
        self::assertEquals(1, $this->secondLevelCacheLogger->getRegionHitCount($this->getDefaultQueryRegionName()));
        self::assertEquals(1, $this->secondLevelCacheLogger->getRegionMissCount($this->getDefaultQueryRegionName()));
    }

<<<<<<< HEAD
    public function testQueryDependsOnFirstAndMaxResultResult(): void
=======
    public function testQueryDependsOnFirstAndMaxResultResult() : void
>>>>>>> fce18e93
    {
        $this->evictRegions();
        $this->loadFixturesCountries();

        $this->secondLevelCacheLogger->clearStats();
        $this->em->clear();

        $queryCount = $this->getCurrentQueryCount();
        $dql        = 'SELECT c FROM Doctrine\Tests\Models\Cache\Country c';
        $result1    = $this->em->createQuery($dql)
            ->setCacheable(true)
            ->setFirstResult(1)
            ->setMaxResults(1)
            ->getResult();

        self::assertEquals($queryCount + 1, $this->getCurrentQueryCount());
        self::assertEquals(1, $this->secondLevelCacheLogger->getPutCount());
        self::assertEquals(1, $this->secondLevelCacheLogger->getMissCount());

        $this->em->clear();

<<<<<<< HEAD
        $result2 = $this->_em->createQuery($dql)
=======
        $result2 = $this->em->createQuery($dql)
>>>>>>> fce18e93
            ->setCacheable(true)
            ->setFirstResult(2)
            ->setMaxResults(1)
            ->getResult();

        self::assertEquals($queryCount + 2, $this->getCurrentQueryCount());
        self::assertEquals(2, $this->secondLevelCacheLogger->getPutCount());
        self::assertEquals(2, $this->secondLevelCacheLogger->getMissCount());

        $this->em->clear();

<<<<<<< HEAD
        $result3 = $this->_em->createQuery($dql)
=======
        $result3 = $this->em->createQuery($dql)
>>>>>>> fce18e93
            ->setCacheable(true)
            ->getResult();

        self::assertEquals($queryCount + 3, $this->getCurrentQueryCount());
        self::assertEquals(3, $this->secondLevelCacheLogger->getPutCount());
        self::assertEquals(3, $this->secondLevelCacheLogger->getMissCount());
    }

<<<<<<< HEAD
    public function testQueryCacheLifetime(): void
=======
    public function testQueryCacheLifetime() : void
>>>>>>> fce18e93
    {
        $this->evictRegions();
        $this->loadFixturesCountries();

        $this->secondLevelCacheLogger->clearStats();
        $this->em->clear();

        $getHash = static function (AbstractQuery $query) {
            $method = new ReflectionMethod($query, 'getHash');
            $method->setAccessible(true);

            return $method->invoke($query);
        };

        $queryCount = $this->getCurrentQueryCount();
        $dql        = 'SELECT c FROM Doctrine\Tests\Models\Cache\Country c';
        $query      = $this->em->createQuery($dql);
        $result1    = $query->setCacheable(true)
            ->setLifetime(3600)
            ->getResult();

        self::assertNotEmpty($result1);
        self::assertEquals($queryCount + 1, $this->getCurrentQueryCount());
        self::assertEquals(1, $this->secondLevelCacheLogger->getPutCount());
        self::assertEquals(1, $this->secondLevelCacheLogger->getMissCount());

        $this->em->clear();

        $key   = new QueryCacheKey($getHash($query), 3600);
        $entry = $this->cache->getQueryCache()
            ->getRegion()
            ->get($key);

<<<<<<< HEAD
        $this->assertInstanceOf(Cache\QueryCacheEntry::class, $entry);
=======
        self::assertInstanceOf(Cache\QueryCacheEntry::class, $entry);
>>>>>>> fce18e93
        $entry->time /= 2;

        $this->cache->getQueryCache()
            ->getRegion()
            ->put($key, $entry);

<<<<<<< HEAD
        $result2 = $this->_em->createQuery($dql)
=======
        $result2 = $this->em->createQuery($dql)
>>>>>>> fce18e93
            ->setCacheable(true)
            ->setLifetime(3600)
            ->getResult();

        self::assertNotEmpty($result2);
        self::assertEquals($queryCount + 2, $this->getCurrentQueryCount());
        self::assertEquals(2, $this->secondLevelCacheLogger->getPutCount());
        self::assertEquals(2, $this->secondLevelCacheLogger->getMissCount());
    }

<<<<<<< HEAD
    public function testQueryCacheRegion(): void
=======
    public function testQueryCacheRegion() : void
>>>>>>> fce18e93
    {
        $this->evictRegions();
        $this->loadFixturesCountries();

        $this->secondLevelCacheLogger->clearStats();
        $this->em->clear();

        $queryCount = $this->getCurrentQueryCount();
        $dql        = 'SELECT c FROM Doctrine\Tests\Models\Cache\Country c';
        $query      = $this->em->createQuery($dql);

        $query1  = clone $query;
        $result1 = $query1->setCacheable(true)
            ->setCacheRegion('foo_region')
            ->getResult();

        self::assertNotEmpty($result1);
        self::assertEquals($queryCount + 1, $this->getCurrentQueryCount());
        self::assertEquals(0, $this->secondLevelCacheLogger->getHitCount());
        self::assertEquals(1, $this->secondLevelCacheLogger->getPutCount());
        self::assertEquals(1, $this->secondLevelCacheLogger->getMissCount());
        self::assertEquals(1, $this->secondLevelCacheLogger->getRegionPutCount('foo_region'));
        self::assertEquals(1, $this->secondLevelCacheLogger->getRegionMissCount('foo_region'));

        $query2  = clone $query;
        $result2 = $query2->setCacheable(true)
            ->setCacheRegion('bar_region')
            ->getResult();

        self::assertNotEmpty($result2);
        self::assertEquals($queryCount + 2, $this->getCurrentQueryCount());
        self::assertEquals(0, $this->secondLevelCacheLogger->getHitCount());
        self::assertEquals(2, $this->secondLevelCacheLogger->getPutCount());
        self::assertEquals(2, $this->secondLevelCacheLogger->getMissCount());
        self::assertEquals(1, $this->secondLevelCacheLogger->getRegionPutCount('bar_region'));
        self::assertEquals(1, $this->secondLevelCacheLogger->getRegionMissCount('bar_region'));

        $query3  = clone $query;
        $result3 = $query3->setCacheable(true)
            ->setCacheRegion('foo_region')
            ->getResult();

<<<<<<< HEAD
        $this->assertNotEmpty($result3);
        $this->assertEquals($queryCount + 2, $this->getCurrentQueryCount());
        $this->assertEquals(3, $this->secondLevelCacheLogger->getHitCount());
        $this->assertEquals(2, $this->secondLevelCacheLogger->getPutCount());
        $this->assertEquals(2, $this->secondLevelCacheLogger->getMissCount());
        $this->assertEquals(1, $this->secondLevelCacheLogger->getRegionHitCount('foo_region'));
        $this->assertEquals(1, $this->secondLevelCacheLogger->getRegionPutCount('foo_region'));
        $this->assertEquals(1, $this->secondLevelCacheLogger->getRegionMissCount('foo_region'));
=======
        self::assertNotEmpty($result3);
        self::assertEquals($queryCount + 2, $this->getCurrentQueryCount());
        self::assertEquals(3, $this->secondLevelCacheLogger->getHitCount());
        self::assertEquals(2, $this->secondLevelCacheLogger->getPutCount());
        self::assertEquals(2, $this->secondLevelCacheLogger->getMissCount());
        self::assertEquals(1, $this->secondLevelCacheLogger->getRegionHitCount('foo_region'));
        self::assertEquals(1, $this->secondLevelCacheLogger->getRegionPutCount('foo_region'));
        self::assertEquals(1, $this->secondLevelCacheLogger->getRegionMissCount('foo_region'));
>>>>>>> fce18e93

        $query4  = clone $query;
        $result4 = $query4->setCacheable(true)
            ->setCacheRegion('bar_region')
            ->getResult();

        self::assertNotEmpty($result3);
        self::assertEquals($queryCount + 2, $this->getCurrentQueryCount());
        self::assertEquals(6, $this->secondLevelCacheLogger->getHitCount());
        self::assertEquals(2, $this->secondLevelCacheLogger->getPutCount());
        self::assertEquals(2, $this->secondLevelCacheLogger->getMissCount());
        self::assertEquals(1, $this->secondLevelCacheLogger->getRegionHitCount('bar_region'));
        self::assertEquals(1, $this->secondLevelCacheLogger->getRegionPutCount('bar_region'));
        self::assertEquals(1, $this->secondLevelCacheLogger->getRegionMissCount('bar_region'));
    }

<<<<<<< HEAD
    public function testResolveAssociationCacheEntry(): void
=======
    public function testResolveAssociationCacheEntry() : void
>>>>>>> fce18e93
    {
        $this->evictRegions();
        $this->loadFixturesCountries();
        $this->loadFixturesStates();

        $this->em->clear();

        $stateId     = $this->states[0]->getId();
        $countryName = $this->states[0]->getCountry()->getName();
        $dql         = 'SELECT s FROM Doctrine\Tests\Models\Cache\State s WHERE s.id = :id';
        $query       = $this->em->createQuery($dql);
        $queryCount  = $this->getCurrentQueryCount();

        $query1 = clone $query;
        $state1 = $query1
            ->setParameter('id', $stateId)
            ->setCacheable(true)
            ->setMaxResults(1)
            ->getSingleResult();

        self::assertNotNull($state1);
        self::assertNotNull($state1->getCountry());
        self::assertEquals($queryCount + 1, $this->getCurrentQueryCount());
        self::assertInstanceOf(State::class, $state1);
        self::assertInstanceOf(GhostObjectInterface::class, $state1->getCountry());
        self::assertEquals($countryName, $state1->getCountry()->getName());
        self::assertEquals($stateId, $state1->getId());

        $this->em->clear();

        $queryCount = $this->getCurrentQueryCount();
        $query2     = clone $query;
        $state2     = $query2
            ->setParameter('id', $stateId)
            ->setCacheable(true)
            ->setMaxResults(1)
            ->getSingleResult();

        self::assertNotNull($state2);
        self::assertNotNull($state2->getCountry());
        self::assertEquals($queryCount, $this->getCurrentQueryCount());
        self::assertInstanceOf(State::class, $state2);
        self::assertInstanceOf(GhostObjectInterface::class, $state2->getCountry());
        self::assertEquals($countryName, $state2->getCountry()->getName());
        self::assertEquals($stateId, $state2->getId());
    }

<<<<<<< HEAD
    public function testResolveToOneAssociationCacheEntry(): void
=======
    public function testResolveToOneAssociationCacheEntry() : void
>>>>>>> fce18e93
    {
        $this->evictRegions();
        $this->loadFixturesCountries();
        $this->loadFixturesStates();
        $this->loadFixturesCities();
        $this->evictRegions();

        $this->em->clear();

        $cityId     = $this->cities[0]->getId();
        $dql        = 'SELECT c, s FROM Doctrine\Tests\Models\Cache\City c JOIN c.state s WHERE c.id = :id';
<<<<<<< HEAD
        $query      = $this->_em->createQuery($dql);
=======
        $query      = $this->em->createQuery($dql);
>>>>>>> fce18e93
        $queryCount = $this->getCurrentQueryCount();

        $query1 = clone $query;
        $city1  = $query1
            ->setParameter('id', $cityId)
            ->setCacheable(true)
            ->setMaxResults(1)
            ->getSingleResult();

        self::assertEquals($queryCount + 1, $this->getCurrentQueryCount());
        self::assertInstanceOf(City::class, $city1);
        self::assertInstanceOf(State::class, $city1->getState());
        self::assertInstanceOf(City::class, $city1->getState()->getCities()->get(0));
        self::assertInstanceOf(State::class, $city1->getState()->getCities()->get(0)->getState());

        $this->em->clear();

        $queryCount = $this->getCurrentQueryCount();
        $query2     = clone $query;
        $city2      = $query2
            ->setParameter('id', $cityId)
            ->setCacheable(true)
            ->setMaxResults(1)
            ->getSingleResult();

        self::assertEquals($queryCount, $this->getCurrentQueryCount());
        self::assertInstanceOf(City::class, $city2);
        self::assertInstanceOf(State::class, $city2->getState());
        self::assertInstanceOf(City::class, $city2->getState()->getCities()->get(0));
        self::assertInstanceOf(State::class, $city2->getState()->getCities()->get(0)->getState());
    }

<<<<<<< HEAD
    public function testResolveToManyAssociationCacheEntry(): void
=======
    public function testResolveToManyAssociationCacheEntry() : void
>>>>>>> fce18e93
    {
        $this->evictRegions();
        $this->loadFixturesCountries();
        $this->loadFixturesStates();
        $this->loadFixturesCities();
        $this->evictRegions();

        $this->em->clear();

        $stateId    = $this->states[0]->getId();
        $dql        = 'SELECT s, c FROM Doctrine\Tests\Models\Cache\State s JOIN s.cities c WHERE s.id = :id';
<<<<<<< HEAD
        $query      = $this->_em->createQuery($dql);
=======
        $query      = $this->em->createQuery($dql);
>>>>>>> fce18e93
        $queryCount = $this->getCurrentQueryCount();

        $query1 = clone $query;
        $state1 = $query1
            ->setParameter('id', $stateId)
            ->setCacheable(true)
            ->setMaxResults(1)
            ->getSingleResult();

        self::assertEquals($queryCount + 1, $this->getCurrentQueryCount());
        self::assertInstanceOf(State::class, $state1);
        self::assertInstanceOf(GhostObjectInterface::class, $state1->getCountry());
        self::assertInstanceOf(City::class, $state1->getCities()->get(0));
        self::assertInstanceOf(State::class, $state1->getCities()->get(0)->getState());
        self::assertSame($state1, $state1->getCities()->get(0)->getState());

        $this->em->clear();

        $queryCount = $this->getCurrentQueryCount();
        $query2     = clone $query;
        $state2     = $query2
            ->setParameter('id', $stateId)
            ->setCacheable(true)
            ->setMaxResults(1)
            ->getSingleResult();

        self::assertEquals($queryCount, $this->getCurrentQueryCount());
        self::assertInstanceOf(State::class, $state2);
        self::assertInstanceOf(GhostObjectInterface::class, $state2->getCountry());
        self::assertInstanceOf(City::class, $state2->getCities()->get(0));
        self::assertInstanceOf(State::class, $state2->getCities()->get(0)->getState());
        self::assertSame($state2, $state2->getCities()->get(0)->getState());
    }

<<<<<<< HEAD
    public function testHintClearEntityRegionUpdateStatement(): void
=======
    public function testHintClearEntityRegionUpdateStatement() : void
>>>>>>> fce18e93
    {
        $this->evictRegions();
        $this->loadFixturesCountries();

        self::assertTrue($this->cache->containsEntity(Country::class, $this->countries[0]->getId()));
        self::assertTrue($this->cache->containsEntity(Country::class, $this->countries[1]->getId()));

        $this->em->createQuery('DELETE Doctrine\Tests\Models\Cache\Country u WHERE u.id = 4')
            ->setHint(Query::HINT_CACHE_EVICT, true)
            ->execute();

        self::assertFalse($this->cache->containsEntity(Country::class, $this->countries[0]->getId()));
        self::assertFalse($this->cache->containsEntity(Country::class, $this->countries[1]->getId()));
    }

<<<<<<< HEAD
    public function testHintClearEntityRegionDeleteStatement(): void
=======
    public function testHintClearEntityRegionDeleteStatement() : void
>>>>>>> fce18e93
    {
        $this->evictRegions();
        $this->loadFixturesCountries();

        self::assertTrue($this->cache->containsEntity(Country::class, $this->countries[0]->getId()));
        self::assertTrue($this->cache->containsEntity(Country::class, $this->countries[1]->getId()));

        $this->em->createQuery("UPDATE Doctrine\Tests\Models\Cache\Country u SET u.name = 'foo' WHERE u.id = 1")
            ->setHint(Query::HINT_CACHE_EVICT, true)
            ->execute();

        self::assertFalse($this->cache->containsEntity(Country::class, $this->countries[0]->getId()));
        self::assertFalse($this->cache->containsEntity(Country::class, $this->countries[1]->getId()));
    }

<<<<<<< HEAD
    public function testCacheablePartialQueryException(): void
=======
    /**
     * @expectedException \Doctrine\ORM\Cache\Exception\CacheException
     * @expectedExceptionMessage Second level cache does not support partial entities.
     */
    public function testCacheablePartialQueryException() : void
>>>>>>> fce18e93
    {
        $this->expectException('Doctrine\ORM\Cache\CacheException');
        $this->expectExceptionMessage('Second level cache does not support partial entities.');
        $this->evictRegions();
        $this->loadFixturesCountries();

<<<<<<< HEAD
        $this->_em->createQuery('SELECT PARTIAL c.{id} FROM Doctrine\Tests\Models\Cache\Country c')
=======
        $this->em->createQuery('SELECT PARTIAL c.{id} FROM Doctrine\Tests\Models\Cache\Country c')
            ->setHint(Query::HINT_FORCE_PARTIAL_LOAD, true)
>>>>>>> fce18e93
            ->setCacheable(true)
            ->getResult();
    }

<<<<<<< HEAD
    public function testCacheableForcePartialLoadHintQueryException(): void
    {
        $this->expectException('Doctrine\ORM\Cache\CacheException');
        $this->expectExceptionMessage('Second level cache does not support partial entities.');
        $this->evictRegions();
        $this->loadFixturesCountries();

        $this->_em->createQuery('SELECT c FROM Doctrine\Tests\Models\Cache\Country c')
=======
    /**
     * @expectedException \Doctrine\ORM\Cache\Exception\CacheException
     * @expectedExceptionMessage Second-level cache query supports only select statements.
     */
    public function testNonCacheableQueryDeleteStatementException() : void
    {
        $this->em->createQuery('DELETE Doctrine\Tests\Models\Cache\Country u WHERE u.id = 4')
>>>>>>> fce18e93
            ->setCacheable(true)
            ->setHint(Query::HINT_FORCE_PARTIAL_LOAD, true)
            ->getResult();
    }

<<<<<<< HEAD
    public function testNonCacheableQueryDeleteStatementException(): void
    {
        $this->expectException('Doctrine\ORM\Cache\CacheException');
        $this->expectExceptionMessage('Second-level cache query supports only select statements.');
        $this->_em->createQuery('DELETE Doctrine\Tests\Models\Cache\Country u WHERE u.id = 4')
            ->setCacheable(true)
            ->getResult();
    }

    public function testNonCacheableQueryUpdateStatementException(): void
    {
        $this->expectException('Doctrine\ORM\Cache\CacheException');
        $this->expectExceptionMessage('Second-level cache query supports only select statements.');
        $this->_em->createQuery("UPDATE Doctrine\Tests\Models\Cache\Country u SET u.name = 'foo' WHERE u.id = 4")
=======
    /**
     * @expectedException \Doctrine\ORM\Cache\Exception\CacheException
     * @expectedExceptionMessage Second-level cache query supports only select statements.
     */
    public function testNonCacheableQueryUpdateStatementException() : void
    {
        $this->em->createQuery("UPDATE Doctrine\Tests\Models\Cache\Country u SET u.name = 'foo' WHERE u.id = 4")
>>>>>>> fce18e93
            ->setCacheable(true)
            ->getResult();
    }

<<<<<<< HEAD
    public function testQueryCacheShouldBeEvictedOnTimestampUpdate(): void
=======
    public function testQueryCacheShouldBeEvictedOnTimestampUpdate() : void
>>>>>>> fce18e93
    {
        $this->loadFixturesCountries();
        $this->em->clear();

        $queryCount = $this->getCurrentQueryCount();
        $dql        = 'SELECT country FROM Doctrine\Tests\Models\Cache\Country country';

<<<<<<< HEAD
        $result1 = $this->_em->createQuery($dql)
=======
        $result1 = $this->em->createQuery($dql)
>>>>>>> fce18e93
            ->setCacheable(true)
            ->getResult();

        self::assertCount(2, $result1);
        self::assertEquals($queryCount + 1, $this->getCurrentQueryCount());

        $this->em->persist(new Country('France'));
        $this->em->flush();
        $this->em->clear();

        $queryCount = $this->getCurrentQueryCount();

        $result2 = $this->em->createQuery($dql)
            ->setCacheable(true)
            ->getResult();

        self::assertCount(3, $result2);
        self::assertEquals($queryCount + 1, $this->getCurrentQueryCount());
        self::assertContainsOnlyInstancesOf(Country::class, $result2);
    }
}<|MERGE_RESOLUTION|>--- conflicted
+++ resolved
@@ -15,10 +15,7 @@
 use Doctrine\Tests\Models\Cache\City;
 use Doctrine\Tests\Models\Cache\Country;
 use Doctrine\Tests\Models\Cache\State;
-<<<<<<< HEAD
-=======
 use ProxyManager\Proxy\GhostObjectInterface;
->>>>>>> fce18e93
 use ReflectionMethod;
 
 /**
@@ -26,11 +23,7 @@
  */
 class SecondLevelCacheQueryCacheTest extends SecondLevelCacheAbstractTest
 {
-<<<<<<< HEAD
-    public function testBasicQueryCache(): void
-=======
     public function testBasicQueryCache() : void
->>>>>>> fce18e93
     {
         $this->evictRegions();
         $this->loadFixturesCountries();
@@ -59,11 +52,7 @@
 
         $this->em->clear();
 
-<<<<<<< HEAD
-        $result2 = $this->_em->createQuery($dql)
-=======
         $result2 = $this->em->createQuery($dql)
->>>>>>> fce18e93
             ->setCacheable(true)
             ->getResult();
 
@@ -96,11 +85,7 @@
         self::assertEquals(1, $this->secondLevelCacheLogger->getRegionMissCount($this->getDefaultQueryRegionName()));
     }
 
-<<<<<<< HEAD
-    public function testQueryCacheModeGet(): void
-=======
     public function testQueryCacheModeGet() : void
->>>>>>> fce18e93
     {
         $this->evictRegions();
         $this->loadFixturesCountries();
@@ -140,11 +125,7 @@
         self::assertEquals($queryCount + 3, $this->getCurrentQueryCount());
     }
 
-<<<<<<< HEAD
-    public function testQueryCacheModePut(): void
-=======
     public function testQueryCacheModePut() : void
->>>>>>> fce18e93
     {
         $this->evictRegions();
         $this->loadFixturesCountries();
@@ -184,11 +165,7 @@
         self::assertTrue($this->cache->containsEntity(Country::class, $this->countries[1]->getId()));
     }
 
-<<<<<<< HEAD
-    public function testQueryCacheModeRefresh(): void
-=======
     public function testQueryCacheModeRefresh() : void
->>>>>>> fce18e93
     {
         $this->evictRegions();
         $this->loadFixturesCountries();
@@ -247,11 +224,7 @@
         self::assertEquals($queryCount + 3, $this->getCurrentQueryCount());
     }
 
-<<<<<<< HEAD
-    public function testBasicQueryCachePutEntityCache(): void
-=======
     public function testBasicQueryCachePutEntityCache() : void
->>>>>>> fce18e93
     {
         $this->evictRegions();
         $this->loadFixturesCountries();
@@ -282,11 +255,7 @@
 
         $this->em->clear();
 
-<<<<<<< HEAD
-        $result2 = $this->_em->createQuery($dql)
-=======
         $result2 = $this->em->createQuery($dql)
->>>>>>> fce18e93
             ->setCacheable(true)
             ->getResult();
 
@@ -322,11 +291,7 @@
     /**
      * @group 5854
      */
-<<<<<<< HEAD
-    public function testMultipleNestedDQLAliases(): void
-=======
     public function testMultipleNestedDQLAliases() : void
->>>>>>> fce18e93
     {
         $this->loadFixturesCountries();
         $this->loadFixturesStates();
@@ -382,11 +347,7 @@
 
         $this->em->clear();
 
-<<<<<<< HEAD
-        $result2 = $this->_em->createQuery($dql)
-=======
         $result2 = $this->em->createQuery($dql)
->>>>>>> fce18e93
             ->setCacheable(true)
             ->getResult();
 
@@ -410,11 +371,7 @@
         self::assertCount(1, $result2[1]->getCities()->get(1)->getAttractions());
     }
 
-<<<<<<< HEAD
-    public function testBasicQueryParams(): void
-=======
     public function testBasicQueryParams() : void
->>>>>>> fce18e93
     {
         $this->evictRegions();
 
@@ -438,11 +395,7 @@
 
         $this->em->clear();
 
-<<<<<<< HEAD
-        $result2 = $this->_em->createQuery($dql)->setCacheable(true)
-=======
         $result2 = $this->em->createQuery($dql)->setCacheable(true)
->>>>>>> fce18e93
                 ->setParameter('name', $name)
                 ->getResult();
 
@@ -455,11 +408,7 @@
         self::assertEquals($result1[0]->getName(), $result2[0]->getName());
     }
 
-<<<<<<< HEAD
-    public function testLoadFromDatabaseWhenEntityMissing(): void
-=======
     public function testLoadFromDatabaseWhenEntityMissing() : void
->>>>>>> fce18e93
     {
         $this->evictRegions();
 
@@ -473,21 +422,12 @@
         $dql        = 'SELECT c FROM Doctrine\Tests\Models\Cache\Country c';
         $result1    = $this->em->createQuery($dql)->setCacheable(true)->getResult();
 
-<<<<<<< HEAD
-        $this->assertCount(2, $result1);
-        $this->assertEquals($queryCount + 1, $this->getCurrentQueryCount());
-        $this->assertEquals($this->countries[0]->getId(), $result1[0]->getId());
-        $this->assertEquals($this->countries[1]->getId(), $result1[1]->getId());
-        $this->assertEquals($this->countries[0]->getName(), $result1[0]->getName());
-        $this->assertEquals($this->countries[1]->getName(), $result1[1]->getName());
-=======
         self::assertCount(2, $result1);
         self::assertEquals($queryCount + 1, $this->getCurrentQueryCount());
         self::assertEquals($this->countries[0]->getId(), $result1[0]->getId());
         self::assertEquals($this->countries[1]->getId(), $result1[1]->getId());
         self::assertEquals($this->countries[0]->getName(), $result1[0]->getName());
         self::assertEquals($this->countries[1]->getName(), $result1[1]->getName());
->>>>>>> fce18e93
 
         self::assertEquals(3, $this->secondLevelCacheLogger->getPutCount());
         self::assertEquals(1, $this->secondLevelCacheLogger->getMissCount());
@@ -499,21 +439,12 @@
 
         $this->em->clear();
 
-<<<<<<< HEAD
-        $result2 = $this->_em->createQuery($dql)
-            ->setCacheable(true)
-            ->getResult();
-
-        $this->assertEquals($queryCount + 2, $this->getCurrentQueryCount());
-        $this->assertCount(2, $result2);
-=======
         $result2 = $this->em->createQuery($dql)
             ->setCacheable(true)
             ->getResult();
 
         self::assertEquals($queryCount + 2, $this->getCurrentQueryCount());
         self::assertCount(2, $result2);
->>>>>>> fce18e93
 
         self::assertEquals(5, $this->secondLevelCacheLogger->getPutCount());
         self::assertEquals(3, $this->secondLevelCacheLogger->getMissCount());
@@ -529,17 +460,10 @@
         self::assertEquals($result1[0]->getName(), $result2[0]->getName());
         self::assertEquals($result1[1]->getName(), $result2[1]->getName());
 
-<<<<<<< HEAD
-        $this->assertEquals($queryCount + 2, $this->getCurrentQueryCount());
-    }
-
-    public function testBasicQueryFetchJoinsOneToMany(): void
-=======
         self::assertEquals($queryCount + 2, $this->getCurrentQueryCount());
     }
 
     public function testBasicQueryFetchJoinsOneToMany() : void
->>>>>>> fce18e93
     {
         $this->loadFixturesCountries();
         $this->loadFixturesStates();
@@ -577,11 +501,7 @@
 
         $this->em->clear();
 
-<<<<<<< HEAD
-        $result2 = $this->_em->createQuery($dql)
-=======
         $result2 = $this->em->createQuery($dql)
->>>>>>> fce18e93
                 ->setCacheable(true)
                 ->getResult();
 
@@ -608,11 +528,7 @@
         self::assertEquals($queryCount + 1, $this->getCurrentQueryCount());
     }
 
-<<<<<<< HEAD
-    public function testBasicQueryFetchJoinsManyToOne(): void
-=======
     public function testBasicQueryFetchJoinsManyToOne() : void
->>>>>>> fce18e93
     {
         $this->loadFixturesCountries();
         $this->loadFixturesStates();
@@ -651,11 +567,7 @@
         $this->em->clear();
         $this->secondLevelCacheLogger->clearStats();
 
-<<<<<<< HEAD
-        $result2 = $this->_em->createQuery($dql)
-=======
         $result2 = $this->em->createQuery($dql)
->>>>>>> fce18e93
                 ->setCacheable(true)
                 ->getResult();
 
@@ -683,11 +595,7 @@
         self::assertEquals($queryCount + 1, $this->getCurrentQueryCount());
     }
 
-<<<<<<< HEAD
-    public function testReloadQueryIfToOneIsNotFound(): void
-=======
     public function testReloadQueryIfToOneIsNotFound() : void
->>>>>>> fce18e93
     {
         $this->loadFixturesCountries();
         $this->loadFixturesStates();
@@ -719,11 +627,7 @@
 
         $this->cache->evictEntityRegion(State::class);
 
-<<<<<<< HEAD
-        $result2 = $this->_em->createQuery($dql)
-=======
         $result2 = $this->em->createQuery($dql)
->>>>>>> fce18e93
                 ->setCacheable(true)
                 ->getResult();
 
@@ -736,11 +640,7 @@
         self::assertEquals($queryCount + 2, $this->getCurrentQueryCount());
     }
 
-<<<<<<< HEAD
-    public function testReloadQueryIfToManyAssociationItemIsNotFound(): void
-=======
     public function testReloadQueryIfToManyAssociationItemIsNotFound() : void
->>>>>>> fce18e93
     {
         $this->loadFixturesCountries();
         $this->loadFixturesStates();
@@ -770,11 +670,7 @@
 
         $this->cache->evictEntityRegion(City::class);
 
-<<<<<<< HEAD
-        $result2 = $this->_em->createQuery($dql)
-=======
         $result2 = $this->em->createQuery($dql)
->>>>>>> fce18e93
                 ->setCacheable(true)
                 ->getResult();
 
@@ -791,11 +687,7 @@
         self::assertEquals($queryCount + 2, $this->getCurrentQueryCount());
     }
 
-<<<<<<< HEAD
-    public function testBasicNativeQueryCache(): void
-=======
     public function testBasicNativeQueryCache() : void
->>>>>>> fce18e93
     {
         $this->evictRegions();
         $this->loadFixturesCountries();
@@ -829,11 +721,7 @@
 
         $this->em->clear();
 
-<<<<<<< HEAD
-        $result2 = $this->_em->createNativeQuery($sql, $rsm)
-=======
         $result2 = $this->em->createNativeQuery($sql, $rsm)
->>>>>>> fce18e93
             ->setCacheable(true)
             ->getResult();
 
@@ -866,11 +754,7 @@
         self::assertEquals(1, $this->secondLevelCacheLogger->getRegionMissCount($this->getDefaultQueryRegionName()));
     }
 
-<<<<<<< HEAD
-    public function testQueryDependsOnFirstAndMaxResultResult(): void
-=======
     public function testQueryDependsOnFirstAndMaxResultResult() : void
->>>>>>> fce18e93
     {
         $this->evictRegions();
         $this->loadFixturesCountries();
@@ -892,11 +776,7 @@
 
         $this->em->clear();
 
-<<<<<<< HEAD
-        $result2 = $this->_em->createQuery($dql)
-=======
         $result2 = $this->em->createQuery($dql)
->>>>>>> fce18e93
             ->setCacheable(true)
             ->setFirstResult(2)
             ->setMaxResults(1)
@@ -908,11 +788,7 @@
 
         $this->em->clear();
 
-<<<<<<< HEAD
-        $result3 = $this->_em->createQuery($dql)
-=======
         $result3 = $this->em->createQuery($dql)
->>>>>>> fce18e93
             ->setCacheable(true)
             ->getResult();
 
@@ -921,11 +797,7 @@
         self::assertEquals(3, $this->secondLevelCacheLogger->getMissCount());
     }
 
-<<<<<<< HEAD
-    public function testQueryCacheLifetime(): void
-=======
     public function testQueryCacheLifetime() : void
->>>>>>> fce18e93
     {
         $this->evictRegions();
         $this->loadFixturesCountries();
@@ -959,22 +831,14 @@
             ->getRegion()
             ->get($key);
 
-<<<<<<< HEAD
-        $this->assertInstanceOf(Cache\QueryCacheEntry::class, $entry);
-=======
         self::assertInstanceOf(Cache\QueryCacheEntry::class, $entry);
->>>>>>> fce18e93
         $entry->time /= 2;
 
         $this->cache->getQueryCache()
             ->getRegion()
             ->put($key, $entry);
 
-<<<<<<< HEAD
-        $result2 = $this->_em->createQuery($dql)
-=======
         $result2 = $this->em->createQuery($dql)
->>>>>>> fce18e93
             ->setCacheable(true)
             ->setLifetime(3600)
             ->getResult();
@@ -985,11 +849,7 @@
         self::assertEquals(2, $this->secondLevelCacheLogger->getMissCount());
     }
 
-<<<<<<< HEAD
-    public function testQueryCacheRegion(): void
-=======
     public function testQueryCacheRegion() : void
->>>>>>> fce18e93
     {
         $this->evictRegions();
         $this->loadFixturesCountries();
@@ -1032,16 +892,6 @@
             ->setCacheRegion('foo_region')
             ->getResult();
 
-<<<<<<< HEAD
-        $this->assertNotEmpty($result3);
-        $this->assertEquals($queryCount + 2, $this->getCurrentQueryCount());
-        $this->assertEquals(3, $this->secondLevelCacheLogger->getHitCount());
-        $this->assertEquals(2, $this->secondLevelCacheLogger->getPutCount());
-        $this->assertEquals(2, $this->secondLevelCacheLogger->getMissCount());
-        $this->assertEquals(1, $this->secondLevelCacheLogger->getRegionHitCount('foo_region'));
-        $this->assertEquals(1, $this->secondLevelCacheLogger->getRegionPutCount('foo_region'));
-        $this->assertEquals(1, $this->secondLevelCacheLogger->getRegionMissCount('foo_region'));
-=======
         self::assertNotEmpty($result3);
         self::assertEquals($queryCount + 2, $this->getCurrentQueryCount());
         self::assertEquals(3, $this->secondLevelCacheLogger->getHitCount());
@@ -1050,7 +900,6 @@
         self::assertEquals(1, $this->secondLevelCacheLogger->getRegionHitCount('foo_region'));
         self::assertEquals(1, $this->secondLevelCacheLogger->getRegionPutCount('foo_region'));
         self::assertEquals(1, $this->secondLevelCacheLogger->getRegionMissCount('foo_region'));
->>>>>>> fce18e93
 
         $query4  = clone $query;
         $result4 = $query4->setCacheable(true)
@@ -1067,11 +916,7 @@
         self::assertEquals(1, $this->secondLevelCacheLogger->getRegionMissCount('bar_region'));
     }
 
-<<<<<<< HEAD
-    public function testResolveAssociationCacheEntry(): void
-=======
     public function testResolveAssociationCacheEntry() : void
->>>>>>> fce18e93
     {
         $this->evictRegions();
         $this->loadFixturesCountries();
@@ -1119,11 +964,7 @@
         self::assertEquals($stateId, $state2->getId());
     }
 
-<<<<<<< HEAD
-    public function testResolveToOneAssociationCacheEntry(): void
-=======
     public function testResolveToOneAssociationCacheEntry() : void
->>>>>>> fce18e93
     {
         $this->evictRegions();
         $this->loadFixturesCountries();
@@ -1135,11 +976,7 @@
 
         $cityId     = $this->cities[0]->getId();
         $dql        = 'SELECT c, s FROM Doctrine\Tests\Models\Cache\City c JOIN c.state s WHERE c.id = :id';
-<<<<<<< HEAD
-        $query      = $this->_em->createQuery($dql);
-=======
         $query      = $this->em->createQuery($dql);
->>>>>>> fce18e93
         $queryCount = $this->getCurrentQueryCount();
 
         $query1 = clone $query;
@@ -1172,11 +1009,7 @@
         self::assertInstanceOf(State::class, $city2->getState()->getCities()->get(0)->getState());
     }
 
-<<<<<<< HEAD
-    public function testResolveToManyAssociationCacheEntry(): void
-=======
     public function testResolveToManyAssociationCacheEntry() : void
->>>>>>> fce18e93
     {
         $this->evictRegions();
         $this->loadFixturesCountries();
@@ -1188,11 +1021,7 @@
 
         $stateId    = $this->states[0]->getId();
         $dql        = 'SELECT s, c FROM Doctrine\Tests\Models\Cache\State s JOIN s.cities c WHERE s.id = :id';
-<<<<<<< HEAD
-        $query      = $this->_em->createQuery($dql);
-=======
         $query      = $this->em->createQuery($dql);
->>>>>>> fce18e93
         $queryCount = $this->getCurrentQueryCount();
 
         $query1 = clone $query;
@@ -1227,11 +1056,7 @@
         self::assertSame($state2, $state2->getCities()->get(0)->getState());
     }
 
-<<<<<<< HEAD
-    public function testHintClearEntityRegionUpdateStatement(): void
-=======
     public function testHintClearEntityRegionUpdateStatement() : void
->>>>>>> fce18e93
     {
         $this->evictRegions();
         $this->loadFixturesCountries();
@@ -1247,11 +1072,7 @@
         self::assertFalse($this->cache->containsEntity(Country::class, $this->countries[1]->getId()));
     }
 
-<<<<<<< HEAD
-    public function testHintClearEntityRegionDeleteStatement(): void
-=======
     public function testHintClearEntityRegionDeleteStatement() : void
->>>>>>> fce18e93
     {
         $this->evictRegions();
         $this->loadFixturesCountries();
@@ -1267,41 +1088,21 @@
         self::assertFalse($this->cache->containsEntity(Country::class, $this->countries[1]->getId()));
     }
 
-<<<<<<< HEAD
-    public function testCacheablePartialQueryException(): void
-=======
     /**
      * @expectedException \Doctrine\ORM\Cache\Exception\CacheException
      * @expectedExceptionMessage Second level cache does not support partial entities.
      */
     public function testCacheablePartialQueryException() : void
->>>>>>> fce18e93
-    {
-        $this->expectException('Doctrine\ORM\Cache\CacheException');
-        $this->expectExceptionMessage('Second level cache does not support partial entities.');
-        $this->evictRegions();
-        $this->loadFixturesCountries();
-
-<<<<<<< HEAD
-        $this->_em->createQuery('SELECT PARTIAL c.{id} FROM Doctrine\Tests\Models\Cache\Country c')
-=======
+    {
+        $this->evictRegions();
+        $this->loadFixturesCountries();
+
         $this->em->createQuery('SELECT PARTIAL c.{id} FROM Doctrine\Tests\Models\Cache\Country c')
             ->setHint(Query::HINT_FORCE_PARTIAL_LOAD, true)
->>>>>>> fce18e93
-            ->setCacheable(true)
-            ->getResult();
-    }
-
-<<<<<<< HEAD
-    public function testCacheableForcePartialLoadHintQueryException(): void
-    {
-        $this->expectException('Doctrine\ORM\Cache\CacheException');
-        $this->expectExceptionMessage('Second level cache does not support partial entities.');
-        $this->evictRegions();
-        $this->loadFixturesCountries();
-
-        $this->_em->createQuery('SELECT c FROM Doctrine\Tests\Models\Cache\Country c')
-=======
+            ->setCacheable(true)
+            ->getResult();
+    }
+
     /**
      * @expectedException \Doctrine\ORM\Cache\Exception\CacheException
      * @expectedExceptionMessage Second-level cache query supports only select statements.
@@ -1309,28 +1110,10 @@
     public function testNonCacheableQueryDeleteStatementException() : void
     {
         $this->em->createQuery('DELETE Doctrine\Tests\Models\Cache\Country u WHERE u.id = 4')
->>>>>>> fce18e93
-            ->setCacheable(true)
-            ->setHint(Query::HINT_FORCE_PARTIAL_LOAD, true)
-            ->getResult();
-    }
-
-<<<<<<< HEAD
-    public function testNonCacheableQueryDeleteStatementException(): void
-    {
-        $this->expectException('Doctrine\ORM\Cache\CacheException');
-        $this->expectExceptionMessage('Second-level cache query supports only select statements.');
-        $this->_em->createQuery('DELETE Doctrine\Tests\Models\Cache\Country u WHERE u.id = 4')
-            ->setCacheable(true)
-            ->getResult();
-    }
-
-    public function testNonCacheableQueryUpdateStatementException(): void
-    {
-        $this->expectException('Doctrine\ORM\Cache\CacheException');
-        $this->expectExceptionMessage('Second-level cache query supports only select statements.');
-        $this->_em->createQuery("UPDATE Doctrine\Tests\Models\Cache\Country u SET u.name = 'foo' WHERE u.id = 4")
-=======
+            ->setCacheable(true)
+            ->getResult();
+    }
+
     /**
      * @expectedException \Doctrine\ORM\Cache\Exception\CacheException
      * @expectedExceptionMessage Second-level cache query supports only select statements.
@@ -1338,16 +1121,11 @@
     public function testNonCacheableQueryUpdateStatementException() : void
     {
         $this->em->createQuery("UPDATE Doctrine\Tests\Models\Cache\Country u SET u.name = 'foo' WHERE u.id = 4")
->>>>>>> fce18e93
-            ->setCacheable(true)
-            ->getResult();
-    }
-
-<<<<<<< HEAD
-    public function testQueryCacheShouldBeEvictedOnTimestampUpdate(): void
-=======
+            ->setCacheable(true)
+            ->getResult();
+    }
+
     public function testQueryCacheShouldBeEvictedOnTimestampUpdate() : void
->>>>>>> fce18e93
     {
         $this->loadFixturesCountries();
         $this->em->clear();
@@ -1355,11 +1133,7 @@
         $queryCount = $this->getCurrentQueryCount();
         $dql        = 'SELECT country FROM Doctrine\Tests\Models\Cache\Country country';
 
-<<<<<<< HEAD
-        $result1 = $this->_em->createQuery($dql)
-=======
         $result1 = $this->em->createQuery($dql)
->>>>>>> fce18e93
             ->setCacheable(true)
             ->getResult();
 
