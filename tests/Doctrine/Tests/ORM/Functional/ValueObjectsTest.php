<?php

declare(strict_types=1);

namespace Doctrine\Tests\ORM\Functional;

use DateTime;
<<<<<<< HEAD
use Doctrine\Common\Reflection\RuntimePublicReflectionProperty as CommonRuntimePublicReflectionProperty;
=======
use Doctrine\Common\Reflection\RuntimePublicReflectionProperty;
use Doctrine\ORM\Annotation as ORM;
>>>>>>> fce18e93
use Doctrine\ORM\Mapping\MappingException;
use Doctrine\ORM\Mapping\ReflectionEmbeddedProperty;
use Doctrine\ORM\Query\QueryException;
use Doctrine\Persistence\Reflection\RuntimePublicReflectionProperty;
use Doctrine\Tests\OrmFunctionalTestCase;
use Exception;
<<<<<<< HEAD

use function class_exists;
=======
>>>>>>> fce18e93
use function sprintf;

/**
 * @group embedded
 * @group DDC-93
 */
class ValueObjectsTest extends OrmFunctionalTestCase
{
<<<<<<< HEAD
    protected function setUp(): void
=======
    public function setUp() : void
>>>>>>> fce18e93
    {
        parent::setUp();

        try {
            $this->schemaTool->createSchema(
                [
<<<<<<< HEAD
                    $this->_em->getClassMetadata(DDC93Person::class),
                    $this->_em->getClassMetadata(DDC93Address::class),
                    $this->_em->getClassMetadata(DDC93Vehicle::class),
                    $this->_em->getClassMetadata(DDC93Car::class),
                    $this->_em->getClassMetadata(DDC3027Animal::class),
                    $this->_em->getClassMetadata(DDC3027Dog::class),
=======
                    $this->em->getClassMetadata(DDC93Person::class),
                    $this->em->getClassMetadata(DDC93Address::class),
                    $this->em->getClassMetadata(DDC93Vehicle::class),
                    $this->em->getClassMetadata(DDC93Car::class),
                    $this->em->getClassMetadata(DDC3027Animal::class),
                    $this->em->getClassMetadata(DDC3027Dog::class),
>>>>>>> fce18e93
                ]
            );
        } catch (Exception $e) {
        }
    }

<<<<<<< HEAD
    public function testMetadataHasReflectionEmbeddablesAccessible(): void
=======
    public function testMetadataHasReflectionEmbeddablesAccessible() : void
>>>>>>> fce18e93
    {
        $classMetadata = $this->em->getClassMetadata(DDC93Person::class);

<<<<<<< HEAD
        if (class_exists(CommonRuntimePublicReflectionProperty::class)) {
            $this->assertInstanceOf(
                CommonRuntimePublicReflectionProperty::class,
                $classMetadata->getReflectionProperty('address')
            );
        } else {
            $this->assertInstanceOf(
                RuntimePublicReflectionProperty::class,
                $classMetadata->getReflectionProperty('address')
            );
        }

        $this->assertInstanceOf(ReflectionEmbeddedProperty::class, $classMetadata->getReflectionProperty('address.street'));
    }

    public function testCRUD(): void
=======
        self::assertInstanceOf(RuntimePublicReflectionProperty::class, $classMetadata->getReflectionProperty('address'));
        self::assertInstanceOf(ReflectionEmbeddedProperty::class, $classMetadata->getReflectionProperty('address.street'));
    }

    public function testCRUD() : void
>>>>>>> fce18e93
    {
        $person                   = new DDC93Person();
        $person->name             = 'Tara';
        $person->address          = new DDC93Address();
        $person->address->street  = 'United States of Tara Street';
        $person->address->zip     = '12345';
        $person->address->city    = 'funkytown';
        $person->address->country = new DDC93Country('Germany');

        // 1. check saving value objects works
        $this->em->persist($person);
        $this->em->flush();

        $this->em->clear();

        // 2. check loading value objects works
        $person = $this->em->find(DDC93Person::class, $person->id);

        self::assertInstanceOf(DDC93Address::class, $person->address);
        self::assertEquals('United States of Tara Street', $person->address->street);
        self::assertEquals('12345', $person->address->zip);
        self::assertEquals('funkytown', $person->address->city);
        self::assertInstanceOf(DDC93Country::class, $person->address->country);
        self::assertEquals('Germany', $person->address->country->name);

        // 3. check changing value objects works
        $person->address->street        = 'Street';
        $person->address->zip           = '54321';
        $person->address->city          = 'another town';
        $person->address->country->name = 'United States of America';
<<<<<<< HEAD
        $this->_em->flush();
=======
        $this->em->flush();
>>>>>>> fce18e93

        $this->em->clear();

        $person = $this->em->find(DDC93Person::class, $person->id);

        self::assertEquals('Street', $person->address->street);
        self::assertEquals('54321', $person->address->zip);
        self::assertEquals('another town', $person->address->city);
        self::assertEquals('United States of America', $person->address->country->name);

        // 4. check deleting works
        $personId = $person->id;
<<<<<<< HEAD

        $this->_em->remove($person);
        $this->_em->flush();
=======
        $this->em->remove($person);
        $this->em->flush();
>>>>>>> fce18e93

        self::assertNull($this->em->find(DDC93Person::class, $personId));
    }

<<<<<<< HEAD
    public function testLoadDql(): void
    {
        for ($i = 0; $i < 3; $i++) {
            $person                   = new DDC93Person();
            $person->name             = 'Donkey Kong' . $i;
=======
    public function testLoadDql() : void
    {
        for ($i = 0; $i < 3; $i++) {
            $person                   = new DDC93Person();
            $person->name             = sprintf('Donkey Kong%d', $i);
>>>>>>> fce18e93
            $person->address          = new DDC93Address();
            $person->address->street  = 'Tree';
            $person->address->zip     = '12345';
            $person->address->city    = 'funkytown';
            $person->address->country = new DDC93Country('United States of America');

            $this->em->persist($person);
        }

        $this->em->flush();
        $this->em->clear();

        $dql     = 'SELECT p FROM ' . __NAMESPACE__ . '\DDC93Person p';
<<<<<<< HEAD
        $persons = $this->_em->createQuery($dql)->getResult();
=======
        $persons = $this->em->createQuery($dql)->getResult();
>>>>>>> fce18e93

        self::assertCount(3, $persons);
        foreach ($persons as $person) {
            self::assertInstanceOf(DDC93Address::class, $person->address);
            self::assertEquals('Tree', $person->address->street);
            self::assertEquals('12345', $person->address->zip);
            self::assertEquals('funkytown', $person->address->city);
            self::assertInstanceOf(DDC93Country::class, $person->address->country);
            self::assertEquals('United States of America', $person->address->country->name);
        }

        $dql     = 'SELECT p FROM ' . __NAMESPACE__ . '\DDC93Person p';
<<<<<<< HEAD
        $persons = $this->_em->createQuery($dql)->getArrayResult();
=======
        $persons = $this->em->createQuery($dql)->getArrayResult();
>>>>>>> fce18e93

        foreach ($persons as $person) {
            self::assertEquals('Tree', $person['address.street']);
            self::assertEquals('12345', $person['address.zip']);
            self::assertEquals('funkytown', $person['address.city']);
            self::assertEquals('United States of America', $person['address.country.name']);
        }
    }

    /**
     * @group dql
     */
<<<<<<< HEAD
    public function testDqlOnEmbeddedObjectsField(): void
=======
    public function testDqlOnEmbeddedObjectsField() : void
>>>>>>> fce18e93
    {
        if ($this->isSecondLevelCacheEnabled) {
            $this->markTestSkipped('SLC does not work with UPDATE/DELETE queries through EM.');
        }

        $person = new DDC93Person('Johannes', new DDC93Address('Moo', '12345', 'Karlsruhe', new DDC93Country('Germany')));
<<<<<<< HEAD
        $this->_em->persist($person);
        $this->_em->flush();

        // SELECT
        $selectDql    = 'SELECT p FROM ' . __NAMESPACE__ . '\\DDC93Person p WHERE p.address.city = :city AND p.address.country.name = :country';
        $loadedPerson = $this->_em->createQuery($selectDql)
=======
        $this->em->persist($person);
        $this->em->flush();

        // SELECT
        $selectDql    = 'SELECT p FROM ' . __NAMESPACE__ . '\\DDC93Person p WHERE p.address.city = :city AND p.address.country.name = :country';
        $loadedPerson = $this->em->createQuery($selectDql)
>>>>>>> fce18e93
            ->setParameter('city', 'Karlsruhe')
            ->setParameter('country', 'Germany')
            ->getSingleResult();
        self::assertEquals($person, $loadedPerson);

        self::assertNull(
            $this->em->createQuery($selectDql)
                ->setParameter('city', 'asdf')
                ->setParameter('country', 'Germany')
                ->getOneOrNullResult()
        );

        // UPDATE
        $updateDql = 'UPDATE ' . __NAMESPACE__ . '\\DDC93Person p SET p.address.street = :street, p.address.country.name = :country WHERE p.address.city = :city';
<<<<<<< HEAD
        $this->_em->createQuery($updateDql)
=======
        $this->em->createQuery($updateDql)
>>>>>>> fce18e93
            ->setParameter('street', 'Boo')
            ->setParameter('country', 'DE')
            ->setParameter('city', 'Karlsruhe')
            ->execute();

        $this->em->refresh($person);
        self::assertEquals('Boo', $person->address->street);
        self::assertEquals('DE', $person->address->country->name);

        // DELETE
<<<<<<< HEAD
        $this->_em->createQuery('DELETE ' . __NAMESPACE__ . '\\DDC93Person p WHERE p.address.city = :city AND p.address.country.name = :country')
=======
        $this->em->createQuery('DELETE ' . __NAMESPACE__ . '\\DDC93Person p WHERE p.address.city = :city AND p.address.country.name = :country')
>>>>>>> fce18e93
            ->setParameter('city', 'Karlsruhe')
            ->setParameter('country', 'DE')
            ->execute();

        $this->em->clear();
        self::assertNull($this->em->find(DDC93Person::class, $person->id));
    }

<<<<<<< HEAD
    public function testPartialDqlOnEmbeddedObjectsField(): void
    {
        $person = new DDC93Person('Karl', new DDC93Address('Foo', '12345', 'Gosport', new DDC93Country('England')));
        $this->_em->persist($person);
        $this->_em->flush();
        $this->_em->clear();
=======
    public function testPartialDqlOnEmbeddedObjectsField() : void
    {
        $person = new DDC93Person('Karl', new DDC93Address('Foo', '12345', 'Gosport', new DDC93Country('England')));
        $this->em->persist($person);
        $this->em->flush();
        $this->em->clear();
>>>>>>> fce18e93

        // Prove that the entity was persisted correctly.
        $dql = 'SELECT p FROM ' . __NAMESPACE__ . '\\DDC93Person p WHERE p.name = :name';

        $person = $this->em->createQuery($dql)
            ->setParameter('name', 'Karl')
            ->getSingleResult();

        self::assertEquals('Gosport', $person->address->city);
        self::assertEquals('Foo', $person->address->street);
        self::assertEquals('12345', $person->address->zip);
        self::assertEquals('England', $person->address->country->name);

        // Clear the EM and prove that the embeddable can be the subject of a partial query.
        $this->em->clear();

        $dql = 'SELECT PARTIAL p.{id,address.city} FROM ' . __NAMESPACE__ . '\\DDC93Person p WHERE p.name = :name';

        $person = $this->em->createQuery($dql)
            ->setParameter('name', 'Karl')
            ->getSingleResult();

        // Selected field must be equal, all other fields must be null.
        self::assertEquals('Gosport', $person->address->city);
        self::assertNull($person->address->street);
        self::assertNull($person->address->zip);
        self::assertNull($person->address->country);
        self::assertNull($person->name);

        // Clear the EM and prove that the embeddable can be the subject of a partial query regardless of attributes positions.
        $this->em->clear();

        $dql = 'SELECT PARTIAL p.{address.city, id} FROM ' . __NAMESPACE__ . '\\DDC93Person p WHERE p.name = :name';

        $person = $this->em->createQuery($dql)
            ->setParameter('name', 'Karl')
            ->getSingleResult();

        // Selected field must be equal, all other fields must be null.
        self::assertEquals('Gosport', $person->address->city);
        self::assertNull($person->address->street);
        self::assertNull($person->address->zip);
        self::assertNull($person->address->country);
        self::assertNull($person->name);
    }

<<<<<<< HEAD
    public function testDqlWithNonExistentEmbeddableField(): void
=======
    public function testDqlWithNonExistentEmbeddableField() : void
>>>>>>> fce18e93
    {
        $this->expectException(QueryException::class);
        $this->expectExceptionMessage('no field or association named address.asdfasdf');

<<<<<<< HEAD
        $this->_em->createQuery('SELECT p FROM ' . __NAMESPACE__ . '\\DDC93Person p WHERE p.address.asdfasdf IS NULL')
            ->execute();
    }

    public function testPartialDqlWithNonExistentEmbeddableField(): void
=======
        $this->em->createQuery('SELECT p FROM ' . __NAMESPACE__ . '\\DDC93Person p WHERE p.address.asdfasdf IS NULL')
            ->execute();
    }

    public function testPartialDqlWithNonExistentEmbeddableField() : void
>>>>>>> fce18e93
    {
        $this->expectException(QueryException::class);
        $this->expectExceptionMessage("no mapped field named 'address.asdfasdf'");

<<<<<<< HEAD
        $this->_em->createQuery('SELECT PARTIAL p.{id,address.asdfasdf} FROM ' . __NAMESPACE__ . '\\DDC93Person p')
            ->execute();
    }

    public function testEmbeddableWithInheritance(): void
    {
        $car = new DDC93Car(new DDC93Address('Foo', '12345', 'Asdf'));
        $this->_em->persist($car);
        $this->_em->flush();
=======
        $this->em->createQuery('SELECT PARTIAL p.{id,address.asdfasdf} FROM ' . __NAMESPACE__ . '\\DDC93Person p')
            ->execute();
    }

    public function testEmbeddableWithInheritance() : void
    {
        $car = new DDC93Car(new DDC93Address('Foo', '12345', 'Asdf'));
        $this->em->persist($car);
        $this->em->flush();
>>>>>>> fce18e93

        $reloadedCar = $this->em->find(DDC93Car::class, $car->id);
        self::assertEquals($car, $reloadedCar);
    }

<<<<<<< HEAD
    public function testInlineEmbeddableWithPrefix(): void
=======
    public function testInlineEmbeddableWithPrefix() : void
>>>>>>> fce18e93
    {
        $metadata = $this->em->getClassMetadata(DDC3028PersonWithPrefix::class);

        self::assertEquals('foobar_id', $metadata->getColumnName('id.id'));
        self::assertEquals('bloo_foo_id', $metadata->getColumnName('nested.nestedWithPrefix.id'));
        self::assertEquals('bloo_nestedWithEmptyPrefix_id', $metadata->getColumnName('nested.nestedWithEmptyPrefix.id'));
        self::assertEquals('bloo_id', $metadata->getColumnName('nested.nestedWithPrefixFalse.id'));
    }

<<<<<<< HEAD
    public function testInlineEmbeddableEmptyPrefix(): void
=======
    public function testInlineEmbeddableEmptyPrefix() : void
>>>>>>> fce18e93
    {
        $metadata = $this->em->getClassMetadata(DDC3028PersonEmptyPrefix::class);

        self::assertEquals('id_id', $metadata->getColumnName('id.id'));
        self::assertEquals('nested_foo_id', $metadata->getColumnName('nested.nestedWithPrefix.id'));
        self::assertEquals('nested_nestedWithEmptyPrefix_id', $metadata->getColumnName('nested.nestedWithEmptyPrefix.id'));
        self::assertEquals('nested_id', $metadata->getColumnName('nested.nestedWithPrefixFalse.id'));
    }

<<<<<<< HEAD
    public function testInlineEmbeddablePrefixFalse(): void
=======
    public function testInlineEmbeddablePrefixFalse() : void
>>>>>>> fce18e93
    {
        $expectedColumnName = 'id';

        $actualColumnName = $this->em
            ->getClassMetadata(DDC3028PersonPrefixFalse::class)
            ->getColumnName('id.id');

        self::assertEquals($expectedColumnName, $actualColumnName);
    }

<<<<<<< HEAD
    public function testInlineEmbeddableInMappedSuperClass(): void
=======
    public function testInlineEmbeddableInMappedSuperClass() : void
>>>>>>> fce18e93
    {
        $isFieldMapped = $this->em
            ->getClassMetadata(DDC3027Dog::class)
            ->hasField('address.street');

        self::assertTrue($isFieldMapped);
    }

    /**
     * @dataProvider getInfiniteEmbeddableNestingData
     */
<<<<<<< HEAD
    public function testThrowsExceptionOnInfiniteEmbeddableNesting(
        string $embeddableClassName,
        string $declaredEmbeddableClassName
    ): void {
=======
    public function testThrowsExceptionOnInfiniteEmbeddableNesting($embeddableClassName, $declaredEmbeddableClassName) : void
    {
>>>>>>> fce18e93
        $this->expectException(MappingException::class);
        $this->expectExceptionMessage(
            sprintf(
                'Infinite nesting detected for embedded property %s::nested. ' .
                'You cannot embed an embeddable from the same type inside an embeddable.',
                __NAMESPACE__ . '\\' . $declaredEmbeddableClassName
            )
        );

        $this->schemaTool->createSchema(
            [
<<<<<<< HEAD
                $this->_em->getClassMetadata(__NAMESPACE__ . '\\' . $embeddableClassName),
=======
                $this->em->getClassMetadata(__NAMESPACE__ . '\\' . $embeddableClassName),
>>>>>>> fce18e93
            ]
        );
    }

    /**
     * @psalm-return list<array{string, string}>
     */
    public function getInfiniteEmbeddableNestingData(): array
    {
        return [
            ['DDCInfiniteNestingEmbeddable', 'DDCInfiniteNestingEmbeddable'],
            ['DDCNestingEmbeddable1', 'DDCNestingEmbeddable4'],
        ];
    }
}


/**
 * @ORM\Entity
 */
class DDC93Person
{
<<<<<<< HEAD
    /**
     * @var int
     * @Id
     * @GeneratedValue
     * @Column(type="integer")
     */
    public $id;

    /**
     * @var string|null
     * @Column(type="string")
     */
    public $name;

    /**
     * @var DDC93Address|null
     * @Embedded(class="DDC93Address")
     */
    public $address;

    /**
     * @var DDC93Timestamps
     * @Embedded(class = "DDC93Timestamps")
     */
    public $timestamps;

    public function __construct(?string $name = null, ?DDC93Address $address = null)
=======
    /** @ORM\Id @ORM\GeneratedValue @ORM\Column(type="integer") */
    public $id;

    /** @ORM\Column(type="string") */
    public $name;

    /** @ORM\Embedded(class="DDC93Address") */
    public $address;

    /** @ORM\Embedded(class = "DDC93Timestamps") */
    public $timestamps;

    public function __construct($name = null, ?DDC93Address $address = null)
>>>>>>> fce18e93
    {
        $this->name       = $name;
        $this->address    = $address;
        $this->timestamps = new DDC93Timestamps(new DateTime());
    }
}

/**
 * @ORM\Embeddable
 */
class DDC93Timestamps
{
<<<<<<< HEAD
    /**
     * @var DateTime
     * @Column(type = "datetime")
     */
=======
    /** @ORM\Column(type = "datetime") */
>>>>>>> fce18e93
    public $createdAt;

    public function __construct(DateTime $createdAt)
    {
        $this->createdAt = $createdAt;
    }
}

/**
<<<<<<< HEAD
 * @Entity
 * @InheritanceType("SINGLE_TABLE")
 * @DiscriminatorColumn(name = "t", type = "string", length = 10)
 * @DiscriminatorMap({
 *     "v" = "Doctrine\Tests\ORM\Functional\DDC93Car",
=======
 * @ORM\Entity
 * @ORM\InheritanceType("SINGLE_TABLE")
 * @ORM\DiscriminatorColumn(name = "t", type = "string", length = 10)
 * @ORM\DiscriminatorMap({
 *     "v" = DDC93Car::class,
>>>>>>> fce18e93
 * })
 */
abstract class DDC93Vehicle
{
<<<<<<< HEAD
    /**
     * @var int
     * @Id
     * @GeneratedValue(strategy = "AUTO") @Column(type = "integer")
     */
    public $id;

    /**
     * @var DDC93Address
     * @Embedded(class = "DDC93Address")
     */
=======
    /** @ORM\Id @ORM\GeneratedValue(strategy = "AUTO") @ORM\Column(type = "integer") */
    public $id;

    /** @ORM\Embedded(class = DDC93Address::class) */
>>>>>>> fce18e93
    public $address;

    public function __construct(DDC93Address $address)
    {
        $this->address = $address;
    }
}

/**
 * @ORM\Entity
 */
class DDC93Car extends DDC93Vehicle
{
}

/**
 * @ORM\Embeddable
 */
class DDC93Country
{
<<<<<<< HEAD
    /**
     * @var string|null
     * @Column(type="string", nullable=true)
     */
=======
    /** @ORM\Column(type="string", nullable=true) */
>>>>>>> fce18e93
    public $name;

    public function __construct(?string $name = null)
    {
        $this->name = $name;
    }
}

/**
 * @ORM\Embeddable
 */
class DDC93Address
{
<<<<<<< HEAD
    /**
     * @var string|null
     * @Column(type="string")
     */
    public $street;

    /**
     * @var string|null
     * @Column(type="string")
     */
    public $zip;

    /**
     * @var string|null
     * @Column(type="string")
     */
    public $city;

    /**
     * @var DDC93Country|null
     * @Embedded(class = "DDC93Country")
     */
    public $country;

    public function __construct(
        ?string $street = null,
        ?string $zip = null,
        ?string $city = null,
        ?DDC93Country $country = null
    ) {
=======
    /** @ORM\Column(type="string") */
    public $street;
    /** @ORM\Column(type="string") */
    public $zip;
    /** @ORM\Column(type="string") */
    public $city;
    /** @ORM\Embedded(class = "DDC93Country") */
    public $country;

    public function __construct($street = null, $zip = null, $city = null, ?DDC93Country $country = null)
    {
>>>>>>> fce18e93
        $this->street  = $street;
        $this->zip     = $zip;
        $this->city    = $city;
        $this->country = $country;
    }
}

/** @ORM\Entity */
class DDC93Customer
{
<<<<<<< HEAD
    /**
     * @var int
     * @Id
     * @GeneratedValue @Column(type="integer")
     */
    private $id;

    /**
     * @var DDC93ContactInfo
     * @Embedded(class = "DDC93ContactInfo", columnPrefix = "contact_info_")
     */
=======
    /** @ORM\Id @ORM\GeneratedValue @ORM\Column(type="integer") */
    private $id;

    /** @ORM\Embedded(class = "DDC93ContactInfo", columnPrefix = "contact_info_") */
>>>>>>> fce18e93
    private $contactInfo;
}

/** @ORM\Embeddable */
class DDC93ContactInfo
{
<<<<<<< HEAD
    /**
     * @var string
     * @Column(type="string")
     */
    public $email;

    /**
     * @var DDC93Address
     * @Embedded(class = "DDC93Address")
     */
=======
    /** @ORM\Column(type="string") */
    public $email;
    /** @ORM\Embedded(class = "DDC93Address") */
>>>>>>> fce18e93
    public $address;
}

/**
 * @ORM\Entity
 */
class DDC3028PersonWithPrefix
{
<<<<<<< HEAD
    /**
     * @var DDC3028Id|null
     * @Embedded(class="DDC3028Id", columnPrefix = "foobar_")
     */
    public $id;

    /**
     * @var DDC3028NestedEmbeddable|null
     * @Embedded(class="DDC3028NestedEmbeddable", columnPrefix = "bloo_")
     */
=======
    /** @ORM\Embedded(class="DDC3028Id", columnPrefix = "foobar_") */
    public $id;

    /** @ORM\Embedded(class="DDC3028NestedEmbeddable", columnPrefix = "bloo_") */
>>>>>>> fce18e93
    public $nested;

    public function __construct(?DDC3028Id $id = null, ?DDC3028NestedEmbeddable $nested = null)
    {
        $this->id     = $id;
        $this->nested = $nested;
    }
}

/**
 * @ORM\Entity
 */
class DDC3028PersonEmptyPrefix
{
<<<<<<< HEAD
    /**
     * @var DDC3028Id|null
     * @Embedded(class="DDC3028Id", columnPrefix = "")
     */
    public $id;

    /**
     * @var DDC3028NestedEmbeddable|null
     * @Embedded(class="DDC3028NestedEmbeddable", columnPrefix = "")
     */
=======
    /** @ORM\Embedded(class="DDC3028Id", columnPrefix = "") */
    public $id;

    /** @ORM\Embedded(class="DDC3028NestedEmbeddable", columnPrefix = "") */
>>>>>>> fce18e93
    public $nested;

    public function __construct(?DDC3028Id $id = null, ?DDC3028NestedEmbeddable $nested = null)
    {
        $this->id     = $id;
        $this->nested = $nested;
    }
}

/**
 * @ORM\Entity
 */
class DDC3028PersonPrefixFalse
{
<<<<<<< HEAD
    /**
     * @var DDC3028Id|null
     * @Embedded(class="DDC3028Id", columnPrefix = false)
     */
=======
    /** @ORM\Embedded(class="DDC3028Id", columnPrefix = false) */
>>>>>>> fce18e93
    public $id;

    public function __construct(?DDC3028Id $id = null)
    {
        $this->id = $id;
    }
}

/**
 * @ORM\Embeddable
 */
class DDC3028Id
{
<<<<<<< HEAD
    /**
     * @var string|null
     * @Id
     * @Column(type="string")
     */
=======
    /** @ORM\Id @ORM\Column(type="string") */
>>>>>>> fce18e93
    public $id;

    public function __construct(?string $id = null)
    {
        $this->id = $id;
    }
}

/**
 * @ORM\Embeddable
 */
class DDC3028NestedEmbeddable
{
<<<<<<< HEAD
    /**
     * @var DDC3028Id|null
     * @Embedded(class="DDC3028Id", columnPrefix = "foo_")
     */
    public $nestedWithPrefix;

    /**
     * @var DDC3028Id|null
     * @Embedded(class="DDC3028Id", columnPrefix = "")
     */
    public $nestedWithEmptyPrefix;

    /**
     * @var DDC3028Id|null
     * @Embedded(class="DDC3028Id", columnPrefix = false)
     */
=======
    /** @ORM\Embedded(class="DDC3028Id", columnPrefix = "foo_") */
    public $nestedWithPrefix;

    /** @ORM\Embedded(class="DDC3028Id", columnPrefix = "") */
    public $nestedWithEmptyPrefix;

    /** @ORM\Embedded(class="DDC3028Id", columnPrefix = false) */
>>>>>>> fce18e93
    public $nestedWithPrefixFalse;

    public function __construct(
        ?DDC3028Id $nestedWithPrefix = null,
        ?DDC3028Id $nestedWithEmptyPrefix = null,
        ?DDC3028Id $nestedWithPrefixFalse = null
    ) {
        $this->nestedWithPrefix      = $nestedWithPrefix;
        $this->nestedWithEmptyPrefix = $nestedWithEmptyPrefix;
        $this->nestedWithPrefixFalse = $nestedWithPrefixFalse;
    }
}

/**
 * @ORM\MappedSuperclass
 */
abstract class DDC3027Animal
{
<<<<<<< HEAD
    /**
     * @var int
     * @Id
     * @GeneratedValue(strategy = "AUTO")
     * @Column(type = "integer")
     */
    public $id;

    /**
     * @var DDC93Address
     * @Embedded(class = "DDC93Address")
     */
=======
    /** @ORM\Id @ORM\GeneratedValue(strategy = "AUTO") @ORM\Column(type = "integer") */
    public $id;

    /** @ORM\Embedded(class = "DDC93Address") */
>>>>>>> fce18e93
    public $address;
}

/**
 * @ORM\Entity
 */
class DDC3027Dog extends DDC3027Animal
{
}

/**
 * @ORM\Embeddable
 */
class DDCInfiniteNestingEmbeddable
{
<<<<<<< HEAD
    /**
     * @var DDCInfiniteNestingEmbeddable
     * @Embedded(class="DDCInfiniteNestingEmbeddable")
     */
=======
    /** @ORM\Embedded(class="DDCInfiniteNestingEmbeddable") */
>>>>>>> fce18e93
    public $nested;
}

/**
 * @ORM\Embeddable
 */
class DDCNestingEmbeddable1
{
<<<<<<< HEAD
    /**
     * @var DDC3028Id
     * @Embedded(class="DDC3028Id")
     */
    public $id1;

    /**
     * @var DDC3028Id
     * @Embedded(class="DDC3028Id")
     */
    public $id2;

    /**
     * @var DDCNestingEmbeddable2
     * @Embedded(class="DDCNestingEmbeddable2")
     */
=======
    /** @ORM\Embedded(class="DDC3028Id") */
    public $id1;

    /** @ORM\Embedded(class="DDC3028Id") */
    public $id2;

    /** @ORM\Embedded(class="DDCNestingEmbeddable2") */
>>>>>>> fce18e93
    public $nested;
}

/**
 * @ORM\Embeddable
 */
class DDCNestingEmbeddable2
{
<<<<<<< HEAD
    /**
     * @var DDC3028Id
     * @Embedded(class="DDC3028Id")
     */
    public $id1;

    /**
     * @var DDC3028Id
     * @Embedded(class="DDC3028Id")
     */
    public $id2;

    /**
     * @var DDCNestingEmbeddable3
     * @Embedded(class="DDCNestingEmbeddable3")
     */
=======
    /** @ORM\Embedded(class="DDC3028Id") */
    public $id1;

    /** @ORM\Embedded(class="DDC3028Id") */
    public $id2;

    /** @ORM\Embedded(class="DDCNestingEmbeddable3") */
>>>>>>> fce18e93
    public $nested;
}

/**
 * @ORM\Embeddable
 */
class DDCNestingEmbeddable3
{
<<<<<<< HEAD
    /**
     * @var DDC3028Id
     * @Embedded(class="DDC3028Id")
     */
    public $id1;

    /**
     * @var DDC3028Id
     * @Embedded(class="DDC3028Id")
     */
    public $id2;

    /**
     * @var DDCNestingEmbeddable4
     * @Embedded(class="DDCNestingEmbeddable4")
     */
=======
    /** @ORM\Embedded(class="DDC3028Id") */
    public $id1;

    /** @ORM\Embedded(class="DDC3028Id") */
    public $id2;

    /** @ORM\Embedded(class="DDCNestingEmbeddable4") */
>>>>>>> fce18e93
    public $nested;
}

/**
 * @ORM\Embeddable
 */
class DDCNestingEmbeddable4
{
<<<<<<< HEAD
    /**
     * @var DDC3028Id
     * @Embedded(class="DDC3028Id")
     */
    public $id1;

    /**
     * @var DDC3028Id
     * @Embedded(class="DDC3028Id")
     */
    public $id2;

    /**
     * @var DDCNestingEmbeddable1
     * @Embedded(class="DDCNestingEmbeddable1")
     */
=======
    /** @ORM\Embedded(class="DDC3028Id") */
    public $id1;

    /** @ORM\Embedded(class="DDC3028Id") */
    public $id2;

    /** @ORM\Embedded(class="DDCNestingEmbeddable1") */
>>>>>>> fce18e93
    public $nested;
}<|MERGE_RESOLUTION|>--- conflicted
+++ resolved
@@ -5,23 +5,13 @@
 namespace Doctrine\Tests\ORM\Functional;
 
 use DateTime;
-<<<<<<< HEAD
-use Doctrine\Common\Reflection\RuntimePublicReflectionProperty as CommonRuntimePublicReflectionProperty;
-=======
 use Doctrine\Common\Reflection\RuntimePublicReflectionProperty;
 use Doctrine\ORM\Annotation as ORM;
->>>>>>> fce18e93
 use Doctrine\ORM\Mapping\MappingException;
 use Doctrine\ORM\Mapping\ReflectionEmbeddedProperty;
 use Doctrine\ORM\Query\QueryException;
-use Doctrine\Persistence\Reflection\RuntimePublicReflectionProperty;
 use Doctrine\Tests\OrmFunctionalTestCase;
 use Exception;
-<<<<<<< HEAD
-
-use function class_exists;
-=======
->>>>>>> fce18e93
 use function sprintf;
 
 /**
@@ -30,70 +20,34 @@
  */
 class ValueObjectsTest extends OrmFunctionalTestCase
 {
-<<<<<<< HEAD
-    protected function setUp(): void
-=======
     public function setUp() : void
->>>>>>> fce18e93
     {
         parent::setUp();
 
         try {
             $this->schemaTool->createSchema(
                 [
-<<<<<<< HEAD
-                    $this->_em->getClassMetadata(DDC93Person::class),
-                    $this->_em->getClassMetadata(DDC93Address::class),
-                    $this->_em->getClassMetadata(DDC93Vehicle::class),
-                    $this->_em->getClassMetadata(DDC93Car::class),
-                    $this->_em->getClassMetadata(DDC3027Animal::class),
-                    $this->_em->getClassMetadata(DDC3027Dog::class),
-=======
                     $this->em->getClassMetadata(DDC93Person::class),
                     $this->em->getClassMetadata(DDC93Address::class),
                     $this->em->getClassMetadata(DDC93Vehicle::class),
                     $this->em->getClassMetadata(DDC93Car::class),
                     $this->em->getClassMetadata(DDC3027Animal::class),
                     $this->em->getClassMetadata(DDC3027Dog::class),
->>>>>>> fce18e93
                 ]
             );
         } catch (Exception $e) {
         }
     }
 
-<<<<<<< HEAD
-    public function testMetadataHasReflectionEmbeddablesAccessible(): void
-=======
     public function testMetadataHasReflectionEmbeddablesAccessible() : void
->>>>>>> fce18e93
     {
         $classMetadata = $this->em->getClassMetadata(DDC93Person::class);
 
-<<<<<<< HEAD
-        if (class_exists(CommonRuntimePublicReflectionProperty::class)) {
-            $this->assertInstanceOf(
-                CommonRuntimePublicReflectionProperty::class,
-                $classMetadata->getReflectionProperty('address')
-            );
-        } else {
-            $this->assertInstanceOf(
-                RuntimePublicReflectionProperty::class,
-                $classMetadata->getReflectionProperty('address')
-            );
-        }
-
-        $this->assertInstanceOf(ReflectionEmbeddedProperty::class, $classMetadata->getReflectionProperty('address.street'));
-    }
-
-    public function testCRUD(): void
-=======
         self::assertInstanceOf(RuntimePublicReflectionProperty::class, $classMetadata->getReflectionProperty('address'));
         self::assertInstanceOf(ReflectionEmbeddedProperty::class, $classMetadata->getReflectionProperty('address.street'));
     }
 
     public function testCRUD() : void
->>>>>>> fce18e93
     {
         $person                   = new DDC93Person();
         $person->name             = 'Tara';
@@ -124,11 +78,7 @@
         $person->address->zip           = '54321';
         $person->address->city          = 'another town';
         $person->address->country->name = 'United States of America';
-<<<<<<< HEAD
-        $this->_em->flush();
-=======
         $this->em->flush();
->>>>>>> fce18e93
 
         $this->em->clear();
 
@@ -141,31 +91,17 @@
 
         // 4. check deleting works
         $personId = $person->id;
-<<<<<<< HEAD
-
-        $this->_em->remove($person);
-        $this->_em->flush();
-=======
         $this->em->remove($person);
         $this->em->flush();
->>>>>>> fce18e93
 
         self::assertNull($this->em->find(DDC93Person::class, $personId));
     }
 
-<<<<<<< HEAD
-    public function testLoadDql(): void
-    {
-        for ($i = 0; $i < 3; $i++) {
-            $person                   = new DDC93Person();
-            $person->name             = 'Donkey Kong' . $i;
-=======
     public function testLoadDql() : void
     {
         for ($i = 0; $i < 3; $i++) {
             $person                   = new DDC93Person();
             $person->name             = sprintf('Donkey Kong%d', $i);
->>>>>>> fce18e93
             $person->address          = new DDC93Address();
             $person->address->street  = 'Tree';
             $person->address->zip     = '12345';
@@ -179,11 +115,7 @@
         $this->em->clear();
 
         $dql     = 'SELECT p FROM ' . __NAMESPACE__ . '\DDC93Person p';
-<<<<<<< HEAD
-        $persons = $this->_em->createQuery($dql)->getResult();
-=======
         $persons = $this->em->createQuery($dql)->getResult();
->>>>>>> fce18e93
 
         self::assertCount(3, $persons);
         foreach ($persons as $person) {
@@ -196,11 +128,7 @@
         }
 
         $dql     = 'SELECT p FROM ' . __NAMESPACE__ . '\DDC93Person p';
-<<<<<<< HEAD
-        $persons = $this->_em->createQuery($dql)->getArrayResult();
-=======
         $persons = $this->em->createQuery($dql)->getArrayResult();
->>>>>>> fce18e93
 
         foreach ($persons as $person) {
             self::assertEquals('Tree', $person['address.street']);
@@ -213,32 +141,19 @@
     /**
      * @group dql
      */
-<<<<<<< HEAD
-    public function testDqlOnEmbeddedObjectsField(): void
-=======
     public function testDqlOnEmbeddedObjectsField() : void
->>>>>>> fce18e93
     {
         if ($this->isSecondLevelCacheEnabled) {
             $this->markTestSkipped('SLC does not work with UPDATE/DELETE queries through EM.');
         }
 
         $person = new DDC93Person('Johannes', new DDC93Address('Moo', '12345', 'Karlsruhe', new DDC93Country('Germany')));
-<<<<<<< HEAD
-        $this->_em->persist($person);
-        $this->_em->flush();
-
-        // SELECT
-        $selectDql    = 'SELECT p FROM ' . __NAMESPACE__ . '\\DDC93Person p WHERE p.address.city = :city AND p.address.country.name = :country';
-        $loadedPerson = $this->_em->createQuery($selectDql)
-=======
         $this->em->persist($person);
         $this->em->flush();
 
         // SELECT
         $selectDql    = 'SELECT p FROM ' . __NAMESPACE__ . '\\DDC93Person p WHERE p.address.city = :city AND p.address.country.name = :country';
         $loadedPerson = $this->em->createQuery($selectDql)
->>>>>>> fce18e93
             ->setParameter('city', 'Karlsruhe')
             ->setParameter('country', 'Germany')
             ->getSingleResult();
@@ -253,11 +168,7 @@
 
         // UPDATE
         $updateDql = 'UPDATE ' . __NAMESPACE__ . '\\DDC93Person p SET p.address.street = :street, p.address.country.name = :country WHERE p.address.city = :city';
-<<<<<<< HEAD
-        $this->_em->createQuery($updateDql)
-=======
         $this->em->createQuery($updateDql)
->>>>>>> fce18e93
             ->setParameter('street', 'Boo')
             ->setParameter('country', 'DE')
             ->setParameter('city', 'Karlsruhe')
@@ -268,11 +179,7 @@
         self::assertEquals('DE', $person->address->country->name);
 
         // DELETE
-<<<<<<< HEAD
-        $this->_em->createQuery('DELETE ' . __NAMESPACE__ . '\\DDC93Person p WHERE p.address.city = :city AND p.address.country.name = :country')
-=======
         $this->em->createQuery('DELETE ' . __NAMESPACE__ . '\\DDC93Person p WHERE p.address.city = :city AND p.address.country.name = :country')
->>>>>>> fce18e93
             ->setParameter('city', 'Karlsruhe')
             ->setParameter('country', 'DE')
             ->execute();
@@ -281,21 +188,12 @@
         self::assertNull($this->em->find(DDC93Person::class, $person->id));
     }
 
-<<<<<<< HEAD
-    public function testPartialDqlOnEmbeddedObjectsField(): void
-    {
-        $person = new DDC93Person('Karl', new DDC93Address('Foo', '12345', 'Gosport', new DDC93Country('England')));
-        $this->_em->persist($person);
-        $this->_em->flush();
-        $this->_em->clear();
-=======
     public function testPartialDqlOnEmbeddedObjectsField() : void
     {
         $person = new DDC93Person('Karl', new DDC93Address('Foo', '12345', 'Gosport', new DDC93Country('England')));
         $this->em->persist($person);
         $this->em->flush();
         $this->em->clear();
->>>>>>> fce18e93
 
         // Prove that the entity was persisted correctly.
         $dql = 'SELECT p FROM ' . __NAMESPACE__ . '\\DDC93Person p WHERE p.name = :name';
@@ -342,43 +240,20 @@
         self::assertNull($person->name);
     }
 
-<<<<<<< HEAD
-    public function testDqlWithNonExistentEmbeddableField(): void
-=======
     public function testDqlWithNonExistentEmbeddableField() : void
->>>>>>> fce18e93
     {
         $this->expectException(QueryException::class);
         $this->expectExceptionMessage('no field or association named address.asdfasdf');
 
-<<<<<<< HEAD
-        $this->_em->createQuery('SELECT p FROM ' . __NAMESPACE__ . '\\DDC93Person p WHERE p.address.asdfasdf IS NULL')
-            ->execute();
-    }
-
-    public function testPartialDqlWithNonExistentEmbeddableField(): void
-=======
         $this->em->createQuery('SELECT p FROM ' . __NAMESPACE__ . '\\DDC93Person p WHERE p.address.asdfasdf IS NULL')
             ->execute();
     }
 
     public function testPartialDqlWithNonExistentEmbeddableField() : void
->>>>>>> fce18e93
     {
         $this->expectException(QueryException::class);
         $this->expectExceptionMessage("no mapped field named 'address.asdfasdf'");
 
-<<<<<<< HEAD
-        $this->_em->createQuery('SELECT PARTIAL p.{id,address.asdfasdf} FROM ' . __NAMESPACE__ . '\\DDC93Person p')
-            ->execute();
-    }
-
-    public function testEmbeddableWithInheritance(): void
-    {
-        $car = new DDC93Car(new DDC93Address('Foo', '12345', 'Asdf'));
-        $this->_em->persist($car);
-        $this->_em->flush();
-=======
         $this->em->createQuery('SELECT PARTIAL p.{id,address.asdfasdf} FROM ' . __NAMESPACE__ . '\\DDC93Person p')
             ->execute();
     }
@@ -388,17 +263,12 @@
         $car = new DDC93Car(new DDC93Address('Foo', '12345', 'Asdf'));
         $this->em->persist($car);
         $this->em->flush();
->>>>>>> fce18e93
 
         $reloadedCar = $this->em->find(DDC93Car::class, $car->id);
         self::assertEquals($car, $reloadedCar);
     }
 
-<<<<<<< HEAD
-    public function testInlineEmbeddableWithPrefix(): void
-=======
     public function testInlineEmbeddableWithPrefix() : void
->>>>>>> fce18e93
     {
         $metadata = $this->em->getClassMetadata(DDC3028PersonWithPrefix::class);
 
@@ -408,11 +278,7 @@
         self::assertEquals('bloo_id', $metadata->getColumnName('nested.nestedWithPrefixFalse.id'));
     }
 
-<<<<<<< HEAD
-    public function testInlineEmbeddableEmptyPrefix(): void
-=======
     public function testInlineEmbeddableEmptyPrefix() : void
->>>>>>> fce18e93
     {
         $metadata = $this->em->getClassMetadata(DDC3028PersonEmptyPrefix::class);
 
@@ -422,11 +288,7 @@
         self::assertEquals('nested_id', $metadata->getColumnName('nested.nestedWithPrefixFalse.id'));
     }
 
-<<<<<<< HEAD
-    public function testInlineEmbeddablePrefixFalse(): void
-=======
     public function testInlineEmbeddablePrefixFalse() : void
->>>>>>> fce18e93
     {
         $expectedColumnName = 'id';
 
@@ -437,11 +299,7 @@
         self::assertEquals($expectedColumnName, $actualColumnName);
     }
 
-<<<<<<< HEAD
-    public function testInlineEmbeddableInMappedSuperClass(): void
-=======
     public function testInlineEmbeddableInMappedSuperClass() : void
->>>>>>> fce18e93
     {
         $isFieldMapped = $this->em
             ->getClassMetadata(DDC3027Dog::class)
@@ -453,15 +311,8 @@
     /**
      * @dataProvider getInfiniteEmbeddableNestingData
      */
-<<<<<<< HEAD
-    public function testThrowsExceptionOnInfiniteEmbeddableNesting(
-        string $embeddableClassName,
-        string $declaredEmbeddableClassName
-    ): void {
-=======
     public function testThrowsExceptionOnInfiniteEmbeddableNesting($embeddableClassName, $declaredEmbeddableClassName) : void
     {
->>>>>>> fce18e93
         $this->expectException(MappingException::class);
         $this->expectExceptionMessage(
             sprintf(
@@ -473,19 +324,12 @@
 
         $this->schemaTool->createSchema(
             [
-<<<<<<< HEAD
-                $this->_em->getClassMetadata(__NAMESPACE__ . '\\' . $embeddableClassName),
-=======
                 $this->em->getClassMetadata(__NAMESPACE__ . '\\' . $embeddableClassName),
->>>>>>> fce18e93
             ]
         );
     }
 
-    /**
-     * @psalm-return list<array{string, string}>
-     */
-    public function getInfiniteEmbeddableNestingData(): array
+    public function getInfiniteEmbeddableNestingData()
     {
         return [
             ['DDCInfiniteNestingEmbeddable', 'DDCInfiniteNestingEmbeddable'],
@@ -500,35 +344,6 @@
  */
 class DDC93Person
 {
-<<<<<<< HEAD
-    /**
-     * @var int
-     * @Id
-     * @GeneratedValue
-     * @Column(type="integer")
-     */
-    public $id;
-
-    /**
-     * @var string|null
-     * @Column(type="string")
-     */
-    public $name;
-
-    /**
-     * @var DDC93Address|null
-     * @Embedded(class="DDC93Address")
-     */
-    public $address;
-
-    /**
-     * @var DDC93Timestamps
-     * @Embedded(class = "DDC93Timestamps")
-     */
-    public $timestamps;
-
-    public function __construct(?string $name = null, ?DDC93Address $address = null)
-=======
     /** @ORM\Id @ORM\GeneratedValue @ORM\Column(type="integer") */
     public $id;
 
@@ -542,7 +357,6 @@
     public $timestamps;
 
     public function __construct($name = null, ?DDC93Address $address = null)
->>>>>>> fce18e93
     {
         $this->name       = $name;
         $this->address    = $address;
@@ -555,14 +369,7 @@
  */
 class DDC93Timestamps
 {
-<<<<<<< HEAD
-    /**
-     * @var DateTime
-     * @Column(type = "datetime")
-     */
-=======
     /** @ORM\Column(type = "datetime") */
->>>>>>> fce18e93
     public $createdAt;
 
     public function __construct(DateTime $createdAt)
@@ -572,41 +379,19 @@
 }
 
 /**
-<<<<<<< HEAD
- * @Entity
- * @InheritanceType("SINGLE_TABLE")
- * @DiscriminatorColumn(name = "t", type = "string", length = 10)
- * @DiscriminatorMap({
- *     "v" = "Doctrine\Tests\ORM\Functional\DDC93Car",
-=======
  * @ORM\Entity
  * @ORM\InheritanceType("SINGLE_TABLE")
  * @ORM\DiscriminatorColumn(name = "t", type = "string", length = 10)
  * @ORM\DiscriminatorMap({
  *     "v" = DDC93Car::class,
->>>>>>> fce18e93
  * })
  */
 abstract class DDC93Vehicle
 {
-<<<<<<< HEAD
-    /**
-     * @var int
-     * @Id
-     * @GeneratedValue(strategy = "AUTO") @Column(type = "integer")
-     */
-    public $id;
-
-    /**
-     * @var DDC93Address
-     * @Embedded(class = "DDC93Address")
-     */
-=======
     /** @ORM\Id @ORM\GeneratedValue(strategy = "AUTO") @ORM\Column(type = "integer") */
     public $id;
 
     /** @ORM\Embedded(class = DDC93Address::class) */
->>>>>>> fce18e93
     public $address;
 
     public function __construct(DDC93Address $address)
@@ -627,17 +412,10 @@
  */
 class DDC93Country
 {
-<<<<<<< HEAD
-    /**
-     * @var string|null
-     * @Column(type="string", nullable=true)
-     */
-=======
     /** @ORM\Column(type="string", nullable=true) */
->>>>>>> fce18e93
     public $name;
 
-    public function __construct(?string $name = null)
+    public function __construct($name = null)
     {
         $this->name = $name;
     }
@@ -648,38 +426,6 @@
  */
 class DDC93Address
 {
-<<<<<<< HEAD
-    /**
-     * @var string|null
-     * @Column(type="string")
-     */
-    public $street;
-
-    /**
-     * @var string|null
-     * @Column(type="string")
-     */
-    public $zip;
-
-    /**
-     * @var string|null
-     * @Column(type="string")
-     */
-    public $city;
-
-    /**
-     * @var DDC93Country|null
-     * @Embedded(class = "DDC93Country")
-     */
-    public $country;
-
-    public function __construct(
-        ?string $street = null,
-        ?string $zip = null,
-        ?string $city = null,
-        ?DDC93Country $country = null
-    ) {
-=======
     /** @ORM\Column(type="string") */
     public $street;
     /** @ORM\Column(type="string") */
@@ -691,7 +437,6 @@
 
     public function __construct($street = null, $zip = null, $city = null, ?DDC93Country $country = null)
     {
->>>>>>> fce18e93
         $this->street  = $street;
         $this->zip     = $zip;
         $this->city    = $city;
@@ -702,46 +447,19 @@
 /** @ORM\Entity */
 class DDC93Customer
 {
-<<<<<<< HEAD
-    /**
-     * @var int
-     * @Id
-     * @GeneratedValue @Column(type="integer")
-     */
-    private $id;
-
-    /**
-     * @var DDC93ContactInfo
-     * @Embedded(class = "DDC93ContactInfo", columnPrefix = "contact_info_")
-     */
-=======
     /** @ORM\Id @ORM\GeneratedValue @ORM\Column(type="integer") */
     private $id;
 
     /** @ORM\Embedded(class = "DDC93ContactInfo", columnPrefix = "contact_info_") */
->>>>>>> fce18e93
     private $contactInfo;
 }
 
 /** @ORM\Embeddable */
 class DDC93ContactInfo
 {
-<<<<<<< HEAD
-    /**
-     * @var string
-     * @Column(type="string")
-     */
-    public $email;
-
-    /**
-     * @var DDC93Address
-     * @Embedded(class = "DDC93Address")
-     */
-=======
     /** @ORM\Column(type="string") */
     public $email;
     /** @ORM\Embedded(class = "DDC93Address") */
->>>>>>> fce18e93
     public $address;
 }
 
@@ -750,23 +468,10 @@
  */
 class DDC3028PersonWithPrefix
 {
-<<<<<<< HEAD
-    /**
-     * @var DDC3028Id|null
-     * @Embedded(class="DDC3028Id", columnPrefix = "foobar_")
-     */
-    public $id;
-
-    /**
-     * @var DDC3028NestedEmbeddable|null
-     * @Embedded(class="DDC3028NestedEmbeddable", columnPrefix = "bloo_")
-     */
-=======
     /** @ORM\Embedded(class="DDC3028Id", columnPrefix = "foobar_") */
     public $id;
 
     /** @ORM\Embedded(class="DDC3028NestedEmbeddable", columnPrefix = "bloo_") */
->>>>>>> fce18e93
     public $nested;
 
     public function __construct(?DDC3028Id $id = null, ?DDC3028NestedEmbeddable $nested = null)
@@ -781,23 +486,10 @@
  */
 class DDC3028PersonEmptyPrefix
 {
-<<<<<<< HEAD
-    /**
-     * @var DDC3028Id|null
-     * @Embedded(class="DDC3028Id", columnPrefix = "")
-     */
-    public $id;
-
-    /**
-     * @var DDC3028NestedEmbeddable|null
-     * @Embedded(class="DDC3028NestedEmbeddable", columnPrefix = "")
-     */
-=======
     /** @ORM\Embedded(class="DDC3028Id", columnPrefix = "") */
     public $id;
 
     /** @ORM\Embedded(class="DDC3028NestedEmbeddable", columnPrefix = "") */
->>>>>>> fce18e93
     public $nested;
 
     public function __construct(?DDC3028Id $id = null, ?DDC3028NestedEmbeddable $nested = null)
@@ -812,14 +504,7 @@
  */
 class DDC3028PersonPrefixFalse
 {
-<<<<<<< HEAD
-    /**
-     * @var DDC3028Id|null
-     * @Embedded(class="DDC3028Id", columnPrefix = false)
-     */
-=======
     /** @ORM\Embedded(class="DDC3028Id", columnPrefix = false) */
->>>>>>> fce18e93
     public $id;
 
     public function __construct(?DDC3028Id $id = null)
@@ -833,18 +518,10 @@
  */
 class DDC3028Id
 {
-<<<<<<< HEAD
-    /**
-     * @var string|null
-     * @Id
-     * @Column(type="string")
-     */
-=======
     /** @ORM\Id @ORM\Column(type="string") */
->>>>>>> fce18e93
     public $id;
 
-    public function __construct(?string $id = null)
+    public function __construct($id = null)
     {
         $this->id = $id;
     }
@@ -855,24 +532,6 @@
  */
 class DDC3028NestedEmbeddable
 {
-<<<<<<< HEAD
-    /**
-     * @var DDC3028Id|null
-     * @Embedded(class="DDC3028Id", columnPrefix = "foo_")
-     */
-    public $nestedWithPrefix;
-
-    /**
-     * @var DDC3028Id|null
-     * @Embedded(class="DDC3028Id", columnPrefix = "")
-     */
-    public $nestedWithEmptyPrefix;
-
-    /**
-     * @var DDC3028Id|null
-     * @Embedded(class="DDC3028Id", columnPrefix = false)
-     */
-=======
     /** @ORM\Embedded(class="DDC3028Id", columnPrefix = "foo_") */
     public $nestedWithPrefix;
 
@@ -880,7 +539,6 @@
     public $nestedWithEmptyPrefix;
 
     /** @ORM\Embedded(class="DDC3028Id", columnPrefix = false) */
->>>>>>> fce18e93
     public $nestedWithPrefixFalse;
 
     public function __construct(
@@ -899,25 +557,10 @@
  */
 abstract class DDC3027Animal
 {
-<<<<<<< HEAD
-    /**
-     * @var int
-     * @Id
-     * @GeneratedValue(strategy = "AUTO")
-     * @Column(type = "integer")
-     */
-    public $id;
-
-    /**
-     * @var DDC93Address
-     * @Embedded(class = "DDC93Address")
-     */
-=======
     /** @ORM\Id @ORM\GeneratedValue(strategy = "AUTO") @ORM\Column(type = "integer") */
     public $id;
 
     /** @ORM\Embedded(class = "DDC93Address") */
->>>>>>> fce18e93
     public $address;
 }
 
@@ -933,14 +576,7 @@
  */
 class DDCInfiniteNestingEmbeddable
 {
-<<<<<<< HEAD
-    /**
-     * @var DDCInfiniteNestingEmbeddable
-     * @Embedded(class="DDCInfiniteNestingEmbeddable")
-     */
-=======
     /** @ORM\Embedded(class="DDCInfiniteNestingEmbeddable") */
->>>>>>> fce18e93
     public $nested;
 }
 
@@ -949,133 +585,57 @@
  */
 class DDCNestingEmbeddable1
 {
-<<<<<<< HEAD
-    /**
-     * @var DDC3028Id
-     * @Embedded(class="DDC3028Id")
-     */
+    /** @ORM\Embedded(class="DDC3028Id") */
     public $id1;
 
-    /**
-     * @var DDC3028Id
-     * @Embedded(class="DDC3028Id")
-     */
+    /** @ORM\Embedded(class="DDC3028Id") */
     public $id2;
 
-    /**
-     * @var DDCNestingEmbeddable2
-     * @Embedded(class="DDCNestingEmbeddable2")
-     */
-=======
+    /** @ORM\Embedded(class="DDCNestingEmbeddable2") */
+    public $nested;
+}
+
+/**
+ * @ORM\Embeddable
+ */
+class DDCNestingEmbeddable2
+{
     /** @ORM\Embedded(class="DDC3028Id") */
     public $id1;
 
     /** @ORM\Embedded(class="DDC3028Id") */
     public $id2;
 
-    /** @ORM\Embedded(class="DDCNestingEmbeddable2") */
->>>>>>> fce18e93
+    /** @ORM\Embedded(class="DDCNestingEmbeddable3") */
     public $nested;
 }
 
 /**
  * @ORM\Embeddable
  */
-class DDCNestingEmbeddable2
-{
-<<<<<<< HEAD
-    /**
-     * @var DDC3028Id
-     * @Embedded(class="DDC3028Id")
-     */
+class DDCNestingEmbeddable3
+{
+    /** @ORM\Embedded(class="DDC3028Id") */
     public $id1;
 
-    /**
-     * @var DDC3028Id
-     * @Embedded(class="DDC3028Id")
-     */
+    /** @ORM\Embedded(class="DDC3028Id") */
     public $id2;
 
-    /**
-     * @var DDCNestingEmbeddable3
-     * @Embedded(class="DDCNestingEmbeddable3")
-     */
-=======
+    /** @ORM\Embedded(class="DDCNestingEmbeddable4") */
+    public $nested;
+}
+
+/**
+ * @ORM\Embeddable
+ */
+class DDCNestingEmbeddable4
+{
     /** @ORM\Embedded(class="DDC3028Id") */
     public $id1;
 
     /** @ORM\Embedded(class="DDC3028Id") */
     public $id2;
 
-    /** @ORM\Embedded(class="DDCNestingEmbeddable3") */
->>>>>>> fce18e93
-    public $nested;
-}
-
-/**
- * @ORM\Embeddable
- */
-class DDCNestingEmbeddable3
-{
-<<<<<<< HEAD
-    /**
-     * @var DDC3028Id
-     * @Embedded(class="DDC3028Id")
-     */
-    public $id1;
-
-    /**
-     * @var DDC3028Id
-     * @Embedded(class="DDC3028Id")
-     */
-    public $id2;
-
-    /**
-     * @var DDCNestingEmbeddable4
-     * @Embedded(class="DDCNestingEmbeddable4")
-     */
-=======
-    /** @ORM\Embedded(class="DDC3028Id") */
-    public $id1;
-
-    /** @ORM\Embedded(class="DDC3028Id") */
-    public $id2;
-
-    /** @ORM\Embedded(class="DDCNestingEmbeddable4") */
->>>>>>> fce18e93
-    public $nested;
-}
-
-/**
- * @ORM\Embeddable
- */
-class DDCNestingEmbeddable4
-{
-<<<<<<< HEAD
-    /**
-     * @var DDC3028Id
-     * @Embedded(class="DDC3028Id")
-     */
-    public $id1;
-
-    /**
-     * @var DDC3028Id
-     * @Embedded(class="DDC3028Id")
-     */
-    public $id2;
-
-    /**
-     * @var DDCNestingEmbeddable1
-     * @Embedded(class="DDCNestingEmbeddable1")
-     */
-=======
-    /** @ORM\Embedded(class="DDC3028Id") */
-    public $id1;
-
-    /** @ORM\Embedded(class="DDC3028Id") */
-    public $id2;
-
     /** @ORM\Embedded(class="DDCNestingEmbeddable1") */
->>>>>>> fce18e93
     public $nested;
 }