--- conflicted
+++ resolved
@@ -34,7 +34,6 @@
 use function array_values;
 use function class_exists;
 use function reset;
-use function strtolower;
 
 class EntityRepositoryTest extends OrmFunctionalTestCase
 {
@@ -674,33 +673,6 @@
     /** @group DDC-1713 */
     public function testFindByAssociationArray(): void
     {
-<<<<<<< HEAD
-        $repo = $this->_em->getRepository(CmsAddress::class);
-        $repo->findBy(['user' => [1, 2, 3]]);
-
-        $loggedQuery        = $this->getLastLoggedQuery();
-        $loggedQuery['sql'] = strtolower($loggedQuery['sql']);
-
-        if (! class_exists(LoggingMiddleware::class)) {
-            // DBAL 2 logs queries before resolving parameter positions
-            self::assertSame(
-                [
-                    'sql' => strtolower('SELECT t0.id AS id_1, t0.country AS country_2, t0.zip AS zip_3, t0.city AS city_4, t0.user_id AS user_id_5 FROM cms_addresses t0 WHERE t0.user_id IN (?)'),
-                    'params' => [[1, 2, 3]],
-                    'types' => [Connection::PARAM_INT_ARRAY],
-                ],
-                $loggedQuery
-            );
-        } else {
-            self::assertSame(
-                [
-                    'sql' => strtolower('SELECT t0.id AS id_1, t0.country AS country_2, t0.zip AS zip_3, t0.city AS city_4, t0.user_id AS user_id_5 FROM cms_addresses t0 WHERE t0.user_id IN (?, ?, ?)'),
-                    'params' => [1 => 1, 2 => 2, 3 => 3],
-                    'types' => array_fill(1, 3, ParameterType::INTEGER),
-                ],
-                $loggedQuery
-            );
-=======
         $address1          = new CmsAddress();
         $address1->country = 'Germany';
         $address1->zip     = '12345';
@@ -752,7 +724,6 @@
         self::assertCount(3, $addresses);
         foreach ($addresses as $address) {
             self::assertContains($address->zip, ['12345', '54321', '98765']);
->>>>>>> 0d043059
         }
     }
 
