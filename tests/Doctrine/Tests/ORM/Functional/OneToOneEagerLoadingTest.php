--- conflicted
+++ resolved
@@ -5,20 +5,11 @@
 namespace Doctrine\Tests\ORM\Functional;
 
 use Doctrine\Common\Collections\ArrayCollection;
-<<<<<<< HEAD
-use Doctrine\Common\Collections\Collection;
-use Doctrine\ORM\Proxy\Proxy;
-use Doctrine\ORM\Tools\SchemaTool;
-use Doctrine\Tests\OrmFunctionalTestCase;
-use Exception;
-
-=======
 use Doctrine\ORM\Annotation as ORM;
 use Doctrine\ORM\Tools\SchemaTool;
 use Doctrine\Tests\OrmFunctionalTestCase;
 use Exception;
 use ProxyManager\Proxy\GhostObjectInterface;
->>>>>>> fce18e93
 use function count;
 use function get_class;
 
@@ -27,30 +18,18 @@
  */
 class OneToOneEagerLoadingTest extends OrmFunctionalTestCase
 {
-<<<<<<< HEAD
-    protected function setUp(): void
-=======
     protected function setUp() : void
->>>>>>> fce18e93
     {
         parent::setUp();
         $schemaTool = new SchemaTool($this->em);
         try {
             $schemaTool->createSchema(
                 [
-<<<<<<< HEAD
-                    $this->_em->getClassMetadata(Train::class),
-                    $this->_em->getClassMetadata(TrainDriver::class),
-                    $this->_em->getClassMetadata(TrainOwner::class),
-                    $this->_em->getClassMetadata(Waggon::class),
-                    $this->_em->getClassMetadata(TrainOrder::class),
-=======
                     $this->em->getClassMetadata(Train::class),
                     $this->em->getClassMetadata(TrainDriver::class),
                     $this->em->getClassMetadata(TrainOwner::class),
                     $this->em->getClassMetadata(Waggon::class),
                     $this->em->getClassMetadata(TrainOrder::class),
->>>>>>> fce18e93
                 ]
             );
         } catch (Exception $e) {
@@ -60,11 +39,7 @@
     /**
      * @group non-cacheable
      */
-<<<<<<< HEAD
-    public function testEagerLoadOneToOneOwningSide(): void
-=======
     public function testEagerLoadOneToOneOwningSide() : void
->>>>>>> fce18e93
     {
         $train  = new Train(new TrainOwner('Alexander'));
         $driver = new TrainDriver('Benjamin');
@@ -79,15 +54,9 @@
 
         $sqlCount = count($this->sqlLoggerStack->queries);
 
-<<<<<<< HEAD
-        $train = $this->_em->find(get_class($train), $train->id);
-        $this->assertNotInstanceOf(Proxy::class, $train->driver);
-        $this->assertEquals('Benjamin', $train->driver->name);
-=======
         $train = $this->em->find(get_class($train), $train->id);
         self::assertNotInstanceOf(GhostObjectInterface::class, $train->driver);
         self::assertEquals('Benjamin', $train->driver->name);
->>>>>>> fce18e93
 
         self::assertCount($sqlCount + 1, $this->sqlLoggerStack->queries);
     }
@@ -95,11 +64,7 @@
     /**
      * @group non-cacheable
      */
-<<<<<<< HEAD
-    public function testEagerLoadOneToOneNullOwningSide(): void
-=======
     public function testEagerLoadOneToOneNullOwningSide() : void
->>>>>>> fce18e93
     {
         $train = new Train(new TrainOwner('Alexander'));
 
@@ -119,11 +84,7 @@
     /**
      * @group non-cacheable
      */
-<<<<<<< HEAD
-    public function testEagerLoadOneToOneInverseSide(): void
-=======
     public function testEagerLoadOneToOneInverseSide() : void
->>>>>>> fce18e93
     {
         $owner = new TrainOwner('Alexander');
         $train = new Train($owner);
@@ -144,11 +105,7 @@
     /**
      * @group non-cacheable
      */
-<<<<<<< HEAD
-    public function testEagerLoadOneToOneNullInverseSide(): void
-=======
     public function testEagerLoadOneToOneNullInverseSide() : void
->>>>>>> fce18e93
     {
         $driver = new TrainDriver('Dagny Taggert');
 
@@ -167,11 +124,7 @@
         self::assertCount($sqlCount + 1, $this->sqlLoggerStack->queries);
     }
 
-<<<<<<< HEAD
-    public function testEagerLoadManyToOne(): void
-=======
     public function testEagerLoadManyToOne() : void
->>>>>>> fce18e93
     {
         $train  = new Train(new TrainOwner('Alexander'));
         $waggon = new Waggon();
@@ -189,11 +142,7 @@
     /**
      * @group non-cacheable
      */
-<<<<<<< HEAD
-    public function testEagerLoadWithNullableColumnsGeneratesLeftJoinOnBothSides(): void
-=======
     public function testEagerLoadWithNullableColumnsGeneratesLeftJoinOnBothSides() : void
->>>>>>> fce18e93
     {
         $train  = new Train(new TrainOwner('Alexander'));
         $driver = new TrainDriver('Benjamin');
@@ -205,19 +154,6 @@
 
         $this->em->find(get_class($train), $train->id);
 
-<<<<<<< HEAD
-        $train = $this->_em->find(get_class($train), $train->id);
-        $this->assertSQLEquals(
-            'SELECT t0.id AS id_1, t0.driver_id AS driver_id_2, t3.id AS id_4, t3.name AS name_5, t0.owner_id AS owner_id_6, t7.id AS id_8, t7.name AS name_9 FROM Train t0 LEFT JOIN TrainDriver t3 ON t0.driver_id = t3.id INNER JOIN TrainOwner t7 ON t0.owner_id = t7.id WHERE t0.id = ?',
-            $this->_sqlLoggerStack->queries[$this->_sqlLoggerStack->currentQuery]['sql']
-        );
-
-        $this->_em->clear();
-        $driver = $this->_em->find(get_class($driver), $driver->id);
-        $this->assertSQLEquals(
-            'SELECT t0.id AS id_1, t0.name AS name_2, t3.id AS id_4, t3.driver_id AS driver_id_5, t3.owner_id AS owner_id_6 FROM TrainOwner t0 LEFT JOIN Train t3 ON t3.owner_id = t0.id WHERE t0.id IN (?)',
-            $this->_sqlLoggerStack->queries[$this->_sqlLoggerStack->currentQuery]['sql']
-=======
         self::assertSQLEquals(
             'SELECT t0."id" AS c1, t0."driver_id" AS c2, t4."id" AS c3, t4."name" AS c5, t0."owner_id" AS c6, t8."id" AS c7, t8."name" AS c9 FROM "Train" t0 LEFT JOIN "TrainDriver" t4 ON t0."driver_id" = t4."id" INNER JOIN "TrainOwner" t8 ON t0."owner_id" = t8."id" WHERE t0."id" = ?',
             $this->sqlLoggerStack->queries[$this->sqlLoggerStack->currentQuery]['sql']
@@ -230,18 +166,13 @@
         self::assertSQLEquals(
             'SELECT t0."id" AS c1, t0."name" AS c2, t4."id" AS c3, t4."driver_id" AS c5, t4."owner_id" AS c6 FROM "TrainOwner" t0 LEFT JOIN "Train" t4 ON t4."owner_id" = t0."id" WHERE t0."id" IN (?)',
             $this->sqlLoggerStack->queries[$this->sqlLoggerStack->currentQuery]['sql']
->>>>>>> fce18e93
-        );
-    }
-
-    /**
-     * @group non-cacheable
-     */
-<<<<<<< HEAD
-    public function testEagerLoadWithNonNullableColumnsGeneratesInnerJoinOnOwningSide(): void
-=======
+        );
+    }
+
+    /**
+     * @group non-cacheable
+     */
     public function testEagerLoadWithNonNullableColumnsGeneratesInnerJoinOnOwningSide() : void
->>>>>>> fce18e93
     {
         $waggon = new Waggon();
 
@@ -256,17 +187,6 @@
         $this->em->find(get_class($waggon), $waggon->id);
 
         // The last query is the eager loading of the owner of the train
-<<<<<<< HEAD
-        $this->assertSQLEquals(
-            'SELECT t0.id AS id_1, t0.name AS name_2, t3.id AS id_4, t3.driver_id AS driver_id_5, t3.owner_id AS owner_id_6 FROM TrainOwner t0 LEFT JOIN Train t3 ON t3.owner_id = t0.id WHERE t0.id IN (?)',
-            $this->_sqlLoggerStack->queries[$this->_sqlLoggerStack->currentQuery]['sql']
-        );
-
-        // The one before is the fetching of the waggon and train
-        $this->assertSQLEquals(
-            'SELECT t0.id AS id_1, t0.train_id AS train_id_2, t3.id AS id_4, t3.driver_id AS driver_id_5, t3.owner_id AS owner_id_6 FROM Waggon t0 INNER JOIN Train t3 ON t0.train_id = t3.id WHERE t0.id = ?',
-            $this->_sqlLoggerStack->queries[$this->_sqlLoggerStack->currentQuery - 1]['sql']
-=======
         self::assertSQLEquals(
             'SELECT t0."id" AS c1, t0."name" AS c2, t4."id" AS c3, t4."driver_id" AS c5, t4."owner_id" AS c6 FROM "TrainOwner" t0 LEFT JOIN "Train" t4 ON t4."owner_id" = t0."id" WHERE t0."id" IN (?)',
             $this->sqlLoggerStack->queries[$this->sqlLoggerStack->currentQuery]['sql']
@@ -276,31 +196,16 @@
         self::assertSQLEquals(
             'SELECT t0."id" AS c1, t0."train_id" AS c2, t4."id" AS c3, t4."driver_id" AS c5, t4."owner_id" AS c6 FROM "Waggon" t0 INNER JOIN "Train" t4 ON t0."train_id" = t4."id" WHERE t0."id" = ?',
             $this->sqlLoggerStack->queries[$this->sqlLoggerStack->currentQuery - 1]['sql']
->>>>>>> fce18e93
-        );
-    }
-
-    /**
-     * @group non-cacheable
-     */
-<<<<<<< HEAD
-    public function testEagerLoadWithNonNullableColumnsGeneratesLeftJoinOnNonOwningSide(): void
+        );
+    }
+
+    /**
+     * @group non-cacheable
+     */
+    public function testEagerLoadWithNonNullableColumnsGeneratesLeftJoinOnNonOwningSide() : void
     {
         $owner = new TrainOwner('Alexander');
         $train = new Train($owner);
-        $this->_em->persist($train);
-        $this->_em->flush();
-        $this->_em->clear();
-
-        $waggon = $this->_em->find(get_class($owner), $owner->id);
-        $this->assertSQLEquals(
-            'SELECT t0.id AS id_1, t0.name AS name_2, t3.id AS id_4, t3.driver_id AS driver_id_5, t3.owner_id AS owner_id_6 FROM TrainOwner t0 LEFT JOIN Train t3 ON t3.owner_id = t0.id WHERE t0.id = ?',
-            $this->_sqlLoggerStack->queries[$this->_sqlLoggerStack->currentQuery]['sql']
-=======
-    public function testEagerLoadWithNonNullableColumnsGeneratesLeftJoinOnNonOwningSide() : void
-    {
-        $owner = new TrainOwner('Alexander');
-        $train = new Train($owner);
 
         $this->em->persist($train);
         $this->em->flush();
@@ -311,29 +216,17 @@
         self::assertSQLEquals(
             'SELECT t0."id" AS c1, t0."name" AS c2, t4."id" AS c3, t4."driver_id" AS c5, t4."owner_id" AS c6 FROM "TrainOwner" t0 LEFT JOIN "Train" t4 ON t4."owner_id" = t0."id" WHERE t0."id" = ?',
             $this->sqlLoggerStack->queries[$this->sqlLoggerStack->currentQuery]['sql']
->>>>>>> fce18e93
         );
     }
 
     /**
      * @group DDC-1946
      */
-<<<<<<< HEAD
-    public function testEagerLoadingDoesNotBreakRefresh(): void
-=======
     public function testEagerLoadingDoesNotBreakRefresh() : void
->>>>>>> fce18e93
     {
         $train = new Train(new TrainOwner('Johannes'));
         $order = new TrainOrder($train);
 
-<<<<<<< HEAD
-        $this->_em->getConnection()->exec('UPDATE TrainOrder SET train_id = NULL');
-
-        $this->assertSame($train, $order->train);
-        $this->_em->refresh($order);
-        $this->assertTrue($order->train === null, 'Train reference was not refreshed to NULL.');
-=======
         $this->em->persist($train);
         $this->em->persist($order);
         $this->em->flush();
@@ -345,7 +238,6 @@
         $this->em->refresh($order);
 
         self::assertNull($order->train, 'Train reference was not refreshed to NULL.');
->>>>>>> fce18e93
     }
 }
 
@@ -355,53 +247,26 @@
 class Train
 {
     /**
-<<<<<<< HEAD
-=======
      * @ORM\Id @ORM\Column(type="integer") @ORM\GeneratedValue
      *
->>>>>>> fce18e93
      * @var int
-     * @Id
-     * @Column(type="integer")
-     * @GeneratedValue
-     */
-    public $id;
-
+     */
+    public $id;
     /**
      * Owning side
      *
-<<<<<<< HEAD
-     * @var TrainDriver
-     * @OneToOne(targetEntity="TrainDriver", inversedBy="train", fetch="EAGER", cascade={"persist"})
-     * @JoinColumn(nullable=true)
-=======
      * @ORM\OneToOne(targetEntity=TrainDriver::class, inversedBy="train", fetch="EAGER", cascade={"persist"})
      * @ORM\JoinColumn(nullable=true)
->>>>>>> fce18e93
      */
     public $driver;
-
     /**
      * Owning side
      *
-<<<<<<< HEAD
-     * @var TrainOwner
-     * @OneToOne(targetEntity="TrainOwner", inversedBy="train", fetch="EAGER", cascade={"persist"})
-     * @JoinColumn(nullable=false)
-     */
-    public $owner;
-
-    /**
-     * @psalm-var Collection<int, Waggon>
-     * @OneToMany(targetEntity="Waggon", mappedBy="train", cascade={"persist"})
-     */
-=======
      * @ORM\OneToOne(targetEntity=TrainOwner::class, inversedBy="train", fetch="EAGER", cascade={"persist"})
      * @ORM\JoinColumn(nullable=false)
      */
     public $owner;
     /** @ORM\OneToMany(targetEntity=Waggon::class, mappedBy="train", cascade={"persist"}) */
->>>>>>> fce18e93
     public $waggons;
 
     public function __construct(TrainOwner $owner)
@@ -410,19 +275,19 @@
         $this->setOwner($owner);
     }
 
-    public function setDriver(TrainDriver $driver): void
+    public function setDriver(TrainDriver $driver)
     {
         $this->driver = $driver;
         $driver->setTrain($this);
     }
 
-    public function setOwner(TrainOwner $owner): void
+    public function setOwner(TrainOwner $owner)
     {
         $this->owner = $owner;
         $owner->setTrain($this);
     }
 
-    public function addWaggon(Waggon $w): void
+    public function addWaggon(Waggon $w)
     {
         $w->setTrain($this);
         $this->waggons[] = $w;
@@ -434,35 +299,14 @@
  */
 class TrainDriver
 {
-<<<<<<< HEAD
-    /**
-     * @var int
-     * @Id
-     * @Column(type="integer")
-     * @GeneratedValue
-     */
-    public $id;
-
-    /**
-     * @var string
-     * @column(type="string")
-     */
-=======
     /** @ORM\Id @ORM\Column(type="integer") @ORM\GeneratedValue */
     public $id;
     /** @ORM\Column(type="string") */
->>>>>>> fce18e93
     public $name;
-
     /**
      * Inverse side
      *
-<<<<<<< HEAD
-     * @var Train
-     * @OneToOne(targetEntity="Train", mappedBy="driver", fetch="EAGER")
-=======
      * @ORM\OneToOne(targetEntity=Train::class, mappedBy="driver", fetch="EAGER")
->>>>>>> fce18e93
      */
     public $train;
 
@@ -471,7 +315,7 @@
         $this->name = $name;
     }
 
-    public function setTrain(Train $t): void
+    public function setTrain(Train $t)
     {
         $this->train = $t;
     }
@@ -482,44 +326,23 @@
  */
 class TrainOwner
 {
-<<<<<<< HEAD
-    /**
-     * @var int
-     * @Id
-     * @Column(type="integer")
-     * @GeneratedValue
-     */
-    public $id;
-
-    /**
-     * @var string
-     * @column(type="string")
-     */
-=======
     /** @ORM\Id @ORM\Column(type="integer") @ORM\GeneratedValue */
     public $id;
     /** @ORM\Column(type="string") */
->>>>>>> fce18e93
     public $name;
-
     /**
      * Inverse side
      *
-<<<<<<< HEAD
-     * @var Train
-     * @OneToOne(targetEntity="Train", mappedBy="owner", fetch="EAGER")
-=======
      * @ORM\OneToOne(targetEntity=Train::class, mappedBy="owner", fetch="EAGER")
->>>>>>> fce18e93
      */
     public $train;
 
-    public function __construct(string $name)
+    public function __construct($name)
     {
         $this->name = $name;
     }
 
-    public function setTrain(Train $t): void
+    public function setTrain(Train $t)
     {
         $this->train = $t;
     }
@@ -530,29 +353,15 @@
  */
 class Waggon
 {
-<<<<<<< HEAD
-    /**
-     * @var int
-     * @id
-     * @generatedValue
-     * @column(type="integer")
-     */
-    public $id;
-    /**
-     * @var Train
-     * @ManyToOne(targetEntity="Train", inversedBy="waggons", fetch="EAGER")
-     * @JoinColumn(nullable=false)
-=======
     /** @ORM\Id @ORM\GeneratedValue @ORM\Column(type="integer") */
     public $id;
     /**
      * @ORM\ManyToOne(targetEntity=Train::class, inversedBy="waggons", fetch="EAGER")
      * @ORM\JoinColumn(nullable=false)
->>>>>>> fce18e93
      */
     public $train;
 
-    public function setTrain($train): void
+    public function setTrain($train)
     {
         $this->train = $train;
     }
@@ -563,25 +372,10 @@
  */
 class TrainOrder
 {
-<<<<<<< HEAD
-    /**
-     * @var int
-     * @id
-     * @generatedValue
-     * @column(type="integer")
-     */
-    public $id;
-
-    /**
-     * @var Train
-     * @OneToOne(targetEntity="Train", fetch="EAGER")
-     */
-=======
     /** @ORM\Id @ORM\GeneratedValue @ORM\Column(type="integer") */
     public $id;
 
     /** @ORM\OneToOne(targetEntity = Train::class, fetch = "EAGER") */
->>>>>>> fce18e93
     public $train;
 
     public function __construct(Train $train)
