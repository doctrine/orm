<?php

declare(strict_types=1);

namespace Doctrine\Tests\ORM\Functional;

use Doctrine\ORM\Query;
use Doctrine\Tests\Models\CMS\CmsAddress;
use Doctrine\Tests\Models\CMS\CmsPhonenumber;
use Doctrine\Tests\Models\CMS\CmsUser;
use Doctrine\Tests\OrmFunctionalTestCase;
use function get_class;

use function count;
use function get_class;

/**
 * IdentityMapTest
 *
 * Tests correct behavior and usage of the identity map. Local values and associations
 * that are already fetched always prevail, unless explicitly refreshed.
 */
class IdentityMapTest extends OrmFunctionalTestCase
{
<<<<<<< HEAD
    protected function setUp(): void
=======
    protected function setUp() : void
>>>>>>> fce18e93
    {
        $this->useModelSet('cms');
        parent::setUp();
    }

<<<<<<< HEAD
    public function testBasicIdentityManagement(): void
=======
    public function testBasicIdentityManagement() : void
>>>>>>> fce18e93
    {
        $user           = new CmsUser();
        $user->status   = 'dev';
        $user->username = 'romanb';
        $user->name     = 'Roman B.';

        $address          = new CmsAddress();
        $address->country = 'de';
        $address->zip     = 1234;
        $address->city    = 'Berlin';

        $user->setAddress($address);

        $this->em->persist($user);
        $this->em->flush();
        $this->em->clear();

        $user2 = $this->em->find(get_class($user), $user->getId());
        self::assertNotSame($user2, $user);
        $user3 = $this->em->find(get_class($user), $user->getId());
        self::assertSame($user2, $user3);

        $address2 = $this->em->find(get_class($address), $address->getId());
        self::assertNotSame($address2, $address);
        $address3 = $this->em->find(get_class($address), $address->getId());
        self::assertSame($address2, $address3);

        self::assertSame($user2->getAddress(), $address2); // !!!
    }

<<<<<<< HEAD
    public function testSingleValuedAssociationIdentityMapBehaviorWithRefresh(): void
=======
    public function testSingleValuedAssociationIdentityMapBehaviorWithRefresh() : void
>>>>>>> fce18e93
    {
        $address          = new CmsAddress();
        $address->country = 'de';
        $address->zip     = '12345';
        $address->city    = 'Berlin';

        $user1           = new CmsUser();
        $user1->status   = 'dev';
        $user1->username = 'romanb';
        $user1->name     = 'Roman B.';

        $user2           = new CmsUser();
        $user2->status   = 'dev';
        $user2->username = 'gblanco';
        $user2->name     = 'Guilherme Blanco';

        $address->setUser($user1);

        $this->em->persist($address);
        $this->em->persist($user1);
        $this->em->persist($user2);
        $this->em->flush();

        self::assertSame($user1, $address->user);

        //external update to CmsAddress
        $this->em->getConnection()->executeUpdate('update cms_addresses set user_id = ?', [$user2->getId()]);

        // But we want to have this external change!
        // Solution 1: refresh(), broken atm!
        $this->em->refresh($address);

        // Now the association should be "correct", referencing $user2
        self::assertSame($user2, $address->user);
        self::assertSame($user2->address, $address); // check back reference also

        // Attention! refreshes can result in broken bidirectional associations! this is currently expected!
        // $user1 still points to $address!
        self::assertSame($user1->address, $address);
    }

<<<<<<< HEAD
    public function testSingleValuedAssociationIdentityMapBehaviorWithRefreshQuery(): void
=======
    public function testSingleValuedAssociationIdentityMapBehaviorWithRefreshQuery() : void
>>>>>>> fce18e93
    {
        $address          = new CmsAddress();
        $address->country = 'de';
        $address->zip     = '12345';
        $address->city    = 'Berlin';

        $user1           = new CmsUser();
        $user1->status   = 'dev';
        $user1->username = 'romanb';
        $user1->name     = 'Roman B.';

        $user2           = new CmsUser();
        $user2->status   = 'dev';
        $user2->username = 'gblanco';
        $user2->name     = 'Guilherme Blanco';

        $address->setUser($user1);

<<<<<<< HEAD
        $this->_em->persist($address);
        $this->_em->persist($user1);
        $this->_em->persist($user2);
        $this->_em->flush();

        $this->assertSame($user1, $address->user);
=======
        $this->em->persist($address);
        $this->em->persist($user1);
        $this->em->persist($user2);
        $this->em->flush();

        self::assertSame($user1, $address->user);
>>>>>>> fce18e93

        //external update to CmsAddress
        $this->em->getConnection()->executeUpdate('update cms_addresses set user_id = ?', [$user2->getId()]);

        //select
<<<<<<< HEAD
        $q        = $this->_em->createQuery('select a, u from Doctrine\Tests\Models\CMS\CmsAddress a join a.user u');
=======
        $q        = $this->em->createQuery('select a, u from Doctrine\Tests\Models\CMS\CmsAddress a join a.user u');
>>>>>>> fce18e93
        $address2 = $q->getSingleResult();

        self::assertSame($address, $address2);

        // Should still be $user1
        self::assertSame($user1, $address2->user);
        self::assertNull($user2->address);

        // But we want to have this external change!
        // Solution 2: Alternatively, a refresh query should work
        $q = $this->em->createQuery('select a, u from Doctrine\Tests\Models\CMS\CmsAddress a join a.user u');
        $q->setHint(Query::HINT_REFRESH, true);
        $address3 = $q->getSingleResult();

        self::assertSame($address, $address3); // should still be the same, always from identity map

        // Now the association should be "correct", referencing $user2
        self::assertSame($user2, $address2->user);
        self::assertSame($user2->address, $address2); // check back reference also

        // Attention! refreshes can result in broken bidirectional associations! this is currently expected!
        // $user1 still points to $address2!
        self::assertSame($user1->address, $address2);
    }

<<<<<<< HEAD
    public function testCollectionValuedAssociationIdentityMapBehaviorWithRefreshQuery(): void
=======
    public function testCollectionValuedAssociationIdentityMapBehaviorWithRefreshQuery() : void
>>>>>>> fce18e93
    {
        $user           = new CmsUser();
        $user->status   = 'dev';
        $user->username = 'romanb';
        $user->name     = 'Roman B.';

        $phone1              = new CmsPhonenumber();
        $phone1->phonenumber = 123;

        $phone2              = new CmsPhonenumber();
        $phone2->phonenumber = 234;

        $phone3              = new CmsPhonenumber();
        $phone3->phonenumber = 345;

        $user->addPhonenumber($phone1);
        $user->addPhonenumber($phone2);
        $user->addPhonenumber($phone3);

        $this->em->persist($user); // cascaded to phone numbers
        $this->em->flush();

        self::assertCount(3, $user->getPhonenumbers());
        self::assertFalse($user->getPhonenumbers()->isDirty());

        //external update to CmsAddress
<<<<<<< HEAD
        $this->_em->getConnection()->executeUpdate('insert into cms_phonenumbers (phonenumber, user_id) VALUES (?,?)', [999, $user->getId()]);

        //select
        $q     = $this->_em->createQuery('select u, p from Doctrine\Tests\Models\CMS\CmsUser u join u.phonenumbers p');
=======
        $this->em->getConnection()->executeUpdate('insert into cms_phonenumbers (phonenumber, user_id) VALUES (?,?)', [999, $user->getId()]);

        //select
        $q     = $this->em->createQuery('select u, p from Doctrine\Tests\Models\CMS\CmsUser u join u.phonenumbers p');
>>>>>>> fce18e93
        $user2 = $q->getSingleResult();

        self::assertSame($user, $user2);

        // Should still be the same 3 phonenumbers
        self::assertCount(3, $user2->getPhonenumbers());

        // But we want to have this external change!
        // Solution 1: refresh().
        //$this->em->refresh($user2); broken atm!
        // Solution 2: Alternatively, a refresh query should work
        $q = $this->em->createQuery('select u, p from Doctrine\Tests\Models\CMS\CmsUser u join u.phonenumbers p');
        $q->setHint(Query::HINT_REFRESH, true);
        $user3 = $q->getSingleResult();

        self::assertSame($user, $user3); // should still be the same, always from identity map

        // Now the collection should be refreshed with correct count
        self::assertCount(4, $user3->getPhonenumbers());
    }

<<<<<<< HEAD
    public function testCollectionValuedAssociationIdentityMapBehaviorWithRefresh(): void
=======
    public function testCollectionValuedAssociationIdentityMapBehaviorWithRefresh() : void
>>>>>>> fce18e93
    {
        $user           = new CmsUser();
        $user->status   = 'dev';
        $user->username = 'romanb';
        $user->name     = 'Roman B.';

        $phone1              = new CmsPhonenumber();
        $phone1->phonenumber = 123;

        $phone2              = new CmsPhonenumber();
        $phone2->phonenumber = 234;

        $phone3              = new CmsPhonenumber();
        $phone3->phonenumber = 345;

        $user->addPhonenumber($phone1);
        $user->addPhonenumber($phone2);
        $user->addPhonenumber($phone3);

        $this->em->persist($user); // cascaded to phone numbers
        $this->em->flush();

        self::assertCount(3, $user->getPhonenumbers());

        //external update to CmsAddress
<<<<<<< HEAD
        $this->_em->getConnection()->executeUpdate('insert into cms_phonenumbers (phonenumber, user_id) VALUES (?,?)', [999, $user->getId()]);

        //select
        $q     = $this->_em->createQuery('select u, p from Doctrine\Tests\Models\CMS\CmsUser u join u.phonenumbers p');
=======
        $this->em->getConnection()->executeUpdate('insert into cms_phonenumbers (phonenumber, user_id) VALUES (?,?)', [999, $user->getId()]);

        //select
        $q     = $this->em->createQuery('select u, p from Doctrine\Tests\Models\CMS\CmsUser u join u.phonenumbers p');
>>>>>>> fce18e93
        $user2 = $q->getSingleResult();

        self::assertSame($user, $user2);

        // Should still be the same 3 phonenumbers
        self::assertCount(3, $user2->getPhonenumbers());

        // But we want to have this external change!
        // Solution 1: refresh().
        $this->em->refresh($user2);

        self::assertSame($user, $user2); // should still be the same, always from identity map

        // Now the collection should be refreshed with correct count
        self::assertCount(4, $user2->getPhonenumbers());
    }
}<|MERGE_RESOLUTION|>--- conflicted
+++ resolved
@@ -9,9 +9,6 @@
 use Doctrine\Tests\Models\CMS\CmsPhonenumber;
 use Doctrine\Tests\Models\CMS\CmsUser;
 use Doctrine\Tests\OrmFunctionalTestCase;
-use function get_class;
-
-use function count;
 use function get_class;
 
 /**
@@ -22,21 +19,13 @@
  */
 class IdentityMapTest extends OrmFunctionalTestCase
 {
-<<<<<<< HEAD
-    protected function setUp(): void
-=======
     protected function setUp() : void
->>>>>>> fce18e93
     {
         $this->useModelSet('cms');
         parent::setUp();
     }
 
-<<<<<<< HEAD
-    public function testBasicIdentityManagement(): void
-=======
     public function testBasicIdentityManagement() : void
->>>>>>> fce18e93
     {
         $user           = new CmsUser();
         $user->status   = 'dev';
@@ -67,11 +56,7 @@
         self::assertSame($user2->getAddress(), $address2); // !!!
     }
 
-<<<<<<< HEAD
-    public function testSingleValuedAssociationIdentityMapBehaviorWithRefresh(): void
-=======
     public function testSingleValuedAssociationIdentityMapBehaviorWithRefresh() : void
->>>>>>> fce18e93
     {
         $address          = new CmsAddress();
         $address->country = 'de';
@@ -113,11 +98,7 @@
         self::assertSame($user1->address, $address);
     }
 
-<<<<<<< HEAD
-    public function testSingleValuedAssociationIdentityMapBehaviorWithRefreshQuery(): void
-=======
     public function testSingleValuedAssociationIdentityMapBehaviorWithRefreshQuery() : void
->>>>>>> fce18e93
     {
         $address          = new CmsAddress();
         $address->country = 'de';
@@ -136,31 +117,18 @@
 
         $address->setUser($user1);
 
-<<<<<<< HEAD
-        $this->_em->persist($address);
-        $this->_em->persist($user1);
-        $this->_em->persist($user2);
-        $this->_em->flush();
-
-        $this->assertSame($user1, $address->user);
-=======
         $this->em->persist($address);
         $this->em->persist($user1);
         $this->em->persist($user2);
         $this->em->flush();
 
         self::assertSame($user1, $address->user);
->>>>>>> fce18e93
 
         //external update to CmsAddress
         $this->em->getConnection()->executeUpdate('update cms_addresses set user_id = ?', [$user2->getId()]);
 
         //select
-<<<<<<< HEAD
-        $q        = $this->_em->createQuery('select a, u from Doctrine\Tests\Models\CMS\CmsAddress a join a.user u');
-=======
         $q        = $this->em->createQuery('select a, u from Doctrine\Tests\Models\CMS\CmsAddress a join a.user u');
->>>>>>> fce18e93
         $address2 = $q->getSingleResult();
 
         self::assertSame($address, $address2);
@@ -186,11 +154,7 @@
         self::assertSame($user1->address, $address2);
     }
 
-<<<<<<< HEAD
-    public function testCollectionValuedAssociationIdentityMapBehaviorWithRefreshQuery(): void
-=======
     public function testCollectionValuedAssociationIdentityMapBehaviorWithRefreshQuery() : void
->>>>>>> fce18e93
     {
         $user           = new CmsUser();
         $user->status   = 'dev';
@@ -217,17 +181,10 @@
         self::assertFalse($user->getPhonenumbers()->isDirty());
 
         //external update to CmsAddress
-<<<<<<< HEAD
-        $this->_em->getConnection()->executeUpdate('insert into cms_phonenumbers (phonenumber, user_id) VALUES (?,?)', [999, $user->getId()]);
-
-        //select
-        $q     = $this->_em->createQuery('select u, p from Doctrine\Tests\Models\CMS\CmsUser u join u.phonenumbers p');
-=======
         $this->em->getConnection()->executeUpdate('insert into cms_phonenumbers (phonenumber, user_id) VALUES (?,?)', [999, $user->getId()]);
 
         //select
         $q     = $this->em->createQuery('select u, p from Doctrine\Tests\Models\CMS\CmsUser u join u.phonenumbers p');
->>>>>>> fce18e93
         $user2 = $q->getSingleResult();
 
         self::assertSame($user, $user2);
@@ -249,11 +206,7 @@
         self::assertCount(4, $user3->getPhonenumbers());
     }
 
-<<<<<<< HEAD
-    public function testCollectionValuedAssociationIdentityMapBehaviorWithRefresh(): void
-=======
     public function testCollectionValuedAssociationIdentityMapBehaviorWithRefresh() : void
->>>>>>> fce18e93
     {
         $user           = new CmsUser();
         $user->status   = 'dev';
@@ -279,17 +232,10 @@
         self::assertCount(3, $user->getPhonenumbers());
 
         //external update to CmsAddress
-<<<<<<< HEAD
-        $this->_em->getConnection()->executeUpdate('insert into cms_phonenumbers (phonenumber, user_id) VALUES (?,?)', [999, $user->getId()]);
-
-        //select
-        $q     = $this->_em->createQuery('select u, p from Doctrine\Tests\Models\CMS\CmsUser u join u.phonenumbers p');
-=======
         $this->em->getConnection()->executeUpdate('insert into cms_phonenumbers (phonenumber, user_id) VALUES (?,?)', [999, $user->getId()]);
 
         //select
         $q     = $this->em->createQuery('select u, p from Doctrine\Tests\Models\CMS\CmsUser u join u.phonenumbers p');
->>>>>>> fce18e93
         $user2 = $q->getSingleResult();
 
         self::assertSame($user, $user2);
