--- conflicted
+++ resolved
@@ -4,15 +4,8 @@
 
 namespace Doctrine\Tests\ORM\Functional;
 
-<<<<<<< HEAD
-use Doctrine\ORM\Mapping\ClassMetadata;
-use Doctrine\Tests\Models\ECommerce\ECommerceProduct;
-
-use function count;
-=======
 use Doctrine\ORM\Mapping\FetchMode;
 use Doctrine\Tests\Models\ECommerce\ECommerceProduct;
->>>>>>> fce18e93
 
 /**
  * Tests a self referential many-to-many association mapping (from a model to the same model, without inheritance).
@@ -21,53 +14,19 @@
  */
 class ManyToManySelfReferentialAssociationTest extends AbstractManyToManyAssociationTestCase
 {
-<<<<<<< HEAD
-    /** @var string */
-    protected $firstField = 'product_id';
-
-    /** @var string */
-    protected $secondField = 'related_id';
-
-    /** @var string */
-    protected $table = 'ecommerce_products_related';
-
-    /** @var ECommerceProduct */
-=======
     protected $firstField  = 'product_id';
     protected $secondField = 'related_id';
     protected $table       = 'ecommerce_products_related';
->>>>>>> fce18e93
     private $firstProduct;
-
-    /** @var ECommerceProduct */
     private $secondProduct;
-
-    /** @var ECommerceProduct */
     private $firstRelated;
-
-    /** @var ECommerceProduct */
     private $secondRelated;
 
-<<<<<<< HEAD
-    protected function setUp(): void
-=======
     protected function setUp() : void
->>>>>>> fce18e93
     {
         $this->useModelSet('ecommerce');
 
         parent::setUp();
-<<<<<<< HEAD
-        $this->firstProduct  = new ECommerceProduct();
-        $this->secondProduct = new ECommerceProduct();
-        $this->firstRelated  = new ECommerceProduct();
-        $this->firstRelated->setName('Business');
-        $this->secondRelated = new ECommerceProduct();
-        $this->secondRelated->setName('Home');
-    }
-
-    public function testSavesAManyToManyAssociationWithCascadeSaveSet(): void
-=======
 
         $this->firstProduct  = new ECommerceProduct();
         $this->secondProduct = new ECommerceProduct();
@@ -81,24 +40,10 @@
     }
 
     public function testSavesAManyToManyAssociationWithCascadeSaveSet() : void
->>>>>>> fce18e93
     {
         $this->firstProduct->addRelated($this->firstRelated);
         $this->firstProduct->addRelated($this->secondRelated);
 
-<<<<<<< HEAD
-        $this->assertForeignKeysContain(
-            $this->firstProduct->getId(),
-            $this->firstRelated->getId()
-        );
-        $this->assertForeignKeysContain(
-            $this->firstProduct->getId(),
-            $this->secondRelated->getId()
-        );
-    }
-
-    public function testRemovesAManyToManyAssociation(): void
-=======
         $this->em->persist($this->firstProduct);
         $this->em->flush();
 
@@ -107,7 +52,6 @@
     }
 
     public function testRemovesAManyToManyAssociation() : void
->>>>>>> fce18e93
     {
         $this->firstProduct->addRelated($this->firstRelated);
         $this->firstProduct->addRelated($this->secondRelated);
@@ -118,33 +62,6 @@
 
         $this->em->flush();
 
-<<<<<<< HEAD
-        $this->assertForeignKeysNotContain(
-            $this->firstProduct->getId(),
-            $this->firstRelated->getId()
-        );
-        $this->assertForeignKeysContain(
-            $this->firstProduct->getId(),
-            $this->secondRelated->getId()
-        );
-    }
-
-    public function testEagerLoadsOwningSide(): void
-    {
-        $this->createLoadingFixture();
-        $products = $this->findProducts();
-        $this->assertLoadingOfOwningSide($products);
-    }
-
-    public function testLazyLoadsOwningSide(): void
-    {
-        $this->createLoadingFixture();
-
-        $metadata                                          = $this->_em->getClassMetadata(ECommerceProduct::class);
-        $metadata->associationMappings['related']['fetch'] = ClassMetadata::FETCH_LAZY;
-
-        $query    = $this->_em->createQuery('SELECT p FROM Doctrine\Tests\Models\ECommerce\ECommerceProduct p');
-=======
         self::assertForeignKeysNotContain($this->firstProduct->getId(), $this->firstRelated->getId());
         self::assertForeignKeysContain($this->firstProduct->getId(), $this->secondRelated->getId());
     }
@@ -166,25 +83,16 @@
         $metadata->getProperty('related')->setFetchMode(FetchMode::LAZY);
 
         $query    = $this->em->createQuery('SELECT p FROM Doctrine\Tests\Models\ECommerce\ECommerceProduct p');
->>>>>>> fce18e93
         $products = $query->getResult();
 
         self::assertLoadingOfOwningSide($products);
     }
 
-    /**
-     * @psalm-param list<ECommerceProduct> $products
-     */
-    public function assertLoadingOfOwningSide(array $products): void
+    public function assertLoadingOfOwningSide($products)
     {
         [$firstProduct, $secondProduct] = $products;
-<<<<<<< HEAD
-        $this->assertEquals(2, count($firstProduct->getRelated()));
-        $this->assertEquals(2, count($secondProduct->getRelated()));
-=======
         self::assertCount(2, $firstProduct->getRelated());
         self::assertCount(2, $secondProduct->getRelated());
->>>>>>> fce18e93
 
         $categories      = $firstProduct->getRelated();
         $firstRelatedBy  = $categories[0]->getRelated();
@@ -201,11 +109,7 @@
         self::assertCollectionEquals($firstRelatedBy, $secondRelatedBy);
     }
 
-<<<<<<< HEAD
-    protected function createLoadingFixture(): void
-=======
     protected function createLoadingFixture()
->>>>>>> fce18e93
     {
         $this->firstProduct->addRelated($this->firstRelated);
         $this->firstProduct->addRelated($this->secondRelated);
@@ -218,18 +122,9 @@
         $this->em->clear();
     }
 
-<<<<<<< HEAD
-    /**
-     * @psalm-return list<ECommerceProduct>
-     */
-    protected function findProducts(): array
-    {
-        $query = $this->_em->createQuery('SELECT p, r FROM Doctrine\Tests\Models\ECommerce\ECommerceProduct p LEFT JOIN p.related r ORDER BY p.id, r.id');
-=======
     protected function findProducts()
     {
         $query = $this->em->createQuery('SELECT p, r FROM Doctrine\Tests\Models\ECommerce\ECommerceProduct p LEFT JOIN p.related r ORDER BY p.id, r.id');
->>>>>>> fce18e93
 
         return $query->getResult();
     }
