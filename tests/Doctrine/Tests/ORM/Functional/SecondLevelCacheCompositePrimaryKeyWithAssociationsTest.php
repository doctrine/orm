--- conflicted
+++ resolved
@@ -10,18 +10,12 @@
 use Doctrine\Tests\Models\GeoNames\Country;
 use Doctrine\Tests\OrmFunctionalTestCase;
 
-use function count;
-
 class SecondLevelCacheCompositePrimaryKeyWithAssociationsTest extends OrmFunctionalTestCase
 {
     /** @var Cache */
     protected $cache;
 
-<<<<<<< HEAD
-    protected function setUp(): void
-=======
     public function setUp() : void
->>>>>>> fce18e93
     {
         $this->enableSecondLevelCache();
         $this->useModelSet('geonames');
@@ -54,11 +48,7 @@
         $this->evictRegions();
     }
 
-<<<<<<< HEAD
-    public function testFindByReturnsCachedEntity(): void
-=======
     public function testFindByReturnsCachedEntity() : void
->>>>>>> fce18e93
     {
         $admin1Repo = $this->em->getRepository(Admin1::class);
 
@@ -66,15 +56,9 @@
 
         $admin1Rome = $admin1Repo->findOneBy(['country' => 'IT', 'id' => 1]);
 
-<<<<<<< HEAD
-        $this->assertEquals('Italy', $admin1Rome->country->name);
-        $this->assertEquals(2, count($admin1Rome->names));
-        $this->assertEquals($queries + 3, $this->getCurrentQueryCount());
-=======
         self::assertEquals('Italy', $admin1Rome->country->name);
         self::assertCount(2, $admin1Rome->names);
         self::assertEquals($queries + 3, $this->getCurrentQueryCount());
->>>>>>> fce18e93
 
         $this->em->clear();
 
@@ -82,18 +66,12 @@
 
         $admin1Rome = $admin1Repo->findOneBy(['country' => 'IT', 'id' => 1]);
 
-<<<<<<< HEAD
-        $this->assertEquals('Italy', $admin1Rome->country->name);
-        $this->assertEquals(2, count($admin1Rome->names));
-        $this->assertEquals($queries, $this->getCurrentQueryCount());
-=======
         self::assertEquals('Italy', $admin1Rome->country->name);
         self::assertCount(2, $admin1Rome->names);
         self::assertEquals($queries, $this->getCurrentQueryCount());
->>>>>>> fce18e93
     }
 
-    private function evictRegions(): void
+    private function evictRegions()
     {
         $this->cache->evictQueryRegions();
         $this->cache->evictEntityRegions();
