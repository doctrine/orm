<?php

declare(strict_types=1);

namespace Doctrine\Tests\ORM\Functional;

use Doctrine\ORM\Annotation as ORM;
use Doctrine\ORM\PersistentObject;
use Doctrine\Tests\OrmFunctionalTestCase;
use Exception;

/**
 * Test that Doctrine ORM correctly works with the EntityManagerAware and PersistentObject
 * classes from Common.
 *
 * @group DDC-1448
 */
class PersistentObjectTest extends OrmFunctionalTestCase
{
<<<<<<< HEAD
    protected function setUp(): void
=======
    protected function setUp() : void
>>>>>>> fce18e93
    {
        parent::setUp();

        try {
            $this->schemaTool->createSchema(
                [
                    $this->em->getClassMetadata(PersistentEntity::class),
                ]
            );
        } catch (Exception $e) {
        }

        PersistentObject::setEntityManager($this->em);
    }

<<<<<<< HEAD
    public function testPersist(): void
=======
    public function testPersist() : void
>>>>>>> fce18e93
    {
        $entity = new PersistentEntity();
        $entity->setName('test');

        $this->em->persist($entity);
        $this->em->flush();

        $this->addToAssertionCount(1);
    }

<<<<<<< HEAD
    public function testFind(): void
=======
    public function testFind() : void
>>>>>>> fce18e93
    {
        $entity = new PersistentEntity();
        $entity->setName('test');

        $this->em->persist($entity);
        $this->em->flush();
        $this->em->clear();

        $entity = $this->em->find(PersistentEntity::class, $entity->getId());

        self::assertEquals('test', $entity->getName());
        $entity->setName('foobar');

        $this->em->flush();
    }

<<<<<<< HEAD
    public function testGetReference(): void
=======
    public function testGetReference() : void
>>>>>>> fce18e93
    {
        $entity = new PersistentEntity();
        $entity->setName('test');

        $this->em->persist($entity);
        $this->em->flush();
        $this->em->clear();

        $entity = $this->em->getReference(PersistentEntity::class, $entity->getId());

        self::assertEquals('test', $entity->getName());
    }

<<<<<<< HEAD
    public function testSetAssociation(): void
=======
    public function testSetAssociation() : void
>>>>>>> fce18e93
    {
        $entity = new PersistentEntity();
        $entity->setName('test');
        $entity->setParent($entity);

        $this->em->persist($entity);
        $this->em->flush();
        $this->em->clear();

        $entity = $this->em->getReference(PersistentEntity::class, $entity->getId());
        self::assertSame($entity, $entity->getParent());
    }
}

/**
 * @ORM\Entity
 */
class PersistentEntity extends PersistentObject
{
    /**
     * @ORM\Id @ORM\Column(type="integer") @ORM\GeneratedValue
     *
     * @var int
     */
    protected $id;

    /**
     * @ORM\Column(type="string")
     *
     * @var string
     */
    protected $name;

    /**
     * @ORM\ManyToOne(targetEntity=PersistentEntity::class)
     *
     * @var PersistentEntity
     */
    protected $parent;
}<|MERGE_RESOLUTION|>--- conflicted
+++ resolved
@@ -17,11 +17,7 @@
  */
 class PersistentObjectTest extends OrmFunctionalTestCase
 {
-<<<<<<< HEAD
-    protected function setUp(): void
-=======
     protected function setUp() : void
->>>>>>> fce18e93
     {
         parent::setUp();
 
@@ -37,11 +33,7 @@
         PersistentObject::setEntityManager($this->em);
     }
 
-<<<<<<< HEAD
-    public function testPersist(): void
-=======
     public function testPersist() : void
->>>>>>> fce18e93
     {
         $entity = new PersistentEntity();
         $entity->setName('test');
@@ -52,11 +44,7 @@
         $this->addToAssertionCount(1);
     }
 
-<<<<<<< HEAD
-    public function testFind(): void
-=======
     public function testFind() : void
->>>>>>> fce18e93
     {
         $entity = new PersistentEntity();
         $entity->setName('test');
@@ -73,11 +61,7 @@
         $this->em->flush();
     }
 
-<<<<<<< HEAD
-    public function testGetReference(): void
-=======
     public function testGetReference() : void
->>>>>>> fce18e93
     {
         $entity = new PersistentEntity();
         $entity->setName('test');
@@ -91,11 +75,7 @@
         self::assertEquals('test', $entity->getName());
     }
 
-<<<<<<< HEAD
-    public function testSetAssociation(): void
-=======
     public function testSetAssociation() : void
->>>>>>> fce18e93
     {
         $entity = new PersistentEntity();
         $entity->setName('test');
