<?php

declare(strict_types=1);

namespace Doctrine\Tests\ORM\Functional;

use Doctrine\Common\Collections\Collection;
use Doctrine\Common\Collections\Criteria;
use Doctrine\Tests\Models\ECommerce\ECommerceFeature;
use Doctrine\Tests\Models\ECommerce\ECommerceProduct;
use Doctrine\Tests\OrmFunctionalTestCase;
use ProxyManager\Proxy\GhostObjectInterface;

use function count;

/**
 * Tests a bidirectional one-to-one association mapping (without inheritance).
 */
class OneToManyBidirectionalAssociationTest extends OrmFunctionalTestCase
{
    /** @var ECommerceProduct */
    private $product;

    /** @var ECommerceFeature */
    private $firstFeature;

    /** @var ECommerceFeature */
    private $secondFeature;

<<<<<<< HEAD
    protected function setUp(): void
=======
    protected function setUp() : void
>>>>>>> fce18e93
    {
        $this->useModelSet('ecommerce');
        parent::setUp();
        $this->product = new ECommerceProduct();
        $this->product->setName('Doctrine Cookbook');
        $this->firstFeature = new ECommerceFeature();
        $this->firstFeature->setDescription('Model writing tutorial');
        $this->secondFeature = new ECommerceFeature();
        $this->secondFeature->setDescription('Annotations examples');
    }

<<<<<<< HEAD
    public function testSavesAOneToManyAssociationWithCascadeSaveSet(): void
=======
    public function testSavesAOneToManyAssociationWithCascadeSaveSet() : void
>>>>>>> fce18e93
    {
        $this->product->addFeature($this->firstFeature);
        $this->product->addFeature($this->secondFeature);
        $this->em->persist($this->product);
        $this->em->flush();

        self::assertFeatureForeignKeyIs($this->product->getId(), $this->firstFeature);
        self::assertFeatureForeignKeyIs($this->product->getId(), $this->secondFeature);
    }

<<<<<<< HEAD
    public function testSavesAnEmptyCollection(): void
=======
    public function testSavesAnEmptyCollection() : void
>>>>>>> fce18e93
    {
        $this->em->persist($this->product);
        $this->em->flush();

        self::assertCount(0, $this->product->getFeatures());
    }

<<<<<<< HEAD
    public function testDoesNotSaveAnInverseSideSet(): void
=======
    public function testDoesNotSaveAnInverseSideSet() : void
>>>>>>> fce18e93
    {
        $this->product->brokenAddFeature($this->firstFeature);
        $this->em->persist($this->product);
        $this->em->flush();

        self::assertFeatureForeignKeyIs(null, $this->firstFeature);
    }

<<<<<<< HEAD
    public function testRemovesOneToOneAssociation(): void
=======
    public function testRemovesOneToOneAssociation() : void
>>>>>>> fce18e93
    {
        $this->product->addFeature($this->firstFeature);
        $this->product->addFeature($this->secondFeature);
        $this->em->persist($this->product);

        $this->product->removeFeature($this->firstFeature);
        $this->em->flush();

        self::assertFeatureForeignKeyIs(null, $this->firstFeature);
        self::assertFeatureForeignKeyIs($this->product->getId(), $this->secondFeature);
    }

<<<<<<< HEAD
    public function testEagerLoadsOneToManyAssociation(): void
    {
        $this->createFixture();
        $query   = $this->_em->createQuery('select p, f from Doctrine\Tests\Models\ECommerce\ECommerceProduct p join p.features f');
=======
    public function testEagerLoadsOneToManyAssociation() : void
    {
        $this->createFixture();
        $query   = $this->em->createQuery('select p, f from Doctrine\Tests\Models\ECommerce\ECommerceProduct p join p.features f');
>>>>>>> fce18e93
        $result  = $query->getResult();
        $product = $result[0];

        $features = $product->getFeatures();

        self::assertInstanceOf(ECommerceFeature::class, $features[0]);
        self::assertNotInstanceOf(GhostObjectInterface::class, $features[0]->getProduct());
        self::assertSame($product, $features[0]->getProduct());
        self::assertEquals('Model writing tutorial', $features[0]->getDescription());
        self::assertInstanceOf(ECommerceFeature::class, $features[1]);
        self::assertSame($product, $features[1]->getProduct());
        self::assertNotInstanceOf(GhostObjectInterface::class, $features[1]->getProduct());
        self::assertEquals('Annotations examples', $features[1]->getDescription());
    }

<<<<<<< HEAD
    public function testLazyLoadsObjectsOnTheOwningSide(): void
    {
        $this->createFixture();

        $query    = $this->_em->createQuery('select p from Doctrine\Tests\Models\ECommerce\ECommerceProduct p');
=======
    public function testLazyLoadsObjectsOnTheOwningSide() : void
    {
        $this->createFixture();

        $query    = $this->em->createQuery('select p from Doctrine\Tests\Models\ECommerce\ECommerceProduct p');
>>>>>>> fce18e93
        $result   = $query->getResult();
        $product  = $result[0];
        $features = $product->getFeatures();

        self::assertFalse($features->isInitialized());
        self::assertInstanceOf(ECommerceFeature::class, $features[0]);
        self::assertTrue($features->isInitialized());
        self::assertSame($product, $features[0]->getProduct());
        self::assertEquals('Model writing tutorial', $features[0]->getDescription());
        self::assertInstanceOf(ECommerceFeature::class, $features[1]);
        self::assertSame($product, $features[1]->getProduct());
        self::assertEquals('Annotations examples', $features[1]->getDescription());
    }

<<<<<<< HEAD
    public function testLazyLoadsObjectsOnTheInverseSide(): void
    {
        $this->createFixture();

        $query    = $this->_em->createQuery('select f from Doctrine\Tests\Models\ECommerce\ECommerceFeature f');
=======
    public function testLazyLoadsObjectsOnTheInverseSide() : void
    {
        $this->createFixture();

        $query    = $this->em->createQuery('select f from Doctrine\Tests\Models\ECommerce\ECommerceFeature f');
>>>>>>> fce18e93
        $features = $query->getResult();

        /** @var GhostObjectInterface|ECommerceFeature $product */
        $product = $features[0]->getProduct();
        self::assertInstanceOf(GhostObjectInterface::class, $product);
        self::assertInstanceOf(ECommerceProduct::class, $product);
        self::assertFalse($product->isProxyInitialized());
        self::assertSame('Doctrine Cookbook', $product->getName());
        self::assertTrue($product->isProxyInitialized());
    }

<<<<<<< HEAD
    public function testLazyLoadsObjectsOnTheInverseSide2(): void
    {
        //$this->_em->getConnection()->getConfiguration()->setSQLLogger(new \Doctrine\DBAL\Logging\EchoSQLLogger);
        $this->createFixture();

        $query    = $this->_em->createQuery('select f,p from Doctrine\Tests\Models\ECommerce\ECommerceFeature f join f.product p');
=======
    public function testLazyLoadsObjectsOnTheInverseSide2() : void
    {
        //$this->em->getConnection()->getConfiguration()->setSQLLogger(new \Doctrine\DBAL\Logging\EchoSQLLogger);
        $this->createFixture();

        $query    = $this->em->createQuery('select f,p from Doctrine\Tests\Models\ECommerce\ECommerceFeature f join f.product p');
>>>>>>> fce18e93
        $features = $query->getResult();

        $product = $features[0]->getProduct();
        self::assertNotInstanceOf(GhostObjectInterface::class, $product);
        self::assertInstanceOf(ECommerceProduct::class, $product);
        self::assertSame('Doctrine Cookbook', $product->getName());

        self::assertFalse($product->getFeatures()->isInitialized());

        // This would trigger lazy-load
        //self::assertEquals(2, $product->getFeatures()->count());
        //self::assertTrue($product->getFeatures()->contains($features[0]));
        //self::assertTrue($product->getFeatures()->contains($features[1]));

        //$this->em->getConnection()->getConfiguration()->setSQLLogger(null);
    }

<<<<<<< HEAD
    public function testJoinFromOwningSide(): void
    {
        $query    = $this->_em->createQuery('select f,p from Doctrine\Tests\Models\ECommerce\ECommerceFeature f join f.product p');
=======
    public function testJoinFromOwningSide() : void
    {
        $query    = $this->em->createQuery('select f,p from Doctrine\Tests\Models\ECommerce\ECommerceFeature f join f.product p');
>>>>>>> fce18e93
        $features = $query->getResult();
        self::assertCount(0, $features);
    }

    /**
     * @group DDC-1637
     */
<<<<<<< HEAD
    public function testMatching(): void
=======
    public function testMatching() : void
>>>>>>> fce18e93
    {
        $this->createFixture();

        $product  = $this->em->find(ECommerceProduct::class, $this->product->getId());
        $features = $product->getFeatures();

        $results = $features->matching(new Criteria(
            Criteria::expr()->eq('description', 'Model writing tutorial')
        ));

        self::assertInstanceOf(Collection::class, $results);
        self::assertCount(1, $results);

        $results = $features->matching(new Criteria());

        self::assertInstanceOf(Collection::class, $results);
        self::assertCount(2, $results);
    }

    /**
     * @group DDC-2340
     */
<<<<<<< HEAD
    public function testMatchingOnDirtyCollection(): void
    {
        $this->createFixture();

        $product = $this->_em->find(ECommerceProduct::class, $this->product->getId());
=======
    public function testMatchingOnDirtyCollection() : void
    {
        $this->createFixture();

        $product = $this->em->find(ECommerceProduct::class, $this->product->getId());
>>>>>>> fce18e93

        $thirdFeature = new ECommerceFeature();
        $thirdFeature->setDescription('Model writing tutorial');

        $features = $product->getFeatures();
        $features->add($thirdFeature);

        $results = $features->matching(new Criteria(
            Criteria::expr()->eq('description', 'Model writing tutorial')
        ));

        self::assertCount(2, $results);
    }

<<<<<<< HEAD
    public function testMatchingBis(): void
=======
    public function testMatchingBis() : void
>>>>>>> fce18e93
    {
        $this->createFixture();

        $product  = $this->em->find(ECommerceProduct::class, $this->product->getId());
        $features = $product->getFeatures();

        $thirdFeature = new ECommerceFeature();
        $thirdFeature->setDescription('Third feature');
        $product->addFeature($thirdFeature);

        $results = $features->matching(new Criteria(
            Criteria::expr()->eq('description', 'Third feature')
        ));

        self::assertInstanceOf(Collection::class, $results);
        self::assertCount(1, $results);

        $results = $features->matching(new Criteria());

        self::assertInstanceOf(Collection::class, $results);
        self::assertCount(3, $results);
    }

<<<<<<< HEAD
    private function createFixture(): void
=======
    private function createFixture()
>>>>>>> fce18e93
    {
        $this->product->addFeature($this->firstFeature);
        $this->product->addFeature($this->secondFeature);
        $this->em->persist($this->product);

        $this->em->flush();
        $this->em->clear();
    }

<<<<<<< HEAD
    public function assertFeatureForeignKeyIs($value, ECommerceFeature $feature): void
    {
        $foreignKey = $this->_em->getConnection()->executeQuery(
=======
    public function assertFeatureForeignKeyIs($value, ECommerceFeature $feature)
    {
        $foreignKey = $this->em->getConnection()->executeQuery(
>>>>>>> fce18e93
            'SELECT product_id FROM ecommerce_features WHERE id=?',
            [$feature->getId()]
        )->fetchColumn();
        self::assertEquals($value, $foreignKey);
    }
}<|MERGE_RESOLUTION|>--- conflicted
+++ resolved
@@ -11,27 +11,16 @@
 use Doctrine\Tests\OrmFunctionalTestCase;
 use ProxyManager\Proxy\GhostObjectInterface;
 
-use function count;
-
 /**
  * Tests a bidirectional one-to-one association mapping (without inheritance).
  */
 class OneToManyBidirectionalAssociationTest extends OrmFunctionalTestCase
 {
-    /** @var ECommerceProduct */
     private $product;
-
-    /** @var ECommerceFeature */
     private $firstFeature;
-
-    /** @var ECommerceFeature */
     private $secondFeature;
 
-<<<<<<< HEAD
-    protected function setUp(): void
-=======
     protected function setUp() : void
->>>>>>> fce18e93
     {
         $this->useModelSet('ecommerce');
         parent::setUp();
@@ -43,11 +32,7 @@
         $this->secondFeature->setDescription('Annotations examples');
     }
 
-<<<<<<< HEAD
-    public function testSavesAOneToManyAssociationWithCascadeSaveSet(): void
-=======
     public function testSavesAOneToManyAssociationWithCascadeSaveSet() : void
->>>>>>> fce18e93
     {
         $this->product->addFeature($this->firstFeature);
         $this->product->addFeature($this->secondFeature);
@@ -58,11 +43,7 @@
         self::assertFeatureForeignKeyIs($this->product->getId(), $this->secondFeature);
     }
 
-<<<<<<< HEAD
-    public function testSavesAnEmptyCollection(): void
-=======
     public function testSavesAnEmptyCollection() : void
->>>>>>> fce18e93
     {
         $this->em->persist($this->product);
         $this->em->flush();
@@ -70,11 +51,7 @@
         self::assertCount(0, $this->product->getFeatures());
     }
 
-<<<<<<< HEAD
-    public function testDoesNotSaveAnInverseSideSet(): void
-=======
     public function testDoesNotSaveAnInverseSideSet() : void
->>>>>>> fce18e93
     {
         $this->product->brokenAddFeature($this->firstFeature);
         $this->em->persist($this->product);
@@ -83,11 +60,7 @@
         self::assertFeatureForeignKeyIs(null, $this->firstFeature);
     }
 
-<<<<<<< HEAD
-    public function testRemovesOneToOneAssociation(): void
-=======
     public function testRemovesOneToOneAssociation() : void
->>>>>>> fce18e93
     {
         $this->product->addFeature($this->firstFeature);
         $this->product->addFeature($this->secondFeature);
@@ -100,17 +73,10 @@
         self::assertFeatureForeignKeyIs($this->product->getId(), $this->secondFeature);
     }
 
-<<<<<<< HEAD
-    public function testEagerLoadsOneToManyAssociation(): void
-    {
-        $this->createFixture();
-        $query   = $this->_em->createQuery('select p, f from Doctrine\Tests\Models\ECommerce\ECommerceProduct p join p.features f');
-=======
     public function testEagerLoadsOneToManyAssociation() : void
     {
         $this->createFixture();
         $query   = $this->em->createQuery('select p, f from Doctrine\Tests\Models\ECommerce\ECommerceProduct p join p.features f');
->>>>>>> fce18e93
         $result  = $query->getResult();
         $product = $result[0];
 
@@ -126,19 +92,11 @@
         self::assertEquals('Annotations examples', $features[1]->getDescription());
     }
 
-<<<<<<< HEAD
-    public function testLazyLoadsObjectsOnTheOwningSide(): void
-    {
-        $this->createFixture();
-
-        $query    = $this->_em->createQuery('select p from Doctrine\Tests\Models\ECommerce\ECommerceProduct p');
-=======
     public function testLazyLoadsObjectsOnTheOwningSide() : void
     {
         $this->createFixture();
 
         $query    = $this->em->createQuery('select p from Doctrine\Tests\Models\ECommerce\ECommerceProduct p');
->>>>>>> fce18e93
         $result   = $query->getResult();
         $product  = $result[0];
         $features = $product->getFeatures();
@@ -153,19 +111,11 @@
         self::assertEquals('Annotations examples', $features[1]->getDescription());
     }
 
-<<<<<<< HEAD
-    public function testLazyLoadsObjectsOnTheInverseSide(): void
-    {
-        $this->createFixture();
-
-        $query    = $this->_em->createQuery('select f from Doctrine\Tests\Models\ECommerce\ECommerceFeature f');
-=======
     public function testLazyLoadsObjectsOnTheInverseSide() : void
     {
         $this->createFixture();
 
         $query    = $this->em->createQuery('select f from Doctrine\Tests\Models\ECommerce\ECommerceFeature f');
->>>>>>> fce18e93
         $features = $query->getResult();
 
         /** @var GhostObjectInterface|ECommerceFeature $product */
@@ -177,21 +127,12 @@
         self::assertTrue($product->isProxyInitialized());
     }
 
-<<<<<<< HEAD
-    public function testLazyLoadsObjectsOnTheInverseSide2(): void
-    {
-        //$this->_em->getConnection()->getConfiguration()->setSQLLogger(new \Doctrine\DBAL\Logging\EchoSQLLogger);
-        $this->createFixture();
-
-        $query    = $this->_em->createQuery('select f,p from Doctrine\Tests\Models\ECommerce\ECommerceFeature f join f.product p');
-=======
     public function testLazyLoadsObjectsOnTheInverseSide2() : void
     {
         //$this->em->getConnection()->getConfiguration()->setSQLLogger(new \Doctrine\DBAL\Logging\EchoSQLLogger);
         $this->createFixture();
 
         $query    = $this->em->createQuery('select f,p from Doctrine\Tests\Models\ECommerce\ECommerceFeature f join f.product p');
->>>>>>> fce18e93
         $features = $query->getResult();
 
         $product = $features[0]->getProduct();
@@ -209,15 +150,9 @@
         //$this->em->getConnection()->getConfiguration()->setSQLLogger(null);
     }
 
-<<<<<<< HEAD
-    public function testJoinFromOwningSide(): void
-    {
-        $query    = $this->_em->createQuery('select f,p from Doctrine\Tests\Models\ECommerce\ECommerceFeature f join f.product p');
-=======
     public function testJoinFromOwningSide() : void
     {
         $query    = $this->em->createQuery('select f,p from Doctrine\Tests\Models\ECommerce\ECommerceFeature f join f.product p');
->>>>>>> fce18e93
         $features = $query->getResult();
         self::assertCount(0, $features);
     }
@@ -225,11 +160,7 @@
     /**
      * @group DDC-1637
      */
-<<<<<<< HEAD
-    public function testMatching(): void
-=======
     public function testMatching() : void
->>>>>>> fce18e93
     {
         $this->createFixture();
 
@@ -252,19 +183,11 @@
     /**
      * @group DDC-2340
      */
-<<<<<<< HEAD
-    public function testMatchingOnDirtyCollection(): void
-    {
-        $this->createFixture();
-
-        $product = $this->_em->find(ECommerceProduct::class, $this->product->getId());
-=======
     public function testMatchingOnDirtyCollection() : void
     {
         $this->createFixture();
 
         $product = $this->em->find(ECommerceProduct::class, $this->product->getId());
->>>>>>> fce18e93
 
         $thirdFeature = new ECommerceFeature();
         $thirdFeature->setDescription('Model writing tutorial');
@@ -279,11 +202,7 @@
         self::assertCount(2, $results);
     }
 
-<<<<<<< HEAD
-    public function testMatchingBis(): void
-=======
     public function testMatchingBis() : void
->>>>>>> fce18e93
     {
         $this->createFixture();
 
@@ -307,11 +226,7 @@
         self::assertCount(3, $results);
     }
 
-<<<<<<< HEAD
-    private function createFixture(): void
-=======
     private function createFixture()
->>>>>>> fce18e93
     {
         $this->product->addFeature($this->firstFeature);
         $this->product->addFeature($this->secondFeature);
@@ -321,15 +236,9 @@
         $this->em->clear();
     }
 
-<<<<<<< HEAD
-    public function assertFeatureForeignKeyIs($value, ECommerceFeature $feature): void
-    {
-        $foreignKey = $this->_em->getConnection()->executeQuery(
-=======
     public function assertFeatureForeignKeyIs($value, ECommerceFeature $feature)
     {
         $foreignKey = $this->em->getConnection()->executeQuery(
->>>>>>> fce18e93
             'SELECT product_id FROM ecommerce_features WHERE id=?',
             [$feature->getId()]
         )->fetchColumn();
