<?php

declare(strict_types=1);

namespace Doctrine\Tests\ORM\Functional;

use Doctrine\Common\Collections\ArrayCollection;
<<<<<<< HEAD
use Doctrine\Common\Collections\Collection;
=======
use Doctrine\ORM\Annotation as ORM;
>>>>>>> fce18e93
use Doctrine\ORM\Event\LifecycleEventArgs;
use Doctrine\ORM\Event\PreFlushEventArgs;
use Doctrine\ORM\Event\PreUpdateEventArgs;
use Doctrine\ORM\Query;
use Doctrine\Tests\OrmFunctionalTestCase;
use Exception;
<<<<<<< HEAD

=======
>>>>>>> fce18e93
use function count;
use function current;
use function get_class;
use function sprintf;

class LifecycleCallbackTest extends OrmFunctionalTestCase
{
<<<<<<< HEAD
    protected function setUp(): void
=======
    protected function setUp() : void
>>>>>>> fce18e93
    {
        parent::setUp();
        try {
            $this->schemaTool->createSchema(
                [
<<<<<<< HEAD
                    $this->_em->getClassMetadata(LifecycleCallbackEventArgEntity::class),
                    $this->_em->getClassMetadata(LifecycleCallbackTestEntity::class),
                    $this->_em->getClassMetadata(LifecycleCallbackTestUser::class),
                    $this->_em->getClassMetadata(LifecycleCallbackCascader::class),
=======
                    $this->em->getClassMetadata(LifecycleCallbackEventArgEntity::class),
                    $this->em->getClassMetadata(LifecycleCallbackTestEntity::class),
                    $this->em->getClassMetadata(LifecycleCallbackTestUser::class),
                    $this->em->getClassMetadata(LifecycleCallbackCascader::class),
>>>>>>> fce18e93
                ]
            );
        } catch (Exception $e) {
            // Swallow all exceptions. We do not test the schema tool here.
        }
    }

<<<<<<< HEAD
    public function testPreSavePostSaveCallbacksAreInvoked(): void
=======
    public function testPreSavePostSaveCallbacksAreInvoked() : void
>>>>>>> fce18e93
    {
        $entity        = new LifecycleCallbackTestEntity();
        $entity->value = 'hello';
        $this->em->persist($entity);
        $this->em->flush();

        self::assertTrue($entity->prePersistCallbackInvoked);
        self::assertTrue($entity->postPersistCallbackInvoked);

        $this->em->clear();

<<<<<<< HEAD
        $query  = $this->_em->createQuery('select e from Doctrine\Tests\ORM\Functional\LifecycleCallbackTestEntity e');
=======
        $query  = $this->em->createQuery('select e from Doctrine\Tests\ORM\Functional\LifecycleCallbackTestEntity e');
>>>>>>> fce18e93
        $result = $query->getResult();
        self::assertTrue($result[0]->postLoadCallbackInvoked);

        $result[0]->value = 'hello again';

        $this->em->flush();

        self::assertEquals('changed from preUpdate callback!', $result[0]->value);
    }

<<<<<<< HEAD
    public function testPreFlushCallbacksAreInvoked(): void
=======
    public function testPreFlushCallbacksAreInvoked() : void
>>>>>>> fce18e93
    {
        $entity        = new LifecycleCallbackTestEntity();
        $entity->value = 'hello';
        $this->em->persist($entity);

        $this->em->flush();

        self::assertTrue($entity->prePersistCallbackInvoked);
        self::assertTrue($entity->preFlushCallbackInvoked);

        $entity->preFlushCallbackInvoked = false;
        $this->em->flush();

        self::assertTrue($entity->preFlushCallbackInvoked);

        $entity->value                   = 'bye';
        $entity->preFlushCallbackInvoked = false;
        $this->em->flush();

        self::assertTrue($entity->preFlushCallbackInvoked);
    }

<<<<<<< HEAD
    public function testChangesDontGetLost(): void
=======
    public function testChangesDontGetLost() : void
>>>>>>> fce18e93
    {
        $user = new LifecycleCallbackTestUser();
        $user->setName('Bob');
        $user->setValue('value');
        $this->em->persist($user);
        $this->em->flush();

        $user->setName('Alice');
        $this->em->flush(); // Triggers preUpdate

        $this->em->clear();

        $user2 = $this->em->find(get_class($user), $user->getId());

        self::assertEquals('Alice', $user2->getName());
        self::assertEquals('Hello World', $user2->getValue());
    }

    /**
     * @group DDC-194
     */
<<<<<<< HEAD
    public function testGetReferenceWithPostLoadEventIsDelayedUntilProxyTrigger(): void
=======
    public function testGetReferenceWithPostLoadEventIsDelayedUntilProxyTrigger() : void
>>>>>>> fce18e93
    {
        $entity        = new LifecycleCallbackTestEntity();
        $entity->value = 'hello';
        $this->em->persist($entity);
        $this->em->flush();
        $id = $entity->getId();

        $this->em->clear();

        $reference = $this->em->getReference(LifecycleCallbackTestEntity::class, $id);
        self::assertFalse($reference->postLoadCallbackInvoked);

        $reference->getValue(); // trigger proxy load
        self::assertTrue($reference->postLoadCallbackInvoked);
    }

    /**
     * @group DDC-958
     */
<<<<<<< HEAD
    public function testPostLoadTriggeredOnRefresh(): void
=======
    public function testPostLoadTriggeredOnRefresh() : void
>>>>>>> fce18e93
    {
        $entity        = new LifecycleCallbackTestEntity();
        $entity->value = 'hello';
        $this->em->persist($entity);
        $this->em->flush();
        $id = $entity->getId();

        $this->em->clear();

        $reference = $this->em->find(LifecycleCallbackTestEntity::class, $id);
        self::assertTrue($reference->postLoadCallbackInvoked);
        $reference->postLoadCallbackInvoked = false;

<<<<<<< HEAD
        $this->_em->refresh($reference);
        $this->assertTrue($reference->postLoadCallbackInvoked, 'postLoad should be invoked when refresh() is called.');
=======
        $this->em->refresh($reference);
        self::assertTrue($reference->postLoadCallbackInvoked, 'postLoad should be invoked when refresh() is called.');
>>>>>>> fce18e93
    }

    /**
     * @group DDC-113
     */
<<<<<<< HEAD
    public function testCascadedEntitiesCallsPrePersist(): void
=======
    public function testCascadedEntitiesCallsPrePersist() : void
>>>>>>> fce18e93
    {
        //$this->em->getConnection()->getConfiguration()->setSQLLogger(new \Doctrine\DBAL\Logging\EchoSQLLogger);

        $e1 = new LifecycleCallbackTestEntity();
        $e2 = new LifecycleCallbackTestEntity();

        $c = new LifecycleCallbackCascader();
        $this->em->persist($c);

        $c->entities[] = $e1;
        $c->entities[] = $e2;
        $e1->cascader  = $c;
        $e2->cascader  = $c;

        //$this->em->persist($c);
        $this->em->flush();

        self::assertTrue($e1->prePersistCallbackInvoked);
        self::assertTrue($e2->prePersistCallbackInvoked);
    }

    /**
     * @group DDC-54
     * @group DDC-3005
     */
<<<<<<< HEAD
    public function testCascadedEntitiesLoadedInPostLoad(): void
=======
    public function testCascadedEntitiesLoadedInPostLoad() : void
>>>>>>> fce18e93
    {
        $e1 = new LifecycleCallbackTestEntity();
        $e2 = new LifecycleCallbackTestEntity();

        $c = new LifecycleCallbackCascader();
        $this->em->persist($c);

        $c->entities[] = $e1;
        $c->entities[] = $e2;
        $e1->cascader  = $c;
        $e2->cascader  = $c;

        $this->em->flush();
        $this->em->clear();

        $dql = <<<'DQL'
SELECT
    e, c
FROM
    Doctrine\Tests\ORM\Functional\LifecycleCallbackTestEntity AS e
LEFT JOIN
    e.cascader AS c
WHERE
    e.id IN (%s, %s)
DQL;

        $entities = $this
            ->em
            ->createQuery(sprintf($dql, $e1->getId(), $e2->getId()))
            ->getResult();

        self::assertTrue(current($entities)->postLoadCallbackInvoked);
        self::assertTrue(current($entities)->postLoadCascaderNotNull);
        self::assertTrue(current($entities)->cascader->postLoadCallbackInvoked);
        self::assertEquals(current($entities)->cascader->postLoadEntitiesCount, 2);
    }

    /**
     * @group DDC-54
     * @group DDC-3005
     */
<<<<<<< HEAD
    public function testCascadedEntitiesNotLoadedInPostLoadDuringIteration(): void
=======
    public function testCascadedEntitiesNotLoadedInPostLoadDuringIteration() : void
>>>>>>> fce18e93
    {
        $e1 = new LifecycleCallbackTestEntity();
        $e2 = new LifecycleCallbackTestEntity();

        $c = new LifecycleCallbackCascader();
        $this->em->persist($c);

        $c->entities[] = $e1;
        $c->entities[] = $e2;
        $e1->cascader  = $c;
        $e2->cascader  = $c;

        $this->em->flush();
        $this->em->clear();

        $dql = <<<'DQL'
SELECT
    e, c
FROM
    Doctrine\Tests\ORM\Functional\LifecycleCallbackTestEntity AS e
LEFT JOIN
    e.cascader AS c
WHERE
    e.id IN (%s, %s)
DQL;

<<<<<<< HEAD
        $query = $this->_em->createQuery(sprintf($dql, $e1->getId(), $e2->getId()));

        $result = $query->iterate();
=======
        $result = $this
            ->em
            ->createQuery(sprintf($dql, $e1->getId(), $e2->getId()))
            ->iterate();
>>>>>>> fce18e93

        foreach ($result as $entity) {
            self::assertTrue($entity[0]->postLoadCallbackInvoked);
            self::assertFalse($entity[0]->postLoadCascaderNotNull);

            break;
        }

        $iterableResult = $query->toIterable();

        foreach ($iterableResult as $entity) {
            self::assertTrue($entity->postLoadCallbackInvoked);
            self::assertFalse($entity->postLoadCascaderNotNull);

            break;
        }
    }

    /**
     * @group DDC-54
     * @group DDC-3005
     */
<<<<<<< HEAD
    public function testCascadedEntitiesNotLoadedInPostLoadDuringIterationWithSimpleObjectHydrator(): void
=======
    public function testCascadedEntitiesNotLoadedInPostLoadDuringIterationWithSimpleObjectHydrator() : void
>>>>>>> fce18e93
    {
        $this->em->persist(new LifecycleCallbackTestEntity());
        $this->em->persist(new LifecycleCallbackTestEntity());

        $this->em->flush();
        $this->em->clear();

<<<<<<< HEAD
        $query = $this->_em->createQuery(
            'SELECT e FROM Doctrine\Tests\ORM\Functional\LifecycleCallbackTestEntity AS e'
        );

        $result = $query->iterate(null, Query::HYDRATE_SIMPLEOBJECT);
=======
        $result = $this
            ->em
            ->createQuery('SELECT e FROM Doctrine\Tests\ORM\Functional\LifecycleCallbackTestEntity AS e')
            ->iterate(null, Query::HYDRATE_SIMPLEOBJECT);
>>>>>>> fce18e93

        foreach ($result as $entity) {
            self::assertTrue($entity[0]->postLoadCallbackInvoked);
            self::assertFalse($entity[0]->postLoadCascaderNotNull);

            break;
        }

        $result = $query->toIterable([], Query::HYDRATE_SIMPLEOBJECT);

        foreach ($result as $entity) {
            self::assertTrue($entity->postLoadCallbackInvoked);
            self::assertFalse($entity->postLoadCascaderNotNull);

            break;
        }
    }

    /**
     * https://github.com/doctrine/orm/issues/6568
     */
<<<<<<< HEAD
    public function testPostLoadIsInvokedOnFetchJoinedEntities(): void
    {
        $entA = new LifecycleCallbackCascader();
        $this->_em->persist($entA);
=======
    public function testPostLoadIsInvokedOnFetchJoinedEntities() : void
    {
        $entA = new LifecycleCallbackCascader();
        $this->em->persist($entA);

        $entB_1 = new LifecycleCallbackTestEntity();
        $entB_2 = new LifecycleCallbackTestEntity();
>>>>>>> fce18e93

        $entB1 = new LifecycleCallbackTestEntity();
        $entB2 = new LifecycleCallbackTestEntity();

        $entA->entities[] = $entB1;
        $entA->entities[] = $entB2;
        $entB1->cascader  = $entA;
        $entB2->cascader  = $entA;

        $this->em->flush();
        $this->em->clear();

        $dql = <<<'DQL'
SELECT
    entA, entB
FROM
    Doctrine\Tests\ORM\Functional\LifecycleCallbackCascader AS entA
LEFT JOIN
    entA.entities AS entB
WHERE
    entA.id = :entA_id
DQL;

        $fetchedA = $this
            ->em
            ->createQuery($dql)->setParameter('entA_id', $entA->getId())
            ->getOneOrNullResult();

        self::assertTrue($fetchedA->postLoadCallbackInvoked);
        foreach ($fetchedA->entities as $fetchJoinedEntB) {
            self::assertTrue($fetchJoinedEntB->postLoadCallbackInvoked);
        }
    }

<<<<<<< HEAD
    public function testLifecycleCallbacksGetInherited(): void
=======
    public function testLifecycleCallbacksGetInherited() : void
>>>>>>> fce18e93
    {
        $childMeta = $this->em->getClassMetadata(LifecycleCallbackChildEntity::class);
        self::assertEquals(['prePersist' => [0 => 'doStuff']], $childMeta->lifecycleCallbacks);
    }

<<<<<<< HEAD
    public function testLifecycleListenerChangeUpdateChangeSet(): void
    {
        $listener = new LifecycleListenerPreUpdate();
        $this->_em->getEventManager()->addEventListener(['preUpdate'], $listener);
=======
    public function testLifecycleListenerChangeUpdateChangeSet() : void
    {
        $listener = new LifecycleListenerPreUpdate();
        $this->em->getEventManager()->addEventListener(['preUpdate'], $listener);
>>>>>>> fce18e93

        $user = new LifecycleCallbackTestUser();
        $user->setName('Bob');
        $user->setValue('value');
        $this->em->persist($user);
        $this->em->flush();
        $this->em->clear();

        $dql = "SELECT u FROM Doctrine\Tests\ORM\Functional\LifecycleCallbackTestUser u WHERE u.name = 'Bob'";
        $bob = $this->em->createQuery($dql)->getSingleResult();
        $bob->setName('Alice');

        $this->em->flush(); // preUpdate reverts Alice to Bob
        $this->em->clear();

        $this->em->getEventManager()->removeEventListener(['preUpdate'], $listener);

        $bob = $this->em->createQuery($dql)->getSingleResult();

        self::assertEquals('Bob', $bob->getName());
    }

    /**
     * @group DDC-1955
     */
<<<<<<< HEAD
    public function testLifecycleCallbackEventArgs(): void
=======
    public function testLifecycleCallbackEventArgs() : void
>>>>>>> fce18e93
    {
        $e = new LifecycleCallbackEventArgEntity();

        $e->value = 'foo';
        $this->em->persist($e);
        $this->em->flush();

        $e->value = 'var';
        $this->em->persist($e);
        $this->em->flush();

        $this->em->refresh($e);

        $this->em->remove($e);
        $this->em->flush();

        self::assertArrayHasKey('preFlushHandler', $e->calls);
        self::assertArrayHasKey('postLoadHandler', $e->calls);
        self::assertArrayHasKey('prePersistHandler', $e->calls);
        self::assertArrayHasKey('postPersistHandler', $e->calls);
        self::assertArrayHasKey('preUpdateHandler', $e->calls);
        self::assertArrayHasKey('postUpdateHandler', $e->calls);
        self::assertArrayHasKey('preRemoveHandler', $e->calls);
        self::assertArrayHasKey('postRemoveHandler', $e->calls);

        self::assertInstanceOf(PreFlushEventArgs::class, $e->calls['preFlushHandler']);
        self::assertInstanceOf(LifecycleEventArgs::class, $e->calls['postLoadHandler']);
        self::assertInstanceOf(LifecycleEventArgs::class, $e->calls['prePersistHandler']);
        self::assertInstanceOf(LifecycleEventArgs::class, $e->calls['postPersistHandler']);
        self::assertInstanceOf(PreUpdateEventArgs::class, $e->calls['preUpdateHandler']);
        self::assertInstanceOf(LifecycleEventArgs::class, $e->calls['postUpdateHandler']);
        self::assertInstanceOf(LifecycleEventArgs::class, $e->calls['preRemoveHandler']);
        self::assertInstanceOf(LifecycleEventArgs::class, $e->calls['postRemoveHandler']);
    }
}

/** @ORM\Entity @ORM\HasLifecycleCallbacks */
class LifecycleCallbackTestUser
{
    /** @ORM\Id @ORM\Column(type="integer") @ORM\GeneratedValue */
    private $id;
    /** @ORM\Column(type="string") */
    private $value;
    /** @ORM\Column(type="string") */
    private $name;

    public function getId()
    {
        return $this->id;
    }

<<<<<<< HEAD
        $this->assertArrayHasKey('preFlushHandler', $e->calls);
        $this->assertArrayHasKey('postLoadHandler', $e->calls);
        $this->assertArrayHasKey('prePersistHandler', $e->calls);
        $this->assertArrayHasKey('postPersistHandler', $e->calls);
        $this->assertArrayHasKey('preUpdateHandler', $e->calls);
        $this->assertArrayHasKey('postUpdateHandler', $e->calls);
        $this->assertArrayHasKey('preRemoveHandler', $e->calls);
        $this->assertArrayHasKey('postRemoveHandler', $e->calls);
=======
    public function getValue()
    {
        return $this->value;
    }

    public function setValue($value)
    {
        $this->value = $value;
    }
>>>>>>> fce18e93

    public function getName()
    {
        return $this->name;
    }

<<<<<<< HEAD
/** @Entity @HasLifecycleCallbacks */
class LifecycleCallbackTestUser
{
    /**
     * @var int
     * @Id
     * @Column(type="integer")
     * @GeneratedValue
     */
    private $id;

    /**
     * @var string
     * @Column(type="string")
     */
    private $value;

    /**
     * @var string
     * @Column(type="string")
     */
    private $name;

    public function getId(): int
    {
        return $this->id;
    }

    public function getValue(): string
    {
        return $this->value;
    }

    public function setValue(string $value): void
    {
        $this->value = $value;
    }

    public function getName(): string
    {
        return $this->name;
    }

    public function setName(string $name): void
=======
    public function setName($name)
>>>>>>> fce18e93
    {
        $this->name = $name;
    }

<<<<<<< HEAD
    /** @PreUpdate */
    public function testCallback(): void
=======
    /** @ORM\PreUpdate */
    public function testCallback() : void
>>>>>>> fce18e93
    {
        $this->value = 'Hello World';
    }
}

/**
 * @ORM\Entity
 * @ORM\HasLifecycleCallbacks
 * @ORM\Table(name="lc_cb_test_entity")
 */
class LifecycleCallbackTestEntity
{
    /* test stuff */
<<<<<<< HEAD

    /** @var bool */
    public $prePersistCallbackInvoked = false;

    /** @var bool */
    public $postPersistCallbackInvoked = false;

    /** @var bool */
    public $postLoadCallbackInvoked = false;

    /** @var bool */
    public $postLoadCascaderNotNull = false;

    /** @var bool */
    public $preFlushCallbackInvoked = false;

    /**
     * @var int
     * @Id
     * @Column(type="integer")
     * @GeneratedValue(strategy="AUTO")
     */
    private $id;

    /**
     * @var string
     * @Column(type="string", nullable=true)
     */
    public $value;

    /**
     * @var LifecycleCallbackCascader
     * @ManyToOne(targetEntity="LifecycleCallbackCascader")
     * @JoinColumn(name="cascader_id", referencedColumnName="id")
     */
    public $cascader;

    public function getId(): int
=======
    public $prePersistCallbackInvoked  = false;
    public $postPersistCallbackInvoked = false;
    public $postLoadCallbackInvoked    = false;
    public $postLoadCascaderNotNull    = false;
    public $preFlushCallbackInvoked    = false;

    /**
     * @ORM\Id @ORM\Column(type="integer")
     * @ORM\GeneratedValue(strategy="AUTO")
     */
    private $id;
    /** @ORM\Column(type="string", nullable=true) */
    public $value;

    /**
     * @ORM\ManyToOne(targetEntity=LifecycleCallbackCascader::class)
     * @ORM\JoinColumn(name="cascader_id", referencedColumnName="id")
     */
    public $cascader;

    public function getId()
>>>>>>> fce18e93
    {
        return $this->id;
    }

<<<<<<< HEAD
    public function getValue(): string
=======
    public function getValue()
>>>>>>> fce18e93
    {
        return $this->value;
    }

<<<<<<< HEAD
    /** @PrePersist */
    public function doStuffOnPrePersist(): void
=======
    /** @ORM\PrePersist */
    public function doStuffOnPrePersist()
>>>>>>> fce18e93
    {
        $this->prePersistCallbackInvoked = true;
    }

<<<<<<< HEAD
    /** @PostPersist */
    public function doStuffOnPostPersist(): void
=======
    /** @ORM\PostPersist */
    public function doStuffOnPostPersist()
>>>>>>> fce18e93
    {
        $this->postPersistCallbackInvoked = true;
    }

<<<<<<< HEAD
    /** @PostLoad */
    public function doStuffOnPostLoad(): void
=======
    /** @ORM\PostLoad */
    public function doStuffOnPostLoad()
>>>>>>> fce18e93
    {
        $this->postLoadCallbackInvoked = true;
        $this->postLoadCascaderNotNull = isset($this->cascader);
    }

<<<<<<< HEAD
    /** @PreUpdate */
    public function doStuffOnPreUpdate(): void
=======
    /** @ORM\PreUpdate */
    public function doStuffOnPreUpdate()
>>>>>>> fce18e93
    {
        $this->value = 'changed from preUpdate callback!';
    }

<<<<<<< HEAD
    /** @PreFlush */
    public function doStuffOnPreFlush(): void
=======
    /** @ORM\PreFlush */
    public function doStuffOnPreFlush()
>>>>>>> fce18e93
    {
        $this->preFlushCallbackInvoked = true;
    }
}

/**
 * @ORM\Entity @ORM\HasLifecycleCallbacks
 * @ORM\Table(name="lc_cb_test_cascade")
 */
class LifecycleCallbackCascader
{
    /* test stuff */
    /** @var bool */
    public $postLoadCallbackInvoked = false;
<<<<<<< HEAD

    /** @var int */
    public $postLoadEntitiesCount = 0;

    /**
     * @var int
     * @Id
     * @Column(type="integer")
     * @GeneratedValue(strategy="AUTO")
     */
    private $id;

    /**
     * @psalm-var Collection<int, LifecycleCallbackTestEntity>
     * @OneToMany(targetEntity="LifecycleCallbackTestEntity", mappedBy="cascader", cascade={"persist"})
     */
=======
    public $postLoadEntitiesCount   = 0;

    /**
     * @ORM\Id @ORM\Column(type="integer")
     * @ORM\GeneratedValue(strategy="AUTO")
     */
    private $id;

    /** @ORM\OneToMany(targetEntity=LifecycleCallbackTestEntity::class, mappedBy="cascader", cascade={"persist"}) */
>>>>>>> fce18e93
    public $entities;

    public function __construct()
    {
        $this->entities = new ArrayCollection();
    }

<<<<<<< HEAD
    /** @PostLoad */
    public function doStuffOnPostLoad(): void
=======
    /** @ORM\PostLoad */
    public function doStuffOnPostLoad()
>>>>>>> fce18e93
    {
        $this->postLoadCallbackInvoked = true;
        $this->postLoadEntitiesCount   = count($this->entities);
    }

<<<<<<< HEAD
    public function getId(): int
=======
    public function getId()
>>>>>>> fce18e93
    {
        return $this->id;
    }
}

<<<<<<< HEAD
/** @MappedSuperclass @HasLifecycleCallbacks */
class LifecycleCallbackParentEntity
{
    /** @PrePersist */
    public function doStuff(): void
    {
    }
}

/** @Entity @Table(name="lc_cb_childentity") */
class LifecycleCallbackChildEntity extends LifecycleCallbackParentEntity
{
    /**
     * @var int
     * @Id
     * @Column(type="integer")
     * @GeneratedValue
     */
=======
/** @ORM\MappedSuperclass @ORM\HasLifecycleCallbacks */
class LifecycleCallbackParentEntity
{
    /** @ORM\PrePersist */
    public function doStuff()
    {
    }
}

/** @ORM\Entity @ORM\Table(name="lc_cb_childentity") */
class LifecycleCallbackChildEntity extends LifecycleCallbackParentEntity
{
    /** @ORM\Id @ORM\Column(type="integer") @ORM\GeneratedValue */
>>>>>>> fce18e93
    private $id;
}

class LifecycleListenerPreUpdate
{
<<<<<<< HEAD
    public function preUpdate(PreUpdateEventArgs $eventArgs): void
=======
    /**
     * @ORM\PreUpdate
     */
    public function preUpdate(PreUpdateEventArgs $eventArgs)
>>>>>>> fce18e93
    {
        $eventArgs->setNewValue('name', 'Bob');
    }
}

/** @ORM\Entity @ORM\HasLifecycleCallbacks */
class LifecycleCallbackEventArgEntity
{
<<<<<<< HEAD
    /**
     * @var int
     * @Id @Column(type="integer") @GeneratedValue
     */
    public $id;

    /**
     * @var string
     * @Column()
     */
=======
    /** @ORM\Id @ORM\Column(type="integer") @ORM\GeneratedValue */
    public $id;

    /** @ORM\Column() */
>>>>>>> fce18e93
    public $value;

    /** @var array<string, BaseLifecycleEventArgs> */
    public $calls = [];

    /**
     * @ORM\PostPersist
     */
    public function postPersistHandler(LifecycleEventArgs $event): void
    {
        $this->calls[__FUNCTION__] = $event;
    }

    /**
     * @ORM\PrePersist
     */
    public function prePersistHandler(LifecycleEventArgs $event): void
    {
        $this->calls[__FUNCTION__] = $event;
    }

    /**
     * @ORM\PostUpdate
     */
    public function postUpdateHandler(LifecycleEventArgs $event): void
    {
        $this->calls[__FUNCTION__] = $event;
    }

    /**
     * @ORM\PreUpdate
     */
    public function preUpdateHandler(PreUpdateEventArgs $event): void
    {
        $this->calls[__FUNCTION__] = $event;
    }

    /**
     * @ORM\PostRemove
     */
    public function postRemoveHandler(LifecycleEventArgs $event): void
    {
        $this->calls[__FUNCTION__] = $event;
    }

    /**
     * @ORM\PreRemove
     */
    public function preRemoveHandler(LifecycleEventArgs $event): void
    {
        $this->calls[__FUNCTION__] = $event;
    }

    /**
     * @ORM\PreFlush
     */
    public function preFlushHandler(PreFlushEventArgs $event): void
    {
        $this->calls[__FUNCTION__] = $event;
    }

    /**
     * @ORM\PostLoad
     */
    public function postLoadHandler(LifecycleEventArgs $event): void
    {
        $this->calls[__FUNCTION__] = $event;
    }
}<|MERGE_RESOLUTION|>--- conflicted
+++ resolved
@@ -5,21 +5,13 @@
 namespace Doctrine\Tests\ORM\Functional;
 
 use Doctrine\Common\Collections\ArrayCollection;
-<<<<<<< HEAD
-use Doctrine\Common\Collections\Collection;
-=======
 use Doctrine\ORM\Annotation as ORM;
->>>>>>> fce18e93
 use Doctrine\ORM\Event\LifecycleEventArgs;
 use Doctrine\ORM\Event\PreFlushEventArgs;
 use Doctrine\ORM\Event\PreUpdateEventArgs;
 use Doctrine\ORM\Query;
 use Doctrine\Tests\OrmFunctionalTestCase;
 use Exception;
-<<<<<<< HEAD
-
-=======
->>>>>>> fce18e93
 use function count;
 use function current;
 use function get_class;
@@ -27,27 +19,16 @@
 
 class LifecycleCallbackTest extends OrmFunctionalTestCase
 {
-<<<<<<< HEAD
-    protected function setUp(): void
-=======
     protected function setUp() : void
->>>>>>> fce18e93
     {
         parent::setUp();
         try {
             $this->schemaTool->createSchema(
                 [
-<<<<<<< HEAD
-                    $this->_em->getClassMetadata(LifecycleCallbackEventArgEntity::class),
-                    $this->_em->getClassMetadata(LifecycleCallbackTestEntity::class),
-                    $this->_em->getClassMetadata(LifecycleCallbackTestUser::class),
-                    $this->_em->getClassMetadata(LifecycleCallbackCascader::class),
-=======
                     $this->em->getClassMetadata(LifecycleCallbackEventArgEntity::class),
                     $this->em->getClassMetadata(LifecycleCallbackTestEntity::class),
                     $this->em->getClassMetadata(LifecycleCallbackTestUser::class),
                     $this->em->getClassMetadata(LifecycleCallbackCascader::class),
->>>>>>> fce18e93
                 ]
             );
         } catch (Exception $e) {
@@ -55,11 +36,7 @@
         }
     }
 
-<<<<<<< HEAD
-    public function testPreSavePostSaveCallbacksAreInvoked(): void
-=======
     public function testPreSavePostSaveCallbacksAreInvoked() : void
->>>>>>> fce18e93
     {
         $entity        = new LifecycleCallbackTestEntity();
         $entity->value = 'hello';
@@ -71,11 +48,7 @@
 
         $this->em->clear();
 
-<<<<<<< HEAD
-        $query  = $this->_em->createQuery('select e from Doctrine\Tests\ORM\Functional\LifecycleCallbackTestEntity e');
-=======
         $query  = $this->em->createQuery('select e from Doctrine\Tests\ORM\Functional\LifecycleCallbackTestEntity e');
->>>>>>> fce18e93
         $result = $query->getResult();
         self::assertTrue($result[0]->postLoadCallbackInvoked);
 
@@ -86,11 +59,7 @@
         self::assertEquals('changed from preUpdate callback!', $result[0]->value);
     }
 
-<<<<<<< HEAD
-    public function testPreFlushCallbacksAreInvoked(): void
-=======
     public function testPreFlushCallbacksAreInvoked() : void
->>>>>>> fce18e93
     {
         $entity        = new LifecycleCallbackTestEntity();
         $entity->value = 'hello';
@@ -113,11 +82,7 @@
         self::assertTrue($entity->preFlushCallbackInvoked);
     }
 
-<<<<<<< HEAD
-    public function testChangesDontGetLost(): void
-=======
     public function testChangesDontGetLost() : void
->>>>>>> fce18e93
     {
         $user = new LifecycleCallbackTestUser();
         $user->setName('Bob');
@@ -139,11 +104,7 @@
     /**
      * @group DDC-194
      */
-<<<<<<< HEAD
-    public function testGetReferenceWithPostLoadEventIsDelayedUntilProxyTrigger(): void
-=======
     public function testGetReferenceWithPostLoadEventIsDelayedUntilProxyTrigger() : void
->>>>>>> fce18e93
     {
         $entity        = new LifecycleCallbackTestEntity();
         $entity->value = 'hello';
@@ -163,11 +124,7 @@
     /**
      * @group DDC-958
      */
-<<<<<<< HEAD
-    public function testPostLoadTriggeredOnRefresh(): void
-=======
     public function testPostLoadTriggeredOnRefresh() : void
->>>>>>> fce18e93
     {
         $entity        = new LifecycleCallbackTestEntity();
         $entity->value = 'hello';
@@ -181,23 +138,14 @@
         self::assertTrue($reference->postLoadCallbackInvoked);
         $reference->postLoadCallbackInvoked = false;
 
-<<<<<<< HEAD
-        $this->_em->refresh($reference);
-        $this->assertTrue($reference->postLoadCallbackInvoked, 'postLoad should be invoked when refresh() is called.');
-=======
         $this->em->refresh($reference);
         self::assertTrue($reference->postLoadCallbackInvoked, 'postLoad should be invoked when refresh() is called.');
->>>>>>> fce18e93
     }
 
     /**
      * @group DDC-113
      */
-<<<<<<< HEAD
-    public function testCascadedEntitiesCallsPrePersist(): void
-=======
     public function testCascadedEntitiesCallsPrePersist() : void
->>>>>>> fce18e93
     {
         //$this->em->getConnection()->getConfiguration()->setSQLLogger(new \Doctrine\DBAL\Logging\EchoSQLLogger);
 
@@ -223,11 +171,7 @@
      * @group DDC-54
      * @group DDC-3005
      */
-<<<<<<< HEAD
-    public function testCascadedEntitiesLoadedInPostLoad(): void
-=======
     public function testCascadedEntitiesLoadedInPostLoad() : void
->>>>>>> fce18e93
     {
         $e1 = new LifecycleCallbackTestEntity();
         $e2 = new LifecycleCallbackTestEntity();
@@ -269,11 +213,7 @@
      * @group DDC-54
      * @group DDC-3005
      */
-<<<<<<< HEAD
-    public function testCascadedEntitiesNotLoadedInPostLoadDuringIteration(): void
-=======
     public function testCascadedEntitiesNotLoadedInPostLoadDuringIteration() : void
->>>>>>> fce18e93
     {
         $e1 = new LifecycleCallbackTestEntity();
         $e2 = new LifecycleCallbackTestEntity();
@@ -300,16 +240,10 @@
     e.id IN (%s, %s)
 DQL;
 
-<<<<<<< HEAD
-        $query = $this->_em->createQuery(sprintf($dql, $e1->getId(), $e2->getId()));
-
-        $result = $query->iterate();
-=======
         $result = $this
             ->em
             ->createQuery(sprintf($dql, $e1->getId(), $e2->getId()))
             ->iterate();
->>>>>>> fce18e93
 
         foreach ($result as $entity) {
             self::assertTrue($entity[0]->postLoadCallbackInvoked);
@@ -317,26 +251,13 @@
 
             break;
         }
-
-        $iterableResult = $query->toIterable();
-
-        foreach ($iterableResult as $entity) {
-            self::assertTrue($entity->postLoadCallbackInvoked);
-            self::assertFalse($entity->postLoadCascaderNotNull);
-
-            break;
-        }
     }
 
     /**
      * @group DDC-54
      * @group DDC-3005
      */
-<<<<<<< HEAD
-    public function testCascadedEntitiesNotLoadedInPostLoadDuringIterationWithSimpleObjectHydrator(): void
-=======
     public function testCascadedEntitiesNotLoadedInPostLoadDuringIterationWithSimpleObjectHydrator() : void
->>>>>>> fce18e93
     {
         $this->em->persist(new LifecycleCallbackTestEntity());
         $this->em->persist(new LifecycleCallbackTestEntity());
@@ -344,18 +265,10 @@
         $this->em->flush();
         $this->em->clear();
 
-<<<<<<< HEAD
-        $query = $this->_em->createQuery(
-            'SELECT e FROM Doctrine\Tests\ORM\Functional\LifecycleCallbackTestEntity AS e'
-        );
-
-        $result = $query->iterate(null, Query::HYDRATE_SIMPLEOBJECT);
-=======
         $result = $this
             ->em
             ->createQuery('SELECT e FROM Doctrine\Tests\ORM\Functional\LifecycleCallbackTestEntity AS e')
             ->iterate(null, Query::HYDRATE_SIMPLEOBJECT);
->>>>>>> fce18e93
 
         foreach ($result as $entity) {
             self::assertTrue($entity[0]->postLoadCallbackInvoked);
@@ -363,26 +276,11 @@
 
             break;
         }
-
-        $result = $query->toIterable([], Query::HYDRATE_SIMPLEOBJECT);
-
-        foreach ($result as $entity) {
-            self::assertTrue($entity->postLoadCallbackInvoked);
-            self::assertFalse($entity->postLoadCascaderNotNull);
-
-            break;
-        }
     }
 
     /**
      * https://github.com/doctrine/orm/issues/6568
      */
-<<<<<<< HEAD
-    public function testPostLoadIsInvokedOnFetchJoinedEntities(): void
-    {
-        $entA = new LifecycleCallbackCascader();
-        $this->_em->persist($entA);
-=======
     public function testPostLoadIsInvokedOnFetchJoinedEntities() : void
     {
         $entA = new LifecycleCallbackCascader();
@@ -390,15 +288,11 @@
 
         $entB_1 = new LifecycleCallbackTestEntity();
         $entB_2 = new LifecycleCallbackTestEntity();
->>>>>>> fce18e93
-
-        $entB1 = new LifecycleCallbackTestEntity();
-        $entB2 = new LifecycleCallbackTestEntity();
-
-        $entA->entities[] = $entB1;
-        $entA->entities[] = $entB2;
-        $entB1->cascader  = $entA;
-        $entB2->cascader  = $entA;
+
+        $entA->entities[] = $entB_1;
+        $entA->entities[] = $entB_2;
+        $entB_1->cascader = $entA;
+        $entB_2->cascader = $entA;
 
         $this->em->flush();
         $this->em->clear();
@@ -425,27 +319,16 @@
         }
     }
 
-<<<<<<< HEAD
-    public function testLifecycleCallbacksGetInherited(): void
-=======
     public function testLifecycleCallbacksGetInherited() : void
->>>>>>> fce18e93
     {
         $childMeta = $this->em->getClassMetadata(LifecycleCallbackChildEntity::class);
         self::assertEquals(['prePersist' => [0 => 'doStuff']], $childMeta->lifecycleCallbacks);
     }
 
-<<<<<<< HEAD
-    public function testLifecycleListenerChangeUpdateChangeSet(): void
-    {
-        $listener = new LifecycleListenerPreUpdate();
-        $this->_em->getEventManager()->addEventListener(['preUpdate'], $listener);
-=======
     public function testLifecycleListenerChangeUpdateChangeSet() : void
     {
         $listener = new LifecycleListenerPreUpdate();
         $this->em->getEventManager()->addEventListener(['preUpdate'], $listener);
->>>>>>> fce18e93
 
         $user = new LifecycleCallbackTestUser();
         $user->setName('Bob');
@@ -471,11 +354,7 @@
     /**
      * @group DDC-1955
      */
-<<<<<<< HEAD
-    public function testLifecycleCallbackEventArgs(): void
-=======
     public function testLifecycleCallbackEventArgs() : void
->>>>>>> fce18e93
     {
         $e = new LifecycleCallbackEventArgEntity();
 
@@ -527,16 +406,6 @@
         return $this->id;
     }
 
-<<<<<<< HEAD
-        $this->assertArrayHasKey('preFlushHandler', $e->calls);
-        $this->assertArrayHasKey('postLoadHandler', $e->calls);
-        $this->assertArrayHasKey('prePersistHandler', $e->calls);
-        $this->assertArrayHasKey('postPersistHandler', $e->calls);
-        $this->assertArrayHasKey('preUpdateHandler', $e->calls);
-        $this->assertArrayHasKey('postUpdateHandler', $e->calls);
-        $this->assertArrayHasKey('preRemoveHandler', $e->calls);
-        $this->assertArrayHasKey('postRemoveHandler', $e->calls);
-=======
     public function getValue()
     {
         return $this->value;
@@ -546,72 +415,19 @@
     {
         $this->value = $value;
     }
->>>>>>> fce18e93
 
     public function getName()
     {
         return $this->name;
     }
 
-<<<<<<< HEAD
-/** @Entity @HasLifecycleCallbacks */
-class LifecycleCallbackTestUser
-{
-    /**
-     * @var int
-     * @Id
-     * @Column(type="integer")
-     * @GeneratedValue
-     */
-    private $id;
-
-    /**
-     * @var string
-     * @Column(type="string")
-     */
-    private $value;
-
-    /**
-     * @var string
-     * @Column(type="string")
-     */
-    private $name;
-
-    public function getId(): int
-    {
-        return $this->id;
-    }
-
-    public function getValue(): string
-    {
-        return $this->value;
-    }
-
-    public function setValue(string $value): void
-    {
-        $this->value = $value;
-    }
-
-    public function getName(): string
-    {
-        return $this->name;
-    }
-
-    public function setName(string $name): void
-=======
     public function setName($name)
->>>>>>> fce18e93
     {
         $this->name = $name;
     }
 
-<<<<<<< HEAD
-    /** @PreUpdate */
-    public function testCallback(): void
-=======
     /** @ORM\PreUpdate */
     public function testCallback() : void
->>>>>>> fce18e93
     {
         $this->value = 'Hello World';
     }
@@ -625,46 +441,6 @@
 class LifecycleCallbackTestEntity
 {
     /* test stuff */
-<<<<<<< HEAD
-
-    /** @var bool */
-    public $prePersistCallbackInvoked = false;
-
-    /** @var bool */
-    public $postPersistCallbackInvoked = false;
-
-    /** @var bool */
-    public $postLoadCallbackInvoked = false;
-
-    /** @var bool */
-    public $postLoadCascaderNotNull = false;
-
-    /** @var bool */
-    public $preFlushCallbackInvoked = false;
-
-    /**
-     * @var int
-     * @Id
-     * @Column(type="integer")
-     * @GeneratedValue(strategy="AUTO")
-     */
-    private $id;
-
-    /**
-     * @var string
-     * @Column(type="string", nullable=true)
-     */
-    public $value;
-
-    /**
-     * @var LifecycleCallbackCascader
-     * @ManyToOne(targetEntity="LifecycleCallbackCascader")
-     * @JoinColumn(name="cascader_id", referencedColumnName="id")
-     */
-    public $cascader;
-
-    public function getId(): int
-=======
     public $prePersistCallbackInvoked  = false;
     public $postPersistCallbackInvoked = false;
     public $postLoadCallbackInvoked    = false;
@@ -686,72 +462,42 @@
     public $cascader;
 
     public function getId()
->>>>>>> fce18e93
     {
         return $this->id;
     }
 
-<<<<<<< HEAD
-    public function getValue(): string
-=======
     public function getValue()
->>>>>>> fce18e93
     {
         return $this->value;
     }
 
-<<<<<<< HEAD
-    /** @PrePersist */
-    public function doStuffOnPrePersist(): void
-=======
     /** @ORM\PrePersist */
     public function doStuffOnPrePersist()
->>>>>>> fce18e93
     {
         $this->prePersistCallbackInvoked = true;
     }
 
-<<<<<<< HEAD
-    /** @PostPersist */
-    public function doStuffOnPostPersist(): void
-=======
     /** @ORM\PostPersist */
     public function doStuffOnPostPersist()
->>>>>>> fce18e93
     {
         $this->postPersistCallbackInvoked = true;
     }
 
-<<<<<<< HEAD
-    /** @PostLoad */
-    public function doStuffOnPostLoad(): void
-=======
     /** @ORM\PostLoad */
     public function doStuffOnPostLoad()
->>>>>>> fce18e93
     {
         $this->postLoadCallbackInvoked = true;
         $this->postLoadCascaderNotNull = isset($this->cascader);
     }
 
-<<<<<<< HEAD
-    /** @PreUpdate */
-    public function doStuffOnPreUpdate(): void
-=======
     /** @ORM\PreUpdate */
     public function doStuffOnPreUpdate()
->>>>>>> fce18e93
     {
         $this->value = 'changed from preUpdate callback!';
     }
 
-<<<<<<< HEAD
-    /** @PreFlush */
-    public function doStuffOnPreFlush(): void
-=======
     /** @ORM\PreFlush */
     public function doStuffOnPreFlush()
->>>>>>> fce18e93
     {
         $this->preFlushCallbackInvoked = true;
     }
@@ -764,26 +510,7 @@
 class LifecycleCallbackCascader
 {
     /* test stuff */
-    /** @var bool */
     public $postLoadCallbackInvoked = false;
-<<<<<<< HEAD
-
-    /** @var int */
-    public $postLoadEntitiesCount = 0;
-
-    /**
-     * @var int
-     * @Id
-     * @Column(type="integer")
-     * @GeneratedValue(strategy="AUTO")
-     */
-    private $id;
-
-    /**
-     * @psalm-var Collection<int, LifecycleCallbackTestEntity>
-     * @OneToMany(targetEntity="LifecycleCallbackTestEntity", mappedBy="cascader", cascade={"persist"})
-     */
-=======
     public $postLoadEntitiesCount   = 0;
 
     /**
@@ -793,7 +520,6 @@
     private $id;
 
     /** @ORM\OneToMany(targetEntity=LifecycleCallbackTestEntity::class, mappedBy="cascader", cascade={"persist"}) */
->>>>>>> fce18e93
     public $entities;
 
     public function __construct()
@@ -801,48 +527,19 @@
         $this->entities = new ArrayCollection();
     }
 
-<<<<<<< HEAD
-    /** @PostLoad */
-    public function doStuffOnPostLoad(): void
-=======
     /** @ORM\PostLoad */
     public function doStuffOnPostLoad()
->>>>>>> fce18e93
     {
         $this->postLoadCallbackInvoked = true;
         $this->postLoadEntitiesCount   = count($this->entities);
     }
 
-<<<<<<< HEAD
-    public function getId(): int
-=======
     public function getId()
->>>>>>> fce18e93
     {
         return $this->id;
     }
 }
 
-<<<<<<< HEAD
-/** @MappedSuperclass @HasLifecycleCallbacks */
-class LifecycleCallbackParentEntity
-{
-    /** @PrePersist */
-    public function doStuff(): void
-    {
-    }
-}
-
-/** @Entity @Table(name="lc_cb_childentity") */
-class LifecycleCallbackChildEntity extends LifecycleCallbackParentEntity
-{
-    /**
-     * @var int
-     * @Id
-     * @Column(type="integer")
-     * @GeneratedValue
-     */
-=======
 /** @ORM\MappedSuperclass @ORM\HasLifecycleCallbacks */
 class LifecycleCallbackParentEntity
 {
@@ -856,20 +553,15 @@
 class LifecycleCallbackChildEntity extends LifecycleCallbackParentEntity
 {
     /** @ORM\Id @ORM\Column(type="integer") @ORM\GeneratedValue */
->>>>>>> fce18e93
     private $id;
 }
 
 class LifecycleListenerPreUpdate
 {
-<<<<<<< HEAD
-    public function preUpdate(PreUpdateEventArgs $eventArgs): void
-=======
     /**
      * @ORM\PreUpdate
      */
     public function preUpdate(PreUpdateEventArgs $eventArgs)
->>>>>>> fce18e93
     {
         $eventArgs->setNewValue('name', 'Bob');
     }
@@ -878,32 +570,18 @@
 /** @ORM\Entity @ORM\HasLifecycleCallbacks */
 class LifecycleCallbackEventArgEntity
 {
-<<<<<<< HEAD
-    /**
-     * @var int
-     * @Id @Column(type="integer") @GeneratedValue
-     */
-    public $id;
-
-    /**
-     * @var string
-     * @Column()
-     */
-=======
     /** @ORM\Id @ORM\Column(type="integer") @ORM\GeneratedValue */
     public $id;
 
     /** @ORM\Column() */
->>>>>>> fce18e93
     public $value;
 
-    /** @var array<string, BaseLifecycleEventArgs> */
     public $calls = [];
 
     /**
      * @ORM\PostPersist
      */
-    public function postPersistHandler(LifecycleEventArgs $event): void
+    public function postPersistHandler(LifecycleEventArgs $event)
     {
         $this->calls[__FUNCTION__] = $event;
     }
@@ -911,7 +589,7 @@
     /**
      * @ORM\PrePersist
      */
-    public function prePersistHandler(LifecycleEventArgs $event): void
+    public function prePersistHandler(LifecycleEventArgs $event)
     {
         $this->calls[__FUNCTION__] = $event;
     }
@@ -919,7 +597,7 @@
     /**
      * @ORM\PostUpdate
      */
-    public function postUpdateHandler(LifecycleEventArgs $event): void
+    public function postUpdateHandler(LifecycleEventArgs $event)
     {
         $this->calls[__FUNCTION__] = $event;
     }
@@ -927,7 +605,7 @@
     /**
      * @ORM\PreUpdate
      */
-    public function preUpdateHandler(PreUpdateEventArgs $event): void
+    public function preUpdateHandler(PreUpdateEventArgs $event)
     {
         $this->calls[__FUNCTION__] = $event;
     }
@@ -935,7 +613,7 @@
     /**
      * @ORM\PostRemove
      */
-    public function postRemoveHandler(LifecycleEventArgs $event): void
+    public function postRemoveHandler(LifecycleEventArgs $event)
     {
         $this->calls[__FUNCTION__] = $event;
     }
@@ -943,7 +621,7 @@
     /**
      * @ORM\PreRemove
      */
-    public function preRemoveHandler(LifecycleEventArgs $event): void
+    public function preRemoveHandler(LifecycleEventArgs $event)
     {
         $this->calls[__FUNCTION__] = $event;
     }
@@ -951,7 +629,7 @@
     /**
      * @ORM\PreFlush
      */
-    public function preFlushHandler(PreFlushEventArgs $event): void
+    public function preFlushHandler(PreFlushEventArgs $event)
     {
         $this->calls[__FUNCTION__] = $event;
     }
@@ -959,7 +637,7 @@
     /**
      * @ORM\PostLoad
      */
-    public function postLoadHandler(LifecycleEventArgs $event): void
+    public function postLoadHandler(LifecycleEventArgs $event)
     {
         $this->calls[__FUNCTION__] = $event;
     }
