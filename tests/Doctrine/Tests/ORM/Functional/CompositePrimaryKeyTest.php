--- conflicted
+++ resolved
@@ -4,14 +4,9 @@
 
 namespace Doctrine\Tests\ORM\Functional;
 
-<<<<<<< HEAD
-use Doctrine\ORM\ORMException;
-=======
 use Doctrine\ORM\Exception\MissingIdentifierField;
 use Doctrine\ORM\Exception\UnrecognizedIdentifierFields;
->>>>>>> fce18e93
 use Doctrine\ORM\Query\QueryException;
-use Doctrine\Tests\IterableTester;
 use Doctrine\Tests\Models\Navigation\NavCountry;
 use Doctrine\Tests\Models\Navigation\NavPhotos;
 use Doctrine\Tests\Models\Navigation\NavPointOfInterest;
@@ -19,36 +14,22 @@
 use Doctrine\Tests\Models\Navigation\NavUser;
 use Doctrine\Tests\OrmFunctionalTestCase;
 
-use function count;
-
 class CompositePrimaryKeyTest extends OrmFunctionalTestCase
 {
-<<<<<<< HEAD
-    protected function setUp(): void
-=======
     public function setUp() : void
->>>>>>> fce18e93
     {
         $this->useModelSet('navigation');
         parent::setUp();
     }
 
-    public function putGermanysBrandenburderTor(): void
+    public function putGermanysBrandenburderTor()
     {
         $country = new NavCountry('Germany');
-<<<<<<< HEAD
-        $this->_em->persist($country);
-        $poi = new NavPointOfInterest(100, 200, 'Brandenburger Tor', $country);
-        $this->_em->persist($poi);
-        $this->_em->flush();
-        $this->_em->clear();
-=======
         $this->em->persist($country);
         $poi = new NavPointOfInterest(100, 200, 'Brandenburger Tor', $country);
         $this->em->persist($poi);
         $this->em->flush();
         $this->em->clear();
->>>>>>> fce18e93
     }
 
     public function putTripAroundEurope()
@@ -65,11 +46,7 @@
         return $tour;
     }
 
-<<<<<<< HEAD
-    public function testPersistCompositePkEntity(): void
-=======
     public function testPersistCompositePkEntity() : void
->>>>>>> fce18e93
     {
         $this->putGermanysBrandenburderTor();
 
@@ -84,17 +61,6 @@
     /**
      * @group DDC-1651
      */
-<<<<<<< HEAD
-    public function testSetParameterCompositeKeyObject(): void
-    {
-        $this->putGermanysBrandenburderTor();
-
-        $poi   = $this->_em->find(NavPointOfInterest::class, ['lat' => 100, 'long' => 200]);
-        $photo = new NavPhotos($poi, 'asdf');
-        $this->_em->persist($photo);
-        $this->_em->flush();
-        $this->_em->clear();
-=======
     public function testSetParameterCompositeKeyObject() : void
     {
         $this->putGermanysBrandenburderTor();
@@ -104,7 +70,6 @@
         $this->em->persist($photo);
         $this->em->flush();
         $this->em->clear();
->>>>>>> fce18e93
 
         $dql = 'SELECT t FROM Doctrine\Tests\Models\Navigation\NavPhotos t WHERE t.poi = ?1';
 
@@ -114,32 +79,6 @@
         $sql = $this->em->createQuery($dql)->getSQL();
     }
 
-<<<<<<< HEAD
-    public function testIdentityFunctionWithCompositePrimaryKey(): void
-    {
-        $this->putGermanysBrandenburderTor();
-
-        $poi   = $this->_em->find(NavPointOfInterest::class, ['lat' => 100, 'long' => 200]);
-        $photo = new NavPhotos($poi, 'asdf');
-        $this->_em->persist($photo);
-        $this->_em->flush();
-        $this->_em->clear();
-
-        $dql    = "SELECT IDENTITY(p.poi, 'long') AS long, IDENTITY(p.poi, 'lat') AS lat FROM Doctrine\Tests\Models\Navigation\NavPhotos p";
-        $query  = $this->_em->createQuery($dql);
-        $result = $query->getResult();
-
-        $this->assertCount(1, $result);
-        $this->assertEquals(200, $result[0]['long']);
-        $this->assertEquals(100, $result[0]['lat']);
-
-        $this->_em->clear();
-
-        IterableTester::assertResultsAreTheSame($query);
-    }
-
-    public function testManyToManyCompositeRelation(): void
-=======
     public function testIdentityFunctionWithCompositePrimaryKey() : void
     {
         $this->putGermanysBrandenburderTor();
@@ -159,7 +98,6 @@
     }
 
     public function testManyToManyCompositeRelation() : void
->>>>>>> fce18e93
     {
         $this->putGermanysBrandenburderTor();
         $tour = $this->putTripAroundEurope();
@@ -169,30 +107,17 @@
         self::assertCount(1, $tour->getPointOfInterests());
     }
 
-<<<<<<< HEAD
-    public function testCompositeDqlEagerFetching(): void
-=======
     public function testCompositeDqlEagerFetching() : void
->>>>>>> fce18e93
     {
         $this->putGermanysBrandenburderTor();
         $this->putTripAroundEurope();
 
-<<<<<<< HEAD
-        $dql   = 'SELECT t, p, c FROM Doctrine\Tests\Models\Navigation\NavTour t ' .
-               'INNER JOIN t.pois p INNER JOIN p.country c';
-        $tours = $this->_em->createQuery($dql)->getResult();
-
-        $query = $this->_em->createQuery($dql);
-        $tours = $query->getResult();
-=======
         $dql = 'SELECT t, p, c '
              . 'FROM Doctrine\Tests\Models\Navigation\NavTour t '
              . 'INNER JOIN t.pois p '
              . 'INNER JOIN p.country c';
 
         $tours = $this->em->createQuery($dql)->getResult();
->>>>>>> fce18e93
 
         self::assertCount(1, $tours);
 
@@ -202,31 +127,12 @@
         self::assertEquals('Brandenburger Tor', $pois[0]->getName());
     }
 
-<<<<<<< HEAD
-    public function testCompositeCollectionMemberExpression(): void
-=======
     public function testCompositeCollectionMemberExpression() : void
->>>>>>> fce18e93
     {
         // Test should not throw any kind of exception
         $this->putGermanysBrandenburderTor();
         $this->putTripAroundEurope();
 
-<<<<<<< HEAD
-        $dql   = 'SELECT t FROM Doctrine\Tests\Models\Navigation\NavTour t, Doctrine\Tests\Models\Navigation\NavPointOfInterest p ' .
-               'WHERE p MEMBER OF t.pois';
-        $tours = $this->_em->createQuery($dql)
-                           ->getResult();
-
-        $this->assertEquals(1, count($tours));
-
-        $this->_em->clear();
-
-        IterableTester::assertResultsAreTheSame($query);
-    }
-
-    public function testSpecifyUnknownIdentifierPrimaryKeyFails(): void
-=======
         $dql = 'SELECT t '
              . 'FROM Doctrine\Tests\Models\Navigation\NavTour t '
              . ', Doctrine\Tests\Models\Navigation\NavPointOfInterest p '
@@ -239,7 +145,6 @@
     }
 
     public function testSpecifyUnknownIdentifierPrimaryKeyFails() : void
->>>>>>> fce18e93
     {
         $this->expectException(MissingIdentifierField::class);
         $this->expectExceptionMessage('The identifier long is missing for a query of Doctrine\Tests\Models\Navigation\NavPointOfInterest');
@@ -247,38 +152,22 @@
         $poi = $this->em->find(NavPointOfInterest::class, ['key1' => 100]);
     }
 
-<<<<<<< HEAD
-    public function testUnrecognizedIdentifierFieldsOnGetReference(): void
-=======
     public function testUnrecognizedIdentifierFieldsOnGetReference() : void
->>>>>>> fce18e93
     {
         $this->expectException(UnrecognizedIdentifierFields::class);
         $this->expectExceptionMessage('Unrecognized identifier fields: "key1"');
 
-<<<<<<< HEAD
-        $poi = $this->_em->getReference(NavPointOfInterest::class, ['lat' => 10, 'long' => 20, 'key1' => 100]);
-=======
         $poi = $this->em->getReference(NavPointOfInterest::class, ['lat' => 10, 'long' => 20, 'key1' => 100]);
->>>>>>> fce18e93
     }
 
     /**
      * @group DDC-1939
      */
-<<<<<<< HEAD
-    public function testDeleteCompositePersistentCollection(): void
-    {
-        $this->putGermanysBrandenburderTor();
-
-        $poi = $this->_em->find(NavPointOfInterest::class, ['lat' => 100, 'long' => 200]);
-=======
     public function testDeleteCompositePersistentCollection() : void
     {
         $this->putGermanysBrandenburderTor();
 
         $poi = $this->em->find(NavPointOfInterest::class, ['lat' => 100, 'long' => 200]);
->>>>>>> fce18e93
         $poi->addVisitor(new NavUser('test1'));
         $poi->addVisitor(new NavUser('test2'));
 
