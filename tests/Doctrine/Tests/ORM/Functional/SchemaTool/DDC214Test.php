--- conflicted
+++ resolved
@@ -12,12 +12,7 @@
 
 use function array_filter;
 use function implode;
-<<<<<<< HEAD
-use function strpos;
-=======
-use function method_exists;
 use function str_contains;
->>>>>>> 978f687d
 
 use const PHP_EOL;
 
