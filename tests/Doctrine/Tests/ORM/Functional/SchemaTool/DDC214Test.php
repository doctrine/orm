--- conflicted
+++ resolved
@@ -4,12 +4,8 @@
 
 namespace Doctrine\Tests\ORM\Functional\SchemaTool;
 
-<<<<<<< HEAD
+use Doctrine\DBAL\Platforms\AbstractPlatform;
 use Doctrine\DBAL\Platforms\SQLitePlatform;
-=======
-use Doctrine\DBAL\Platforms\AbstractPlatform;
-use Doctrine\DBAL\Platforms\SqlitePlatform;
->>>>>>> cf91ce63
 use Doctrine\DBAL\Schema\AbstractSchemaManager;
 use Doctrine\DBAL\Schema\Comparator;
 use Doctrine\Tests\Models;
@@ -81,18 +77,11 @@
         $comparator = $sm->createComparator();
         $schemaDiff = $comparator->compareSchemas($fromSchema, $toSchema);
 
-<<<<<<< HEAD
-        $sql = $schemaDiff->toSql($this->_em->getConnection()->getDatabasePlatform());
-        $sql = array_filter($sql, static fn ($sql) => ! str_contains($sql, 'DROP'));
-=======
         $sql = method_exists(AbstractPlatform::class, 'getAlterSchemaSQL') ?
             $this->_em->getConnection()->getDatabasePlatform()->getAlterSchemaSQL($schemaDiff) :
             $schemaDiff->toSql($this->_em->getConnection()->getDatabasePlatform());
 
-        $sql = array_filter($sql, static function ($sql) {
-            return ! str_contains($sql, 'DROP');
-        });
->>>>>>> cf91ce63
+        $sql = array_filter($sql, static fn ($sql) => ! str_contains($sql, 'DROP'));
 
         self::assertCount(0, $sql, 'SQL: ' . implode(PHP_EOL, $sql));
     }
