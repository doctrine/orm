--- conflicted
+++ resolved
@@ -14,47 +14,25 @@
 use function implode;
 use function strpos;
 
-use function array_filter;
-use function array_shift;
-use function count;
-use function implode;
-use function strpos;
-
 class PostgreSqlSchemaToolTest extends OrmFunctionalTestCase
 {
-<<<<<<< HEAD
-    protected function setUp(): void
+    protected function setUp() : void
     {
         parent::setUp();
 
-        if ($this->_em->getConnection()->getDatabasePlatform()->getName() !== 'postgresql') {
-=======
-    protected function setUp() : void
-    {
-        parent::setUp();
-
         if ($this->em->getConnection()->getDatabasePlatform()->getName() !== 'postgresql') {
->>>>>>> fce18e93
             $this->markTestSkipped('The ' . self::class . ' requires the use of postgresql.');
         }
     }
 
-<<<<<<< HEAD
-    public function testPostgresMetadataSequenceIncrementedBy10(): void
-=======
     public function testPostgresMetadataSequenceIncrementedBy10() : void
->>>>>>> fce18e93
     {
         $address = $this->em->getClassMetadata(Models\CMS\CmsAddress::class);
 
         self::assertEquals(1, $address->getProperty('id')->getValueGenerator()->getDefinition()['allocationSize']);
     }
 
-<<<<<<< HEAD
-    public function testGetCreateSchemaSql(): void
-=======
     public function testGetCreateSchemaSql() : void
->>>>>>> fce18e93
     {
         $classes = [
             $this->em->getClassMetadata(Models\CMS\CmsAddress::class),
@@ -62,44 +40,6 @@
             $this->em->getClassMetadata(Models\CMS\CmsPhonenumber::class),
         ];
 
-<<<<<<< HEAD
-        $tool     = new SchemaTool($this->_em);
-        $sql      = $tool->getCreateSchemaSql($classes);
-        $sqlCount = count($sql);
-
-        $this->assertEquals('CREATE TABLE cms_addresses (id INT NOT NULL, user_id INT DEFAULT NULL, country VARCHAR(50) NOT NULL, zip VARCHAR(50) NOT NULL, city VARCHAR(50) NOT NULL, PRIMARY KEY(id))', array_shift($sql));
-        $this->assertEquals('CREATE UNIQUE INDEX UNIQ_ACAC157BA76ED395 ON cms_addresses (user_id)', array_shift($sql));
-        $this->assertEquals('CREATE TABLE cms_users (id INT NOT NULL, email_id INT DEFAULT NULL, status VARCHAR(50) DEFAULT NULL, username VARCHAR(255) NOT NULL, name VARCHAR(255) NOT NULL, PRIMARY KEY(id))', array_shift($sql));
-        $this->assertEquals('CREATE UNIQUE INDEX UNIQ_3AF03EC5F85E0677 ON cms_users (username)', array_shift($sql));
-        $this->assertEquals('CREATE UNIQUE INDEX UNIQ_3AF03EC5A832C1C9 ON cms_users (email_id)', array_shift($sql));
-        $this->assertEquals('CREATE TABLE cms_users_groups (user_id INT NOT NULL, group_id INT NOT NULL, PRIMARY KEY(user_id, group_id))', array_shift($sql));
-        $this->assertEquals('CREATE INDEX IDX_7EA9409AA76ED395 ON cms_users_groups (user_id)', array_shift($sql));
-        $this->assertEquals('CREATE INDEX IDX_7EA9409AFE54D947 ON cms_users_groups (group_id)', array_shift($sql));
-        $this->assertEquals('CREATE TABLE cms_users_tags (user_id INT NOT NULL, tag_id INT NOT NULL, PRIMARY KEY(user_id, tag_id))', array_shift($sql));
-        $this->assertEquals('CREATE INDEX IDX_93F5A1ADA76ED395 ON cms_users_tags (user_id)', array_shift($sql));
-        $this->assertEquals('CREATE INDEX IDX_93F5A1ADBAD26311 ON cms_users_tags (tag_id)', array_shift($sql));
-        $this->assertEquals('CREATE TABLE cms_phonenumbers (phonenumber VARCHAR(50) NOT NULL, user_id INT DEFAULT NULL, PRIMARY KEY(phonenumber))', array_shift($sql));
-        $this->assertEquals('CREATE INDEX IDX_F21F790FA76ED395 ON cms_phonenumbers (user_id)', array_shift($sql));
-        $this->assertEquals('CREATE SEQUENCE cms_addresses_id_seq INCREMENT BY 1 MINVALUE 1 START 1', array_shift($sql));
-        $this->assertEquals('CREATE SEQUENCE cms_users_id_seq INCREMENT BY 1 MINVALUE 1 START 1', array_shift($sql));
-        $this->assertEquals('ALTER TABLE cms_addresses ADD CONSTRAINT FK_ACAC157BA76ED395 FOREIGN KEY (user_id) REFERENCES cms_users (id) NOT DEFERRABLE INITIALLY IMMEDIATE', array_shift($sql));
-        $this->assertEquals('ALTER TABLE cms_users ADD CONSTRAINT FK_3AF03EC5A832C1C9 FOREIGN KEY (email_id) REFERENCES cms_emails (id) NOT DEFERRABLE INITIALLY IMMEDIATE', array_shift($sql));
-        $this->assertEquals('ALTER TABLE cms_users_groups ADD CONSTRAINT FK_7EA9409AA76ED395 FOREIGN KEY (user_id) REFERENCES cms_users (id) NOT DEFERRABLE INITIALLY IMMEDIATE', array_shift($sql));
-        $this->assertEquals('ALTER TABLE cms_users_groups ADD CONSTRAINT FK_7EA9409AFE54D947 FOREIGN KEY (group_id) REFERENCES cms_groups (id) NOT DEFERRABLE INITIALLY IMMEDIATE', array_shift($sql));
-        $this->assertEquals('ALTER TABLE cms_users_tags ADD CONSTRAINT FK_93F5A1ADA76ED395 FOREIGN KEY (user_id) REFERENCES cms_users (id) NOT DEFERRABLE INITIALLY IMMEDIATE', array_shift($sql));
-        $this->assertEquals('ALTER TABLE cms_users_tags ADD CONSTRAINT FK_93F5A1ADBAD26311 FOREIGN KEY (tag_id) REFERENCES cms_tags (id) NOT DEFERRABLE INITIALLY IMMEDIATE', array_shift($sql));
-        $this->assertEquals('ALTER TABLE cms_phonenumbers ADD CONSTRAINT FK_F21F790FA76ED395 FOREIGN KEY (user_id) REFERENCES cms_users (id) NOT DEFERRABLE INITIALLY IMMEDIATE', array_shift($sql));
-
-        $this->assertEquals([], $sql, 'SQL Array should be empty now.');
-        $this->assertEquals(22, $sqlCount, 'Total of 22 queries should be executed');
-    }
-
-    public function testGetCreateSchemaSql2(): void
-    {
-        $classes = [$this->_em->getClassMetadata(Models\Generic\DecimalModel::class)];
-
-        $tool = new SchemaTool($this->_em);
-=======
         $tool = new SchemaTool($this->em);
         $sql  = $tool->getCreateSchemaSql($classes);
 
@@ -135,30 +75,10 @@
         $classes = [$this->em->getClassMetadata(Models\Generic\DecimalModel::class)];
 
         $tool = new SchemaTool($this->em);
->>>>>>> fce18e93
         $sql  = $tool->getCreateSchemaSql($classes);
 
         self::assertCount(2, $sql);
 
-<<<<<<< HEAD
-        $this->assertEquals('CREATE TABLE decimal_model (id INT NOT NULL, "decimal" NUMERIC(5, 2) NOT NULL, "high_scale" NUMERIC(14, 4) NOT NULL, PRIMARY KEY(id))', $sql[0]);
-        $this->assertEquals('CREATE SEQUENCE decimal_model_id_seq INCREMENT BY 1 MINVALUE 1 START 1', $sql[1]);
-    }
-
-    public function testGetCreateSchemaSql3(): void
-    {
-        $classes = [$this->_em->getClassMetadata(Models\Generic\BooleanModel::class)];
-
-        $tool = new SchemaTool($this->_em);
-        $sql  = $tool->getCreateSchemaSql($classes);
-
-        $this->assertEquals(2, count($sql));
-        $this->assertEquals('CREATE TABLE boolean_model (id INT NOT NULL, booleanField BOOLEAN NOT NULL, PRIMARY KEY(id))', $sql[0]);
-        $this->assertEquals('CREATE SEQUENCE boolean_model_id_seq INCREMENT BY 1 MINVALUE 1 START 1', $sql[1]);
-    }
-
-    public function testGetDropSchemaSql(): void
-=======
         self::assertEquals('CREATE TABLE decimal_model (id INT NOT NULL, "decimal" NUMERIC(5, 2) NOT NULL, "high_scale" NUMERIC(14, 4) NOT NULL, PRIMARY KEY(id))', $sql[0]);
         self::assertEquals('CREATE SEQUENCE decimal_model_id_seq INCREMENT BY 1 MINVALUE 1 START 1', $sql[1]);
     }
@@ -176,7 +96,6 @@
     }
 
     public function testGetDropSchemaSql() : void
->>>>>>> fce18e93
     {
         $classes = [
             $this->em->getClassMetadata(Models\CMS\CmsAddress::class),
@@ -184,11 +103,7 @@
             $this->em->getClassMetadata(Models\CMS\CmsPhonenumber::class),
         ];
 
-<<<<<<< HEAD
-        $tool = new SchemaTool($this->_em);
-=======
-        $tool = new SchemaTool($this->em);
->>>>>>> fce18e93
+        $tool = new SchemaTool($this->em);
         $sql  = $tool->getDropSchemaSQL($classes);
 
         self::assertCount(17, $sql);
@@ -200,22 +115,13 @@
                 $dropSequenceSQLs++;
             }
         }
-<<<<<<< HEAD
-
-        $this->assertEquals(4, $dropSequenceSQLs, 'Expect 4 sequences to be dropped.');
-=======
         self::assertEquals(4, $dropSequenceSQLs, 'Expect 4 sequences to be dropped.');
->>>>>>> fce18e93
     }
 
     /**
      * @group DDC-1657
      */
-<<<<<<< HEAD
-    public function testUpdateSchemaWithPostgreSQLSchema(): void
-=======
     public function testUpdateSchemaWithPostgreSQLSchema() : void
->>>>>>> fce18e93
     {
         $classes = [
             $this->em->getClassMetadata(DDC1657Screen::class),
@@ -243,76 +149,48 @@
     /**
      * Identifier
      *
-<<<<<<< HEAD
-     * @var int
-     * @Id
-     * @GeneratedValue(strategy="IDENTITY")
-     * @Column(name="pk", type="integer", nullable=false)
-=======
      * @ORM\Id
      * @ORM\GeneratedValue(strategy="IDENTITY")
      * @ORM\Column(name="pk", type="integer", nullable=false)
      *
      * @var int
->>>>>>> fce18e93
      */
     private $pk;
 
     /**
      * Title
      *
-<<<<<<< HEAD
+     * @ORM\Column(name="title", type="string", length=255, nullable=false)
+     *
      * @var string
-     * @Column(name="title", type="string", length=255, nullable=false)
-=======
-     * @ORM\Column(name="title", type="string", length=255, nullable=false)
+     */
+    private $title;
+
+    /**
+     * Path
+     *
+     * @ORM\Column(name="path", type="string", length=255, nullable=false)
      *
      * @var string
->>>>>>> fce18e93
-     */
-    private $title;
-
-    /**
-     * Path
-     *
-<<<<<<< HEAD
-     * @var string
-     * @Column(name="path", type="string", length=255, nullable=false)
-=======
-     * @ORM\Column(name="path", type="string", length=255, nullable=false)
-     *
-     * @var string
->>>>>>> fce18e93
      */
     private $path;
 
     /**
      * Register date
      *
-<<<<<<< HEAD
-     * @var Date
-     * @Column(name="ddate", type="date", nullable=false)
-=======
      * @ORM\Column(name="ddate", type="date", nullable=false)
      *
      * @var DateTime
->>>>>>> fce18e93
      */
     private $ddate;
 
     /**
      * Avatar
      *
-<<<<<<< HEAD
-     * @var Stonewood\Model\Entity\Avatar
-     * @ManyToOne(targetEntity="DDC1657Avatar")
-     * @JoinColumn(name="pk_avatar", referencedColumnName="pk", nullable=true, onDelete="CASCADE")
-=======
      * @ORM\ManyToOne(targetEntity=DDC1657Avatar::class)
      * @ORM\JoinColumn(name="pk_avatar", referencedColumnName="pk", nullable=true, onDelete="CASCADE")
      *
      * @var DDC1657Avatar
->>>>>>> fce18e93
      */
     private $avatar;
 }
@@ -326,18 +204,11 @@
     /**
      * Identifier
      *
-<<<<<<< HEAD
-     * @var int
-     * @Id
-     * @GeneratedValue(strategy="IDENTITY")
-     * @Column(name="pk", type="integer", nullable=false)
-=======
      * @ORM\Id
      * @ORM\GeneratedValue(strategy="IDENTITY")
      * @ORM\Column(name="pk", type="integer", nullable=false)
      *
      * @var int
->>>>>>> fce18e93
      */
     private $pk;
 }