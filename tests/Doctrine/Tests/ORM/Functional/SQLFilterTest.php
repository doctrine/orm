<?php

declare(strict_types=1);

namespace Doctrine\Tests\ORM\Functional;

use Doctrine\Common\Cache\ArrayCache;
use Doctrine\DBAL\Connection;
use Doctrine\DBAL\Types\Type as DBALType;
use Doctrine\ORM\Configuration;
use Doctrine\ORM\EntityManager;
use Doctrine\ORM\EntityManagerInterface;
use Doctrine\ORM\Mapping\ClassMetadata;
use Doctrine\ORM\Mapping\ClassMetadataInfo;
use Doctrine\ORM\Query\Filter\SQLFilter;
use Doctrine\ORM\Query\FilterCollection;
use Doctrine\Tests\Models\CMS\CmsAddress;
use Doctrine\Tests\Models\CMS\CmsArticle;
use Doctrine\Tests\Models\CMS\CmsGroup;
use Doctrine\Tests\Models\CMS\CmsUser;
use Doctrine\Tests\Models\Company\CompanyAuction;
use Doctrine\Tests\Models\Company\CompanyContract;
use Doctrine\Tests\Models\Company\CompanyEvent;
use Doctrine\Tests\Models\Company\CompanyFlexContract;
use Doctrine\Tests\Models\Company\CompanyFlexUltraContract;
use Doctrine\Tests\Models\Company\CompanyManager;
use Doctrine\Tests\Models\Company\CompanyOrganization;
use Doctrine\Tests\Models\Company\CompanyPerson;
use Doctrine\Tests\OrmFunctionalTestCase;
use InvalidArgumentException;
use ReflectionMethod;
use ReflectionProperty;

use function count;
use function in_array;
use function serialize;

/**
 * Tests SQLFilter functionality.
 *
 * @group non-cacheable
 */
class SQLFilterTest extends OrmFunctionalTestCase
{
    /** @var int */
    private $userId;

    /** @var int */
    private $userId2;

    /** @var int */
    private $articleId;

    /** @var int */
    private $articleId2;

    /** @var int */
    private $groupId;

    /** @var int */
    private $groupId2;

    /** @var int */
    private $managerId;

    /** @var int */
    private $managerId2;

    /** @var int */
    private $contractId1;

    /** @var int */
    private $contractId2;

    /** @var int */
    private $organizationId;

    /** @var int */
    private $eventId1;

    /** @var int */
    private $eventId2;

    protected function setUp(): void
    {
        $this->useModelSet('cms');
        $this->useModelSet('company');
        parent::setUp();
    }

    public function tearDown(): void
    {
        parent::tearDown();

        $class                                           = $this->_em->getClassMetadata(CmsUser::class);
        $class->associationMappings['groups']['fetch']   = ClassMetadataInfo::FETCH_LAZY;
        $class->associationMappings['articles']['fetch'] = ClassMetadataInfo::FETCH_LAZY;
    }

    public function testConfigureFilter(): void
    {
        $config = new Configuration();

        $config->addFilter('locale', '\Doctrine\Tests\ORM\Functional\MyLocaleFilter');

        $this->assertEquals('\Doctrine\Tests\ORM\Functional\MyLocaleFilter', $config->getFilterClassName('locale'));
        $this->assertNull($config->getFilterClassName('foo'));
    }

    public function testEntityManagerEnableFilter(): void
    {
        $em = $this->_getEntityManager();
        $this->configureFilters($em);

        // Enable an existing filter
        $filter = $em->getFilters()->enable('locale');
        $this->assertTrue($filter instanceof MyLocaleFilter);

        // Enable the filter again
        $filter2 = $em->getFilters()->enable('locale');
        $this->assertEquals($filter, $filter2);

        // Enable a non-existing filter
        $exceptionThrown = false;
        try {
            $filter = $em->getFilters()->enable('foo');
        } catch (InvalidArgumentException $e) {
            $exceptionThrown = true;
        }

        $this->assertTrue($exceptionThrown);
    }

    public function testEntityManagerEnabledFilters(): void
    {
        $em = $this->_getEntityManager();

        // No enabled filters
        $this->assertEquals([], $em->getFilters()->getEnabledFilters());

        $this->configureFilters($em);
        $filter = $em->getFilters()->enable('locale');
        $filter = $em->getFilters()->enable('soft_delete');

        // Two enabled filters
        $this->assertEquals(2, count($em->getFilters()->getEnabledFilters()));
    }

    public function testEntityManagerDisableFilter(): void
    {
        $em = $this->_getEntityManager();
        $this->configureFilters($em);

        // Enable the filter
        $filter = $em->getFilters()->enable('locale');

        // Disable it
        $this->assertEquals($filter, $em->getFilters()->disable('locale'));
        $this->assertEquals(0, count($em->getFilters()->getEnabledFilters()));

        // Disable a non-existing filter
        $exceptionThrown = false;
        try {
            $filter = $em->getFilters()->disable('foo');
        } catch (InvalidArgumentException $e) {
            $exceptionThrown = true;
        }

        $this->assertTrue($exceptionThrown);

        // Disable a non-enabled filter
        $exceptionThrown = false;
        try {
            $filter = $em->getFilters()->disable('locale');
        } catch (InvalidArgumentException $e) {
            $exceptionThrown = true;
        }

        $this->assertTrue($exceptionThrown);
    }

    public function testEntityManagerGetFilter(): void
    {
        $em = $this->_getEntityManager();
        $this->configureFilters($em);

        // Enable the filter
        $filter = $em->getFilters()->enable('locale');

        // Get the filter
        $this->assertEquals($filter, $em->getFilters()->getFilter('locale'));

        // Get a non-enabled filter
        $exceptionThrown = false;
        try {
            $filter = $em->getFilters()->getFilter('soft_delete');
        } catch (InvalidArgumentException $e) {
            $exceptionThrown = true;
        }

        $this->assertTrue($exceptionThrown);
    }

    /**
     * @group DDC-2203
     */
    public function testEntityManagerIsFilterEnabled(): void
    {
        $em = $this->_getEntityManager();
        $this->configureFilters($em);

        // Check for an enabled filter
        $em->getFilters()->enable('locale');
        $this->assertTrue($em->getFilters()->isEnabled('locale'));

        // Check for a disabled filter
        $em->getFilters()->disable('locale');
        $this->assertFalse($em->getFilters()->isEnabled('locale'));

        // Check a non-existing filter
        $this->assertFalse($em->getFilters()->isEnabled('foo_filter'));
    }

    protected function configureFilters($em): void
    {
        // Add filters to the configuration of the EM
        $config = $em->getConfiguration();
        $config->addFilter('locale', '\Doctrine\Tests\ORM\Functional\MyLocaleFilter');
        $config->addFilter('soft_delete', '\Doctrine\Tests\ORM\Functional\MySoftDeleteFilter');
    }

    protected function getMockConnection(): Connection
    {
        // Setup connection mock
        return $this->createMock(Connection::class);
    }

    protected function getMockEntityManager(): EntityManagerInterface
    {
        // Setup entity manager mock
        return $this->createMock(EntityManager::class);
    }

    protected function addMockFilterCollection(EntityManagerInterface $em): FilterCollection
    {
        $filterCollection = $this->getMockBuilder(FilterCollection::class)
            ->disableOriginalConstructor()
            ->getMock();

        $em->expects($this->any())
            ->method('getFilters')
            ->will($this->returnValue($filterCollection));

        return $filterCollection;
    }

    public function testSQLFilterGetSetParameter(): void
    {
        // Setup mock connection
        $conn = $this->getMockConnection();
        $conn->expects($this->once())
            ->method('quote')
            ->with($this->equalTo('en'))
            ->will($this->returnValue("'en'"));

        $em = $this->getMockEntityManager();
        $em->expects($this->once())
            ->method('getConnection')
            ->will($this->returnValue($conn));

        $filterCollection = $this->addMockFilterCollection($em);
        $filterCollection
            ->expects($this->once())
            ->method('setFiltersStateDirty');

        $filter = new MyLocaleFilter($em);

        $filter->setParameter('locale', 'en', DBALType::STRING);

        $this->assertEquals("'en'", $filter->getParameter('locale'));
    }

    /**
     * @group DDC-3161
     * @group 1054
     */
    public function testSQLFilterGetConnection(): void
    {
        // Setup mock connection
        $conn = $this->getMockConnection();

        $em = $this->getMockEntityManager();
        $em->expects($this->once())
            ->method('getConnection')
            ->will($this->returnValue($conn));

        $filter = new MyLocaleFilter($em);

        $reflMethod = new ReflectionMethod(SQLFilter::class, 'getConnection');
        $reflMethod->setAccessible(true);

        $this->assertSame($conn, $reflMethod->invoke($filter));
    }

    public function testSQLFilterSetParameterInfersType(): void
    {
        // Setup mock connection
        $conn = $this->getMockConnection();
        $conn->expects($this->once())
            ->method('quote')
            ->with($this->equalTo('en'))
            ->will($this->returnValue("'en'"));

        $em = $this->getMockEntityManager();
        $em->expects($this->once())
            ->method('getConnection')
            ->will($this->returnValue($conn));

        $filterCollection = $this->addMockFilterCollection($em);
        $filterCollection
            ->expects($this->once())
            ->method('setFiltersStateDirty');

        $filter = new MyLocaleFilter($em);

        $filter->setParameter('locale', 'en');

        $this->assertEquals("'en'", $filter->getParameter('locale'));
    }

<<<<<<< HEAD
    public function testSQLFilterSetArrayParameterInfersType(): void
=======
    public function testSQLFilterSetArrayParameterInfersType()
>>>>>>> 9dd1e666
    {
        // Setup mock connection
        $conn = $this->getMockConnection();
        $conn->expects($this->at(0))
            ->method('quote')
            ->with($this->equalTo('en'))
            ->will($this->returnValue("'en'"));
        $conn->expects($this->at(1))
            ->method('quote')
            ->with($this->equalTo('es'))
            ->will($this->returnValue("'es'"));

        $em = $this->getMockEntityManager();
        $em->expects($this->once())
            ->method('getConnection')
            ->will($this->returnValue($conn));

        $filterCollection = $this->addMockFilterCollection($em);
        $filterCollection
            ->expects($this->once())
            ->method('setFiltersStateDirty');

        $filter = new MyLocaleFilter($em);

        $filter->setParameter('locale', ['en', 'es']);

<<<<<<< HEAD
        $this->assertEquals("'en','es'", $filter->getParameterList('locale'));
    }

    public function testSQLFilterAddConstraint(): void
=======
        $this->assertEquals("'en','es'", $filter->getParameter('locale'));
    }

    public function testSQLFilterAddConstraint()
>>>>>>> 9dd1e666
    {
        // Set up metadata mock
        $targetEntity = $this->getMockBuilder(ClassMetadata::class)
            ->disableOriginalConstructor()
            ->getMock();

        $filter = new MySoftDeleteFilter($this->getMockEntityManager());

        // Test for an entity that gets extra filter data
        $targetEntity->name = 'MyEntity\SoftDeleteNewsItem';
        $this->assertEquals('t1_.deleted = 0', $filter->addFilterConstraint($targetEntity, 't1_'));

        // Test for an entity that doesn't get extra filter data
        $targetEntity->name = 'MyEntity\NoSoftDeleteNewsItem';
        $this->assertEquals('', $filter->addFilterConstraint($targetEntity, 't1_'));
    }

    public function testSQLFilterToString(): void
    {
        $em               = $this->getMockEntityManager();
        $filterCollection = $this->addMockFilterCollection($em);

        $filter = new MyLocaleFilter($em);
        $filter->setParameter('locale', 'en', DBALType::STRING);
        $filter->setParameter('foo', 'bar', DBALType::STRING);

        $filter2 = new MyLocaleFilter($em);
        $filter2->setParameter('foo', 'bar', DBALType::STRING);
        $filter2->setParameter('locale', 'en', DBALType::STRING);

        $parameters = [
            'foo' => ['value' => 'bar', 'type' => DBALType::STRING],
            'locale' => ['value' => 'en', 'type' => DBALType::STRING],
        ];

        $this->assertEquals(serialize($parameters), '' . $filter);
        $this->assertEquals('' . $filter, '' . $filter2);
    }

    public function testQueryCacheDependsOnFilters(): void
    {
        $cacheDataReflection = new ReflectionProperty(ArrayCache::class, 'data');
        $cacheDataReflection->setAccessible(true);

        $query = $this->_em->createQuery('select ux from Doctrine\Tests\Models\CMS\CmsUser ux');

        $cache = new ArrayCache();
        $query->setQueryCacheDriver($cache);

        $query->getResult();
        $this->assertEquals(1, count($cacheDataReflection->getValue($cache)));

        $conf = $this->_em->getConfiguration();
        $conf->addFilter('locale', '\Doctrine\Tests\ORM\Functional\MyLocaleFilter');
        $this->_em->getFilters()->enable('locale');

        $query->getResult();
        $this->assertEquals(2, count($cacheDataReflection->getValue($cache)));

        // Another time doesn't add another cache entry
        $query->getResult();
        $this->assertEquals(2, count($cacheDataReflection->getValue($cache)));
    }

    public function testQueryGenerationDependsOnFilters(): void
    {
        $query         = $this->_em->createQuery('select a from Doctrine\Tests\Models\CMS\CmsAddress a');
        $firstSQLQuery = $query->getSQL();

        $conf = $this->_em->getConfiguration();
        $conf->addFilter('country', '\Doctrine\Tests\ORM\Functional\CMSCountryFilter');
        $this->_em->getFilters()->enable('country')
            ->setParameter('country', ['en'], DBALType::STRING);

        $this->assertNotEquals($firstSQLQuery, $query->getSQL());
    }

    public function testRepositoryFind(): void
    {
        $this->loadFixtureData();

        $this->assertNotNull($this->_em->getRepository(CmsGroup::class)->find($this->groupId));
        $this->assertNotNull($this->_em->getRepository(CmsGroup::class)->find($this->groupId2));

        $this->useCMSGroupPrefixFilter();
        $this->_em->clear();

        $this->assertNotNull($this->_em->getRepository(CmsGroup::class)->find($this->groupId));
        $this->assertNull($this->_em->getRepository(CmsGroup::class)->find($this->groupId2));
    }

    public function testRepositoryFindAll(): void
    {
        $this->loadFixtureData();

        $this->assertCount(2, $this->_em->getRepository(CmsGroup::class)->findAll());

        $this->useCMSGroupPrefixFilter();
        $this->_em->clear();

        $this->assertCount(1, $this->_em->getRepository(CmsGroup::class)->findAll());
    }

    public function testRepositoryFindBy(): void
    {
        $this->loadFixtureData();

        $this->assertCount(1, $this->_em->getRepository(CmsGroup::class)->findBy(
            ['id' => $this->groupId2]
        ));

        $this->useCMSGroupPrefixFilter();
        $this->_em->clear();

        $this->assertCount(0, $this->_em->getRepository(CmsGroup::class)->findBy(
            ['id' => $this->groupId2]
        ));
    }

    public function testRepositoryFindByX(): void
    {
        $this->loadFixtureData();

        $this->assertCount(1, $this->_em->getRepository(CmsGroup::class)->findById($this->groupId2));

        $this->useCMSGroupPrefixFilter();
        $this->_em->clear();

        $this->assertCount(0, $this->_em->getRepository(CmsGroup::class)->findById($this->groupId2));
    }

    public function testRepositoryFindOneBy(): void
    {
        $this->loadFixtureData();

        $this->assertNotNull($this->_em->getRepository(CmsGroup::class)->findOneBy(
            ['id' => $this->groupId2]
        ));

        $this->useCMSGroupPrefixFilter();
        $this->_em->clear();

        $this->assertNull($this->_em->getRepository(CmsGroup::class)->findOneBy(
            ['id' => $this->groupId2]
        ));
    }

    public function testRepositoryFindOneByX(): void
    {
        $this->loadFixtureData();

        $this->assertNotNull($this->_em->getRepository(CmsGroup::class)->findOneById($this->groupId2));

        $this->useCMSGroupPrefixFilter();
        $this->_em->clear();

        $this->assertNull($this->_em->getRepository(CmsGroup::class)->findOneById($this->groupId2));
    }

    public function testToOneFilter(): void
    {
        //$this->_em->getConnection()->getConfiguration()->setSQLLogger(new \Doctrine\DBAL\Logging\EchoSQLLogger);
        $this->loadFixtureData();

        $query = $this->_em->createQuery('select ux, ua from Doctrine\Tests\Models\CMS\CmsUser ux JOIN ux.address ua');

        // We get two users before enabling the filter
        $this->assertEquals(2, count($query->getResult()));

        $conf = $this->_em->getConfiguration();
        $conf->addFilter('country', '\Doctrine\Tests\ORM\Functional\CMSCountryFilter');
        $this->_em->getFilters()->enable('country')->setParameter('country', ['Germany'], DBALType::STRING);

        // We get one user after enabling the filter
        $this->assertEquals(1, count($query->getResult()));

        $this->_em->getFilters()->enable('country')->setParameter('country', ['Germany', 'France'], DBALType::STRING);

        $this->assertEquals(2, count($query->getResult()));
    }

    public function testManyToManyFilter(): void
    {
        $this->loadFixtureData();
        $query = $this->_em->createQuery('select ux, ug from Doctrine\Tests\Models\CMS\CmsUser ux JOIN ux.groups ug');

        // We get two users before enabling the filter
        $this->assertEquals(2, count($query->getResult()));

        $conf = $this->_em->getConfiguration();
        $conf->addFilter('group_prefix', '\Doctrine\Tests\ORM\Functional\CMSGroupPrefixFilter');
        $this->_em->getFilters()->enable('group_prefix')->setParameter('prefix', 'bar_%', DBALType::STRING);

        // We get one user after enabling the filter
        $this->assertEquals(1, count($query->getResult()));
    }

    public function testWhereFilter(): void
    {
        $this->loadFixtureData();
        $query = $this->_em->createQuery('select ug from Doctrine\Tests\Models\CMS\CmsGroup ug WHERE 1=1');

        // We get two users before enabling the filter
        $this->assertEquals(2, count($query->getResult()));

        $conf = $this->_em->getConfiguration();
        $conf->addFilter('group_prefix', '\Doctrine\Tests\ORM\Functional\CMSGroupPrefixFilter');
        $this->_em->getFilters()->enable('group_prefix')->setParameter('prefix', 'bar_%', DBALType::STRING);

        // We get one user after enabling the filter
        $this->assertEquals(1, count($query->getResult()));
    }

    public function testWhereOrFilter(): void
    {
        $this->loadFixtureData();
        $query = $this->_em->createQuery('select ug from Doctrine\Tests\Models\CMS\CmsGroup ug WHERE 1=1 OR 1=1');

        // We get two users before enabling the filter
        $this->assertEquals(2, count($query->getResult()));

        $conf = $this->_em->getConfiguration();
        $conf->addFilter('group_prefix', '\Doctrine\Tests\ORM\Functional\CMSGroupPrefixFilter');
        $this->_em->getFilters()->enable('group_prefix')->setParameter('prefix', 'bar_%', DBALType::STRING);

        // We get one user after enabling the filter
        $this->assertEquals(1, count($query->getResult()));
    }

    private function loadLazyFixtureData(): void
    {
        $class                                           = $this->_em->getClassMetadata(CmsUser::class);
        $class->associationMappings['articles']['fetch'] = ClassMetadataInfo::FETCH_EXTRA_LAZY;
        $class->associationMappings['groups']['fetch']   = ClassMetadataInfo::FETCH_EXTRA_LAZY;
        $this->loadFixtureData();
    }

    private function useCMSArticleTopicFilter(): void
    {
        $conf = $this->_em->getConfiguration();
        $conf->addFilter('article_topic', '\Doctrine\Tests\ORM\Functional\CMSArticleTopicFilter');
        $this->_em->getFilters()->enable('article_topic')->setParameter('topic', 'Test1', DBALType::STRING);
    }

    public function testOneToManyExtraLazyCountWithFilter(): void
    {
        $this->loadLazyFixtureData();
        $user = $this->_em->find(CmsUser::class, $this->userId);

        $this->assertFalse($user->articles->isInitialized());
        $this->assertEquals(2, count($user->articles));

        $this->useCMSArticleTopicFilter();

        $this->assertEquals(1, count($user->articles));
    }

    public function testOneToManyExtraLazyContainsWithFilter(): void
    {
        $this->loadLazyFixtureData();
        $user            = $this->_em->find(CmsUser::class, $this->userId);
        $filteredArticle = $this->_em->find(CmsArticle::class, $this->articleId2);

        $this->assertFalse($user->articles->isInitialized());
        $this->assertTrue($user->articles->contains($filteredArticle));

        $this->useCMSArticleTopicFilter();

        $this->assertFalse($user->articles->contains($filteredArticle));
    }

    public function testOneToManyExtraLazySliceWithFilter(): void
    {
        $this->loadLazyFixtureData();
        $user = $this->_em->find(CmsUser::class, $this->userId);

        $this->assertFalse($user->articles->isInitialized());
        $this->assertEquals(2, count($user->articles->slice(0, 10)));

        $this->useCMSArticleTopicFilter();

        $this->assertEquals(1, count($user->articles->slice(0, 10)));
    }

    private function useCMSGroupPrefixFilter(): void
    {
        $conf = $this->_em->getConfiguration();
        $conf->addFilter('group_prefix', '\Doctrine\Tests\ORM\Functional\CMSGroupPrefixFilter');
        $this->_em->getFilters()->enable('group_prefix')->setParameter('prefix', 'foo%', DBALType::STRING);
    }

    public function testManyToManyExtraLazyCountWithFilter(): void
    {
        $this->loadLazyFixtureData();

        $user = $this->_em->find(CmsUser::class, $this->userId2);

        $this->assertFalse($user->groups->isInitialized());
        $this->assertEquals(2, count($user->groups));

        $this->useCMSGroupPrefixFilter();

        $this->assertEquals(1, count($user->groups));
    }

    public function testManyToManyExtraLazyContainsWithFilter(): void
    {
        $this->loadLazyFixtureData();
        $user            = $this->_em->find(CmsUser::class, $this->userId2);
        $filteredArticle = $this->_em->find(CmsGroup::class, $this->groupId2);

        $this->assertFalse($user->groups->isInitialized());
        $this->assertTrue($user->groups->contains($filteredArticle));

        $this->useCMSGroupPrefixFilter();

        $this->assertFalse($user->groups->contains($filteredArticle));
    }

    public function testManyToManyExtraLazySliceWithFilter(): void
    {
        $this->loadLazyFixtureData();
        $user = $this->_em->find(CmsUser::class, $this->userId2);

        $this->assertFalse($user->groups->isInitialized());
        $this->assertEquals(2, count($user->groups->slice(0, 10)));

        $this->useCMSGroupPrefixFilter();

        $this->assertEquals(1, count($user->groups->slice(0, 10)));
    }

    private function loadFixtureData(): void
    {
        $user           = new CmsUser();
        $user->name     = 'Roman';
        $user->username = 'romanb';
        $user->status   = 'developer';

        $address          = new CmsAddress();
        $address->country = 'Germany';
        $address->city    = 'Berlin';
        $address->zip     = '12345';

        $user->address = $address; // inverse side
        $address->user = $user; // owning side!

        $group       = new CmsGroup();
        $group->name = 'foo_group';
        $user->addGroup($group);

        $article1        = new CmsArticle();
        $article1->topic = 'Test1';
        $article1->text  = 'Test';
        $article1->setAuthor($user);

        $article2        = new CmsArticle();
        $article2->topic = 'Test2';
        $article2->text  = 'Test';
        $article2->setAuthor($user);

        $this->_em->persist($article1);
        $this->_em->persist($article2);

        $this->_em->persist($user);

        $user2           = new CmsUser();
        $user2->name     = 'Guilherme';
        $user2->username = 'gblanco';
        $user2->status   = 'developer';

        $address2          = new CmsAddress();
        $address2->country = 'France';
        $address2->city    = 'Paris';
        $address2->zip     = '12345';

        $user->address  = $address2; // inverse side
        $address2->user = $user2; // owning side!

        $user2->addGroup($group);
        $group2       = new CmsGroup();
        $group2->name = 'bar_group';
        $user2->addGroup($group2);

        $this->_em->persist($user2);
        $this->_em->flush();
        $this->_em->clear();

        $this->userId     = $user->getId();
        $this->userId2    = $user2->getId();
        $this->articleId  = $article1->id;
        $this->articleId2 = $article2->id;
        $this->groupId    = $group->id;
        $this->groupId2   = $group2->id;
    }

    public function testJoinSubclassPersisterFilterOnlyOnRootTableWhenFetchingSubEntity(): void
    {
        $this->loadCompanyJoinedSubclassFixtureData();
        // Persister
        $this->assertEquals(2, count($this->_em->getRepository(CompanyManager::class)->findAll()));
        // SQLWalker
        $this->assertEquals(2, count($this->_em->createQuery('SELECT cm FROM Doctrine\Tests\Models\Company\CompanyManager cm')->getResult()));

        // Enable the filter
        $this->usePersonNameFilter('Guilh%');

        $managers = $this->_em->getRepository(CompanyManager::class)->findAll();
        $this->assertEquals(1, count($managers));
        $this->assertEquals('Guilherme', $managers[0]->getName());

        $this->assertEquals(1, count($this->_em->createQuery('SELECT cm FROM Doctrine\Tests\Models\Company\CompanyManager cm')->getResult()));
    }

    public function testJoinSubclassPersisterFilterOnlyOnRootTableWhenFetchingRootEntity(): void
    {
        $this->loadCompanyJoinedSubclassFixtureData();
        $this->assertEquals(3, count($this->_em->getRepository(CompanyPerson::class)->findAll()));
        $this->assertEquals(3, count($this->_em->createQuery('SELECT cp FROM Doctrine\Tests\Models\Company\CompanyPerson cp')->getResult()));

        // Enable the filter
        $this->usePersonNameFilter('Guilh%');

        $persons = $this->_em->getRepository(CompanyPerson::class)->findAll();
        $this->assertEquals(1, count($persons));
        $this->assertEquals('Guilherme', $persons[0]->getName());

        $this->assertEquals(1, count($this->_em->createQuery('SELECT cp FROM Doctrine\Tests\Models\Company\CompanyPerson cp')->getResult()));
    }

    private function loadCompanyJoinedSubclassFixtureData(): void
    {
        $manager = new CompanyManager();
        $manager->setName('Roman');
        $manager->setTitle('testlead');
        $manager->setSalary(42);
        $manager->setDepartment('persisters');

        $manager2 = new CompanyManager();
        $manager2->setName('Guilherme');
        $manager2->setTitle('devlead');
        $manager2->setSalary(42);
        $manager2->setDepartment('parsers');

        $person = new CompanyPerson();
        $person->setName('Benjamin');

        $this->_em->persist($manager);
        $this->_em->persist($manager2);
        $this->_em->persist($person);
        $this->_em->flush();
        $this->_em->clear();
    }

    public function testSingleTableInheritanceFilterOnlyOnRootTableWhenFetchingSubEntity(): void
    {
        $this->loadCompanySingleTableInheritanceFixtureData();
        // Persister
        $this->assertEquals(2, count($this->_em->getRepository(CompanyFlexUltraContract::class)->findAll()));
        // SQLWalker
        $this->assertEquals(2, count($this->_em->createQuery('SELECT cfc FROM Doctrine\Tests\Models\Company\CompanyFlexUltraContract cfc')->getResult()));

        // Enable the filter
        $conf = $this->_em->getConfiguration();
        $conf->addFilter('completed_contract', '\Doctrine\Tests\ORM\Functional\CompletedContractFilter');
        $this->_em->getFilters()
            ->enable('completed_contract')
            ->setParameter('completed', true, DBALType::BOOLEAN);

        $this->assertEquals(1, count($this->_em->getRepository(CompanyFlexUltraContract::class)->findAll()));
        $this->assertEquals(1, count($this->_em->createQuery('SELECT cfc FROM Doctrine\Tests\Models\Company\CompanyFlexUltraContract cfc')->getResult()));
    }

    public function testSingleTableInheritanceFilterOnlyOnRootTableWhenFetchingRootEntity(): void
    {
        $this->loadCompanySingleTableInheritanceFixtureData();
        $this->assertEquals(4, count($this->_em->getRepository(CompanyFlexContract::class)->findAll()));
        $this->assertEquals(4, count($this->_em->createQuery('SELECT cfc FROM Doctrine\Tests\Models\Company\CompanyFlexContract cfc')->getResult()));

        // Enable the filter
        $conf = $this->_em->getConfiguration();
        $conf->addFilter('completed_contract', '\Doctrine\Tests\ORM\Functional\CompletedContractFilter');
        $this->_em->getFilters()
            ->enable('completed_contract')
            ->setParameter('completed', true, DBALType::BOOLEAN);

        $this->assertEquals(2, count($this->_em->getRepository(CompanyFlexContract::class)->findAll()));
        $this->assertEquals(2, count($this->_em->createQuery('SELECT cfc FROM Doctrine\Tests\Models\Company\CompanyFlexContract cfc')->getResult()));
    }

    private function loadCompanySingleTableInheritanceFixtureData(): void
    {
        $contract1 = new CompanyFlexUltraContract();
        $contract2 = new CompanyFlexUltraContract();
        $contract2->markCompleted();

        $contract3 = new CompanyFlexContract();
        $contract4 = new CompanyFlexContract();
        $contract4->markCompleted();

        $manager = new CompanyManager();
        $manager->setName('Alexander');
        $manager->setSalary(42);
        $manager->setDepartment('Doctrine');
        $manager->setTitle('Filterer');

        $manager2 = new CompanyManager();
        $manager2->setName('Benjamin');
        $manager2->setSalary(1337);
        $manager2->setDepartment('Doctrine');
        $manager2->setTitle('Maintainer');

        $contract1->addManager($manager);
        $contract2->addManager($manager);
        $contract3->addManager($manager);
        $contract4->addManager($manager);

        $contract1->addManager($manager2);

        $contract1->setSalesPerson($manager);
        $contract2->setSalesPerson($manager);

        $this->_em->persist($manager);
        $this->_em->persist($manager2);
        $this->_em->persist($contract1);
        $this->_em->persist($contract2);
        $this->_em->persist($contract3);
        $this->_em->persist($contract4);
        $this->_em->flush();
        $this->_em->clear();

        $this->managerId   = $manager->getId();
        $this->managerId2  = $manager2->getId();
        $this->contractId1 = $contract1->getId();
        $this->contractId2 = $contract2->getId();
    }

    private function useCompletedContractFilter(): void
    {
        $conf = $this->_em->getConfiguration();
        $conf->addFilter('completed_contract', '\Doctrine\Tests\ORM\Functional\CompletedContractFilter');
        $this->_em->getFilters()
            ->enable('completed_contract')
            ->setParameter('completed', true, DBALType::BOOLEAN);
    }

    public function testManyToManyExtraLazyCountWithFilterOnSTI(): void
    {
        $this->loadCompanySingleTableInheritanceFixtureData();

        $manager = $this->_em->find(CompanyManager::class, $this->managerId);

        $this->assertFalse($manager->managedContracts->isInitialized());
        $this->assertEquals(4, count($manager->managedContracts));

        // Enable the filter
        $this->useCompletedContractFilter();

        $this->assertFalse($manager->managedContracts->isInitialized());
        $this->assertEquals(2, count($manager->managedContracts));
    }

    public function testManyToManyExtraLazyContainsWithFilterOnSTI(): void
    {
        $this->loadCompanySingleTableInheritanceFixtureData();

        $manager   = $this->_em->find(CompanyManager::class, $this->managerId);
        $contract1 = $this->_em->find(CompanyContract::class, $this->contractId1);
        $contract2 = $this->_em->find(CompanyContract::class, $this->contractId2);

        $this->assertFalse($manager->managedContracts->isInitialized());
        $this->assertTrue($manager->managedContracts->contains($contract1));
        $this->assertTrue($manager->managedContracts->contains($contract2));

        // Enable the filter
        $this->useCompletedContractFilter();

        $this->assertFalse($manager->managedContracts->isInitialized());
        $this->assertFalse($manager->managedContracts->contains($contract1));
        $this->assertTrue($manager->managedContracts->contains($contract2));
    }

    public function testManyToManyExtraLazySliceWithFilterOnSTI(): void
    {
        $this->loadCompanySingleTableInheritanceFixtureData();

        $manager = $this->_em->find(CompanyManager::class, $this->managerId);

        $this->assertFalse($manager->managedContracts->isInitialized());
        $this->assertEquals(4, count($manager->managedContracts->slice(0, 10)));

        // Enable the filter
        $this->useCompletedContractFilter();

        $this->assertFalse($manager->managedContracts->isInitialized());
        $this->assertEquals(2, count($manager->managedContracts->slice(0, 10)));
    }

    private function usePersonNameFilter($name): void
    {
        // Enable the filter
        $conf = $this->_em->getConfiguration();
        $conf->addFilter('person_name', '\Doctrine\Tests\ORM\Functional\CompanyPersonNameFilter');
        $this->_em->getFilters()
            ->enable('person_name')
            ->setParameter('name', $name, DBALType::STRING);
    }

    public function testManyToManyExtraLazyCountWithFilterOnCTI(): void
    {
        $this->loadCompanySingleTableInheritanceFixtureData();

        $contract = $this->_em->find(CompanyFlexUltraContract::class, $this->contractId1);

        $this->assertFalse($contract->managers->isInitialized());
        $this->assertEquals(2, count($contract->managers));

        // Enable the filter
        $this->usePersonNameFilter('Benjamin');

        $this->assertFalse($contract->managers->isInitialized());
        $this->assertEquals(1, count($contract->managers));
    }

    public function testManyToManyExtraLazyContainsWithFilterOnCTI(): void
    {
        $this->loadCompanySingleTableInheritanceFixtureData();

        $contract = $this->_em->find(CompanyFlexUltraContract::class, $this->contractId1);
        $manager1 = $this->_em->find(CompanyManager::class, $this->managerId);
        $manager2 = $this->_em->find(CompanyManager::class, $this->managerId2);

        $this->assertFalse($contract->managers->isInitialized());
        $this->assertTrue($contract->managers->contains($manager1));
        $this->assertTrue($contract->managers->contains($manager2));

        // Enable the filter
        $this->usePersonNameFilter('Benjamin');

        $this->assertFalse($contract->managers->isInitialized());
        $this->assertFalse($contract->managers->contains($manager1));
        $this->assertTrue($contract->managers->contains($manager2));
    }

    public function testManyToManyExtraLazySliceWithFilterOnCTI(): void
    {
        $this->loadCompanySingleTableInheritanceFixtureData();

        $contract = $this->_em->find(CompanyFlexUltraContract::class, $this->contractId1);

        $this->assertFalse($contract->managers->isInitialized());
        $this->assertEquals(2, count($contract->managers->slice(0, 10)));

        // Enable the filter
        $this->usePersonNameFilter('Benjamin');

        $this->assertFalse($contract->managers->isInitialized());
        $this->assertEquals(1, count($contract->managers->slice(0, 10)));
    }

    public function testOneToManyExtraLazyCountWithFilterOnSTI(): void
    {
        $this->loadCompanySingleTableInheritanceFixtureData();

        $manager = $this->_em->find(CompanyManager::class, $this->managerId);

        $this->assertFalse($manager->soldContracts->isInitialized());
        $this->assertEquals(2, count($manager->soldContracts));

        // Enable the filter
        $this->useCompletedContractFilter();

        $this->assertFalse($manager->soldContracts->isInitialized());
        $this->assertEquals(1, count($manager->soldContracts));
    }

    public function testOneToManyExtraLazyContainsWithFilterOnSTI(): void
    {
        $this->loadCompanySingleTableInheritanceFixtureData();

        $manager   = $this->_em->find(CompanyManager::class, $this->managerId);
        $contract1 = $this->_em->find(CompanyContract::class, $this->contractId1);
        $contract2 = $this->_em->find(CompanyContract::class, $this->contractId2);

        $this->assertFalse($manager->soldContracts->isInitialized());
        $this->assertTrue($manager->soldContracts->contains($contract1));
        $this->assertTrue($manager->soldContracts->contains($contract2));

        // Enable the filter
        $this->useCompletedContractFilter();

        $this->assertFalse($manager->soldContracts->isInitialized());
        $this->assertFalse($manager->soldContracts->contains($contract1));
        $this->assertTrue($manager->soldContracts->contains($contract2));
    }

    public function testOneToManyExtraLazySliceWithFilterOnSTI(): void
    {
        $this->loadCompanySingleTableInheritanceFixtureData();

        $manager = $this->_em->find(CompanyManager::class, $this->managerId);

        $this->assertFalse($manager->soldContracts->isInitialized());
        $this->assertEquals(2, count($manager->soldContracts->slice(0, 10)));

        // Enable the filter
        $this->useCompletedContractFilter();

        $this->assertFalse($manager->soldContracts->isInitialized());
        $this->assertEquals(1, count($manager->soldContracts->slice(0, 10)));
    }

    private function loadCompanyOrganizationEventJoinedSubclassFixtureData(): void
    {
        $organization = new CompanyOrganization();

        $event1 = new CompanyAuction();
        $event1->setData('foo');

        $event2 = new CompanyAuction();
        $event2->setData('bar');

        $organization->addEvent($event1);
        $organization->addEvent($event2);

        $this->_em->persist($organization);
        $this->_em->flush();
        $this->_em->clear();

        $this->organizationId = $organization->getId();
        $this->eventId1       = $event1->getId();
        $this->eventId2       = $event2->getId();
    }

    private function useCompanyEventIdFilter(): void
    {
        // Enable the filter
        $conf = $this->_em->getConfiguration();
        $conf->addFilter('event_id', CompanyEventFilter::class);
        $this->_em->getFilters()
            ->enable('event_id')
            ->setParameter('id', $this->eventId2);
    }

    public function testOneToManyExtraLazyCountWithFilterOnCTI(): void
    {
        $this->loadCompanyOrganizationEventJoinedSubclassFixtureData();

        $organization = $this->_em->find(CompanyOrganization::class, $this->organizationId);

        $this->assertFalse($organization->events->isInitialized());
        $this->assertEquals(2, count($organization->events));

        // Enable the filter
        $this->useCompanyEventIdFilter();

        $this->assertFalse($organization->events->isInitialized());
        $this->assertEquals(1, count($organization->events));
    }

    public function testOneToManyExtraLazyContainsWithFilterOnCTI(): void
    {
        $this->loadCompanyOrganizationEventJoinedSubclassFixtureData();

        $organization = $this->_em->find(CompanyOrganization::class, $this->organizationId);

        $event1 = $this->_em->find(CompanyEvent::class, $this->eventId1);
        $event2 = $this->_em->find(CompanyEvent::class, $this->eventId2);

        $this->assertFalse($organization->events->isInitialized());
        $this->assertTrue($organization->events->contains($event1));
        $this->assertTrue($organization->events->contains($event2));

        // Enable the filter
        $this->useCompanyEventIdFilter();

        $this->assertFalse($organization->events->isInitialized());
        $this->assertFalse($organization->events->contains($event1));
        $this->assertTrue($organization->events->contains($event2));
    }

    public function testOneToManyExtraLazySliceWithFilterOnCTI(): void
    {
        $this->loadCompanyOrganizationEventJoinedSubclassFixtureData();

        $organization = $this->_em->find(CompanyOrganization::class, $this->organizationId);

        $this->assertFalse($organization->events->isInitialized());
        $this->assertEquals(2, count($organization->events->slice(0, 10)));

        // Enable the filter
        $this->useCompanyEventIdFilter();

        $this->assertFalse($organization->events->isInitialized());
        $this->assertEquals(1, count($organization->events->slice(0, 10)));
    }
}

class MySoftDeleteFilter extends SQLFilter
{
    /** {@inheritDoc} */
    public function addFilterConstraint(ClassMetadata $targetEntity, $targetTableAlias)
    {
        if ($targetEntity->name !== 'MyEntity\SoftDeleteNewsItem') {
            return '';
        }

        return $targetTableAlias . '.deleted = 0';
    }
}

class MyLocaleFilter extends SQLFilter
{
    /** {@inheritDoc} */
    public function addFilterConstraint(ClassMetadata $targetEntity, $targetTableAlias)
    {
        if (! in_array('LocaleAware', $targetEntity->reflClass->getInterfaceNames())) {
            return '';
        }

        return $targetTableAlias . '.locale = ' . $this->getParameter('locale'); // getParam uses connection to quote the value.
    }
}

class CMSCountryFilter extends SQLFilter
{
    /** {@inheritDoc} */
    public function addFilterConstraint(ClassMetadata $targetEntity, $targetTableAlias)
    {
        if ($targetEntity->name !== CmsAddress::class) {
            return '';
        }

        return $targetTableAlias . '.country IN (' . $this->getParameterList('country') . ')'; // getParam uses connection to quote the value.
    }
}

class CMSGroupPrefixFilter extends SQLFilter
{
    /** {@inheritDoc} */
    public function addFilterConstraint(ClassMetadata $targetEntity, $targetTableAlias)
    {
        if ($targetEntity->name !== CmsGroup::class) {
            return '';
        }

        return $targetTableAlias . '.name LIKE ' . $this->getParameter('prefix'); // getParam uses connection to quote the value.
    }
}

class CMSArticleTopicFilter extends SQLFilter
{
    /** {@inheritDoc} */
    public function addFilterConstraint(ClassMetadata $targetEntity, $targetTableAlias)
    {
        if ($targetEntity->name !== CmsArticle::class) {
            return '';
        }

        return $targetTableAlias . '.topic = ' . $this->getParameter('topic'); // getParam uses connection to quote the value.
    }
}

class CompanyPersonNameFilter extends SQLFilter
{
    /** {@inheritDoc} */
    public function addFilterConstraint(ClassMetadata $targetEntity, $targetTableAlias, $targetTable = '')
    {
        if ($targetEntity->name !== CompanyPerson::class) {
            return '';
        }

        return $targetTableAlias . '.name LIKE ' . $this->getParameter('name');
    }
}

class CompletedContractFilter extends SQLFilter
{
    /** {@inheritDoc} */
    public function addFilterConstraint(ClassMetadata $targetEntity, $targetTableAlias, $targetTable = '')
    {
        if ($targetEntity->name !== CompanyContract::class) {
            return '';
        }

        return $targetTableAlias . '.completed = ' . $this->getParameter('completed');
    }
}

class CompanyEventFilter extends SQLFilter
{
    /** {@inheritDoc} */
    public function addFilterConstraint(ClassMetadata $targetEntity, $targetTableAlias, $targetTable = '')
    {
        if ($targetEntity->name !== CompanyEvent::class) {
            return '';
        }

        return $targetTableAlias . '.id = ' . $this->getParameter('id');
    }
}<|MERGE_RESOLUTION|>--- conflicted
+++ resolved
@@ -328,11 +328,7 @@
         $this->assertEquals("'en'", $filter->getParameter('locale'));
     }
 
-<<<<<<< HEAD
     public function testSQLFilterSetArrayParameterInfersType(): void
-=======
-    public function testSQLFilterSetArrayParameterInfersType()
->>>>>>> 9dd1e666
     {
         // Setup mock connection
         $conn = $this->getMockConnection();
@@ -359,17 +355,10 @@
 
         $filter->setParameter('locale', ['en', 'es']);
 
-<<<<<<< HEAD
         $this->assertEquals("'en','es'", $filter->getParameterList('locale'));
     }
 
-    public function testSQLFilterAddConstraint(): void
-=======
-        $this->assertEquals("'en','es'", $filter->getParameter('locale'));
-    }
-
     public function testSQLFilterAddConstraint()
->>>>>>> 9dd1e666
     {
         // Set up metadata mock
         $targetEntity = $this->getMockBuilder(ClassMetadata::class)
