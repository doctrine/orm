--- conflicted
+++ resolved
@@ -644,7 +644,15 @@
         $this->_em->persist($article1);
         $this->_em->persist($article2);
 
-<<<<<<< HEAD
+        $phonenumber1 = new \Doctrine\Tests\Models\CMS\CmsPhonenumber();
+        $phonenumber1->phonenumber = '12345';
+
+        $phonenumber2 = new \Doctrine\Tests\Models\CMS\CmsPhonenumber();
+        $phonenumber2->phonenumber = '67890';
+
+        $this->_em->persist($phonenumber1);
+        $this->_em->persist($phonenumber2);
+
         // DDC-2504
         $otherClass = new \Doctrine\Tests\Models\DDC2504\DDC2504OtherClass();
 
@@ -661,17 +669,6 @@
         $this->_em->persist($childClass2);
 
         $this->_em->persist($otherClass);
-
-=======
-        $phonenumber1 = new \Doctrine\Tests\Models\CMS\CmsPhonenumber();
-        $phonenumber1->phonenumber = '12345';
-
-        $phonenumber2 = new \Doctrine\Tests\Models\CMS\CmsPhonenumber();
-        $phonenumber2->phonenumber = '67890';
-
-        $this->_em->persist($phonenumber1);
-        $this->_em->persist($phonenumber2);
->>>>>>> dc2be816
 
         $this->_em->flush();
         $this->_em->clear();
@@ -679,12 +676,8 @@
         $this->articleId = $article1->id;
         $this->userId = $user1->getId();
         $this->groupId = $group1->id;
-<<<<<<< HEAD
-        $this->ddcClassId = $otherClass->id;
-=======
-
         $this->topic = $article1->topic;
         $this->phonenumber = $phonenumber1->phonenumber;
->>>>>>> dc2be816
+        $this->ddcClassId = $otherClass->id;
     }
 }