<?php

declare(strict_types=1);

namespace Doctrine\Tests\ORM\Functional;

use Doctrine\ORM\Mapping\FetchMode;
use Doctrine\Tests\Models\CMS\CmsArticle;
use Doctrine\Tests\Models\CMS\CmsGroup;
use Doctrine\Tests\Models\CMS\CmsPhonenumber;
use Doctrine\Tests\Models\CMS\CmsUser;
use Doctrine\Tests\Models\DDC2504\DDC2504ChildClass;
use Doctrine\Tests\Models\DDC2504\DDC2504OtherClass;
use Doctrine\Tests\OrmFunctionalTestCase;
use function array_shift;

use function array_shift;
use function assert;
use function count;

/**
 * Description of ExtraLazyCollectionTest
 */
class ExtraLazyCollectionTest extends OrmFunctionalTestCase
{
    private $userId;
    private $userId2;
    private $groupId;
    private $articleId;
    private $ddc2504OtherClassId;
    private $ddc2504ChildClassId;

    private $username;
    private $groupname;
    private $topic;
    private $phonenumber;

<<<<<<< HEAD
    protected function setUp(): void
=======
    public function setUp() : void
>>>>>>> fce18e93
    {
        $this->useModelSet('tweet');
        $this->useModelSet('cms');
        $this->useModelSet('ddc2504');
        parent::setUp();

<<<<<<< HEAD
        $class                                                 = $this->_em->getClassMetadata(CmsUser::class);
        $class->associationMappings['groups']['fetch']         = ClassMetadataInfo::FETCH_EXTRA_LAZY;
        $class->associationMappings['groups']['indexBy']       = 'name';
        $class->associationMappings['articles']['fetch']       = ClassMetadataInfo::FETCH_EXTRA_LAZY;
        $class->associationMappings['articles']['indexBy']     = 'topic';
        $class->associationMappings['phonenumbers']['fetch']   = ClassMetadataInfo::FETCH_EXTRA_LAZY;
        $class->associationMappings['phonenumbers']['indexBy'] = 'phonenumber';
=======
        $class = $this->em->getClassMetadata(CmsUser::class);

        $class->getProperty('groups')->setFetchMode(FetchMode::EXTRA_LAZY);
        $class->getProperty('articles')->setFetchMode(FetchMode::EXTRA_LAZY);
        $class->getProperty('phonenumbers')->setFetchMode(FetchMode::EXTRA_LAZY);

        $class->getProperty('groups')->setIndexedBy('name');
        $class->getProperty('articles')->setIndexedBy('topic');
        $class->getProperty('phonenumbers')->setIndexedBy('phonenumber');

        $class->getProperty('groups')->setCache(null);
        $class->getProperty('articles')->setCache(null);
        $class->getProperty('phonenumbers')->setCache(null);

        $class = $this->em->getClassMetadata(CmsGroup::class);
>>>>>>> fce18e93

        $class->getProperty('users')->setFetchMode(FetchMode::EXTRA_LAZY);

<<<<<<< HEAD
        $class                                          = $this->_em->getClassMetadata(CmsGroup::class);
        $class->associationMappings['users']['fetch']   = ClassMetadataInfo::FETCH_EXTRA_LAZY;
        $class->associationMappings['users']['indexBy'] = 'username';
=======
        $class->getProperty('users')->setIndexedBy('username');
>>>>>>> fce18e93

        $this->loadFixture();
    }

<<<<<<< HEAD
    public function tearDown(): void
    {
        parent::tearDown();

        $class                                               = $this->_em->getClassMetadata(CmsUser::class);
        $class->associationMappings['groups']['fetch']       = ClassMetadataInfo::FETCH_LAZY;
        $class->associationMappings['articles']['fetch']     = ClassMetadataInfo::FETCH_LAZY;
        $class->associationMappings['phonenumbers']['fetch'] = ClassMetadataInfo::FETCH_LAZY;
=======
    public function tearDown() : void
    {
        parent::tearDown();

        $class = $this->em->getClassMetadata(CmsUser::class);
>>>>>>> fce18e93

        $class->getProperty('groups')->setFetchMode(FetchMode::LAZY);
        $class->getProperty('articles')->setFetchMode(FetchMode::LAZY);
        $class->getProperty('phonenumbers')->setFetchMode(FetchMode::LAZY);

<<<<<<< HEAD
        $class                                        = $this->_em->getClassMetadata(CmsGroup::class);
        $class->associationMappings['users']['fetch'] = ClassMetadataInfo::FETCH_LAZY;
=======
        $class->getProperty('groups')->setIndexedBy(null);
        $class->getProperty('articles')->setIndexedBy(null);
        $class->getProperty('phonenumbers')->setIndexedBy(null);
>>>>>>> fce18e93

        $class = $this->em->getClassMetadata(CmsGroup::class);

        $class->getProperty('users')->setFetchMode(FetchMode::LAZY);

        $class->getProperty('users')->setIndexedBy(null);
    }

    /**
     * @group DDC-546
     * @group non-cacheable
     */
<<<<<<< HEAD
    public function testCountNotInitializesCollection(): void
    {
        $user       = $this->_em->find(CmsUser::class, $this->userId);
=======
    public function testCountNotInitializesCollection() : void
    {
        $user       = $this->em->find(CmsUser::class, $this->userId);
>>>>>>> fce18e93
        $queryCount = $this->getCurrentQueryCount();

        self::assertFalse($user->groups->isInitialized());
        self::assertCount(3, $user->groups);
        self::assertFalse($user->groups->isInitialized());

        foreach ($user->groups as $group) {
        }

<<<<<<< HEAD
        $this->assertEquals($queryCount + 2, $this->getCurrentQueryCount(), 'Expecting two queries to be fired for count, then iteration.');
=======
        self::assertEquals($queryCount + 2, $this->getCurrentQueryCount(), 'Expecting two queries to be fired for count, then iteration.');
>>>>>>> fce18e93
    }

    /**
     * @group DDC-546
     */
<<<<<<< HEAD
    public function testCountWhenNewEntityPresent(): void
=======
    public function testCountWhenNewEntityPresent() : void
>>>>>>> fce18e93
    {
        $user = $this->em->find(CmsUser::class, $this->userId);

        $newGroup       = new CmsGroup();
        $newGroup->name = 'Test4';

        $user->addGroup($newGroup);
        $this->em->persist($newGroup);

        self::assertFalse($user->groups->isInitialized());
        self::assertCount(4, $user->groups);
        self::assertFalse($user->groups->isInitialized());
    }

    /**
     * @group DDC-546
     * @group non-cacheable
     */
<<<<<<< HEAD
    public function testCountWhenInitialized(): void
    {
        $user       = $this->_em->find(CmsUser::class, $this->userId);
=======
    public function testCountWhenInitialized() : void
    {
        $user       = $this->em->find(CmsUser::class, $this->userId);
>>>>>>> fce18e93
        $queryCount = $this->getCurrentQueryCount();

        foreach ($user->groups as $group) {
        }

<<<<<<< HEAD
        $this->assertTrue($user->groups->isInitialized());
        $this->assertEquals(3, count($user->groups));
        $this->assertEquals($queryCount + 1, $this->getCurrentQueryCount(), 'Should only execute one query to initialize collection, no extra query for count() more.');
=======
        self::assertTrue($user->groups->isInitialized());
        self::assertCount(3, $user->groups);
        self::assertEquals($queryCount + 1, $this->getCurrentQueryCount(), 'Should only execute one query to initialize collection, no extra query for count() more.');
>>>>>>> fce18e93
    }

    /**
     * @group DDC-546
     */
<<<<<<< HEAD
    public function testCountInverseCollection(): void
    {
        $group = $this->_em->find(CmsGroup::class, $this->groupId);
        $this->assertFalse($group->users->isInitialized(), 'Pre-Condition');

        $this->assertEquals(4, count($group->users));
        $this->assertFalse($group->users->isInitialized(), 'Extra Lazy collection should not be initialized by counting the collection.');
=======
    public function testCountInverseCollection() : void
    {
        $group = $this->em->find(CmsGroup::class, $this->groupId);
        self::assertFalse($group->users->isInitialized(), 'Pre-Condition');

        self::assertCount(4, $group->users);
        self::assertFalse($group->users->isInitialized(), 'Extra Lazy collection should not be initialized by counting the collection.');
>>>>>>> fce18e93
    }

    /**
     * @group DDC-546
     */
<<<<<<< HEAD
    public function testCountOneToMany(): void
    {
        $user = $this->_em->find(CmsUser::class, $this->userId);
        $this->assertFalse($user->groups->isInitialized(), 'Pre-Condition');
=======
    public function testCountOneToMany() : void
    {
        $user = $this->em->find(CmsUser::class, $this->userId);
        self::assertFalse($user->groups->isInitialized(), 'Pre-Condition');
>>>>>>> fce18e93

        self::assertCount(2, $user->articles);
    }

    /**
     * @group DDC-2504
     */
<<<<<<< HEAD
    public function testCountOneToManyJoinedInheritance(): void
=======
    public function testCountOneToManyJoinedInheritance() : void
>>>>>>> fce18e93
    {
        $otherClass = $this->em->find(DDC2504OtherClass::class, $this->ddc2504OtherClassId);

<<<<<<< HEAD
        $this->assertFalse($otherClass->childClasses->isInitialized(), 'Pre-Condition');
        $this->assertEquals(2, count($otherClass->childClasses));
=======
        self::assertFalse($otherClass->childClasses->isInitialized(), 'Pre-Condition');
        self::assertCount(2, $otherClass->childClasses);
>>>>>>> fce18e93
    }

    /**
     * @group DDC-546
     */
<<<<<<< HEAD
    public function testFullSlice(): void
    {
        $user = $this->_em->find(CmsUser::class, $this->userId);
        $this->assertFalse($user->groups->isInitialized(), 'Pre-Condition: Collection is not initialized.');
=======
    public function testFullSlice() : void
    {
        $user = $this->em->find(CmsUser::class, $this->userId);
        self::assertFalse($user->groups->isInitialized(), 'Pre-Condition: Collection is not initialized.');
>>>>>>> fce18e93

        $someGroups = $user->groups->slice(null);
        self::assertCount(3, $someGroups);
    }

    /**
     * @group DDC-546
     * @group non-cacheable
     */
<<<<<<< HEAD
    public function testSlice(): void
    {
        $user = $this->_em->find(CmsUser::class, $this->userId);
        $this->assertFalse($user->groups->isInitialized(), 'Pre-Condition: Collection is not initialized.');
=======
    public function testSlice() : void
    {
        $user = $this->em->find(CmsUser::class, $this->userId);
        self::assertFalse($user->groups->isInitialized(), 'Pre-Condition: Collection is not initialized.');
>>>>>>> fce18e93

        $queryCount = $this->getCurrentQueryCount();

        $someGroups = $user->groups->slice(0, 2);

        self::assertContainsOnly(CmsGroup::class, $someGroups);
        self::assertCount(2, $someGroups);
        self::assertFalse($user->groups->isInitialized(), "Slice should not initialize the collection if it wasn't before!");

        $otherGroup = $user->groups->slice(2, 1);

        self::assertContainsOnly(CmsGroup::class, $otherGroup);
        self::assertCount(1, $otherGroup);
        self::assertFalse($user->groups->isInitialized());

        foreach ($user->groups as $group) {
        }

        self::assertTrue($user->groups->isInitialized());
        self::assertCount(3, $user->groups);

        self::assertEquals($queryCount + 3, $this->getCurrentQueryCount());
    }

    /**
     * @group DDC-546
     * @group non-cacheable
     */
<<<<<<< HEAD
    public function testSliceInitializedCollection(): void
    {
        $user       = $this->_em->find(CmsUser::class, $this->userId);
=======
    public function testSliceInitializedCollection() : void
    {
        $user       = $this->em->find(CmsUser::class, $this->userId);
>>>>>>> fce18e93
        $queryCount = $this->getCurrentQueryCount();

        foreach ($user->groups as $group) {
        }

        $someGroups = $user->groups->slice(0, 2);

        self::assertEquals($queryCount + 1, $this->getCurrentQueryCount());

        self::assertCount(2, $someGroups);
        self::assertTrue($user->groups->contains(array_shift($someGroups)));
        self::assertTrue($user->groups->contains(array_shift($someGroups)));
    }

    /**
     * @group DDC-546
     */
<<<<<<< HEAD
    public function testSliceInverseCollection(): void
    {
        $group = $this->_em->find(CmsGroup::class, $this->groupId);
        $this->assertFalse($group->users->isInitialized(), 'Pre-Condition');
=======
    public function testSliceInverseCollection() : void
    {
        $group = $this->em->find(CmsGroup::class, $this->groupId);
        self::assertFalse($group->users->isInitialized(), 'Pre-Condition');
>>>>>>> fce18e93
        $queryCount = $this->getCurrentQueryCount();

        $someUsers  = $group->users->slice(0, 2);
        $otherUsers = $group->users->slice(2, 2);

        self::assertContainsOnly(CmsUser::class, $someUsers);
        self::assertContainsOnly(CmsUser::class, $otherUsers);
        self::assertCount(2, $someUsers);
        self::assertCount(2, $otherUsers);

        // +2 queries executed by slice
<<<<<<< HEAD
        $this->assertEquals($queryCount + 2, $this->getCurrentQueryCount(), 'Slicing two parts should only execute two additional queries.');
=======
        self::assertEquals($queryCount + 2, $this->getCurrentQueryCount(), 'Slicing two parts should only execute two additional queries.');
>>>>>>> fce18e93
    }

    /**
     * @group DDC-546
     */
<<<<<<< HEAD
    public function testSliceOneToMany(): void
    {
        $user = $this->_em->find(CmsUser::class, $this->userId);
        $this->assertFalse($user->articles->isInitialized(), 'Pre-Condition: Collection is not initialized.');
=======
    public function testSliceOneToMany() : void
    {
        $user = $this->em->find(CmsUser::class, $this->userId);
        self::assertFalse($user->articles->isInitialized(), 'Pre-Condition: Collection is not initialized.');
>>>>>>> fce18e93

        $queryCount = $this->getCurrentQueryCount();

        $someArticle  = $user->articles->slice(0, 1);
        $otherArticle = $user->articles->slice(1, 1);

        self::assertEquals($queryCount + 2, $this->getCurrentQueryCount());
    }

    /**
     * @group DDC-546
     */
<<<<<<< HEAD
    public function testContainsOneToMany(): void
    {
        $user = $this->_em->find(CmsUser::class, $this->userId);
        $this->assertFalse($user->articles->isInitialized(), 'Pre-Condition: Collection is not initialized.');
=======
    public function testContainsOneToMany() : void
    {
        $user = $this->em->find(CmsUser::class, $this->userId);
        self::assertFalse($user->articles->isInitialized(), 'Pre-Condition: Collection is not initialized.');
>>>>>>> fce18e93

        // Test One to Many existence retrieved from DB
        $article    = $this->em->find(CmsArticle::class, $this->articleId);
        $queryCount = $this->getCurrentQueryCount();

<<<<<<< HEAD
        $this->assertTrue($user->articles->contains($article));
        $this->assertFalse($user->articles->isInitialized(), 'Post-Condition: Collection is not initialized.');
        $this->assertEquals($queryCount + 1, $this->getCurrentQueryCount());
=======
        self::assertTrue($user->articles->contains($article));
        self::assertFalse($user->articles->isInitialized(), 'Post-Condition: Collection is not initialized.');
        self::assertEquals($queryCount + 1, $this->getCurrentQueryCount());
>>>>>>> fce18e93

        // Test One to Many existence with state new
        $article        = new CmsArticle();
        $article->topic = 'Testnew';
        $article->text  = 'blub';

        $queryCount = $this->getCurrentQueryCount();
<<<<<<< HEAD
        $this->assertFalse($user->articles->contains($article));
        $this->assertEquals($queryCount, $this->getCurrentQueryCount(), 'Checking for contains of new entity should cause no query to be executed.');
=======
        self::assertFalse($user->articles->contains($article));
        self::assertEquals($queryCount, $this->getCurrentQueryCount(), 'Checking for contains of new entity should cause no query to be executed.');
>>>>>>> fce18e93

        // Test One to Many existence with state clear
        $this->em->persist($article);
        $this->em->flush();

        $queryCount = $this->getCurrentQueryCount();
<<<<<<< HEAD
        $this->assertFalse($user->articles->contains($article));
        $this->assertEquals($queryCount + 1, $this->getCurrentQueryCount(), 'Checking for contains of persisted entity should cause one query to be executed.');
        $this->assertFalse($user->articles->isInitialized(), 'Post-Condition: Collection is not initialized.');
=======
        self::assertFalse($user->articles->contains($article));
        self::assertEquals($queryCount+1, $this->getCurrentQueryCount(), 'Checking for contains of persisted entity should cause one query to be executed.');
        self::assertFalse($user->articles->isInitialized(), 'Post-Condition: Collection is not initialized.');
>>>>>>> fce18e93

        // Test One to Many existence with state managed
        $article        = new CmsArticle();
        $article->topic = 'How to not fail anymore on tests';
        $article->text  = 'That is simple! Just write more tests!';

        $this->em->persist($article);

        $queryCount = $this->getCurrentQueryCount();

<<<<<<< HEAD
        $this->assertFalse($user->articles->contains($article));
        $this->assertEquals($queryCount, $this->getCurrentQueryCount(), 'Checking for contains of managed entity (but not persisted) should cause no query to be executed.');
        $this->assertFalse($user->articles->isInitialized(), 'Post-Condition: Collection is not initialized.');
=======
        self::assertFalse($user->articles->contains($article));
        self::assertEquals($queryCount, $this->getCurrentQueryCount(), 'Checking for contains of managed entity (but not persisted) should cause no query to be executed.');
        self::assertFalse($user->articles->isInitialized(), 'Post-Condition: Collection is not initialized.');
>>>>>>> fce18e93
    }

    /**
     * @group DDC-2504
     */
<<<<<<< HEAD
    public function testLazyOneToManyJoinedInheritanceIsLazilyInitialized(): void
=======
    public function testLazyOneToManyJoinedInheritanceIsLazilyInitialized() : void
>>>>>>> fce18e93
    {
        $otherClass = $this->em->find(DDC2504OtherClass::class, $this->ddc2504OtherClassId);

        self::assertFalse($otherClass->childClasses->isInitialized(), 'Collection is not initialized.');
    }

    /**
     * @group DDC-2504
     */
<<<<<<< HEAD
    public function testContainsOnOneToManyJoinedInheritanceWillNotInitializeCollectionWhenMatchingItemIsFound(): void
=======
    public function testContainsOnOneToManyJoinedInheritanceWillNotInitializeCollectionWhenMatchingItemIsFound() : void
>>>>>>> fce18e93
    {
        $otherClass = $this->em->find(DDC2504OtherClass::class, $this->ddc2504OtherClassId);

        // Test One to Many existence retrieved from DB
        $childClass = $this->em->find(DDC2504ChildClass::class, $this->ddc2504ChildClassId);
        $queryCount = $this->getCurrentQueryCount();

        self::assertTrue($otherClass->childClasses->contains($childClass));
        self::assertFalse($otherClass->childClasses->isInitialized(), 'Collection is not initialized.');
        self::assertEquals($queryCount + 1, $this->getCurrentQueryCount(), 'Search operation was performed via SQL');
    }

    /**
     * @group DDC-2504
     */
<<<<<<< HEAD
    public function testContainsOnOneToManyJoinedInheritanceWillNotCauseQueriesWhenNonPersistentItemIsMatched(): void
=======
    public function testContainsOnOneToManyJoinedInheritanceWillNotCauseQueriesWhenNonPersistentItemIsMatched() : void
>>>>>>> fce18e93
    {
        $otherClass = $this->em->find(DDC2504OtherClass::class, $this->ddc2504OtherClassId);
        $queryCount = $this->getCurrentQueryCount();

        self::assertFalse($otherClass->childClasses->contains(new DDC2504ChildClass()));
        self::assertEquals(
            $queryCount,
            $this->getCurrentQueryCount(),
            'Checking for contains of new entity should cause no query to be executed.'
        );
    }

    /**
     * @group DDC-2504
     */
<<<<<<< HEAD
    public function testContainsOnOneToManyJoinedInheritanceWillNotInitializeCollectionWithClearStateMatchingItem(): void
=======
    public function testContainsOnOneToManyJoinedInheritanceWillNotInitializeCollectionWithClearStateMatchingItem() : void
>>>>>>> fce18e93
    {
        $otherClass = $this->em->find(DDC2504OtherClass::class, $this->ddc2504OtherClassId);
        $childClass = new DDC2504ChildClass();

        // Test One to Many existence with state clear
        $this->em->persist($childClass);
        $this->em->flush();

        $queryCount = $this->getCurrentQueryCount();
<<<<<<< HEAD
        $this->assertFalse($otherClass->childClasses->contains($childClass));
        $this->assertEquals($queryCount + 1, $this->getCurrentQueryCount(), 'Checking for contains of persisted entity should cause one query to be executed.');
        $this->assertFalse($otherClass->childClasses->isInitialized(), 'Post-Condition: Collection is not initialized.');
=======
        self::assertFalse($otherClass->childClasses->contains($childClass));
        self::assertEquals($queryCount + 1, $this->getCurrentQueryCount(), 'Checking for contains of persisted entity should cause one query to be executed.');
        self::assertFalse($otherClass->childClasses->isInitialized(), 'Post-Condition: Collection is not initialized.');
>>>>>>> fce18e93
    }

    /**
     * @group DDC-2504
     */
<<<<<<< HEAD
    public function testContainsOnOneToManyJoinedInheritanceWillNotInitializeCollectionWithNewStateNotMatchingItem(): void
=======
    public function testContainsOnOneToManyJoinedInheritanceWillNotInitializeCollectionWithNewStateNotMatchingItem() : void
>>>>>>> fce18e93
    {
        $otherClass = $this->em->find(DDC2504OtherClass::class, $this->ddc2504OtherClassId);
        $childClass = new DDC2504ChildClass();

        $this->em->persist($childClass);

        $queryCount = $this->getCurrentQueryCount();

<<<<<<< HEAD
        $this->assertFalse($otherClass->childClasses->contains($childClass));
        $this->assertEquals($queryCount, $this->getCurrentQueryCount(), 'Checking for contains of managed entity (but not persisted) should cause no query to be executed.');
        $this->assertFalse($otherClass->childClasses->isInitialized(), 'Post-Condition: Collection is not initialized.');
=======
        self::assertFalse($otherClass->childClasses->contains($childClass));
        self::assertEquals($queryCount, $this->getCurrentQueryCount(), 'Checking for contains of managed entity (but not persisted) should cause no query to be executed.');
        self::assertFalse($otherClass->childClasses->isInitialized(), 'Post-Condition: Collection is not initialized.');
>>>>>>> fce18e93
    }

    /**
     * @group DDC-2504
     */
<<<<<<< HEAD
    public function testCountingOnOneToManyJoinedInheritanceWillNotInitializeCollection(): void
=======
    public function testCountingOnOneToManyJoinedInheritanceWillNotInitializeCollection() : void
>>>>>>> fce18e93
    {
        $otherClass = $this->em->find(DDC2504OtherClass::class, $this->ddc2504OtherClassId);

        self::assertCount(2, $otherClass->childClasses);

        self::assertFalse($otherClass->childClasses->isInitialized());
    }

    /**
     * @group DDC-546
     */
<<<<<<< HEAD
    public function testContainsManyToMany(): void
    {
        $user = $this->_em->find(CmsUser::class, $this->userId);
        $this->assertFalse($user->groups->isInitialized(), 'Pre-Condition: Collection is not initialized.');
=======
    public function testContainsManyToMany() : void
    {
        $user = $this->em->find(CmsUser::class, $this->userId);
        self::assertFalse($user->groups->isInitialized(), 'Pre-Condition: Collection is not initialized.');
>>>>>>> fce18e93

        // Test Many to Many existence retrieved from DB
        $group      = $this->em->find(CmsGroup::class, $this->groupId);
        $queryCount = $this->getCurrentQueryCount();

<<<<<<< HEAD
        $this->assertTrue($user->groups->contains($group));
        $this->assertEquals($queryCount + 1, $this->getCurrentQueryCount(), 'Checking for contains of managed entity should cause one query to be executed.');
        $this->assertFalse($user->groups->isInitialized(), 'Post-Condition: Collection is not initialized.');
=======
        self::assertTrue($user->groups->contains($group));
        self::assertEquals($queryCount + 1, $this->getCurrentQueryCount(), 'Checking for contains of managed entity should cause one query to be executed.');
        self::assertFalse($user->groups->isInitialized(), 'Post-Condition: Collection is not initialized.');
>>>>>>> fce18e93

        // Test Many to Many existence with state new
        $group       = new CmsGroup();
        $group->name = 'A New group!';

        $queryCount = $this->getCurrentQueryCount();

<<<<<<< HEAD
        $this->assertFalse($user->groups->contains($group));
        $this->assertEquals($queryCount, $this->getCurrentQueryCount(), 'Checking for contains of new entity should cause no query to be executed.');
        $this->assertFalse($user->groups->isInitialized(), 'Post-Condition: Collection is not initialized.');
=======
        self::assertFalse($user->groups->contains($group));
        self::assertEquals($queryCount, $this->getCurrentQueryCount(), 'Checking for contains of new entity should cause no query to be executed.');
        self::assertFalse($user->groups->isInitialized(), 'Post-Condition: Collection is not initialized.');
>>>>>>> fce18e93

        // Test Many to Many existence with state clear
        $this->em->persist($group);
        $this->em->flush();

        $queryCount = $this->getCurrentQueryCount();

<<<<<<< HEAD
        $this->assertFalse($user->groups->contains($group));
        $this->assertEquals($queryCount + 1, $this->getCurrentQueryCount(), 'Checking for contains of persisted entity should cause one query to be executed.');
        $this->assertFalse($user->groups->isInitialized(), 'Post-Condition: Collection is not initialized.');
=======
        self::assertFalse($user->groups->contains($group));
        self::assertEquals($queryCount + 1, $this->getCurrentQueryCount(), 'Checking for contains of persisted entity should cause one query to be executed.');
        self::assertFalse($user->groups->isInitialized(), 'Post-Condition: Collection is not initialized.');
>>>>>>> fce18e93

        // Test Many to Many existence with state managed
        $group       = new CmsGroup();
        $group->name = 'My managed group';

        $this->em->persist($group);

        $queryCount = $this->getCurrentQueryCount();

<<<<<<< HEAD
        $this->assertFalse($user->groups->contains($group));
        $this->assertEquals($queryCount, $this->getCurrentQueryCount(), 'Checking for contains of managed entity (but not persisted) should cause no query to be executed.');
        $this->assertFalse($user->groups->isInitialized(), 'Post-Condition: Collection is not initialized.');
=======
        self::assertFalse($user->groups->contains($group));
        self::assertEquals($queryCount, $this->getCurrentQueryCount(), 'Checking for contains of managed entity (but not persisted) should cause no query to be executed.');
        self::assertFalse($user->groups->isInitialized(), 'Post-Condition: Collection is not initialized.');
>>>>>>> fce18e93
    }

    /**
     * @group DDC-546
     */
<<<<<<< HEAD
    public function testContainsManyToManyInverse(): void
    {
        $group = $this->_em->find(CmsGroup::class, $this->groupId);
        $this->assertFalse($group->users->isInitialized(), 'Pre-Condition: Collection is not initialized.');
=======
    public function testContainsManyToManyInverse() : void
    {
        $group = $this->em->find(CmsGroup::class, $this->groupId);
        self::assertFalse($group->users->isInitialized(), 'Pre-Condition: Collection is not initialized.');
>>>>>>> fce18e93

        $user = $this->em->find(CmsUser::class, $this->userId);

        $queryCount = $this->getCurrentQueryCount();
<<<<<<< HEAD
        $this->assertTrue($group->users->contains($user));
        $this->assertEquals($queryCount + 1, $this->getCurrentQueryCount(), 'Checking for contains of managed entity should cause one query to be executed.');
        $this->assertFalse($user->groups->isInitialized(), 'Post-Condition: Collection is not initialized.');
=======
        self::assertTrue($group->users->contains($user));
        self::assertEquals($queryCount+1, $this->getCurrentQueryCount(), 'Checking for contains of managed entity should cause one query to be executed.');
        self::assertFalse($user->groups->isInitialized(), 'Post-Condition: Collection is not initialized.');
>>>>>>> fce18e93

        $newUser       = new CmsUser();
        $newUser->name = 'A New group!';

        $queryCount = $this->getCurrentQueryCount();
<<<<<<< HEAD
        $this->assertFalse($group->users->contains($newUser));
        $this->assertEquals($queryCount, $this->getCurrentQueryCount(), 'Checking for contains of new entity should cause no query to be executed.');
        $this->assertFalse($user->groups->isInitialized(), 'Post-Condition: Collection is not initialized.');
=======
        self::assertFalse($group->users->contains($newUser));
        self::assertEquals($queryCount, $this->getCurrentQueryCount(), 'Checking for contains of new entity should cause no query to be executed.');
        self::assertFalse($user->groups->isInitialized(), 'Post-Condition: Collection is not initialized.');
    }

    public function testRemoveElementOneToMany() : void
    {
        $user = $this->em->find(CmsUser::class, $this->userId);
        self::assertFalse($user->articles->isInitialized(), 'Pre-Condition: Collection is not initialized.');

        // Test One to Many removal with Entity retrieved from DB
        $article    = $this->em->find(CmsArticle::class, $this->articleId);
        $queryCount = $this->getCurrentQueryCount();

        $user->articles->removeElement($article);

        self::assertFalse($user->articles->isInitialized(), 'Post-Condition: Collection is not initialized.');
        self::assertEquals($queryCount, $this->getCurrentQueryCount());

        // Test One to Many removal with Entity state as new
        $article        = new CmsArticle();
        $article->topic = 'Testnew';
        $article->text  = 'blub';

        $queryCount = $this->getCurrentQueryCount();

        $user->articles->removeElement($article);

        self::assertEquals($queryCount, $this->getCurrentQueryCount(), 'Removing a new entity should cause no query to be executed.');

        // Test One to Many removal with Entity state as clean
        $this->em->persist($article);
        $this->em->flush();

        $queryCount = $this->getCurrentQueryCount();

        $user->articles->removeElement($article);

        self::assertEquals($queryCount, $this->getCurrentQueryCount(), "Removing a persisted entity will not cause queries when the owning side doesn't actually change.");
        self::assertFalse($user->articles->isInitialized(), 'Post-Condition: Collection is not initialized.');

        // Test One to Many removal with Entity state as managed
        $article        = new CmsArticle();
        $article->topic = 'How to not fail anymore on tests';
        $article->text  = 'That is simple! Just write more tests!';

        $this->em->persist($article);

        $queryCount = $this->getCurrentQueryCount();

        $user->articles->removeElement($article);

        self::assertEquals($queryCount, $this->getCurrentQueryCount(), 'Removing a managed entity should cause no query to be executed.');
    }

    /**
     * @group DDC-2504
     */
    public function testRemovalOfManagedElementFromOneToManyJoinedInheritanceCollectionDoesNotInitializeIt() : void
    {
        /** @var DDC2504OtherClass $otherClass */
        $otherClass = $this->em->find(DDC2504OtherClass::class, $this->ddc2504OtherClassId);
        /** @var DDC2504ChildClass $childClass */
        $childClass = $this->em->find(DDC2504ChildClass::class, $this->ddc2504ChildClassId);

        $queryCount = $this->getCurrentQueryCount();

        $otherClass->childClasses->removeElement($childClass);
        $childClass->other = null; // updating owning side

        self::assertFalse($otherClass->childClasses->isInitialized(), 'Collection is not initialized.');

        self::assertEquals(
            $queryCount,
            $this->getCurrentQueryCount(),
            'No queries have been executed'
        );

        self::assertTrue(
            $otherClass->childClasses->contains($childClass),
            'Collection item still not updated (needs flushing)'
        );

        $this->em->flush();

        self::assertFalse(
            $otherClass->childClasses->contains($childClass),
            'Referenced item was removed in the transaction'
        );

        self::assertFalse($otherClass->childClasses->isInitialized(), 'Collection is not initialized.');
    }

    /**
     * @group DDC-2504
     */
    public function testRemovalOfNonManagedElementFromOneToManyJoinedInheritanceCollectionDoesNotInitializeIt() : void
    {
        /** @var DDC2504OtherClass $otherClass */
        $otherClass = $this->em->find(DDC2504OtherClass::class, $this->ddc2504OtherClassId);
        $queryCount = $this->getCurrentQueryCount();

        $otherClass->childClasses->removeElement(new DDC2504ChildClass());

        self::assertEquals(
            $queryCount,
            $this->getCurrentQueryCount(),
            'Removing an unmanaged entity should cause no query to be executed.'
        );
    }

    /**
     * @group DDC-2504
     */
    public function testRemovalOfNewElementFromOneToManyJoinedInheritanceCollectionDoesNotInitializeIt() : void
    {
        /** @var DDC2504OtherClass $otherClass */
        $otherClass = $this->em->find(DDC2504OtherClass::class, $this->ddc2504OtherClassId);
        $childClass = new DDC2504ChildClass();

        $this->em->persist($childClass);

        $queryCount = $this->getCurrentQueryCount();

        $otherClass->childClasses->removeElement($childClass);

        self::assertEquals(
            $queryCount,
            $this->getCurrentQueryCount(),
            'Removing a new entity should cause no query to be executed.'
        );
    }

    /**
     * @group DDC-2504
     */
    public function testRemovalOfNewManagedElementFromOneToManyJoinedInheritanceCollectionDoesNotInitializeIt() : void
    {
        $otherClass = $this->em->find(DDC2504OtherClass::class, $this->ddc2504OtherClassId);
        $childClass = new DDC2504ChildClass();

        $this->em->persist($childClass);
        $this->em->flush();

        $queryCount = $this->getCurrentQueryCount();

        $otherClass->childClasses->removeElement($childClass);

        self::assertEquals(
            $queryCount,
            $this->getCurrentQueryCount(),
            'No queries are executed, as the owning side of the association is not actually updated.'
        );
        self::assertFalse($otherClass->childClasses->isInitialized(), 'Collection is not initialized.');
    }

    public function testRemoveElementManyToMany() : void
    {
        $user = $this->em->find(CmsUser::class, $this->userId);
        self::assertFalse($user->groups->isInitialized(), 'Pre-Condition: Collection is not initialized.');

        // Test Many to Many removal with Entity retrieved from DB
        $group      = $this->em->find(CmsGroup::class, $this->groupId);
        $queryCount = $this->getCurrentQueryCount();

        self::assertTrue($user->groups->removeElement($group));

        self::assertEquals($queryCount + 1, $this->getCurrentQueryCount(), 'Removing a persisted entity should cause one query to be executed.');
        self::assertFalse($user->groups->isInitialized(), 'Post-Condition: Collection is not initialized.');

        self::assertFalse($user->groups->removeElement($group), 'Removing an already removed element returns false');

        // Test Many to Many removal with Entity state as new
        $group       = new CmsGroup();
        $group->name = 'A New group!';

        $queryCount = $this->getCurrentQueryCount();

        $user->groups->removeElement($group);

        self::assertEquals($queryCount, $this->getCurrentQueryCount(), 'Removing new entity should cause no query to be executed.');
        self::assertFalse($user->groups->isInitialized(), 'Post-Condition: Collection is not initialized.');

        // Test Many to Many removal with Entity state as clean
        $this->em->persist($group);
        $this->em->flush();

        $queryCount = $this->getCurrentQueryCount();

        $user->groups->removeElement($group);

        self::assertEquals($queryCount + 1, $this->getCurrentQueryCount(), 'Removing a persisted entity should cause one query to be executed.');
        self::assertFalse($user->groups->isInitialized(), 'Post-Condition: Collection is not initialized.');

        // Test Many to Many removal with Entity state as managed
        $group       = new CmsGroup();
        $group->name = 'A New group!';

        $this->em->persist($group);

        $queryCount = $this->getCurrentQueryCount();

        $user->groups->removeElement($group);

        self::assertEquals($queryCount, $this->getCurrentQueryCount(), 'Removing a managed entity should cause no query to be executed.');
        self::assertFalse($user->groups->isInitialized(), 'Post-Condition: Collection is not initialized.');
    }

    public function testRemoveElementManyToManyInverse() : void
    {
        $group = $this->em->find(CmsGroup::class, $this->groupId);
        self::assertFalse($group->users->isInitialized(), 'Pre-Condition: Collection is not initialized.');

        $user       = $this->em->find(CmsUser::class, $this->userId);
        $queryCount = $this->getCurrentQueryCount();

        $group->users->removeElement($user);

        self::assertEquals($queryCount + 1, $this->getCurrentQueryCount(), 'Removing a managed entity should cause one query to be executed.');
        self::assertFalse($user->groups->isInitialized(), 'Post-Condition: Collection is not initialized.');

        $newUser       = new CmsUser();
        $newUser->name = 'A New group!';

        $queryCount = $this->getCurrentQueryCount();

        $group->users->removeElement($newUser);

        self::assertEquals($queryCount, $this->getCurrentQueryCount(), 'Removing a new entity should cause no query to be executed.');
        self::assertFalse($user->groups->isInitialized(), 'Post-Condition: Collection is not initialized.');
>>>>>>> fce18e93
    }

    /**
     * @group DDC-1399
     */
<<<<<<< HEAD
    public function testCountAfterAddThenFlush(): void
=======
    public function testCountAfterAddThenFlush() : void
>>>>>>> fce18e93
    {
        $user = $this->em->find(CmsUser::class, $this->userId);

        $newGroup       = new CmsGroup();
        $newGroup->name = 'Test4';

        $user->addGroup($newGroup);
        $this->em->persist($newGroup);

        self::assertFalse($user->groups->isInitialized());
        self::assertCount(4, $user->groups);
        self::assertFalse($user->groups->isInitialized());

        $this->em->flush();

        self::assertCount(4, $user->groups);
    }

    /**
     * @group DDC-1462
     * @group non-cacheable
     */
<<<<<<< HEAD
    public function testSliceOnDirtyCollection(): void
    {
        $user = $this->_em->find(CmsUser::class, $this->userId);
        assert($user instanceof CmsUser);
=======
    public function testSliceOnDirtyCollection() : void
    {
        $user = $this->em->find(CmsUser::class, $this->userId);
        /** @var CmsUser $user */
>>>>>>> fce18e93

        $newGroup       = new CmsGroup();
        $newGroup->name = 'Test4';

        $user->addGroup($newGroup);
        $this->em->persist($newGroup);

        $qc     = $this->getCurrentQueryCount();
        $groups = $user->groups->slice(0, 10);

        self::assertCount(4, $groups);
        self::assertEquals($qc + 1, $this->getCurrentQueryCount());
    }

    /**
     * @group DDC-1398
     * @group non-cacheable
     */
<<<<<<< HEAD
    public function testGetIndexByIdentifier(): void
    {
        $user = $this->_em->find(CmsUser::class, $this->userId);
        assert($user instanceof CmsUser);
=======
    public function testGetIndexByIdentifier() : void
    {
        $user = $this->em->find(CmsUser::class, $this->userId);
        /** @var CmsUser $user */
>>>>>>> fce18e93

        $queryCount  = $this->getCurrentQueryCount();
        $phonenumber = $user->phonenumbers->get($this->phonenumber);

        self::assertFalse($user->phonenumbers->isInitialized());
        self::assertEquals($queryCount + 1, $this->getCurrentQueryCount());
        self::assertSame($phonenumber, $this->em->find(CmsPhonenumber::class, $this->phonenumber));

        $article = $user->phonenumbers->get($this->phonenumber);
<<<<<<< HEAD
        $this->assertEquals($queryCount + 1, $this->getCurrentQueryCount(), 'Getting the same entity should not cause an extra query to be executed');
=======
        self::assertEquals($queryCount + 1, $this->getCurrentQueryCount(), 'Getting the same entity should not cause an extra query to be executed');
>>>>>>> fce18e93
    }

    /**
     * @group DDC-1398
     */
<<<<<<< HEAD
    public function testGetIndexByOneToMany(): void
    {
        $user = $this->_em->find(CmsUser::class, $this->userId);
        assert($user instanceof CmsUser);
=======
    public function testGetIndexByOneToMany() : void
    {
        $user = $this->em->find(CmsUser::class, $this->userId);
        /** @var CmsUser $user */
>>>>>>> fce18e93

        $queryCount = $this->getCurrentQueryCount();

        $article = $user->articles->get($this->topic);

        self::assertFalse($user->articles->isInitialized());
        self::assertEquals($queryCount + 1, $this->getCurrentQueryCount());
        self::assertSame($article, $this->em->find(CmsArticle::class, $this->articleId));
    }

    /**
     * @group DDC-1398
     */
<<<<<<< HEAD
    public function testGetIndexByManyToManyInverseSide(): void
    {
        $group = $this->_em->find(CmsGroup::class, $this->groupId);
        assert($group instanceof CmsGroup);
=======
    public function testGetIndexByManyToManyInverseSide() : void
    {
        $group = $this->em->find(CmsGroup::class, $this->groupId);
        /** @var CmsGroup $group */
>>>>>>> fce18e93

        $queryCount = $this->getCurrentQueryCount();

        $user = $group->users->get($this->username);

        self::assertFalse($group->users->isInitialized());
        self::assertEquals($queryCount + 1, $this->getCurrentQueryCount());
        self::assertSame($user, $this->em->find(CmsUser::class, $this->userId));
    }

    /**
     * @group DDC-1398
     */
<<<<<<< HEAD
    public function testGetIndexByManyToManyOwningSide(): void
    {
        $user = $this->_em->find(CmsUser::class, $this->userId);
        assert($user instanceof CmsUser);
=======
    public function testGetIndexByManyToManyOwningSide() : void
    {
        $user = $this->em->find(CmsUser::class, $this->userId);
        /** @var CmsUser $user */
>>>>>>> fce18e93

        $queryCount = $this->getCurrentQueryCount();

        $group = $user->groups->get($this->groupname);

        self::assertFalse($user->groups->isInitialized());
        self::assertEquals($queryCount + 1, $this->getCurrentQueryCount());
        self::assertSame($group, $this->em->find(CmsGroup::class, $this->groupId));
    }

    /**
     * @group DDC-1398
     */
<<<<<<< HEAD
    public function testGetNonExistentIndexBy(): void
=======
    public function testGetNonExistentIndexBy() : void
>>>>>>> fce18e93
    {
        $user = $this->em->find(CmsUser::class, $this->userId);
        self::assertNull($user->articles->get(-1));
        self::assertNull($user->groups->get(-1));
    }

<<<<<<< HEAD
    public function testContainsKeyIndexByOneToMany(): void
    {
        $user = $this->_em->find(CmsUser::class, $this->userId);
        assert($user instanceof CmsUser);
=======
    public function testContainsKeyIndexByOneToMany() : void
    {
        $user = $this->em->find(CmsUser::class, $this->userId);
        /** @var CmsUser $user */
>>>>>>> fce18e93

        $queryCount = $this->getCurrentQueryCount();

        $contains = $user->articles->containsKey($this->topic);

        self::assertTrue($contains);
        self::assertFalse($user->articles->isInitialized());
        self::assertEquals($queryCount + 1, $this->getCurrentQueryCount());
    }

<<<<<<< HEAD
    public function testContainsKeyIndexByOneToManyJoinedInheritance(): void
    {
        $class                                                 = $this->_em->getClassMetadata(DDC2504OtherClass::class);
        $class->associationMappings['childClasses']['indexBy'] = 'id';
=======
    public function testContainsKeyIndexByOneToManyJoinedInheritance() : void
    {
        $class = $this->em->getClassMetadata(DDC2504OtherClass::class);
        $class->getProperty('childClasses')->setIndexedBy('id');
>>>>>>> fce18e93

        $otherClass = $this->em->find(DDC2504OtherClass::class, $this->ddc2504OtherClassId);

        $queryCount = $this->getCurrentQueryCount();

        $contains = $otherClass->childClasses->containsKey($this->ddc2504ChildClassId);

        self::assertTrue($contains);
        self::assertFalse($otherClass->childClasses->isInitialized());
        self::assertEquals($queryCount + 1, $this->getCurrentQueryCount());
    }

<<<<<<< HEAD
    public function testContainsKeyIndexByManyToMany(): void
=======
    public function testContainsKeyIndexByManyToMany() : void
>>>>>>> fce18e93
    {
        $user = $this->em->find(CmsUser::class, $this->userId2);

        $group = $this->em->find(CmsGroup::class, $this->groupId);

        $queryCount = $this->getCurrentQueryCount();

        $contains = $user->groups->containsKey($group->name);

<<<<<<< HEAD
        $this->assertTrue($contains, 'The item is not into collection');
        $this->assertFalse($user->groups->isInitialized(), 'The collection must not be initialized');
        $this->assertEquals($queryCount + 1, $this->getCurrentQueryCount());
    }

    public function testContainsKeyIndexByManyToManyNonOwning(): void
    {
        $user  = $this->_em->find(CmsUser::class, $this->userId2);
        $group = $this->_em->find(CmsGroup::class, $this->groupId);
=======
        self::assertTrue($contains, 'The item is not into collection');
        self::assertFalse($user->groups->isInitialized(), 'The collection must not be initialized');
        self::assertEquals($queryCount + 1, $this->getCurrentQueryCount());
    }

    public function testContainsKeyIndexByManyToManyNonOwning() : void
    {
        $user  = $this->em->find(CmsUser::class, $this->userId2);
        $group = $this->em->find(CmsGroup::class, $this->groupId);
>>>>>>> fce18e93

        $queryCount = $this->getCurrentQueryCount();

        $contains = $group->users->containsKey($user->username);

<<<<<<< HEAD
        $this->assertTrue($contains, 'The item is not into collection');
        $this->assertFalse($group->users->isInitialized(), 'The collection must not be initialized');
        $this->assertEquals($queryCount + 1, $this->getCurrentQueryCount());
    }

    public function testContainsKeyIndexByWithPkManyToMany(): void
    {
        $class                                           = $this->_em->getClassMetadata(CmsUser::class);
        $class->associationMappings['groups']['indexBy'] = 'id';
=======
        self::assertTrue($contains, 'The item is not into collection');
        self::assertFalse($group->users->isInitialized(), 'The collection must not be initialized');
        self::assertEquals($queryCount + 1, $this->getCurrentQueryCount());
    }

    public function testContainsKeyIndexByWithPkManyToMany() : void
    {
        $class = $this->em->getClassMetadata(CmsUser::class);
        $class->getProperty('groups')->setIndexedBy('id');
>>>>>>> fce18e93

        $user = $this->em->find(CmsUser::class, $this->userId2);

        $queryCount = $this->getCurrentQueryCount();

        $contains = $user->groups->containsKey($this->groupId);

<<<<<<< HEAD
        $this->assertTrue($contains, 'The item is not into collection');
        $this->assertFalse($user->groups->isInitialized(), 'The collection must not be initialized');
        $this->assertEquals($queryCount + 1, $this->getCurrentQueryCount());
    }

    public function testContainsKeyIndexByWithPkManyToManyNonOwning(): void
    {
        $class                                          = $this->_em->getClassMetadata(CmsGroup::class);
        $class->associationMappings['users']['indexBy'] = 'id';
=======
        self::assertTrue($contains, 'The item is not into collection');
        self::assertFalse($user->groups->isInitialized(), 'The collection must not be initialized');
        self::assertEquals($queryCount + 1, $this->getCurrentQueryCount());
    }

    public function testContainsKeyIndexByWithPkManyToManyNonOwning() : void
    {
        $class = $this->em->getClassMetadata(CmsGroup::class);
        $class->getProperty('users')->setIndexedBy('id');
>>>>>>> fce18e93

        $group = $this->em->find(CmsGroup::class, $this->groupId);

        $queryCount = $this->getCurrentQueryCount();

        $contains = $group->users->containsKey($this->userId2);

<<<<<<< HEAD
        $this->assertTrue($contains, 'The item is not into collection');
        $this->assertFalse($group->users->isInitialized(), 'The collection must not be initialized');
        $this->assertEquals($queryCount + 1, $this->getCurrentQueryCount());
    }

    public function testContainsKeyNonExistentIndexByOneToMany(): void
=======
        self::assertTrue($contains, 'The item is not into collection');
        self::assertFalse($group->users->isInitialized(), 'The collection must not be initialized');
        self::assertEquals($queryCount + 1, $this->getCurrentQueryCount());
    }

    public function testContainsKeyNonExistentIndexByOneToMany() : void
>>>>>>> fce18e93
    {
        $user = $this->em->find(CmsUser::class, $this->userId2);

        $queryCount = $this->getCurrentQueryCount();

        $contains = $user->articles->containsKey('NonExistentTopic');

        self::assertFalse($contains);
        self::assertFalse($user->articles->isInitialized());
        self::assertEquals($queryCount + 1, $this->getCurrentQueryCount());
    }

<<<<<<< HEAD
    public function testContainsKeyNonExistentIndexByManyToMany(): void
    {
        $user = $this->_em->find(CmsUser::class, $this->userId2);
=======
    public function testContainsKeyNonExistentIndexByManyToMany() : void
    {
        $user = $this->em->find(CmsUser::class, $this->userId2);
>>>>>>> fce18e93

        $queryCount = $this->getCurrentQueryCount();

        $contains = $user->groups->containsKey('NonExistentTopic');

        self::assertFalse($contains);
        self::assertFalse($user->groups->isInitialized());
        self::assertEquals($queryCount + 1, $this->getCurrentQueryCount());
    }

    private function loadFixture(): void
    {
        $user1           = new CmsUser();
        $user1->username = 'beberlei';
        $user1->name     = 'Benjamin';
        $user1->status   = 'active';

        $user2           = new CmsUser();
        $user2->username = 'jwage';
        $user2->name     = 'Jonathan';
        $user2->status   = 'active';

        $user3           = new CmsUser();
        $user3->username = 'romanb';
        $user3->name     = 'Roman';
        $user3->status   = 'active';

        $user4           = new CmsUser();
        $user4->username = 'gblanco';
        $user4->name     = 'Guilherme';
        $user4->status   = 'active';

        $this->em->persist($user1);
        $this->em->persist($user2);
        $this->em->persist($user3);
        $this->em->persist($user4);

        $group1       = new CmsGroup();
        $group1->name = 'Test1';

        $group2       = new CmsGroup();
        $group2->name = 'Test2';

        $group3       = new CmsGroup();
        $group3->name = 'Test3';

        $user1->addGroup($group1);
        $user1->addGroup($group2);
        $user1->addGroup($group3);

        $user2->addGroup($group1);
        $user3->addGroup($group1);
        $user4->addGroup($group1);

        $this->em->persist($group1);
        $this->em->persist($group2);
        $this->em->persist($group3);

        $article1        = new CmsArticle();
        $article1->topic = 'Test1';
        $article1->text  = 'Test1';
        $article1->setAuthor($user1);

        $article2        = new CmsArticle();
        $article2->topic = 'Test2';
        $article2->text  = 'Test2';
        $article2->setAuthor($user1);

        $this->em->persist($article1);
        $this->em->persist($article2);

        $phonenumber1              = new CmsPhonenumber();
        $phonenumber1->phonenumber = '12345';

        $phonenumber2              = new CmsPhonenumber();
        $phonenumber2->phonenumber = '67890';

        $this->em->persist($phonenumber1);
        $this->em->persist($phonenumber2);

        $user1->addPhonenumber($phonenumber1);

        // DDC-2504
        $otherClass  = new DDC2504OtherClass();
        $childClass1 = new DDC2504ChildClass();
        $childClass2 = new DDC2504ChildClass();

        $childClass1->other = $otherClass;
        $childClass2->other = $otherClass;

        $otherClass->childClasses[] = $childClass1;
        $otherClass->childClasses[] = $childClass2;

        $this->em->persist($childClass1);
        $this->em->persist($childClass2);
        $this->em->persist($otherClass);

        $this->em->flush();
        $this->em->clear();

        $this->articleId           = $article1->id;
        $this->userId              = $user1->getId();
        $this->userId2             = $user2->getId();
        $this->groupId             = $group1->id;
        $this->ddc2504OtherClassId = $otherClass->id;
        $this->ddc2504ChildClassId = $childClass1->id;

        $this->username    = $user1->username;
        $this->groupname   = $group1->name;
        $this->topic       = $article1->topic;
        $this->phonenumber = $phonenumber1->phonenumber;
<<<<<<< HEAD
=======
    }

    /**
     * @group DDC-3343
     */
    public function testRemoveManagedElementFromOneToManyExtraLazyCollectionIsNoOp() : void
    {
        [$userId, $tweetId] = $this->loadTweetFixture();

        /** @var User $user */
        $user = $this->em->find(User::class, $userId);

        $user->tweets->removeElement($this->em->find(Tweet::class, $tweetId));

        $this->em->clear();

        /** @var User $user */
        $user = $this->em->find(User::class, $userId);

        self::assertCount(1, $user->tweets, 'Element was not removed - need to update the owning side first');
    }

    /**
     * @group DDC-3343
     */
    public function testRemoveManagedElementFromOneToManyExtraLazyCollectionWithoutDeletingTheTargetEntityEntryIsNoOp() : void
    {
        [$userId, $tweetId] = $this->loadTweetFixture();

        /** @var User $user */
        $user  = $this->em->find(User::class, $userId);
        $tweet = $this->em->find(Tweet::class, $tweetId);

        $user->tweets->removeElement($tweet);

        $this->em->clear();

        /** @var Tweet $tweet */
        $tweet = $this->em->find(Tweet::class, $tweetId);
        self::assertInstanceOf(
            Tweet::class,
            $tweet,
            'Even though the collection is extra lazy, the tweet should not have been deleted'
        );

        self::assertInstanceOf(
            User::class,
            $tweet->author,
            'Tweet author link has not been removed - need to update the owning side first'
        );
    }

    /**
     * @group DDC-3343
     */
    public function testRemovingManagedLazyProxyFromExtraLazyOneToManyDoesRemoveTheAssociationButNotTheEntity() : void
    {
        [$userId, $tweetId] = $this->loadTweetFixture();

        /** @var User $user */
        $user  = $this->em->find(User::class, $userId);
        $tweet = $this->em->getReference(Tweet::class, $tweetId);

        $user->tweets->removeElement($this->em->getReference(Tweet::class, $tweetId));

        $this->em->clear();

        /** @var Tweet $tweet */
        $tweet = $this->em->find(Tweet::class, $tweet->id);
        self::assertInstanceOf(
            Tweet::class,
            $tweet,
            'Even though the collection is extra lazy, the tweet should not have been deleted'
        );

        self::assertInstanceOf(User::class, $tweet->author);

        /** @var User $user */
        $user = $this->em->find(User::class, $userId);

        self::assertCount(1, $user->tweets, 'Element was not removed - need to update the owning side first');
    }

    /**
     * @group DDC-3343
     */
    public function testRemoveOrphanedManagedElementFromOneToManyExtraLazyCollection() : void
    {
        [$userId, $userListId] = $this->loadUserListFixture();

        /** @var User $user */
        $user = $this->em->find(User::class, $userId);

        $user->userLists->removeElement($this->em->find(UserList::class, $userListId));

        $this->em->clear();

        /** @var User $user */
        $user = $this->em->find(User::class, $userId);

        self::assertCount(0, $user->userLists, 'Element was removed from association due to orphan removal');
        self::assertNull(
            $this->em->find(UserList::class, $userListId),
            'Element was deleted due to orphan removal'
        );
    }

    /**
     * @group DDC-3343
     */
    public function testRemoveOrphanedUnManagedElementFromOneToManyExtraLazyCollection() : void
    {
        [$userId, $userListId] = $this->loadUserListFixture();

        /** @var User $user */
        $user = $this->em->find(User::class, $userId);

        $user->userLists->removeElement(new UserList());

        $this->em->clear();

        /** @var UserList $userList */
        $userList = $this->em->find(UserList::class, $userListId);
        self::assertInstanceOf(
            UserList::class,
            $userList,
            'Even though the collection is extra lazy + orphan removal, the user list should not have been deleted'
        );

        self::assertInstanceOf(
            User::class,
            $userList->owner,
            'User list to owner link has not been removed'
        );
    }

    /**
     * @group DDC-3343
     */
    public function testRemoveOrphanedManagedLazyProxyFromExtraLazyOneToMany() : void
    {
        [$userId, $userListId] = $this->loadUserListFixture();

        /** @var User $user */
        $user = $this->em->find(User::class, $userId);

        $user->userLists->removeElement($this->em->getReference(UserList::class, $userListId));

        $this->em->clear();

        /** @var User $user */
        $user = $this->em->find(User::class, $userId);

        self::assertCount(0, $user->userLists, 'Element was removed from association due to orphan removal');
        self::assertNull(
            $this->em->find(UserList::class, $userListId),
            'Element was deleted due to orphan removal'
        );
    }

    /**
     * @return int[] ordered tuple: user id and tweet id
     */
    private function loadTweetFixture()
    {
        $user  = new User();
        $tweet = new Tweet();

        $user->name     = 'ocramius';
        $tweet->content = 'The cat is on the table';

        $user->addTweet($tweet);

        $this->em->persist($user);
        $this->em->persist($tweet);
        $this->em->flush();
        $this->em->clear();

        return [$user->id, $tweet->id];
    }

    /**
     * @return int[] ordered tuple: user id and user list id
     */
    private function loadUserListFixture()
    {
        $user     = new User();
        $userList = new UserList();

        $user->name         = 'ocramius';
        $userList->listName = 'PHP Developers to follow closely';

        $user->addUserList($userList);

        $this->em->persist($user);
        $this->em->persist($userList);
        $this->em->flush();
        $this->em->clear();

        return [$user->id, $userList->id];
>>>>>>> fce18e93
    }
}<|MERGE_RESOLUTION|>--- conflicted
+++ resolved
@@ -11,12 +11,11 @@
 use Doctrine\Tests\Models\CMS\CmsUser;
 use Doctrine\Tests\Models\DDC2504\DDC2504ChildClass;
 use Doctrine\Tests\Models\DDC2504\DDC2504OtherClass;
+use Doctrine\Tests\Models\Tweet\Tweet;
+use Doctrine\Tests\Models\Tweet\User;
+use Doctrine\Tests\Models\Tweet\UserList;
 use Doctrine\Tests\OrmFunctionalTestCase;
 use function array_shift;
-
-use function array_shift;
-use function assert;
-use function count;
 
 /**
  * Description of ExtraLazyCollectionTest
@@ -35,26 +34,13 @@
     private $topic;
     private $phonenumber;
 
-<<<<<<< HEAD
-    protected function setUp(): void
-=======
     public function setUp() : void
->>>>>>> fce18e93
     {
         $this->useModelSet('tweet');
         $this->useModelSet('cms');
         $this->useModelSet('ddc2504');
         parent::setUp();
 
-<<<<<<< HEAD
-        $class                                                 = $this->_em->getClassMetadata(CmsUser::class);
-        $class->associationMappings['groups']['fetch']         = ClassMetadataInfo::FETCH_EXTRA_LAZY;
-        $class->associationMappings['groups']['indexBy']       = 'name';
-        $class->associationMappings['articles']['fetch']       = ClassMetadataInfo::FETCH_EXTRA_LAZY;
-        $class->associationMappings['articles']['indexBy']     = 'topic';
-        $class->associationMappings['phonenumbers']['fetch']   = ClassMetadataInfo::FETCH_EXTRA_LAZY;
-        $class->associationMappings['phonenumbers']['indexBy'] = 'phonenumber';
-=======
         $class = $this->em->getClassMetadata(CmsUser::class);
 
         $class->getProperty('groups')->setFetchMode(FetchMode::EXTRA_LAZY);
@@ -70,50 +56,27 @@
         $class->getProperty('phonenumbers')->setCache(null);
 
         $class = $this->em->getClassMetadata(CmsGroup::class);
->>>>>>> fce18e93
 
         $class->getProperty('users')->setFetchMode(FetchMode::EXTRA_LAZY);
 
-<<<<<<< HEAD
-        $class                                          = $this->_em->getClassMetadata(CmsGroup::class);
-        $class->associationMappings['users']['fetch']   = ClassMetadataInfo::FETCH_EXTRA_LAZY;
-        $class->associationMappings['users']['indexBy'] = 'username';
-=======
         $class->getProperty('users')->setIndexedBy('username');
->>>>>>> fce18e93
 
         $this->loadFixture();
     }
 
-<<<<<<< HEAD
-    public function tearDown(): void
+    public function tearDown() : void
     {
         parent::tearDown();
 
-        $class                                               = $this->_em->getClassMetadata(CmsUser::class);
-        $class->associationMappings['groups']['fetch']       = ClassMetadataInfo::FETCH_LAZY;
-        $class->associationMappings['articles']['fetch']     = ClassMetadataInfo::FETCH_LAZY;
-        $class->associationMappings['phonenumbers']['fetch'] = ClassMetadataInfo::FETCH_LAZY;
-=======
-    public function tearDown() : void
-    {
-        parent::tearDown();
-
         $class = $this->em->getClassMetadata(CmsUser::class);
->>>>>>> fce18e93
 
         $class->getProperty('groups')->setFetchMode(FetchMode::LAZY);
         $class->getProperty('articles')->setFetchMode(FetchMode::LAZY);
         $class->getProperty('phonenumbers')->setFetchMode(FetchMode::LAZY);
 
-<<<<<<< HEAD
-        $class                                        = $this->_em->getClassMetadata(CmsGroup::class);
-        $class->associationMappings['users']['fetch'] = ClassMetadataInfo::FETCH_LAZY;
-=======
         $class->getProperty('groups')->setIndexedBy(null);
         $class->getProperty('articles')->setIndexedBy(null);
         $class->getProperty('phonenumbers')->setIndexedBy(null);
->>>>>>> fce18e93
 
         $class = $this->em->getClassMetadata(CmsGroup::class);
 
@@ -126,15 +89,9 @@
      * @group DDC-546
      * @group non-cacheable
      */
-<<<<<<< HEAD
-    public function testCountNotInitializesCollection(): void
-    {
-        $user       = $this->_em->find(CmsUser::class, $this->userId);
-=======
     public function testCountNotInitializesCollection() : void
     {
         $user       = $this->em->find(CmsUser::class, $this->userId);
->>>>>>> fce18e93
         $queryCount = $this->getCurrentQueryCount();
 
         self::assertFalse($user->groups->isInitialized());
@@ -144,21 +101,13 @@
         foreach ($user->groups as $group) {
         }
 
-<<<<<<< HEAD
-        $this->assertEquals($queryCount + 2, $this->getCurrentQueryCount(), 'Expecting two queries to be fired for count, then iteration.');
-=======
         self::assertEquals($queryCount + 2, $this->getCurrentQueryCount(), 'Expecting two queries to be fired for count, then iteration.');
->>>>>>> fce18e93
     }
 
     /**
      * @group DDC-546
      */
-<<<<<<< HEAD
-    public function testCountWhenNewEntityPresent(): void
-=======
     public function testCountWhenNewEntityPresent() : void
->>>>>>> fce18e93
     {
         $user = $this->em->find(CmsUser::class, $this->userId);
 
@@ -177,43 +126,22 @@
      * @group DDC-546
      * @group non-cacheable
      */
-<<<<<<< HEAD
-    public function testCountWhenInitialized(): void
-    {
-        $user       = $this->_em->find(CmsUser::class, $this->userId);
-=======
     public function testCountWhenInitialized() : void
     {
         $user       = $this->em->find(CmsUser::class, $this->userId);
->>>>>>> fce18e93
         $queryCount = $this->getCurrentQueryCount();
 
         foreach ($user->groups as $group) {
         }
 
-<<<<<<< HEAD
-        $this->assertTrue($user->groups->isInitialized());
-        $this->assertEquals(3, count($user->groups));
-        $this->assertEquals($queryCount + 1, $this->getCurrentQueryCount(), 'Should only execute one query to initialize collection, no extra query for count() more.');
-=======
         self::assertTrue($user->groups->isInitialized());
         self::assertCount(3, $user->groups);
         self::assertEquals($queryCount + 1, $this->getCurrentQueryCount(), 'Should only execute one query to initialize collection, no extra query for count() more.');
->>>>>>> fce18e93
     }
 
     /**
      * @group DDC-546
      */
-<<<<<<< HEAD
-    public function testCountInverseCollection(): void
-    {
-        $group = $this->_em->find(CmsGroup::class, $this->groupId);
-        $this->assertFalse($group->users->isInitialized(), 'Pre-Condition');
-
-        $this->assertEquals(4, count($group->users));
-        $this->assertFalse($group->users->isInitialized(), 'Extra Lazy collection should not be initialized by counting the collection.');
-=======
     public function testCountInverseCollection() : void
     {
         $group = $this->em->find(CmsGroup::class, $this->groupId);
@@ -221,23 +149,15 @@
 
         self::assertCount(4, $group->users);
         self::assertFalse($group->users->isInitialized(), 'Extra Lazy collection should not be initialized by counting the collection.');
->>>>>>> fce18e93
     }
 
     /**
      * @group DDC-546
      */
-<<<<<<< HEAD
-    public function testCountOneToMany(): void
-    {
-        $user = $this->_em->find(CmsUser::class, $this->userId);
-        $this->assertFalse($user->groups->isInitialized(), 'Pre-Condition');
-=======
     public function testCountOneToMany() : void
     {
         $user = $this->em->find(CmsUser::class, $this->userId);
         self::assertFalse($user->groups->isInitialized(), 'Pre-Condition');
->>>>>>> fce18e93
 
         self::assertCount(2, $user->articles);
     }
@@ -245,37 +165,21 @@
     /**
      * @group DDC-2504
      */
-<<<<<<< HEAD
-    public function testCountOneToManyJoinedInheritance(): void
-=======
     public function testCountOneToManyJoinedInheritance() : void
->>>>>>> fce18e93
     {
         $otherClass = $this->em->find(DDC2504OtherClass::class, $this->ddc2504OtherClassId);
 
-<<<<<<< HEAD
-        $this->assertFalse($otherClass->childClasses->isInitialized(), 'Pre-Condition');
-        $this->assertEquals(2, count($otherClass->childClasses));
-=======
         self::assertFalse($otherClass->childClasses->isInitialized(), 'Pre-Condition');
         self::assertCount(2, $otherClass->childClasses);
->>>>>>> fce18e93
     }
 
     /**
      * @group DDC-546
      */
-<<<<<<< HEAD
-    public function testFullSlice(): void
-    {
-        $user = $this->_em->find(CmsUser::class, $this->userId);
-        $this->assertFalse($user->groups->isInitialized(), 'Pre-Condition: Collection is not initialized.');
-=======
     public function testFullSlice() : void
     {
         $user = $this->em->find(CmsUser::class, $this->userId);
         self::assertFalse($user->groups->isInitialized(), 'Pre-Condition: Collection is not initialized.');
->>>>>>> fce18e93
 
         $someGroups = $user->groups->slice(null);
         self::assertCount(3, $someGroups);
@@ -285,17 +189,10 @@
      * @group DDC-546
      * @group non-cacheable
      */
-<<<<<<< HEAD
-    public function testSlice(): void
-    {
-        $user = $this->_em->find(CmsUser::class, $this->userId);
-        $this->assertFalse($user->groups->isInitialized(), 'Pre-Condition: Collection is not initialized.');
-=======
     public function testSlice() : void
     {
         $user = $this->em->find(CmsUser::class, $this->userId);
         self::assertFalse($user->groups->isInitialized(), 'Pre-Condition: Collection is not initialized.');
->>>>>>> fce18e93
 
         $queryCount = $this->getCurrentQueryCount();
 
@@ -324,15 +221,9 @@
      * @group DDC-546
      * @group non-cacheable
      */
-<<<<<<< HEAD
-    public function testSliceInitializedCollection(): void
-    {
-        $user       = $this->_em->find(CmsUser::class, $this->userId);
-=======
     public function testSliceInitializedCollection() : void
     {
         $user       = $this->em->find(CmsUser::class, $this->userId);
->>>>>>> fce18e93
         $queryCount = $this->getCurrentQueryCount();
 
         foreach ($user->groups as $group) {
@@ -350,17 +241,10 @@
     /**
      * @group DDC-546
      */
-<<<<<<< HEAD
-    public function testSliceInverseCollection(): void
-    {
-        $group = $this->_em->find(CmsGroup::class, $this->groupId);
-        $this->assertFalse($group->users->isInitialized(), 'Pre-Condition');
-=======
     public function testSliceInverseCollection() : void
     {
         $group = $this->em->find(CmsGroup::class, $this->groupId);
         self::assertFalse($group->users->isInitialized(), 'Pre-Condition');
->>>>>>> fce18e93
         $queryCount = $this->getCurrentQueryCount();
 
         $someUsers  = $group->users->slice(0, 2);
@@ -372,27 +256,16 @@
         self::assertCount(2, $otherUsers);
 
         // +2 queries executed by slice
-<<<<<<< HEAD
-        $this->assertEquals($queryCount + 2, $this->getCurrentQueryCount(), 'Slicing two parts should only execute two additional queries.');
-=======
         self::assertEquals($queryCount + 2, $this->getCurrentQueryCount(), 'Slicing two parts should only execute two additional queries.');
->>>>>>> fce18e93
     }
 
     /**
      * @group DDC-546
      */
-<<<<<<< HEAD
-    public function testSliceOneToMany(): void
-    {
-        $user = $this->_em->find(CmsUser::class, $this->userId);
-        $this->assertFalse($user->articles->isInitialized(), 'Pre-Condition: Collection is not initialized.');
-=======
     public function testSliceOneToMany() : void
     {
         $user = $this->em->find(CmsUser::class, $this->userId);
         self::assertFalse($user->articles->isInitialized(), 'Pre-Condition: Collection is not initialized.');
->>>>>>> fce18e93
 
         $queryCount = $this->getCurrentQueryCount();
 
@@ -405,31 +278,18 @@
     /**
      * @group DDC-546
      */
-<<<<<<< HEAD
-    public function testContainsOneToMany(): void
-    {
-        $user = $this->_em->find(CmsUser::class, $this->userId);
-        $this->assertFalse($user->articles->isInitialized(), 'Pre-Condition: Collection is not initialized.');
-=======
     public function testContainsOneToMany() : void
     {
         $user = $this->em->find(CmsUser::class, $this->userId);
         self::assertFalse($user->articles->isInitialized(), 'Pre-Condition: Collection is not initialized.');
->>>>>>> fce18e93
 
         // Test One to Many existence retrieved from DB
         $article    = $this->em->find(CmsArticle::class, $this->articleId);
         $queryCount = $this->getCurrentQueryCount();
 
-<<<<<<< HEAD
-        $this->assertTrue($user->articles->contains($article));
-        $this->assertFalse($user->articles->isInitialized(), 'Post-Condition: Collection is not initialized.');
-        $this->assertEquals($queryCount + 1, $this->getCurrentQueryCount());
-=======
         self::assertTrue($user->articles->contains($article));
         self::assertFalse($user->articles->isInitialized(), 'Post-Condition: Collection is not initialized.');
         self::assertEquals($queryCount + 1, $this->getCurrentQueryCount());
->>>>>>> fce18e93
 
         // Test One to Many existence with state new
         $article        = new CmsArticle();
@@ -437,28 +297,17 @@
         $article->text  = 'blub';
 
         $queryCount = $this->getCurrentQueryCount();
-<<<<<<< HEAD
-        $this->assertFalse($user->articles->contains($article));
-        $this->assertEquals($queryCount, $this->getCurrentQueryCount(), 'Checking for contains of new entity should cause no query to be executed.');
-=======
         self::assertFalse($user->articles->contains($article));
         self::assertEquals($queryCount, $this->getCurrentQueryCount(), 'Checking for contains of new entity should cause no query to be executed.');
->>>>>>> fce18e93
 
         // Test One to Many existence with state clear
         $this->em->persist($article);
         $this->em->flush();
 
         $queryCount = $this->getCurrentQueryCount();
-<<<<<<< HEAD
-        $this->assertFalse($user->articles->contains($article));
-        $this->assertEquals($queryCount + 1, $this->getCurrentQueryCount(), 'Checking for contains of persisted entity should cause one query to be executed.');
-        $this->assertFalse($user->articles->isInitialized(), 'Post-Condition: Collection is not initialized.');
-=======
         self::assertFalse($user->articles->contains($article));
         self::assertEquals($queryCount+1, $this->getCurrentQueryCount(), 'Checking for contains of persisted entity should cause one query to be executed.');
         self::assertFalse($user->articles->isInitialized(), 'Post-Condition: Collection is not initialized.');
->>>>>>> fce18e93
 
         // Test One to Many existence with state managed
         $article        = new CmsArticle();
@@ -469,25 +318,15 @@
 
         $queryCount = $this->getCurrentQueryCount();
 
-<<<<<<< HEAD
-        $this->assertFalse($user->articles->contains($article));
-        $this->assertEquals($queryCount, $this->getCurrentQueryCount(), 'Checking for contains of managed entity (but not persisted) should cause no query to be executed.');
-        $this->assertFalse($user->articles->isInitialized(), 'Post-Condition: Collection is not initialized.');
-=======
         self::assertFalse($user->articles->contains($article));
         self::assertEquals($queryCount, $this->getCurrentQueryCount(), 'Checking for contains of managed entity (but not persisted) should cause no query to be executed.');
         self::assertFalse($user->articles->isInitialized(), 'Post-Condition: Collection is not initialized.');
->>>>>>> fce18e93
     }
 
     /**
      * @group DDC-2504
      */
-<<<<<<< HEAD
-    public function testLazyOneToManyJoinedInheritanceIsLazilyInitialized(): void
-=======
     public function testLazyOneToManyJoinedInheritanceIsLazilyInitialized() : void
->>>>>>> fce18e93
     {
         $otherClass = $this->em->find(DDC2504OtherClass::class, $this->ddc2504OtherClassId);
 
@@ -497,11 +336,7 @@
     /**
      * @group DDC-2504
      */
-<<<<<<< HEAD
-    public function testContainsOnOneToManyJoinedInheritanceWillNotInitializeCollectionWhenMatchingItemIsFound(): void
-=======
     public function testContainsOnOneToManyJoinedInheritanceWillNotInitializeCollectionWhenMatchingItemIsFound() : void
->>>>>>> fce18e93
     {
         $otherClass = $this->em->find(DDC2504OtherClass::class, $this->ddc2504OtherClassId);
 
@@ -517,11 +352,7 @@
     /**
      * @group DDC-2504
      */
-<<<<<<< HEAD
-    public function testContainsOnOneToManyJoinedInheritanceWillNotCauseQueriesWhenNonPersistentItemIsMatched(): void
-=======
     public function testContainsOnOneToManyJoinedInheritanceWillNotCauseQueriesWhenNonPersistentItemIsMatched() : void
->>>>>>> fce18e93
     {
         $otherClass = $this->em->find(DDC2504OtherClass::class, $this->ddc2504OtherClassId);
         $queryCount = $this->getCurrentQueryCount();
@@ -537,11 +368,7 @@
     /**
      * @group DDC-2504
      */
-<<<<<<< HEAD
-    public function testContainsOnOneToManyJoinedInheritanceWillNotInitializeCollectionWithClearStateMatchingItem(): void
-=======
     public function testContainsOnOneToManyJoinedInheritanceWillNotInitializeCollectionWithClearStateMatchingItem() : void
->>>>>>> fce18e93
     {
         $otherClass = $this->em->find(DDC2504OtherClass::class, $this->ddc2504OtherClassId);
         $childClass = new DDC2504ChildClass();
@@ -551,25 +378,15 @@
         $this->em->flush();
 
         $queryCount = $this->getCurrentQueryCount();
-<<<<<<< HEAD
-        $this->assertFalse($otherClass->childClasses->contains($childClass));
-        $this->assertEquals($queryCount + 1, $this->getCurrentQueryCount(), 'Checking for contains of persisted entity should cause one query to be executed.');
-        $this->assertFalse($otherClass->childClasses->isInitialized(), 'Post-Condition: Collection is not initialized.');
-=======
         self::assertFalse($otherClass->childClasses->contains($childClass));
         self::assertEquals($queryCount + 1, $this->getCurrentQueryCount(), 'Checking for contains of persisted entity should cause one query to be executed.');
         self::assertFalse($otherClass->childClasses->isInitialized(), 'Post-Condition: Collection is not initialized.');
->>>>>>> fce18e93
     }
 
     /**
      * @group DDC-2504
      */
-<<<<<<< HEAD
-    public function testContainsOnOneToManyJoinedInheritanceWillNotInitializeCollectionWithNewStateNotMatchingItem(): void
-=======
     public function testContainsOnOneToManyJoinedInheritanceWillNotInitializeCollectionWithNewStateNotMatchingItem() : void
->>>>>>> fce18e93
     {
         $otherClass = $this->em->find(DDC2504OtherClass::class, $this->ddc2504OtherClassId);
         $childClass = new DDC2504ChildClass();
@@ -578,25 +395,15 @@
 
         $queryCount = $this->getCurrentQueryCount();
 
-<<<<<<< HEAD
-        $this->assertFalse($otherClass->childClasses->contains($childClass));
-        $this->assertEquals($queryCount, $this->getCurrentQueryCount(), 'Checking for contains of managed entity (but not persisted) should cause no query to be executed.');
-        $this->assertFalse($otherClass->childClasses->isInitialized(), 'Post-Condition: Collection is not initialized.');
-=======
         self::assertFalse($otherClass->childClasses->contains($childClass));
         self::assertEquals($queryCount, $this->getCurrentQueryCount(), 'Checking for contains of managed entity (but not persisted) should cause no query to be executed.');
         self::assertFalse($otherClass->childClasses->isInitialized(), 'Post-Condition: Collection is not initialized.');
->>>>>>> fce18e93
     }
 
     /**
      * @group DDC-2504
      */
-<<<<<<< HEAD
-    public function testCountingOnOneToManyJoinedInheritanceWillNotInitializeCollection(): void
-=======
     public function testCountingOnOneToManyJoinedInheritanceWillNotInitializeCollection() : void
->>>>>>> fce18e93
     {
         $otherClass = $this->em->find(DDC2504OtherClass::class, $this->ddc2504OtherClassId);
 
@@ -608,31 +415,18 @@
     /**
      * @group DDC-546
      */
-<<<<<<< HEAD
-    public function testContainsManyToMany(): void
-    {
-        $user = $this->_em->find(CmsUser::class, $this->userId);
-        $this->assertFalse($user->groups->isInitialized(), 'Pre-Condition: Collection is not initialized.');
-=======
     public function testContainsManyToMany() : void
     {
         $user = $this->em->find(CmsUser::class, $this->userId);
         self::assertFalse($user->groups->isInitialized(), 'Pre-Condition: Collection is not initialized.');
->>>>>>> fce18e93
 
         // Test Many to Many existence retrieved from DB
         $group      = $this->em->find(CmsGroup::class, $this->groupId);
         $queryCount = $this->getCurrentQueryCount();
 
-<<<<<<< HEAD
-        $this->assertTrue($user->groups->contains($group));
-        $this->assertEquals($queryCount + 1, $this->getCurrentQueryCount(), 'Checking for contains of managed entity should cause one query to be executed.');
-        $this->assertFalse($user->groups->isInitialized(), 'Post-Condition: Collection is not initialized.');
-=======
         self::assertTrue($user->groups->contains($group));
         self::assertEquals($queryCount + 1, $this->getCurrentQueryCount(), 'Checking for contains of managed entity should cause one query to be executed.');
         self::assertFalse($user->groups->isInitialized(), 'Post-Condition: Collection is not initialized.');
->>>>>>> fce18e93
 
         // Test Many to Many existence with state new
         $group       = new CmsGroup();
@@ -640,15 +434,9 @@
 
         $queryCount = $this->getCurrentQueryCount();
 
-<<<<<<< HEAD
-        $this->assertFalse($user->groups->contains($group));
-        $this->assertEquals($queryCount, $this->getCurrentQueryCount(), 'Checking for contains of new entity should cause no query to be executed.');
-        $this->assertFalse($user->groups->isInitialized(), 'Post-Condition: Collection is not initialized.');
-=======
         self::assertFalse($user->groups->contains($group));
         self::assertEquals($queryCount, $this->getCurrentQueryCount(), 'Checking for contains of new entity should cause no query to be executed.');
         self::assertFalse($user->groups->isInitialized(), 'Post-Condition: Collection is not initialized.');
->>>>>>> fce18e93
 
         // Test Many to Many existence with state clear
         $this->em->persist($group);
@@ -656,15 +444,9 @@
 
         $queryCount = $this->getCurrentQueryCount();
 
-<<<<<<< HEAD
-        $this->assertFalse($user->groups->contains($group));
-        $this->assertEquals($queryCount + 1, $this->getCurrentQueryCount(), 'Checking for contains of persisted entity should cause one query to be executed.');
-        $this->assertFalse($user->groups->isInitialized(), 'Post-Condition: Collection is not initialized.');
-=======
         self::assertFalse($user->groups->contains($group));
         self::assertEquals($queryCount + 1, $this->getCurrentQueryCount(), 'Checking for contains of persisted entity should cause one query to be executed.');
         self::assertFalse($user->groups->isInitialized(), 'Post-Condition: Collection is not initialized.');
->>>>>>> fce18e93
 
         // Test Many to Many existence with state managed
         $group       = new CmsGroup();
@@ -674,54 +456,30 @@
 
         $queryCount = $this->getCurrentQueryCount();
 
-<<<<<<< HEAD
-        $this->assertFalse($user->groups->contains($group));
-        $this->assertEquals($queryCount, $this->getCurrentQueryCount(), 'Checking for contains of managed entity (but not persisted) should cause no query to be executed.');
-        $this->assertFalse($user->groups->isInitialized(), 'Post-Condition: Collection is not initialized.');
-=======
         self::assertFalse($user->groups->contains($group));
         self::assertEquals($queryCount, $this->getCurrentQueryCount(), 'Checking for contains of managed entity (but not persisted) should cause no query to be executed.');
         self::assertFalse($user->groups->isInitialized(), 'Post-Condition: Collection is not initialized.');
->>>>>>> fce18e93
     }
 
     /**
      * @group DDC-546
      */
-<<<<<<< HEAD
-    public function testContainsManyToManyInverse(): void
-    {
-        $group = $this->_em->find(CmsGroup::class, $this->groupId);
-        $this->assertFalse($group->users->isInitialized(), 'Pre-Condition: Collection is not initialized.');
-=======
     public function testContainsManyToManyInverse() : void
     {
         $group = $this->em->find(CmsGroup::class, $this->groupId);
         self::assertFalse($group->users->isInitialized(), 'Pre-Condition: Collection is not initialized.');
->>>>>>> fce18e93
-
-        $user = $this->em->find(CmsUser::class, $this->userId);
-
-        $queryCount = $this->getCurrentQueryCount();
-<<<<<<< HEAD
-        $this->assertTrue($group->users->contains($user));
-        $this->assertEquals($queryCount + 1, $this->getCurrentQueryCount(), 'Checking for contains of managed entity should cause one query to be executed.');
-        $this->assertFalse($user->groups->isInitialized(), 'Post-Condition: Collection is not initialized.');
-=======
+
+        $user = $this->em->find(CmsUser::class, $this->userId);
+
+        $queryCount = $this->getCurrentQueryCount();
         self::assertTrue($group->users->contains($user));
         self::assertEquals($queryCount+1, $this->getCurrentQueryCount(), 'Checking for contains of managed entity should cause one query to be executed.');
         self::assertFalse($user->groups->isInitialized(), 'Post-Condition: Collection is not initialized.');
->>>>>>> fce18e93
 
         $newUser       = new CmsUser();
         $newUser->name = 'A New group!';
 
         $queryCount = $this->getCurrentQueryCount();
-<<<<<<< HEAD
-        $this->assertFalse($group->users->contains($newUser));
-        $this->assertEquals($queryCount, $this->getCurrentQueryCount(), 'Checking for contains of new entity should cause no query to be executed.');
-        $this->assertFalse($user->groups->isInitialized(), 'Post-Condition: Collection is not initialized.');
-=======
         self::assertFalse($group->users->contains($newUser));
         self::assertEquals($queryCount, $this->getCurrentQueryCount(), 'Checking for contains of new entity should cause no query to be executed.');
         self::assertFalse($user->groups->isInitialized(), 'Post-Condition: Collection is not initialized.');
@@ -952,17 +710,12 @@
 
         self::assertEquals($queryCount, $this->getCurrentQueryCount(), 'Removing a new entity should cause no query to be executed.');
         self::assertFalse($user->groups->isInitialized(), 'Post-Condition: Collection is not initialized.');
->>>>>>> fce18e93
     }
 
     /**
      * @group DDC-1399
      */
-<<<<<<< HEAD
-    public function testCountAfterAddThenFlush(): void
-=======
     public function testCountAfterAddThenFlush() : void
->>>>>>> fce18e93
     {
         $user = $this->em->find(CmsUser::class, $this->userId);
 
@@ -985,17 +738,10 @@
      * @group DDC-1462
      * @group non-cacheable
      */
-<<<<<<< HEAD
-    public function testSliceOnDirtyCollection(): void
-    {
-        $user = $this->_em->find(CmsUser::class, $this->userId);
-        assert($user instanceof CmsUser);
-=======
     public function testSliceOnDirtyCollection() : void
     {
         $user = $this->em->find(CmsUser::class, $this->userId);
         /** @var CmsUser $user */
->>>>>>> fce18e93
 
         $newGroup       = new CmsGroup();
         $newGroup->name = 'Test4';
@@ -1014,17 +760,10 @@
      * @group DDC-1398
      * @group non-cacheable
      */
-<<<<<<< HEAD
-    public function testGetIndexByIdentifier(): void
-    {
-        $user = $this->_em->find(CmsUser::class, $this->userId);
-        assert($user instanceof CmsUser);
-=======
     public function testGetIndexByIdentifier() : void
     {
         $user = $this->em->find(CmsUser::class, $this->userId);
         /** @var CmsUser $user */
->>>>>>> fce18e93
 
         $queryCount  = $this->getCurrentQueryCount();
         $phonenumber = $user->phonenumbers->get($this->phonenumber);
@@ -1034,27 +773,16 @@
         self::assertSame($phonenumber, $this->em->find(CmsPhonenumber::class, $this->phonenumber));
 
         $article = $user->phonenumbers->get($this->phonenumber);
-<<<<<<< HEAD
-        $this->assertEquals($queryCount + 1, $this->getCurrentQueryCount(), 'Getting the same entity should not cause an extra query to be executed');
-=======
         self::assertEquals($queryCount + 1, $this->getCurrentQueryCount(), 'Getting the same entity should not cause an extra query to be executed');
->>>>>>> fce18e93
     }
 
     /**
      * @group DDC-1398
      */
-<<<<<<< HEAD
-    public function testGetIndexByOneToMany(): void
-    {
-        $user = $this->_em->find(CmsUser::class, $this->userId);
-        assert($user instanceof CmsUser);
-=======
     public function testGetIndexByOneToMany() : void
     {
         $user = $this->em->find(CmsUser::class, $this->userId);
         /** @var CmsUser $user */
->>>>>>> fce18e93
 
         $queryCount = $this->getCurrentQueryCount();
 
@@ -1068,17 +796,10 @@
     /**
      * @group DDC-1398
      */
-<<<<<<< HEAD
-    public function testGetIndexByManyToManyInverseSide(): void
-    {
-        $group = $this->_em->find(CmsGroup::class, $this->groupId);
-        assert($group instanceof CmsGroup);
-=======
     public function testGetIndexByManyToManyInverseSide() : void
     {
         $group = $this->em->find(CmsGroup::class, $this->groupId);
         /** @var CmsGroup $group */
->>>>>>> fce18e93
 
         $queryCount = $this->getCurrentQueryCount();
 
@@ -1092,17 +813,10 @@
     /**
      * @group DDC-1398
      */
-<<<<<<< HEAD
-    public function testGetIndexByManyToManyOwningSide(): void
-    {
-        $user = $this->_em->find(CmsUser::class, $this->userId);
-        assert($user instanceof CmsUser);
-=======
     public function testGetIndexByManyToManyOwningSide() : void
     {
         $user = $this->em->find(CmsUser::class, $this->userId);
         /** @var CmsUser $user */
->>>>>>> fce18e93
 
         $queryCount = $this->getCurrentQueryCount();
 
@@ -1116,28 +830,17 @@
     /**
      * @group DDC-1398
      */
-<<<<<<< HEAD
-    public function testGetNonExistentIndexBy(): void
-=======
     public function testGetNonExistentIndexBy() : void
->>>>>>> fce18e93
     {
         $user = $this->em->find(CmsUser::class, $this->userId);
         self::assertNull($user->articles->get(-1));
         self::assertNull($user->groups->get(-1));
     }
 
-<<<<<<< HEAD
-    public function testContainsKeyIndexByOneToMany(): void
-    {
-        $user = $this->_em->find(CmsUser::class, $this->userId);
-        assert($user instanceof CmsUser);
-=======
     public function testContainsKeyIndexByOneToMany() : void
     {
         $user = $this->em->find(CmsUser::class, $this->userId);
         /** @var CmsUser $user */
->>>>>>> fce18e93
 
         $queryCount = $this->getCurrentQueryCount();
 
@@ -1148,17 +851,10 @@
         self::assertEquals($queryCount + 1, $this->getCurrentQueryCount());
     }
 
-<<<<<<< HEAD
-    public function testContainsKeyIndexByOneToManyJoinedInheritance(): void
-    {
-        $class                                                 = $this->_em->getClassMetadata(DDC2504OtherClass::class);
-        $class->associationMappings['childClasses']['indexBy'] = 'id';
-=======
     public function testContainsKeyIndexByOneToManyJoinedInheritance() : void
     {
         $class = $this->em->getClassMetadata(DDC2504OtherClass::class);
         $class->getProperty('childClasses')->setIndexedBy('id');
->>>>>>> fce18e93
 
         $otherClass = $this->em->find(DDC2504OtherClass::class, $this->ddc2504OtherClassId);
 
@@ -1171,11 +867,7 @@
         self::assertEquals($queryCount + 1, $this->getCurrentQueryCount());
     }
 
-<<<<<<< HEAD
-    public function testContainsKeyIndexByManyToMany(): void
-=======
     public function testContainsKeyIndexByManyToMany() : void
->>>>>>> fce18e93
     {
         $user = $this->em->find(CmsUser::class, $this->userId2);
 
@@ -1185,17 +877,6 @@
 
         $contains = $user->groups->containsKey($group->name);
 
-<<<<<<< HEAD
-        $this->assertTrue($contains, 'The item is not into collection');
-        $this->assertFalse($user->groups->isInitialized(), 'The collection must not be initialized');
-        $this->assertEquals($queryCount + 1, $this->getCurrentQueryCount());
-    }
-
-    public function testContainsKeyIndexByManyToManyNonOwning(): void
-    {
-        $user  = $this->_em->find(CmsUser::class, $this->userId2);
-        $group = $this->_em->find(CmsGroup::class, $this->groupId);
-=======
         self::assertTrue($contains, 'The item is not into collection');
         self::assertFalse($user->groups->isInitialized(), 'The collection must not be initialized');
         self::assertEquals($queryCount + 1, $this->getCurrentQueryCount());
@@ -1205,23 +886,11 @@
     {
         $user  = $this->em->find(CmsUser::class, $this->userId2);
         $group = $this->em->find(CmsGroup::class, $this->groupId);
->>>>>>> fce18e93
 
         $queryCount = $this->getCurrentQueryCount();
 
         $contains = $group->users->containsKey($user->username);
 
-<<<<<<< HEAD
-        $this->assertTrue($contains, 'The item is not into collection');
-        $this->assertFalse($group->users->isInitialized(), 'The collection must not be initialized');
-        $this->assertEquals($queryCount + 1, $this->getCurrentQueryCount());
-    }
-
-    public function testContainsKeyIndexByWithPkManyToMany(): void
-    {
-        $class                                           = $this->_em->getClassMetadata(CmsUser::class);
-        $class->associationMappings['groups']['indexBy'] = 'id';
-=======
         self::assertTrue($contains, 'The item is not into collection');
         self::assertFalse($group->users->isInitialized(), 'The collection must not be initialized');
         self::assertEquals($queryCount + 1, $this->getCurrentQueryCount());
@@ -1231,7 +900,6 @@
     {
         $class = $this->em->getClassMetadata(CmsUser::class);
         $class->getProperty('groups')->setIndexedBy('id');
->>>>>>> fce18e93
 
         $user = $this->em->find(CmsUser::class, $this->userId2);
 
@@ -1239,17 +907,6 @@
 
         $contains = $user->groups->containsKey($this->groupId);
 
-<<<<<<< HEAD
-        $this->assertTrue($contains, 'The item is not into collection');
-        $this->assertFalse($user->groups->isInitialized(), 'The collection must not be initialized');
-        $this->assertEquals($queryCount + 1, $this->getCurrentQueryCount());
-    }
-
-    public function testContainsKeyIndexByWithPkManyToManyNonOwning(): void
-    {
-        $class                                          = $this->_em->getClassMetadata(CmsGroup::class);
-        $class->associationMappings['users']['indexBy'] = 'id';
-=======
         self::assertTrue($contains, 'The item is not into collection');
         self::assertFalse($user->groups->isInitialized(), 'The collection must not be initialized');
         self::assertEquals($queryCount + 1, $this->getCurrentQueryCount());
@@ -1259,7 +916,6 @@
     {
         $class = $this->em->getClassMetadata(CmsGroup::class);
         $class->getProperty('users')->setIndexedBy('id');
->>>>>>> fce18e93
 
         $group = $this->em->find(CmsGroup::class, $this->groupId);
 
@@ -1267,21 +923,12 @@
 
         $contains = $group->users->containsKey($this->userId2);
 
-<<<<<<< HEAD
-        $this->assertTrue($contains, 'The item is not into collection');
-        $this->assertFalse($group->users->isInitialized(), 'The collection must not be initialized');
-        $this->assertEquals($queryCount + 1, $this->getCurrentQueryCount());
-    }
-
-    public function testContainsKeyNonExistentIndexByOneToMany(): void
-=======
         self::assertTrue($contains, 'The item is not into collection');
         self::assertFalse($group->users->isInitialized(), 'The collection must not be initialized');
         self::assertEquals($queryCount + 1, $this->getCurrentQueryCount());
     }
 
     public function testContainsKeyNonExistentIndexByOneToMany() : void
->>>>>>> fce18e93
     {
         $user = $this->em->find(CmsUser::class, $this->userId2);
 
@@ -1294,15 +941,9 @@
         self::assertEquals($queryCount + 1, $this->getCurrentQueryCount());
     }
 
-<<<<<<< HEAD
-    public function testContainsKeyNonExistentIndexByManyToMany(): void
-    {
-        $user = $this->_em->find(CmsUser::class, $this->userId2);
-=======
     public function testContainsKeyNonExistentIndexByManyToMany() : void
     {
         $user = $this->em->find(CmsUser::class, $this->userId2);
->>>>>>> fce18e93
 
         $queryCount = $this->getCurrentQueryCount();
 
@@ -1313,7 +954,7 @@
         self::assertEquals($queryCount + 1, $this->getCurrentQueryCount());
     }
 
-    private function loadFixture(): void
+    private function loadFixture()
     {
         $user1           = new CmsUser();
         $user1->username = 'beberlei';
@@ -1414,8 +1055,6 @@
         $this->groupname   = $group1->name;
         $this->topic       = $article1->topic;
         $this->phonenumber = $phonenumber1->phonenumber;
-<<<<<<< HEAD
-=======
     }
 
     /**
@@ -1616,6 +1255,5 @@
         $this->em->clear();
 
         return [$user->id, $userList->id];
->>>>>>> fce18e93
     }
 }