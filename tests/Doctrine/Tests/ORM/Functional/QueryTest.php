<?php

declare(strict_types=1);

namespace Doctrine\Tests\ORM\Functional;

use Doctrine\Common\Collections\ArrayCollection;
<<<<<<< HEAD
use Doctrine\ORM\Mapping\ClassMetadata;
use Doctrine\ORM\NonUniqueResultException;
use Doctrine\ORM\Proxy\Proxy;
=======
use Doctrine\ORM\Mapping\FetchMode;
use Doctrine\ORM\NonUniqueResultException;
>>>>>>> fce18e93
use Doctrine\ORM\Query;
use Doctrine\ORM\Query\Parameter;
use Doctrine\ORM\Query\QueryException;
use Doctrine\ORM\UnexpectedResultException;
<<<<<<< HEAD
use Doctrine\Tests\IterableTester;
=======
>>>>>>> fce18e93
use Doctrine\Tests\Models\CMS\CmsArticle;
use Doctrine\Tests\Models\CMS\CmsPhonenumber;
use Doctrine\Tests\Models\CMS\CmsUser;
use Doctrine\Tests\OrmFunctionalTestCase;
<<<<<<< HEAD
use Exception;

use function array_values;
use function count;
use function is_array;
use function iterator_to_array;
=======
use ProxyManager\Proxy\GhostObjectInterface;
use function array_values;
use function count;
>>>>>>> fce18e93

/**
 * Functional Query tests.
 */
class QueryTest extends OrmFunctionalTestCase
{
<<<<<<< HEAD
    protected function setUp(): void
=======
    protected function setUp() : void
>>>>>>> fce18e93
    {
        $this->useModelSet('cms');

        parent::setUp();
    }

<<<<<<< HEAD
    public function testSimpleQueries(): void
=======
    public function testSimpleQueries() : void
>>>>>>> fce18e93
    {
        $user           = new CmsUser();
        $user->name     = 'Guilherme';
        $user->username = 'gblanco';
        $user->status   = 'developer';
<<<<<<< HEAD
        $this->_em->persist($user);
        $this->_em->flush();
        $this->_em->clear();
=======
        $this->em->persist($user);
        $this->em->flush();
        $this->em->clear();
>>>>>>> fce18e93

        $query = $this->em->createQuery("select u, upper(u.name) from Doctrine\Tests\Models\CMS\CmsUser u where u.username = 'gblanco'");

        $result = $query->getResult();

        self::assertCount(1, $result);
        self::assertInstanceOf(CmsUser::class, $result[0][0]);
        self::assertEquals('Guilherme', $result[0][0]->name);
        self::assertEquals('gblanco', $result[0][0]->username);
        self::assertEquals('developer', $result[0][0]->status);
        self::assertEquals('GUILHERME', $result[0][1]);

        $resultArray = $query->getArrayResult();
        self::assertCount(1, $resultArray);
        self::assertInternalType('array', $resultArray[0][0]);
        self::assertEquals('Guilherme', $resultArray[0][0]['name']);
        self::assertEquals('gblanco', $resultArray[0][0]['username']);
        self::assertEquals('developer', $resultArray[0][0]['status']);
        self::assertEquals('GUILHERME', $resultArray[0][1]);

        $scalarResult = $query->getScalarResult();
        self::assertCount(1, $scalarResult);
        self::assertEquals('Guilherme', $scalarResult[0]['u_name']);
        self::assertEquals('gblanco', $scalarResult[0]['u_username']);
        self::assertEquals('developer', $scalarResult[0]['u_status']);
        self::assertEquals('GUILHERME', $scalarResult[0][1]);

        $query = $this->em->createQuery("select upper(u.name) from Doctrine\Tests\Models\CMS\CmsUser u where u.username = 'gblanco'");
        self::assertEquals('GUILHERME', $query->getSingleScalarResult());
    }

<<<<<<< HEAD
    public function testJoinQueries(): void
=======
    public function testJoinQueries() : void
>>>>>>> fce18e93
    {
        $user           = new CmsUser();
        $user->name     = 'Guilherme';
        $user->username = 'gblanco';
        $user->status   = 'developer';

        $article1        = new CmsArticle();
        $article1->topic = 'Doctrine 2';
        $article1->text  = 'This is an introduction to Doctrine 2.';
        $user->addArticle($article1);

        $article2        = new CmsArticle();
        $article2->topic = 'Symfony 2';
        $article2->text  = 'This is an introduction to Symfony 2.';
        $user->addArticle($article2);

        $this->em->persist($user);
        $this->em->persist($article1);
        $this->em->persist($article2);

        $this->em->flush();
        $this->em->clear();

        $query = $this->em->createQuery('select u, a from ' . CmsUser::class . ' u join u.articles a ORDER BY a.topic');
        $users = $query->getResult();

        self::assertCount(1, $users);
        self::assertInstanceOf(CmsUser::class, $users[0]);
        self::assertCount(2, $users[0]->articles);
        self::assertEquals('Doctrine 2', $users[0]->articles[0]->topic);
        self::assertEquals('Symfony 2', $users[0]->articles[1]->topic);
    }

<<<<<<< HEAD
    public function testUsingZeroBasedQueryParameterShouldWork(): void
=======
    public function testUsingZeroBasedQueryParameterShouldWork() : void
>>>>>>> fce18e93
    {
        $user           = new CmsUser();
        $user->name     = 'Jonathan';
        $user->username = 'jwage';
        $user->status   = 'developer';
<<<<<<< HEAD
        $this->_em->persist($user);
        $this->_em->flush();
        $this->_em->clear();
=======
        $this->em->persist($user);
        $this->em->flush();
        $this->em->clear();
>>>>>>> fce18e93

        $q = $this->em->createQuery('SELECT u FROM ' . CmsUser::class . ' u WHERE u.username = ?0');
        $q->setParameter(0, 'jwage');
        $user = $q->getSingleResult();

        self::assertNotNull($user);
    }

<<<<<<< HEAD
    public function testUsingUnknownQueryParameterShouldThrowException(): void
=======
    public function testUsingUnknownQueryParameterShouldThrowException() : void
>>>>>>> fce18e93
    {
        $this->expectException(QueryException::class);
        $this->expectExceptionMessage('Invalid parameter: token 2 is not defined in the query.');

        $q = $this->em->createQuery('SELECT u FROM ' . CmsUser::class . ' u WHERE u.name = ?1');
        $q->setParameter(2, 'jwage');
        $user = $q->getSingleResult();
    }

<<<<<<< HEAD
    public function testTooManyParametersShouldThrowException(): void
=======
    public function testTooManyParametersShouldThrowException() : void
>>>>>>> fce18e93
    {
        $this->expectException(QueryException::class);
        $this->expectExceptionMessage('Too many parameters: the query defines 1 parameters and you bound 2');

        $q = $this->em->createQuery('SELECT u FROM ' . CmsUser::class . ' u WHERE u.name = ?1');
        $q->setParameter(1, 'jwage');
        $q->setParameter(2, 'jwage');

        $user = $q->getSingleResult();
    }

<<<<<<< HEAD
    public function testTooFewParametersShouldThrowException(): void
=======
    public function testTooFewParametersShouldThrowException() : void
>>>>>>> fce18e93
    {
        $this->expectException(QueryException::class);
        $this->expectExceptionMessage('Too few parameters: the query defines 1 parameters but you only bound 0');

        $this->em->createQuery('SELECT u FROM ' . CmsUser::class . ' u WHERE u.name = ?1')
                  ->getSingleResult();
    }

<<<<<<< HEAD
    public function testInvalidInputParameterThrowsException(): void
=======
    public function testInvalidInputParameterThrowsException() : void
>>>>>>> fce18e93
    {
        $this->expectException(QueryException::class);

        $this->em->createQuery('SELECT u FROM ' . CmsUser::class . ' u WHERE u.name = ?')
                  ->setParameter(1, 'jwage')
                  ->getSingleResult();
    }

<<<<<<< HEAD
    public function testSetParameters(): void
=======
    public function testSetParameters() : void
>>>>>>> fce18e93
    {
        $parameters = new ArrayCollection();
        $parameters->add(new Parameter(1, 'jwage'));
        $parameters->add(new Parameter(2, 'active'));

        $this->em->createQuery('SELECT u FROM ' . CmsUser::class . ' u WHERE u.name = ?1 AND u.status = ?2')
                  ->setParameters($parameters)
                  ->getResult();

        $extractValue = static function (Parameter $parameter) {
            return $parameter->getValue();
        };

        self::assertSame(
            $parameters->map($extractValue)->toArray(),
            $this->sqlLoggerStack->queries[$this->sqlLoggerStack->currentQuery]['params']
        );
    }

<<<<<<< HEAD
    public function testSetParametersBackwardsCompatible(): void
=======
    public function testSetParametersBackwardsCompatible() : void
>>>>>>> fce18e93
    {
        $parameters = [1 => 'jwage', 2 => 'active'];

        $this->em->createQuery('SELECT u FROM ' . CmsUser::class . ' u WHERE u.name = ?1 AND u.status = ?2')
                  ->setParameters($parameters)
                  ->getResult();

        self::assertSame(
            array_values($parameters),
            $this->sqlLoggerStack->queries[$this->sqlLoggerStack->currentQuery]['params']
        );
    }

    /**
     * @group DDC-1070
     */
<<<<<<< HEAD
    public function testIterateResultAsArrayAndParams(): void
=======
    public function testIterateResultAsArrayAndParams() : void
>>>>>>> fce18e93
    {
        $article1        = new CmsArticle();
        $article1->topic = 'Doctrine 2';
        $article1->text  = 'This is an introduction to Doctrine 2.';

        $article2        = new CmsArticle();
        $article2->topic = 'Symfony 2';
        $article2->text  = 'This is an introduction to Symfony 2.';

        $this->em->persist($article1);
        $this->em->persist($article2);

        $this->em->flush();
        $this->em->clear();
        $articleId = $article1->id;

<<<<<<< HEAD
        $query    = $this->_em->createQuery('select a from ' . CmsArticle::class . ' a WHERE a.topic = ?1');
=======
        $query    = $this->em->createQuery('select a from ' . CmsArticle::class . ' a WHERE a.topic = ?1');
>>>>>>> fce18e93
        $articles = $query->iterate(new ArrayCollection([new Parameter(1, 'Doctrine 2')]), Query::HYDRATE_ARRAY);

        $expectedArticle = [
            'id'      => $articleId,
            'topic'   => 'Doctrine 2',
            'text'    => 'This is an introduction to Doctrine 2.',
            'version' => 1,
        ];

<<<<<<< HEAD
        $articles = iterator_to_array($articles, false);

        self::assertCount(1, $articles);
        self::assertEquals([[$expectedArticle]], $articles);

        $articles = $query->toIterable(
            new ArrayCollection([new Parameter(1, 'Doctrine 2')]),
            Query::HYDRATE_ARRAY
=======
        foreach ($articles as $article) {
            $found[] = $article;
        }

        self::assertCount(1, $found);
        self::assertEquals(
            [
                [
                    [
                        'id'      => $articleId,
                        'topic'   => 'Doctrine 2',
                        'text'    => 'This is an introduction to Doctrine 2.',
                        'version' => 1,
                    ],
                ],
            ],
            $found
>>>>>>> fce18e93
        );

        $articles = IterableTester::iterableToArray($articles);

        self::assertCount(1, $articles);
        self::assertEquals([$expectedArticle], $articles);
    }

<<<<<<< HEAD
    public function testIterateResultIterativelyBuildUpUnitOfWork(): void
=======
    public function testIterateResultIterativelyBuildUpUnitOfWork() : void
>>>>>>> fce18e93
    {
        $article1        = new CmsArticle();
        $article1->topic = 'Doctrine 2';
        $article1->text  = 'This is an introduction to Doctrine 2.';

        $article2        = new CmsArticle();
        $article2->topic = 'Symfony 2';
        $article2->text  = 'This is an introduction to Symfony 2.';

        $this->em->persist($article1);
        $this->em->persist($article2);

        $this->em->flush();
        $this->em->clear();

<<<<<<< HEAD
        $query    = $this->_em->createQuery('select a from ' . CmsArticle::class . ' a');
=======
        $query    = $this->em->createQuery('select a from ' . CmsArticle::class . ' a');
>>>>>>> fce18e93
        $articles = $query->iterate();

        $iteratedCount = 0;
        $topics        = [];

        foreach ($articles as $row) {
            $article  = $row[0];
            $topics[] = $article->topic;

<<<<<<< HEAD
            $identityMap      = $this->_em->getUnitOfWork()->getIdentityMap();
            $identityMapCount = count($identityMap[CmsArticle::class]);
            $this->assertTrue($identityMapCount > $iteratedCount);
=======
            $identityMap      = $this->em->getUnitOfWork()->getIdentityMap();
            $identityMapCount = count($identityMap[CmsArticle::class]);
            self::assertGreaterThan($iteratedCount, $identityMapCount);
>>>>>>> fce18e93

            $iteratedCount++;
        }

<<<<<<< HEAD
        $this->assertSame(['Doctrine 2', 'Symfony 2'], $topics);
        $this->assertSame(2, $iteratedCount);

        $articles = $query->toIterable();

        $iteratedCount = 0;
        $topics        = [];

        foreach ($articles as $article) {
            $topics[] = $article->topic;

            $identityMap      = $this->_em->getUnitOfWork()->getIdentityMap();
            $identityMapCount = count($identityMap[CmsArticle::class]);
            self::assertGreaterThan($iteratedCount, $identityMapCount);

            $iteratedCount++;
        }

        self::assertSame(['Doctrine 2', 'Symfony 2'], $topics);
        self::assertSame(2, $iteratedCount);
    }

    public function testToIterableWithMultipleSelectElements(): void
    {
        $author           = new CmsUser();
        $author->name     = 'Ben';
        $author->username = 'beberlei';

        $article1        = new CmsArticle();
        $article1->topic = 'Doctrine 2';
        $article1->text  = 'This is an introduction to Doctrine 2.';
        $article1->setAuthor($author);

        $article2        = new CmsArticle();
        $article2->topic = 'Symfony 2';
        $article2->text  = 'This is an introduction to Symfony 2.';
        $article2->setAuthor($author);

        $this->_em->persist($article1);
        $this->_em->persist($article2);
        $this->_em->persist($author);

        $this->_em->flush();
        $this->_em->clear();

        $query = $this->_em->createQuery('select a, u from ' . CmsArticle::class . ' a JOIN ' . CmsUser::class . ' u WITH a.user = u');

        $result = iterator_to_array($query->toIterable());

        $this->assertCount(2, $result);

        foreach ($result as $row) {
            $this->assertCount(2, $row);
            $this->assertInstanceOf(CmsArticle::class, $row[0]);
            $this->assertInstanceOf(CmsUser::class, $row[1]);
        }
    }

    public function testToIterableWithMixedResultIsNotAllowed(): void
    {
        $this->expectException(QueryException::class);
        $this->expectExceptionMessage('Iterating a query with mixed results (using scalars) is not supported.');

        $query = $this->_em->createQuery('select a, a.topic from ' . CmsArticle::class . ' a');
        $query->toIterable();
    }

    public function testIterateResultClearEveryCycle(): void
    {
        $article1        = new CmsArticle();
        $article1->topic = 'Doctrine 2';
        $article1->text  = 'This is an introduction to Doctrine 2.';

=======
        self::assertSame(['Doctrine 2', 'Symfony 2'], $topics);
        self::assertSame(2, $iteratedCount);

        $this->em->flush();
        $this->em->clear();
    }

    public function testIterateResultClearEveryCycle() : void
    {
        $article1        = new CmsArticle();
        $article1->topic = 'Doctrine 2';
        $article1->text  = 'This is an introduction to Doctrine 2.';

>>>>>>> fce18e93
        $article2        = new CmsArticle();
        $article2->topic = 'Symfony 2';
        $article2->text  = 'This is an introduction to Symfony 2.';

        $this->em->persist($article1);
        $this->em->persist($article2);

        $this->em->flush();
        $this->em->clear();

<<<<<<< HEAD
        $query = $this->_em->createQuery('select a from Doctrine\Tests\Models\CMS\CmsArticle a');
=======
        $query    = $this->em->createQuery('select a from Doctrine\Tests\Models\CMS\CmsArticle a');
        $articles = $query->iterate();
>>>>>>> fce18e93

        $articles      = $query->iterate();
        $iteratedCount = 0;
        $topics        = [];
        foreach ($articles as $row) {
            $article  = $row[0];
            $topics[] = $article->topic;

            $this->em->clear();

            $iteratedCount++;
        }

        self::assertSame(['Doctrine 2', 'Symfony 2'], $topics);
        self::assertSame(2, $iteratedCount);
<<<<<<< HEAD

        $articles      = $query->toIterable();
        $iteratedCount = 0;
        $topics        = [];
        foreach ($articles as $article) {
            $topics[] = $article->topic;

            $this->_em->clear();

            $iteratedCount++;
        }

        $this->assertSame(['Doctrine 2', 'Symfony 2'], $topics);
        $this->assertSame(2, $iteratedCount);
=======
>>>>>>> fce18e93

        $this->em->flush();
    }

<<<<<<< HEAD
    public function testIterateResultFetchJoinedCollectionThrowsException(): void
    {
        $this->expectException(QueryException::class);
        $query = $this->_em->createQuery("SELECT u, a FROM ' . CmsUser::class . ' u JOIN u.articles a");
        $query->iterate();
    }

    public function testToIterableResultFetchJoinedCollectionThrowsException(): void
    {
        $this->expectException(QueryException::class);

        $query = $this->_em->createQuery("SELECT u, a FROM ' . CmsUser::class . ' u JOIN u.articles a");
        $query->toIterable();
    }

    public function testGetSingleResultThrowsExceptionOnNoResult(): void
    {
        $this->expectException('Doctrine\ORM\NoResultException');
        $this->_em->createQuery('select a from Doctrine\Tests\Models\CMS\CmsArticle a')
             ->getSingleResult();
    }

    public function testGetSingleScalarResultThrowsExceptionOnNoResult(): void
    {
        $this->expectException('Doctrine\ORM\NoResultException');
        $this->_em->createQuery('select a from Doctrine\Tests\Models\CMS\CmsArticle a')
             ->getSingleScalarResult();
    }

    public function testGetSingleScalarResultThrowsExceptionOnNonUniqueResult(): void
    {
        $this->expectException('Doctrine\ORM\NonUniqueResultException');
=======
    /**
     * @expectedException \Doctrine\ORM\Query\QueryException
     */
    public function testIterateResultFetchJoinedCollectionThrowsException() : void
    {
        $query    = $this->em->createQuery("SELECT u, a FROM ' . CmsUser::class . ' u JOIN u.articles a");
        $articles = $query->iterate();
    }

    /**
     * @expectedException Doctrine\ORM\NoResultException
     */
    public function testGetSingleResultThrowsExceptionOnNoResult() : void
    {
        $this->em->createQuery('select a from Doctrine\Tests\Models\CMS\CmsArticle a')
             ->getSingleResult();
    }

    /**
     * @expectedException Doctrine\ORM\NoResultException
     */
    public function testGetSingleScalarResultThrowsExceptionOnNoResult() : void
    {
        $this->em->createQuery('select a from Doctrine\Tests\Models\CMS\CmsArticle a')
             ->getSingleScalarResult();
    }

    /**
     * @expectedException Doctrine\ORM\NonUniqueResultException
     */
    public function testGetSingleScalarResultThrowsExceptionOnNonUniqueResult() : void
    {
>>>>>>> fce18e93
        $user           = new CmsUser();
        $user->name     = 'Guilherme';
        $user->username = 'gblanco';
        $user->status   = 'developer';

        $article1        = new CmsArticle();
        $article1->topic = 'Doctrine 2';
        $article1->text  = 'This is an introduction to Doctrine 2.';
        $user->addArticle($article1);

        $article2        = new CmsArticle();
        $article2->topic = 'Symfony 2';
        $article2->text  = 'This is an introduction to Symfony 2.';
        $user->addArticle($article2);

        $this->em->persist($user);
        $this->em->persist($article1);
        $this->em->persist($article2);

        $this->em->flush();
        $this->em->clear();

<<<<<<< HEAD
        $this->_em->createQuery('select a from Doctrine\Tests\Models\CMS\CmsArticle a')
             ->getSingleScalarResult();
    }

    public function testModifiedLimitQuery(): void
=======
        $this->em->createQuery('select a from Doctrine\Tests\Models\CMS\CmsArticle a')
             ->getSingleScalarResult();
    }

    public function testModifiedLimitQuery() : void
>>>>>>> fce18e93
    {
        for ($i = 0; $i < 5; $i++) {
            $user           = new CmsUser();
            $user->name     = 'Guilherme' . $i;
            $user->username = 'gblanco' . $i;
            $user->status   = 'developer';
<<<<<<< HEAD
            $this->_em->persist($user);
=======
            $this->em->persist($user);
>>>>>>> fce18e93
        }

        $this->em->flush();
        $this->em->clear();

        $data = $this->em->createQuery('SELECT u FROM ' . CmsUser::class . ' u')
                  ->setFirstResult(1)
                  ->setMaxResults(2)
                  ->getResult();

        self::assertCount(2, $data);
        self::assertEquals('gblanco1', $data[0]->username);
        self::assertEquals('gblanco2', $data[1]->username);

        $data = $this->em->createQuery('SELECT u FROM ' . CmsUser::class . ' u')
                  ->setFirstResult(3)
                  ->setMaxResults(2)
                  ->getResult();

        self::assertCount(2, $data);
        self::assertEquals('gblanco3', $data[0]->username);
        self::assertEquals('gblanco4', $data[1]->username);

        $data = $this->em->createQuery('SELECT u FROM ' . CmsUser::class . ' u')
                  ->setFirstResult(3)
                  ->setMaxResults(2)
                  ->getScalarResult();
    }

<<<<<<< HEAD
    public function testSupportsQueriesWithEntityNamespaces(): void
    {
        $this->_em->getConfiguration()->addEntityNamespace('CMS', 'Doctrine\Tests\Models\CMS');

        try {
            $query = $this->_em->createQuery('UPDATE CMS:CmsUser u SET u.name = ?1');
            $this->assertEquals('UPDATE cms_users SET name = ?', $query->getSQL());
            $query->free();
        } catch (Exception $e) {
            $this->fail($e->getMessage());
        }

        $this->_em->getConfiguration()->setEntityNamespaces([]);
    }

    /**
     * @group DDC-604
     */
    public function testEntityParameters(): void
=======
    /**
     * @group DDC-604
     */
    public function testEntityParameters() : void
>>>>>>> fce18e93
    {
        $article          = new CmsArticle();
        $article->topic   = 'dr. dolittle';
        $article->text    = 'Once upon a time ...';
        $author           = new CmsUser();
        $author->name     = 'anonymous';
        $author->username = 'anon';
        $author->status   = 'here';
        $article->user    = $author;
<<<<<<< HEAD
        $this->_em->persist($author);
        $this->_em->persist($article);
        $this->_em->flush();
        $this->_em->clear();
        //$this->_em->getConnection()->getConfiguration()->setSQLLogger(new \Doctrine\DBAL\Logging\EchoSQLLogger);
        $q = $this->_em->createQuery('select a from Doctrine\Tests\Models\CMS\CmsArticle a where a.topic = :topic and a.user = :user')
                ->setParameter('user', $this->_em->getReference(CmsUser::class, $author->id))
                ->setParameter('topic', 'dr. dolittle');

        $result = $q->getResult();
        $this->assertEquals(1, count($result));
        $this->assertInstanceOf(CmsArticle::class, $result[0]);
        $this->assertEquals('dr. dolittle', $result[0]->topic);
        $this->assertInstanceOf(Proxy::class, $result[0]->user);
        $this->assertFalse($result[0]->user->__isInitialized__);
=======
        $this->em->persist($author);
        $this->em->persist($article);
        $this->em->flush();
        $this->em->clear();

        /** @var CmsArticle[] $result */
        $result = $this->em->createQuery('select a from Doctrine\Tests\Models\CMS\CmsArticle a where a.topic = :topic and a.user = :user')
                ->setParameter('user', $this->em->getReference(CmsUser::class, $author->id))
                ->setParameter('topic', 'dr. dolittle')
                ->getResult();

        self::assertCount(1, $result);
        self::assertInstanceOf(CmsArticle::class, $result[0]);
        self::assertEquals('dr. dolittle', $result[0]->topic);

        /** @var CmsUser|GhostObjectInterface $user */
        $user = $result[0]->user;

        self::assertInstanceOf(CmsUser::class, $user);
        self::assertInstanceOf(GhostObjectInterface::class, $user);
        self::assertFalse($user->isProxyInitialized());
>>>>>>> fce18e93
    }

    /**
     * @group DDC-952
     */
<<<<<<< HEAD
    public function testEnableFetchEagerMode(): void
    {
        for ($i = 0; $i < 10; $i++) {
            $article          = new CmsArticle();
            $article->topic   = 'dr. dolittle';
            $article->text    = 'Once upon a time ...';
            $author           = new CmsUser();
=======
    public function testEnableFetchEagerMode() : void
    {
        for ($i = 0; $i < 10; $i++) {
            $article = new CmsArticle();

            $article->topic = 'dr. dolittle';
            $article->text  = 'Once upon a time ...';

            $author = new CmsUser();

>>>>>>> fce18e93
            $author->name     = 'anonymous';
            $author->username = 'anon' . $i;
            $author->status   = 'here';
            $article->user    = $author;
<<<<<<< HEAD
            $this->_em->persist($author);
            $this->_em->persist($article);
        }

        $this->_em->flush();
        $this->_em->clear();
=======

            $this->em->persist($author);
            $this->em->persist($article);
        }
>>>>>>> fce18e93

        $this->em->flush();
        $this->em->clear();

<<<<<<< HEAD
        $this->assertEquals(10, count($articles));
        foreach ($articles as $article) {
            $this->assertNotInstanceOf(Proxy::class, $article);
=======
        $articles = $this->em
            ->createQuery('select a from Doctrine\Tests\Models\CMS\CmsArticle a')
            ->setFetchMode(CmsArticle::class, 'user', FetchMode::EAGER)
            ->getResult();

        self::assertCount(10, $articles);

        foreach ($articles as $article) {
            self::assertNotInstanceOf(GhostObjectInterface::class, $article);
>>>>>>> fce18e93
        }
    }

    /**
     * @group DDC-991
     */
<<<<<<< HEAD
    public function testgetOneOrNullResult(): void
=======
    public function testgetOneOrNullResult() : void
>>>>>>> fce18e93
    {
        $user           = new CmsUser();
        $user->name     = 'Guilherme';
        $user->username = 'gblanco';
        $user->status   = 'developer';
<<<<<<< HEAD
        $this->_em->persist($user);
        $this->_em->flush();
        $this->_em->clear();

        $query = $this->_em->createQuery('select u from ' . CmsUser::class . " u where u.username = 'gblanco'");
=======
        $this->em->persist($user);
        $this->em->flush();
        $this->em->clear();
>>>>>>> fce18e93

        $query       = $this->em->createQuery('select u from ' . CmsUser::class . " u where u.username = 'gblanco'");
        $fetchedUser = $query->getOneOrNullResult();

<<<<<<< HEAD
        $query           = $this->_em->createQuery('select u.username from ' . CmsUser::class . " u where u.username = 'gblanco'");
=======
        self::assertInstanceOf(CmsUser::class, $fetchedUser);
        self::assertEquals('gblanco', $fetchedUser->username);

        $query           = $this->em->createQuery('select u.username from ' . CmsUser::class . " u where u.username = 'gblanco'");
>>>>>>> fce18e93
        $fetchedUsername = $query->getOneOrNullResult(Query::HYDRATE_SINGLE_SCALAR);

        self::assertEquals('gblanco', $fetchedUsername);
    }

    /**
     * @group DDC-991
     */
<<<<<<< HEAD
    public function testgetOneOrNullResultSeveralRows(): void
=======
    public function testgetOneOrNullResultSeveralRows() : void
>>>>>>> fce18e93
    {
        $user           = new CmsUser();
        $user->name     = 'Guilherme';
        $user->username = 'gblanco';
        $user->status   = 'developer';
<<<<<<< HEAD
        $this->_em->persist($user);
=======
        $this->em->persist($user);
>>>>>>> fce18e93
        $user           = new CmsUser();
        $user->name     = 'Roman';
        $user->username = 'romanb';
        $user->status   = 'developer';
<<<<<<< HEAD
        $this->_em->persist($user);
        $this->_em->flush();
        $this->_em->clear();

        $query = $this->_em->createQuery('select u from Doctrine\Tests\Models\CMS\CmsUser u');
=======
        $this->em->persist($user);
        $this->em->flush();
        $this->em->clear();

        $query = $this->em->createQuery('select u from Doctrine\Tests\Models\CMS\CmsUser u');
>>>>>>> fce18e93

        $this->expectException(NonUniqueResultException::class);

        $fetchedUser = $query->getOneOrNullResult();
    }

    /**
     * @group DDC-991
     */
<<<<<<< HEAD
    public function testgetOneOrNullResultNoRows(): void
    {
        $query = $this->_em->createQuery('select u from Doctrine\Tests\Models\CMS\CmsUser u');
        $this->assertNull($query->getOneOrNullResult());
=======
    public function testgetOneOrNullResultNoRows() : void
    {
        $query = $this->em->createQuery('select u from Doctrine\Tests\Models\CMS\CmsUser u');
        self::assertNull($query->getOneOrNullResult());
>>>>>>> fce18e93

        $query = $this->em->createQuery("select u.username from Doctrine\Tests\Models\CMS\CmsUser u where u.username = 'gblanco'");
        self::assertNull($query->getOneOrNullResult(Query::HYDRATE_SCALAR));
    }

    /**
     * @group DBAL-171
     */
<<<<<<< HEAD
    public function testParameterOrder(): void
=======
    public function testParameterOrder() : void
>>>>>>> fce18e93
    {
        $user1           = new CmsUser();
        $user1->name     = 'Benjamin';
        $user1->username = 'beberlei';
        $user1->status   = 'developer';
<<<<<<< HEAD
        $this->_em->persist($user1);
=======
        $this->em->persist($user1);
>>>>>>> fce18e93

        $user2           = new CmsUser();
        $user2->name     = 'Roman';
        $user2->username = 'romanb';
        $user2->status   = 'developer';
<<<<<<< HEAD
        $this->_em->persist($user2);
=======
        $this->em->persist($user2);
>>>>>>> fce18e93

        $user3           = new CmsUser();
        $user3->name     = 'Jonathan';
        $user3->username = 'jwage';
        $user3->status   = 'developer';
<<<<<<< HEAD
        $this->_em->persist($user3);
=======
        $this->em->persist($user3);
>>>>>>> fce18e93

        $this->em->flush();
        $this->em->clear();

<<<<<<< HEAD
        $query = $this->_em->createQuery('SELECT u FROM Doctrine\Tests\Models\CMS\CmsUser u WHERE u.status = :a AND u.id IN (:b)');
=======
        $query = $this->em->createQuery('SELECT u FROM Doctrine\Tests\Models\CMS\CmsUser u WHERE u.status = :a AND u.id IN (:b)');
>>>>>>> fce18e93
        $query->setParameters(new ArrayCollection(
            [
                new Parameter('b', [$user1->id, $user2->id, $user3->id]),
                new Parameter('a', 'developer'),
            ]
        ));
        $result = $query->getResult();

        self::assertCount(3, $result);
    }

<<<<<<< HEAD
    public function testDqlWithAutoInferOfParameters(): void
=======
    public function testDqlWithAutoInferOfParameters() : void
>>>>>>> fce18e93
    {
        $user           = new CmsUser();
        $user->name     = 'Benjamin';
        $user->username = 'beberlei';
        $user->status   = 'developer';
<<<<<<< HEAD
        $this->_em->persist($user);
=======
        $this->em->persist($user);
>>>>>>> fce18e93

        $user           = new CmsUser();
        $user->name     = 'Roman';
        $user->username = 'romanb';
        $user->status   = 'developer';
<<<<<<< HEAD
        $this->_em->persist($user);
=======
        $this->em->persist($user);
>>>>>>> fce18e93

        $user           = new CmsUser();
        $user->name     = 'Jonathan';
        $user->username = 'jwage';
        $user->status   = 'developer';
<<<<<<< HEAD
        $this->_em->persist($user);
=======
        $this->em->persist($user);
>>>>>>> fce18e93

        $this->em->flush();
        $this->em->clear();

<<<<<<< HEAD
        $query = $this->_em->createQuery('SELECT u FROM Doctrine\Tests\Models\CMS\CmsUser u WHERE u.username IN (?0)');
=======
        $query = $this->em->createQuery('SELECT u FROM Doctrine\Tests\Models\CMS\CmsUser u WHERE u.username IN (?0)');
>>>>>>> fce18e93
        $query->setParameter(0, ['beberlei', 'jwage']);

        $users = $query->execute();

        self::assertCount(2, $users);
    }

<<<<<<< HEAD
    public function testQueryBuilderWithStringWhereClauseContainingOrAndConditionalPrimary(): void
=======
    public function testQueryBuilderWithStringWhereClauseContainingOrAndConditionalPrimary() : void
>>>>>>> fce18e93
    {
        $qb = $this->em->createQueryBuilder();
        $qb->select('u')
           ->from(CmsUser::class, 'u')
           ->innerJoin('u.articles', 'a')
           ->where('(u.id = 0) OR (u.id IS NULL)');

        $query = $qb->getQuery();
        $users = $query->execute();

        self::assertCount(0, $users);
    }

<<<<<<< HEAD
    public function testQueryWithArrayOfEntitiesAsParameter(): void
=======
    public function testQueryWithArrayOfEntitiesAsParameter() : void
>>>>>>> fce18e93
    {
        $userA           = new CmsUser();
        $userA->name     = 'Benjamin';
        $userA->username = 'beberlei';
        $userA->status   = 'developer';
<<<<<<< HEAD
        $this->_em->persist($userA);
=======
        $this->em->persist($userA);
>>>>>>> fce18e93

        $userB           = new CmsUser();
        $userB->name     = 'Roman';
        $userB->username = 'romanb';
        $userB->status   = 'developer';
<<<<<<< HEAD
        $this->_em->persist($userB);
=======
        $this->em->persist($userB);
>>>>>>> fce18e93

        $userC           = new CmsUser();
        $userC->name     = 'Jonathan';
        $userC->username = 'jwage';
        $userC->status   = 'developer';
<<<<<<< HEAD
        $this->_em->persist($userC);
=======
        $this->em->persist($userC);
>>>>>>> fce18e93

        $this->em->flush();
        $this->em->clear();

<<<<<<< HEAD
        $query = $this->_em->createQuery('SELECT u FROM Doctrine\Tests\Models\CMS\CmsUser u WHERE u IN (?0) OR u.username = ?1');
=======
        $query = $this->em->createQuery('SELECT u FROM Doctrine\Tests\Models\CMS\CmsUser u WHERE u IN (?0) OR u.username = ?1');
>>>>>>> fce18e93
        $query->setParameter(0, [$userA, $userC]);
        $query->setParameter(1, 'beberlei');

        $users = $query->execute();

        self::assertCount(2, $users);
    }

<<<<<<< HEAD
    public function testQueryWithHiddenAsSelectExpression(): void
=======
    public function testQueryWithHiddenAsSelectExpression() : void
>>>>>>> fce18e93
    {
        $userA           = new CmsUser();
        $userA->name     = 'Benjamin';
        $userA->username = 'beberlei';
        $userA->status   = 'developer';
<<<<<<< HEAD
        $this->_em->persist($userA);
=======
        $this->em->persist($userA);
>>>>>>> fce18e93

        $userB           = new CmsUser();
        $userB->name     = 'Roman';
        $userB->username = 'romanb';
        $userB->status   = 'developer';
<<<<<<< HEAD
        $this->_em->persist($userB);
=======
        $this->em->persist($userB);
>>>>>>> fce18e93

        $userC           = new CmsUser();
        $userC->name     = 'Jonathan';
        $userC->username = 'jwage';
        $userC->status   = 'developer';
<<<<<<< HEAD
        $this->_em->persist($userC);
=======
        $this->em->persist($userC);
>>>>>>> fce18e93

        $this->em->flush();
        $this->em->clear();

<<<<<<< HEAD
        $query = $this->_em->createQuery('SELECT u, (SELECT COUNT(u2.id) FROM Doctrine\Tests\Models\CMS\CmsUser u2) AS HIDDEN total FROM Doctrine\Tests\Models\CMS\CmsUser u');
=======
        $query = $this->em->createQuery('SELECT u, (SELECT COUNT(u2.id) FROM Doctrine\Tests\Models\CMS\CmsUser u2) AS HIDDEN total FROM Doctrine\Tests\Models\CMS\CmsUser u');
>>>>>>> fce18e93
        $users = $query->execute();

        self::assertCount(3, $users);
        self::assertInstanceOf(CmsUser::class, $users[0]);
    }

    /**
     * @group DDC-1651
     */
<<<<<<< HEAD
    public function testSetParameterBindingSingleIdentifierObject(): void
=======
    public function testSetParameterBindingSingleIdentifierObject() : void
>>>>>>> fce18e93
    {
        $userC           = new CmsUser();
        $userC->name     = 'Jonathan';
        $userC->username = 'jwage';
        $userC->status   = 'developer';
<<<<<<< HEAD
        $this->_em->persist($userC);
=======
        $this->em->persist($userC);
>>>>>>> fce18e93

        $this->em->flush();
        $this->em->clear();

<<<<<<< HEAD
        $q = $this->_em->createQuery('SELECT DISTINCT u from Doctrine\Tests\Models\CMS\CmsUser u WHERE u.id = ?1');
=======
        $q = $this->em->createQuery('SELECT DISTINCT u from Doctrine\Tests\Models\CMS\CmsUser u WHERE u.id = ?1');
>>>>>>> fce18e93
        $q->setParameter(1, $userC);

        self::assertEquals($userC, $q->getParameter(1)->getValue());

        // Parameter is not converted before, but it should be converted during execution. Test should not fail here
        $q->getResult();
    }

    /**
     * @group DDC-2319
     */
<<<<<<< HEAD
    public function testSetCollectionParameterBindingSingleIdentifierObject(): void
=======
    public function testSetCollectionParameterBindingSingleIdentifierObject() : void
>>>>>>> fce18e93
    {
        $u1           = new CmsUser();
        $u1->name     = 'Name1';
        $u1->username = 'username1';
        $u1->status   = 'developer';
<<<<<<< HEAD
        $this->_em->persist($u1);
=======
        $this->em->persist($u1);
>>>>>>> fce18e93

        $u2           = new CmsUser();
        $u2->name     = 'Name2';
        $u2->username = 'username2';
        $u2->status   = 'tester';
<<<<<<< HEAD
        $this->_em->persist($u2);
=======
        $this->em->persist($u2);
>>>>>>> fce18e93

        $u3           = new CmsUser();
        $u3->name     = 'Name3';
        $u3->username = 'username3';
        $u3->status   = 'tester';
<<<<<<< HEAD
        $this->_em->persist($u3);
=======
        $this->em->persist($u3);
>>>>>>> fce18e93

        $this->em->flush();
        $this->em->clear();

        $userCollection = new ArrayCollection();

        $userCollection->add($u1);
        $userCollection->add($u2);
        $userCollection->add($u3->getId());

<<<<<<< HEAD
        $q = $this->_em->createQuery('SELECT u FROM Doctrine\Tests\Models\CMS\CmsUser u WHERE u IN (:users) ORDER BY u.id');
=======
        $q = $this->em->createQuery('SELECT u FROM Doctrine\Tests\Models\CMS\CmsUser u WHERE u IN (:users) ORDER BY u.id');
>>>>>>> fce18e93
        $q->setParameter('users', $userCollection);
        $users = $q->execute();

        self::assertCount(3, $users);
        self::assertInstanceOf(CmsUser::class, $users[0]);
        self::assertInstanceOf(CmsUser::class, $users[1]);
        self::assertInstanceOf(CmsUser::class, $users[2]);

        $resultUser1 = $users[0];
        $resultUser2 = $users[1];
        $resultUser3 = $users[2];

        self::assertEquals($u1->username, $resultUser1->username);
        self::assertEquals($u2->username, $resultUser2->username);
        self::assertEquals($u3->username, $resultUser3->username);
    }

    /**
     * @group DDC-1822
     */
<<<<<<< HEAD
    public function testUnexpectedResultException(): void
=======
    public function testUnexpectedResultException() : void
>>>>>>> fce18e93
    {
        $dql          = 'SELECT u FROM Doctrine\Tests\Models\CMS\CmsUser u';
        $u1           = new CmsUser();
        $u2           = new CmsUser();
        $u1->name     = 'Fabio B. Silva';
        $u1->username = 'FabioBatSilva';
        $u1->status   = 'developer';
        $u2->name     = 'Test';
        $u2->username = 'test';
        $u2->status   = 'tester';

        try {
            $this->em->createQuery($dql)->getSingleResult();
            $this->fail('Expected exception "\Doctrine\ORM\NoResultException".');
        } catch (UnexpectedResultException $exc) {
            self::assertInstanceOf('\Doctrine\ORM\NoResultException', $exc);
        }

<<<<<<< HEAD
        $this->_em->persist($u1);
        $this->_em->persist($u2);
        $this->_em->flush();
        $this->_em->clear();
=======
        $this->em->persist($u1);
        $this->em->persist($u2);
        $this->em->flush();
        $this->em->clear();
>>>>>>> fce18e93

        try {
            $this->em->createQuery($dql)->getSingleResult();
            $this->fail('Expected exception "\Doctrine\ORM\NonUniqueResultException".');
        } catch (UnexpectedResultException $exc) {
            self::assertInstanceOf('\Doctrine\ORM\NonUniqueResultException', $exc);
        }
    }

<<<<<<< HEAD
    public function testMultipleJoinComponentsUsingInnerJoin(): void
=======
    public function testMultipleJoinComponentsUsingInnerJoin() : void
>>>>>>> fce18e93
    {
        $userA           = new CmsUser();
        $userA->name     = 'Benjamin';
        $userA->username = 'beberlei';
        $userA->status   = 'developer';

        $phonenumberA              = new CmsPhonenumber();
        $phonenumberA->phonenumber = '111111';
        $userA->addPhonenumber($phonenumberA);

        $userB           = new CmsUser();
        $userB->name     = 'Alexander';
        $userB->username = 'asm89';
        $userB->status   = 'developer';

        $this->em->persist($userA);
        $this->em->persist($userB);
        $this->em->flush();
        $this->em->clear();

<<<<<<< HEAD
        $query = $this->_em->createQuery('
=======
        $query = $this->em->createQuery('
>>>>>>> fce18e93
            SELECT u, p
              FROM Doctrine\Tests\Models\CMS\CmsUser u
             INNER JOIN Doctrine\Tests\Models\CMS\CmsPhonenumber p WITH u = p.user
        ');
        $users = $query->execute();

        self::assertCount(2, $users);
        self::assertInstanceOf(CmsUser::class, $users[0]);
        self::assertInstanceOf(CmsPhonenumber::class, $users[1]);
    }

<<<<<<< HEAD
    public function testMultipleJoinComponentsUsingLeftJoin(): void
=======
    public function testMultipleJoinComponentsUsingLeftJoin() : void
>>>>>>> fce18e93
    {
        $userA           = new CmsUser();
        $userA->name     = 'Benjamin';
        $userA->username = 'beberlei';
        $userA->status   = 'developer';

        $phonenumberA              = new CmsPhonenumber();
        $phonenumberA->phonenumber = '111111';
        $userA->addPhonenumber($phonenumberA);

        $userB           = new CmsUser();
        $userB->name     = 'Alexander';
        $userB->username = 'asm89';
        $userB->status   = 'developer';

        $this->em->persist($userA);
        $this->em->persist($userB);
        $this->em->flush();
        $this->em->clear();

<<<<<<< HEAD
        $query = $this->_em->createQuery('
=======
        $query = $this->em->createQuery('
>>>>>>> fce18e93
            SELECT u, p
              FROM Doctrine\Tests\Models\CMS\CmsUser u
              LEFT JOIN Doctrine\Tests\Models\CMS\CmsPhonenumber p WITH u = p.user
        ');
        $users = $query->execute();

        self::assertCount(4, $users);
        self::assertInstanceOf(CmsUser::class, $users[0]);
        self::assertInstanceOf(CmsPhonenumber::class, $users[1]);
        self::assertInstanceOf(CmsUser::class, $users[2]);
        self::assertNull($users[3]);
    }
}<|MERGE_RESOLUTION|>--- conflicted
+++ resolved
@@ -5,74 +5,41 @@
 namespace Doctrine\Tests\ORM\Functional;
 
 use Doctrine\Common\Collections\ArrayCollection;
-<<<<<<< HEAD
-use Doctrine\ORM\Mapping\ClassMetadata;
-use Doctrine\ORM\NonUniqueResultException;
-use Doctrine\ORM\Proxy\Proxy;
-=======
 use Doctrine\ORM\Mapping\FetchMode;
 use Doctrine\ORM\NonUniqueResultException;
->>>>>>> fce18e93
 use Doctrine\ORM\Query;
 use Doctrine\ORM\Query\Parameter;
 use Doctrine\ORM\Query\QueryException;
 use Doctrine\ORM\UnexpectedResultException;
-<<<<<<< HEAD
-use Doctrine\Tests\IterableTester;
-=======
->>>>>>> fce18e93
 use Doctrine\Tests\Models\CMS\CmsArticle;
 use Doctrine\Tests\Models\CMS\CmsPhonenumber;
 use Doctrine\Tests\Models\CMS\CmsUser;
 use Doctrine\Tests\OrmFunctionalTestCase;
-<<<<<<< HEAD
-use Exception;
-
-use function array_values;
-use function count;
-use function is_array;
-use function iterator_to_array;
-=======
 use ProxyManager\Proxy\GhostObjectInterface;
 use function array_values;
 use function count;
->>>>>>> fce18e93
 
 /**
  * Functional Query tests.
  */
 class QueryTest extends OrmFunctionalTestCase
 {
-<<<<<<< HEAD
-    protected function setUp(): void
-=======
     protected function setUp() : void
->>>>>>> fce18e93
     {
         $this->useModelSet('cms');
 
         parent::setUp();
     }
 
-<<<<<<< HEAD
-    public function testSimpleQueries(): void
-=======
     public function testSimpleQueries() : void
->>>>>>> fce18e93
     {
         $user           = new CmsUser();
         $user->name     = 'Guilherme';
         $user->username = 'gblanco';
         $user->status   = 'developer';
-<<<<<<< HEAD
-        $this->_em->persist($user);
-        $this->_em->flush();
-        $this->_em->clear();
-=======
-        $this->em->persist($user);
-        $this->em->flush();
-        $this->em->clear();
->>>>>>> fce18e93
+        $this->em->persist($user);
+        $this->em->flush();
+        $this->em->clear();
 
         $query = $this->em->createQuery("select u, upper(u.name) from Doctrine\Tests\Models\CMS\CmsUser u where u.username = 'gblanco'");
 
@@ -104,11 +71,7 @@
         self::assertEquals('GUILHERME', $query->getSingleScalarResult());
     }
 
-<<<<<<< HEAD
-    public function testJoinQueries(): void
-=======
     public function testJoinQueries() : void
->>>>>>> fce18e93
     {
         $user           = new CmsUser();
         $user->name     = 'Guilherme';
@@ -142,25 +105,15 @@
         self::assertEquals('Symfony 2', $users[0]->articles[1]->topic);
     }
 
-<<<<<<< HEAD
-    public function testUsingZeroBasedQueryParameterShouldWork(): void
-=======
     public function testUsingZeroBasedQueryParameterShouldWork() : void
->>>>>>> fce18e93
     {
         $user           = new CmsUser();
         $user->name     = 'Jonathan';
         $user->username = 'jwage';
         $user->status   = 'developer';
-<<<<<<< HEAD
-        $this->_em->persist($user);
-        $this->_em->flush();
-        $this->_em->clear();
-=======
-        $this->em->persist($user);
-        $this->em->flush();
-        $this->em->clear();
->>>>>>> fce18e93
+        $this->em->persist($user);
+        $this->em->flush();
+        $this->em->clear();
 
         $q = $this->em->createQuery('SELECT u FROM ' . CmsUser::class . ' u WHERE u.username = ?0');
         $q->setParameter(0, 'jwage');
@@ -169,11 +122,7 @@
         self::assertNotNull($user);
     }
 
-<<<<<<< HEAD
-    public function testUsingUnknownQueryParameterShouldThrowException(): void
-=======
     public function testUsingUnknownQueryParameterShouldThrowException() : void
->>>>>>> fce18e93
     {
         $this->expectException(QueryException::class);
         $this->expectExceptionMessage('Invalid parameter: token 2 is not defined in the query.');
@@ -183,11 +132,7 @@
         $user = $q->getSingleResult();
     }
 
-<<<<<<< HEAD
-    public function testTooManyParametersShouldThrowException(): void
-=======
     public function testTooManyParametersShouldThrowException() : void
->>>>>>> fce18e93
     {
         $this->expectException(QueryException::class);
         $this->expectExceptionMessage('Too many parameters: the query defines 1 parameters and you bound 2');
@@ -199,11 +144,7 @@
         $user = $q->getSingleResult();
     }
 
-<<<<<<< HEAD
-    public function testTooFewParametersShouldThrowException(): void
-=======
     public function testTooFewParametersShouldThrowException() : void
->>>>>>> fce18e93
     {
         $this->expectException(QueryException::class);
         $this->expectExceptionMessage('Too few parameters: the query defines 1 parameters but you only bound 0');
@@ -212,11 +153,7 @@
                   ->getSingleResult();
     }
 
-<<<<<<< HEAD
-    public function testInvalidInputParameterThrowsException(): void
-=======
     public function testInvalidInputParameterThrowsException() : void
->>>>>>> fce18e93
     {
         $this->expectException(QueryException::class);
 
@@ -225,11 +162,7 @@
                   ->getSingleResult();
     }
 
-<<<<<<< HEAD
-    public function testSetParameters(): void
-=======
     public function testSetParameters() : void
->>>>>>> fce18e93
     {
         $parameters = new ArrayCollection();
         $parameters->add(new Parameter(1, 'jwage'));
@@ -249,11 +182,7 @@
         );
     }
 
-<<<<<<< HEAD
-    public function testSetParametersBackwardsCompatible(): void
-=======
     public function testSetParametersBackwardsCompatible() : void
->>>>>>> fce18e93
     {
         $parameters = [1 => 'jwage', 2 => 'active'];
 
@@ -270,11 +199,7 @@
     /**
      * @group DDC-1070
      */
-<<<<<<< HEAD
-    public function testIterateResultAsArrayAndParams(): void
-=======
     public function testIterateResultAsArrayAndParams() : void
->>>>>>> fce18e93
     {
         $article1        = new CmsArticle();
         $article1->topic = 'Doctrine 2';
@@ -291,30 +216,11 @@
         $this->em->clear();
         $articleId = $article1->id;
 
-<<<<<<< HEAD
-        $query    = $this->_em->createQuery('select a from ' . CmsArticle::class . ' a WHERE a.topic = ?1');
-=======
         $query    = $this->em->createQuery('select a from ' . CmsArticle::class . ' a WHERE a.topic = ?1');
->>>>>>> fce18e93
         $articles = $query->iterate(new ArrayCollection([new Parameter(1, 'Doctrine 2')]), Query::HYDRATE_ARRAY);
 
-        $expectedArticle = [
-            'id'      => $articleId,
-            'topic'   => 'Doctrine 2',
-            'text'    => 'This is an introduction to Doctrine 2.',
-            'version' => 1,
-        ];
-
-<<<<<<< HEAD
-        $articles = iterator_to_array($articles, false);
-
-        self::assertCount(1, $articles);
-        self::assertEquals([[$expectedArticle]], $articles);
-
-        $articles = $query->toIterable(
-            new ArrayCollection([new Parameter(1, 'Doctrine 2')]),
-            Query::HYDRATE_ARRAY
-=======
+        $found = [];
+
         foreach ($articles as $article) {
             $found[] = $article;
         }
@@ -332,20 +238,10 @@
                 ],
             ],
             $found
->>>>>>> fce18e93
         );
-
-        $articles = IterableTester::iterableToArray($articles);
-
-        self::assertCount(1, $articles);
-        self::assertEquals([$expectedArticle], $articles);
-    }
-
-<<<<<<< HEAD
-    public function testIterateResultIterativelyBuildUpUnitOfWork(): void
-=======
+    }
+
     public function testIterateResultIterativelyBuildUpUnitOfWork() : void
->>>>>>> fce18e93
     {
         $article1        = new CmsArticle();
         $article1->topic = 'Doctrine 2';
@@ -361,11 +257,7 @@
         $this->em->flush();
         $this->em->clear();
 
-<<<<<<< HEAD
-        $query    = $this->_em->createQuery('select a from ' . CmsArticle::class . ' a');
-=======
         $query    = $this->em->createQuery('select a from ' . CmsArticle::class . ' a');
->>>>>>> fce18e93
         $articles = $query->iterate();
 
         $iteratedCount = 0;
@@ -375,111 +267,29 @@
             $article  = $row[0];
             $topics[] = $article->topic;
 
-<<<<<<< HEAD
-            $identityMap      = $this->_em->getUnitOfWork()->getIdentityMap();
-            $identityMapCount = count($identityMap[CmsArticle::class]);
-            $this->assertTrue($identityMapCount > $iteratedCount);
-=======
             $identityMap      = $this->em->getUnitOfWork()->getIdentityMap();
             $identityMapCount = count($identityMap[CmsArticle::class]);
             self::assertGreaterThan($iteratedCount, $identityMapCount);
->>>>>>> fce18e93
 
             $iteratedCount++;
         }
 
-<<<<<<< HEAD
-        $this->assertSame(['Doctrine 2', 'Symfony 2'], $topics);
-        $this->assertSame(2, $iteratedCount);
-
-        $articles = $query->toIterable();
-
-        $iteratedCount = 0;
-        $topics        = [];
-
-        foreach ($articles as $article) {
-            $topics[] = $article->topic;
-
-            $identityMap      = $this->_em->getUnitOfWork()->getIdentityMap();
-            $identityMapCount = count($identityMap[CmsArticle::class]);
-            self::assertGreaterThan($iteratedCount, $identityMapCount);
-
-            $iteratedCount++;
-        }
-
         self::assertSame(['Doctrine 2', 'Symfony 2'], $topics);
         self::assertSame(2, $iteratedCount);
-    }
-
-    public function testToIterableWithMultipleSelectElements(): void
-    {
-        $author           = new CmsUser();
-        $author->name     = 'Ben';
-        $author->username = 'beberlei';
-
+
+        $this->em->flush();
+        $this->em->clear();
+    }
+
+    public function testIterateResultClearEveryCycle() : void
+    {
         $article1        = new CmsArticle();
         $article1->topic = 'Doctrine 2';
         $article1->text  = 'This is an introduction to Doctrine 2.';
-        $article1->setAuthor($author);
 
         $article2        = new CmsArticle();
         $article2->topic = 'Symfony 2';
         $article2->text  = 'This is an introduction to Symfony 2.';
-        $article2->setAuthor($author);
-
-        $this->_em->persist($article1);
-        $this->_em->persist($article2);
-        $this->_em->persist($author);
-
-        $this->_em->flush();
-        $this->_em->clear();
-
-        $query = $this->_em->createQuery('select a, u from ' . CmsArticle::class . ' a JOIN ' . CmsUser::class . ' u WITH a.user = u');
-
-        $result = iterator_to_array($query->toIterable());
-
-        $this->assertCount(2, $result);
-
-        foreach ($result as $row) {
-            $this->assertCount(2, $row);
-            $this->assertInstanceOf(CmsArticle::class, $row[0]);
-            $this->assertInstanceOf(CmsUser::class, $row[1]);
-        }
-    }
-
-    public function testToIterableWithMixedResultIsNotAllowed(): void
-    {
-        $this->expectException(QueryException::class);
-        $this->expectExceptionMessage('Iterating a query with mixed results (using scalars) is not supported.');
-
-        $query = $this->_em->createQuery('select a, a.topic from ' . CmsArticle::class . ' a');
-        $query->toIterable();
-    }
-
-    public function testIterateResultClearEveryCycle(): void
-    {
-        $article1        = new CmsArticle();
-        $article1->topic = 'Doctrine 2';
-        $article1->text  = 'This is an introduction to Doctrine 2.';
-
-=======
-        self::assertSame(['Doctrine 2', 'Symfony 2'], $topics);
-        self::assertSame(2, $iteratedCount);
-
-        $this->em->flush();
-        $this->em->clear();
-    }
-
-    public function testIterateResultClearEveryCycle() : void
-    {
-        $article1        = new CmsArticle();
-        $article1->topic = 'Doctrine 2';
-        $article1->text  = 'This is an introduction to Doctrine 2.';
-
->>>>>>> fce18e93
-        $article2        = new CmsArticle();
-        $article2->topic = 'Symfony 2';
-        $article2->text  = 'This is an introduction to Symfony 2.';
 
         $this->em->persist($article1);
         $this->em->persist($article2);
@@ -487,14 +297,9 @@
         $this->em->flush();
         $this->em->clear();
 
-<<<<<<< HEAD
-        $query = $this->_em->createQuery('select a from Doctrine\Tests\Models\CMS\CmsArticle a');
-=======
         $query    = $this->em->createQuery('select a from Doctrine\Tests\Models\CMS\CmsArticle a');
         $articles = $query->iterate();
->>>>>>> fce18e93
-
-        $articles      = $query->iterate();
+
         $iteratedCount = 0;
         $topics        = [];
         foreach ($articles as $row) {
@@ -508,61 +313,10 @@
 
         self::assertSame(['Doctrine 2', 'Symfony 2'], $topics);
         self::assertSame(2, $iteratedCount);
-<<<<<<< HEAD
-
-        $articles      = $query->toIterable();
-        $iteratedCount = 0;
-        $topics        = [];
-        foreach ($articles as $article) {
-            $topics[] = $article->topic;
-
-            $this->_em->clear();
-
-            $iteratedCount++;
-        }
-
-        $this->assertSame(['Doctrine 2', 'Symfony 2'], $topics);
-        $this->assertSame(2, $iteratedCount);
-=======
->>>>>>> fce18e93
-
-        $this->em->flush();
-    }
-
-<<<<<<< HEAD
-    public function testIterateResultFetchJoinedCollectionThrowsException(): void
-    {
-        $this->expectException(QueryException::class);
-        $query = $this->_em->createQuery("SELECT u, a FROM ' . CmsUser::class . ' u JOIN u.articles a");
-        $query->iterate();
-    }
-
-    public function testToIterableResultFetchJoinedCollectionThrowsException(): void
-    {
-        $this->expectException(QueryException::class);
-
-        $query = $this->_em->createQuery("SELECT u, a FROM ' . CmsUser::class . ' u JOIN u.articles a");
-        $query->toIterable();
-    }
-
-    public function testGetSingleResultThrowsExceptionOnNoResult(): void
-    {
-        $this->expectException('Doctrine\ORM\NoResultException');
-        $this->_em->createQuery('select a from Doctrine\Tests\Models\CMS\CmsArticle a')
-             ->getSingleResult();
-    }
-
-    public function testGetSingleScalarResultThrowsExceptionOnNoResult(): void
-    {
-        $this->expectException('Doctrine\ORM\NoResultException');
-        $this->_em->createQuery('select a from Doctrine\Tests\Models\CMS\CmsArticle a')
-             ->getSingleScalarResult();
-    }
-
-    public function testGetSingleScalarResultThrowsExceptionOnNonUniqueResult(): void
-    {
-        $this->expectException('Doctrine\ORM\NonUniqueResultException');
-=======
+
+        $this->em->flush();
+    }
+
     /**
      * @expectedException \Doctrine\ORM\Query\QueryException
      */
@@ -595,7 +349,6 @@
      */
     public function testGetSingleScalarResultThrowsExceptionOnNonUniqueResult() : void
     {
->>>>>>> fce18e93
         $user           = new CmsUser();
         $user->name     = 'Guilherme';
         $user->username = 'gblanco';
@@ -618,30 +371,18 @@
         $this->em->flush();
         $this->em->clear();
 
-<<<<<<< HEAD
-        $this->_em->createQuery('select a from Doctrine\Tests\Models\CMS\CmsArticle a')
-             ->getSingleScalarResult();
-    }
-
-    public function testModifiedLimitQuery(): void
-=======
         $this->em->createQuery('select a from Doctrine\Tests\Models\CMS\CmsArticle a')
              ->getSingleScalarResult();
     }
 
     public function testModifiedLimitQuery() : void
->>>>>>> fce18e93
     {
         for ($i = 0; $i < 5; $i++) {
             $user           = new CmsUser();
             $user->name     = 'Guilherme' . $i;
             $user->username = 'gblanco' . $i;
             $user->status   = 'developer';
-<<<<<<< HEAD
-            $this->_em->persist($user);
-=======
             $this->em->persist($user);
->>>>>>> fce18e93
         }
 
         $this->em->flush();
@@ -671,32 +412,10 @@
                   ->getScalarResult();
     }
 
-<<<<<<< HEAD
-    public function testSupportsQueriesWithEntityNamespaces(): void
-    {
-        $this->_em->getConfiguration()->addEntityNamespace('CMS', 'Doctrine\Tests\Models\CMS');
-
-        try {
-            $query = $this->_em->createQuery('UPDATE CMS:CmsUser u SET u.name = ?1');
-            $this->assertEquals('UPDATE cms_users SET name = ?', $query->getSQL());
-            $query->free();
-        } catch (Exception $e) {
-            $this->fail($e->getMessage());
-        }
-
-        $this->_em->getConfiguration()->setEntityNamespaces([]);
-    }
-
     /**
      * @group DDC-604
      */
-    public function testEntityParameters(): void
-=======
-    /**
-     * @group DDC-604
-     */
     public function testEntityParameters() : void
->>>>>>> fce18e93
     {
         $article          = new CmsArticle();
         $article->topic   = 'dr. dolittle';
@@ -706,23 +425,6 @@
         $author->username = 'anon';
         $author->status   = 'here';
         $article->user    = $author;
-<<<<<<< HEAD
-        $this->_em->persist($author);
-        $this->_em->persist($article);
-        $this->_em->flush();
-        $this->_em->clear();
-        //$this->_em->getConnection()->getConfiguration()->setSQLLogger(new \Doctrine\DBAL\Logging\EchoSQLLogger);
-        $q = $this->_em->createQuery('select a from Doctrine\Tests\Models\CMS\CmsArticle a where a.topic = :topic and a.user = :user')
-                ->setParameter('user', $this->_em->getReference(CmsUser::class, $author->id))
-                ->setParameter('topic', 'dr. dolittle');
-
-        $result = $q->getResult();
-        $this->assertEquals(1, count($result));
-        $this->assertInstanceOf(CmsArticle::class, $result[0]);
-        $this->assertEquals('dr. dolittle', $result[0]->topic);
-        $this->assertInstanceOf(Proxy::class, $result[0]->user);
-        $this->assertFalse($result[0]->user->__isInitialized__);
-=======
         $this->em->persist($author);
         $this->em->persist($article);
         $this->em->flush();
@@ -744,21 +446,11 @@
         self::assertInstanceOf(CmsUser::class, $user);
         self::assertInstanceOf(GhostObjectInterface::class, $user);
         self::assertFalse($user->isProxyInitialized());
->>>>>>> fce18e93
     }
 
     /**
      * @group DDC-952
      */
-<<<<<<< HEAD
-    public function testEnableFetchEagerMode(): void
-    {
-        for ($i = 0; $i < 10; $i++) {
-            $article          = new CmsArticle();
-            $article->topic   = 'dr. dolittle';
-            $article->text    = 'Once upon a time ...';
-            $author           = new CmsUser();
-=======
     public function testEnableFetchEagerMode() : void
     {
         for ($i = 0; $i < 10; $i++) {
@@ -769,33 +461,18 @@
 
             $author = new CmsUser();
 
->>>>>>> fce18e93
             $author->name     = 'anonymous';
             $author->username = 'anon' . $i;
             $author->status   = 'here';
             $article->user    = $author;
-<<<<<<< HEAD
-            $this->_em->persist($author);
-            $this->_em->persist($article);
-        }
-
-        $this->_em->flush();
-        $this->_em->clear();
-=======
 
             $this->em->persist($author);
             $this->em->persist($article);
         }
->>>>>>> fce18e93
-
-        $this->em->flush();
-        $this->em->clear();
-
-<<<<<<< HEAD
-        $this->assertEquals(10, count($articles));
-        foreach ($articles as $article) {
-            $this->assertNotInstanceOf(Proxy::class, $article);
-=======
+
+        $this->em->flush();
+        $this->em->clear();
+
         $articles = $this->em
             ->createQuery('select a from Doctrine\Tests\Models\CMS\CmsArticle a')
             ->setFetchMode(CmsArticle::class, 'user', FetchMode::EAGER)
@@ -805,46 +482,29 @@
 
         foreach ($articles as $article) {
             self::assertNotInstanceOf(GhostObjectInterface::class, $article);
->>>>>>> fce18e93
         }
     }
 
     /**
      * @group DDC-991
      */
-<<<<<<< HEAD
-    public function testgetOneOrNullResult(): void
-=======
     public function testgetOneOrNullResult() : void
->>>>>>> fce18e93
     {
         $user           = new CmsUser();
         $user->name     = 'Guilherme';
         $user->username = 'gblanco';
         $user->status   = 'developer';
-<<<<<<< HEAD
-        $this->_em->persist($user);
-        $this->_em->flush();
-        $this->_em->clear();
-
-        $query = $this->_em->createQuery('select u from ' . CmsUser::class . " u where u.username = 'gblanco'");
-=======
-        $this->em->persist($user);
-        $this->em->flush();
-        $this->em->clear();
->>>>>>> fce18e93
+        $this->em->persist($user);
+        $this->em->flush();
+        $this->em->clear();
 
         $query       = $this->em->createQuery('select u from ' . CmsUser::class . " u where u.username = 'gblanco'");
         $fetchedUser = $query->getOneOrNullResult();
 
-<<<<<<< HEAD
-        $query           = $this->_em->createQuery('select u.username from ' . CmsUser::class . " u where u.username = 'gblanco'");
-=======
         self::assertInstanceOf(CmsUser::class, $fetchedUser);
         self::assertEquals('gblanco', $fetchedUser->username);
 
         $query           = $this->em->createQuery('select u.username from ' . CmsUser::class . " u where u.username = 'gblanco'");
->>>>>>> fce18e93
         $fetchedUsername = $query->getOneOrNullResult(Query::HYDRATE_SINGLE_SCALAR);
 
         self::assertEquals('gblanco', $fetchedUsername);
@@ -853,38 +513,22 @@
     /**
      * @group DDC-991
      */
-<<<<<<< HEAD
-    public function testgetOneOrNullResultSeveralRows(): void
-=======
     public function testgetOneOrNullResultSeveralRows() : void
->>>>>>> fce18e93
     {
         $user           = new CmsUser();
         $user->name     = 'Guilherme';
         $user->username = 'gblanco';
         $user->status   = 'developer';
-<<<<<<< HEAD
-        $this->_em->persist($user);
-=======
-        $this->em->persist($user);
->>>>>>> fce18e93
+        $this->em->persist($user);
         $user           = new CmsUser();
         $user->name     = 'Roman';
         $user->username = 'romanb';
         $user->status   = 'developer';
-<<<<<<< HEAD
-        $this->_em->persist($user);
-        $this->_em->flush();
-        $this->_em->clear();
-
-        $query = $this->_em->createQuery('select u from Doctrine\Tests\Models\CMS\CmsUser u');
-=======
         $this->em->persist($user);
         $this->em->flush();
         $this->em->clear();
 
         $query = $this->em->createQuery('select u from Doctrine\Tests\Models\CMS\CmsUser u');
->>>>>>> fce18e93
 
         $this->expectException(NonUniqueResultException::class);
 
@@ -894,17 +538,10 @@
     /**
      * @group DDC-991
      */
-<<<<<<< HEAD
-    public function testgetOneOrNullResultNoRows(): void
-    {
-        $query = $this->_em->createQuery('select u from Doctrine\Tests\Models\CMS\CmsUser u');
-        $this->assertNull($query->getOneOrNullResult());
-=======
     public function testgetOneOrNullResultNoRows() : void
     {
         $query = $this->em->createQuery('select u from Doctrine\Tests\Models\CMS\CmsUser u');
         self::assertNull($query->getOneOrNullResult());
->>>>>>> fce18e93
 
         $query = $this->em->createQuery("select u.username from Doctrine\Tests\Models\CMS\CmsUser u where u.username = 'gblanco'");
         self::assertNull($query->getOneOrNullResult(Query::HYDRATE_SCALAR));
@@ -913,50 +550,30 @@
     /**
      * @group DBAL-171
      */
-<<<<<<< HEAD
-    public function testParameterOrder(): void
-=======
     public function testParameterOrder() : void
->>>>>>> fce18e93
     {
         $user1           = new CmsUser();
         $user1->name     = 'Benjamin';
         $user1->username = 'beberlei';
         $user1->status   = 'developer';
-<<<<<<< HEAD
-        $this->_em->persist($user1);
-=======
         $this->em->persist($user1);
->>>>>>> fce18e93
 
         $user2           = new CmsUser();
         $user2->name     = 'Roman';
         $user2->username = 'romanb';
         $user2->status   = 'developer';
-<<<<<<< HEAD
-        $this->_em->persist($user2);
-=======
         $this->em->persist($user2);
->>>>>>> fce18e93
 
         $user3           = new CmsUser();
         $user3->name     = 'Jonathan';
         $user3->username = 'jwage';
         $user3->status   = 'developer';
-<<<<<<< HEAD
-        $this->_em->persist($user3);
-=======
         $this->em->persist($user3);
->>>>>>> fce18e93
-
-        $this->em->flush();
-        $this->em->clear();
-
-<<<<<<< HEAD
-        $query = $this->_em->createQuery('SELECT u FROM Doctrine\Tests\Models\CMS\CmsUser u WHERE u.status = :a AND u.id IN (:b)');
-=======
+
+        $this->em->flush();
+        $this->em->clear();
+
         $query = $this->em->createQuery('SELECT u FROM Doctrine\Tests\Models\CMS\CmsUser u WHERE u.status = :a AND u.id IN (:b)');
->>>>>>> fce18e93
         $query->setParameters(new ArrayCollection(
             [
                 new Parameter('b', [$user1->id, $user2->id, $user3->id]),
@@ -968,50 +585,30 @@
         self::assertCount(3, $result);
     }
 
-<<<<<<< HEAD
-    public function testDqlWithAutoInferOfParameters(): void
-=======
     public function testDqlWithAutoInferOfParameters() : void
->>>>>>> fce18e93
     {
         $user           = new CmsUser();
         $user->name     = 'Benjamin';
         $user->username = 'beberlei';
         $user->status   = 'developer';
-<<<<<<< HEAD
-        $this->_em->persist($user);
-=======
-        $this->em->persist($user);
->>>>>>> fce18e93
+        $this->em->persist($user);
 
         $user           = new CmsUser();
         $user->name     = 'Roman';
         $user->username = 'romanb';
         $user->status   = 'developer';
-<<<<<<< HEAD
-        $this->_em->persist($user);
-=======
-        $this->em->persist($user);
->>>>>>> fce18e93
+        $this->em->persist($user);
 
         $user           = new CmsUser();
         $user->name     = 'Jonathan';
         $user->username = 'jwage';
         $user->status   = 'developer';
-<<<<<<< HEAD
-        $this->_em->persist($user);
-=======
-        $this->em->persist($user);
->>>>>>> fce18e93
-
-        $this->em->flush();
-        $this->em->clear();
-
-<<<<<<< HEAD
-        $query = $this->_em->createQuery('SELECT u FROM Doctrine\Tests\Models\CMS\CmsUser u WHERE u.username IN (?0)');
-=======
+        $this->em->persist($user);
+
+        $this->em->flush();
+        $this->em->clear();
+
         $query = $this->em->createQuery('SELECT u FROM Doctrine\Tests\Models\CMS\CmsUser u WHERE u.username IN (?0)');
->>>>>>> fce18e93
         $query->setParameter(0, ['beberlei', 'jwage']);
 
         $users = $query->execute();
@@ -1019,11 +616,7 @@
         self::assertCount(2, $users);
     }
 
-<<<<<<< HEAD
-    public function testQueryBuilderWithStringWhereClauseContainingOrAndConditionalPrimary(): void
-=======
     public function testQueryBuilderWithStringWhereClauseContainingOrAndConditionalPrimary() : void
->>>>>>> fce18e93
     {
         $qb = $this->em->createQueryBuilder();
         $qb->select('u')
@@ -1037,50 +630,30 @@
         self::assertCount(0, $users);
     }
 
-<<<<<<< HEAD
-    public function testQueryWithArrayOfEntitiesAsParameter(): void
-=======
     public function testQueryWithArrayOfEntitiesAsParameter() : void
->>>>>>> fce18e93
     {
         $userA           = new CmsUser();
         $userA->name     = 'Benjamin';
         $userA->username = 'beberlei';
         $userA->status   = 'developer';
-<<<<<<< HEAD
-        $this->_em->persist($userA);
-=======
         $this->em->persist($userA);
->>>>>>> fce18e93
 
         $userB           = new CmsUser();
         $userB->name     = 'Roman';
         $userB->username = 'romanb';
         $userB->status   = 'developer';
-<<<<<<< HEAD
-        $this->_em->persist($userB);
-=======
         $this->em->persist($userB);
->>>>>>> fce18e93
 
         $userC           = new CmsUser();
         $userC->name     = 'Jonathan';
         $userC->username = 'jwage';
         $userC->status   = 'developer';
-<<<<<<< HEAD
-        $this->_em->persist($userC);
-=======
         $this->em->persist($userC);
->>>>>>> fce18e93
-
-        $this->em->flush();
-        $this->em->clear();
-
-<<<<<<< HEAD
-        $query = $this->_em->createQuery('SELECT u FROM Doctrine\Tests\Models\CMS\CmsUser u WHERE u IN (?0) OR u.username = ?1');
-=======
+
+        $this->em->flush();
+        $this->em->clear();
+
         $query = $this->em->createQuery('SELECT u FROM Doctrine\Tests\Models\CMS\CmsUser u WHERE u IN (?0) OR u.username = ?1');
->>>>>>> fce18e93
         $query->setParameter(0, [$userA, $userC]);
         $query->setParameter(1, 'beberlei');
 
@@ -1089,50 +662,30 @@
         self::assertCount(2, $users);
     }
 
-<<<<<<< HEAD
-    public function testQueryWithHiddenAsSelectExpression(): void
-=======
     public function testQueryWithHiddenAsSelectExpression() : void
->>>>>>> fce18e93
     {
         $userA           = new CmsUser();
         $userA->name     = 'Benjamin';
         $userA->username = 'beberlei';
         $userA->status   = 'developer';
-<<<<<<< HEAD
-        $this->_em->persist($userA);
-=======
         $this->em->persist($userA);
->>>>>>> fce18e93
 
         $userB           = new CmsUser();
         $userB->name     = 'Roman';
         $userB->username = 'romanb';
         $userB->status   = 'developer';
-<<<<<<< HEAD
-        $this->_em->persist($userB);
-=======
         $this->em->persist($userB);
->>>>>>> fce18e93
 
         $userC           = new CmsUser();
         $userC->name     = 'Jonathan';
         $userC->username = 'jwage';
         $userC->status   = 'developer';
-<<<<<<< HEAD
-        $this->_em->persist($userC);
-=======
         $this->em->persist($userC);
->>>>>>> fce18e93
-
-        $this->em->flush();
-        $this->em->clear();
-
-<<<<<<< HEAD
-        $query = $this->_em->createQuery('SELECT u, (SELECT COUNT(u2.id) FROM Doctrine\Tests\Models\CMS\CmsUser u2) AS HIDDEN total FROM Doctrine\Tests\Models\CMS\CmsUser u');
-=======
+
+        $this->em->flush();
+        $this->em->clear();
+
         $query = $this->em->createQuery('SELECT u, (SELECT COUNT(u2.id) FROM Doctrine\Tests\Models\CMS\CmsUser u2) AS HIDDEN total FROM Doctrine\Tests\Models\CMS\CmsUser u');
->>>>>>> fce18e93
         $users = $query->execute();
 
         self::assertCount(3, $users);
@@ -1142,30 +695,18 @@
     /**
      * @group DDC-1651
      */
-<<<<<<< HEAD
-    public function testSetParameterBindingSingleIdentifierObject(): void
-=======
     public function testSetParameterBindingSingleIdentifierObject() : void
->>>>>>> fce18e93
     {
         $userC           = new CmsUser();
         $userC->name     = 'Jonathan';
         $userC->username = 'jwage';
         $userC->status   = 'developer';
-<<<<<<< HEAD
-        $this->_em->persist($userC);
-=======
         $this->em->persist($userC);
->>>>>>> fce18e93
-
-        $this->em->flush();
-        $this->em->clear();
-
-<<<<<<< HEAD
-        $q = $this->_em->createQuery('SELECT DISTINCT u from Doctrine\Tests\Models\CMS\CmsUser u WHERE u.id = ?1');
-=======
+
+        $this->em->flush();
+        $this->em->clear();
+
         $q = $this->em->createQuery('SELECT DISTINCT u from Doctrine\Tests\Models\CMS\CmsUser u WHERE u.id = ?1');
->>>>>>> fce18e93
         $q->setParameter(1, $userC);
 
         self::assertEquals($userC, $q->getParameter(1)->getValue());
@@ -1177,41 +718,25 @@
     /**
      * @group DDC-2319
      */
-<<<<<<< HEAD
-    public function testSetCollectionParameterBindingSingleIdentifierObject(): void
-=======
     public function testSetCollectionParameterBindingSingleIdentifierObject() : void
->>>>>>> fce18e93
     {
         $u1           = new CmsUser();
         $u1->name     = 'Name1';
         $u1->username = 'username1';
         $u1->status   = 'developer';
-<<<<<<< HEAD
-        $this->_em->persist($u1);
-=======
         $this->em->persist($u1);
->>>>>>> fce18e93
 
         $u2           = new CmsUser();
         $u2->name     = 'Name2';
         $u2->username = 'username2';
         $u2->status   = 'tester';
-<<<<<<< HEAD
-        $this->_em->persist($u2);
-=======
         $this->em->persist($u2);
->>>>>>> fce18e93
 
         $u3           = new CmsUser();
         $u3->name     = 'Name3';
         $u3->username = 'username3';
         $u3->status   = 'tester';
-<<<<<<< HEAD
-        $this->_em->persist($u3);
-=======
         $this->em->persist($u3);
->>>>>>> fce18e93
 
         $this->em->flush();
         $this->em->clear();
@@ -1222,11 +747,7 @@
         $userCollection->add($u2);
         $userCollection->add($u3->getId());
 
-<<<<<<< HEAD
-        $q = $this->_em->createQuery('SELECT u FROM Doctrine\Tests\Models\CMS\CmsUser u WHERE u IN (:users) ORDER BY u.id');
-=======
         $q = $this->em->createQuery('SELECT u FROM Doctrine\Tests\Models\CMS\CmsUser u WHERE u IN (:users) ORDER BY u.id');
->>>>>>> fce18e93
         $q->setParameter('users', $userCollection);
         $users = $q->execute();
 
@@ -1247,11 +768,7 @@
     /**
      * @group DDC-1822
      */
-<<<<<<< HEAD
-    public function testUnexpectedResultException(): void
-=======
     public function testUnexpectedResultException() : void
->>>>>>> fce18e93
     {
         $dql          = 'SELECT u FROM Doctrine\Tests\Models\CMS\CmsUser u';
         $u1           = new CmsUser();
@@ -1270,17 +787,10 @@
             self::assertInstanceOf('\Doctrine\ORM\NoResultException', $exc);
         }
 
-<<<<<<< HEAD
-        $this->_em->persist($u1);
-        $this->_em->persist($u2);
-        $this->_em->flush();
-        $this->_em->clear();
-=======
         $this->em->persist($u1);
         $this->em->persist($u2);
         $this->em->flush();
         $this->em->clear();
->>>>>>> fce18e93
 
         try {
             $this->em->createQuery($dql)->getSingleResult();
@@ -1290,11 +800,7 @@
         }
     }
 
-<<<<<<< HEAD
-    public function testMultipleJoinComponentsUsingInnerJoin(): void
-=======
     public function testMultipleJoinComponentsUsingInnerJoin() : void
->>>>>>> fce18e93
     {
         $userA           = new CmsUser();
         $userA->name     = 'Benjamin';
@@ -1315,11 +821,7 @@
         $this->em->flush();
         $this->em->clear();
 
-<<<<<<< HEAD
-        $query = $this->_em->createQuery('
-=======
         $query = $this->em->createQuery('
->>>>>>> fce18e93
             SELECT u, p
               FROM Doctrine\Tests\Models\CMS\CmsUser u
              INNER JOIN Doctrine\Tests\Models\CMS\CmsPhonenumber p WITH u = p.user
@@ -1331,11 +833,7 @@
         self::assertInstanceOf(CmsPhonenumber::class, $users[1]);
     }
 
-<<<<<<< HEAD
-    public function testMultipleJoinComponentsUsingLeftJoin(): void
-=======
     public function testMultipleJoinComponentsUsingLeftJoin() : void
->>>>>>> fce18e93
     {
         $userA           = new CmsUser();
         $userA->name     = 'Benjamin';
@@ -1356,11 +854,7 @@
         $this->em->flush();
         $this->em->clear();
 
-<<<<<<< HEAD
-        $query = $this->_em->createQuery('
-=======
         $query = $this->em->createQuery('
->>>>>>> fce18e93
             SELECT u, p
               FROM Doctrine\Tests\Models\CMS\CmsUser u
               LEFT JOIN Doctrine\Tests\Models\CMS\CmsPhonenumber p WITH u = p.user
