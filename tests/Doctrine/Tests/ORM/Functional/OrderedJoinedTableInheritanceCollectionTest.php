--- conflicted
+++ resolved
@@ -4,41 +4,24 @@
 
 namespace Doctrine\Tests\ORM\Functional;
 
-<<<<<<< HEAD
-use Doctrine\Tests\OrmFunctionalTestCase;
-use Exception;
-
-use function count;
-=======
 use Doctrine\ORM\Annotation as ORM;
 use Doctrine\Tests\OrmFunctionalTestCase;
 use Exception;
->>>>>>> fce18e93
 
 /**
  * Functional tests for the Single Table Inheritance mapping strategy.
  */
 class OrderedJoinedTableInheritanceCollectionTest extends OrmFunctionalTestCase
 {
-<<<<<<< HEAD
-    protected function setUp(): void
-=======
     protected function setUp() : void
->>>>>>> fce18e93
     {
         parent::setUp();
         try {
             $this->schemaTool->createSchema(
                 [
-<<<<<<< HEAD
-                    $this->_em->getClassMetadata(OJTICPet::class),
-                    $this->_em->getClassMetadata(OJTICCat::class),
-                    $this->_em->getClassMetadata(OJTICDog::class),
-=======
                     $this->em->getClassMetadata(OJTICPet::class),
                     $this->em->getClassMetadata(OJTICCat::class),
                     $this->em->getClassMetadata(OJTICDog::class),
->>>>>>> fce18e93
                 ]
             );
         } catch (Exception $e) {
@@ -66,26 +49,16 @@
         $this->em->clear();
     }
 
-<<<<<<< HEAD
-    public function testOrderdOneToManyCollection(): void
-    {
-        $poofy = $this->_em->createQuery("SELECT p FROM Doctrine\Tests\ORM\Functional\OJTICPet p WHERE p.name = 'Poofy'")->getSingleResult();
-=======
     public function testOrderdOneToManyCollection() : void
     {
         $poofy = $this->em->createQuery("SELECT p FROM Doctrine\Tests\ORM\Functional\OJTICPet p WHERE p.name = 'Poofy'")->getSingleResult();
->>>>>>> fce18e93
 
         self::assertEquals('Aari', $poofy->children[0]->getName());
         self::assertEquals('Zampa', $poofy->children[1]->getName());
 
         $this->em->clear();
 
-<<<<<<< HEAD
-        $result = $this->_em->createQuery(
-=======
         $result = $this->em->createQuery(
->>>>>>> fce18e93
             "SELECT p, c FROM Doctrine\Tests\ORM\Functional\OJTICPet p JOIN p.children c WHERE p.name = 'Poofy'"
         )
                 ->getResult();
@@ -99,14 +72,6 @@
 }
 
 /**
-<<<<<<< HEAD
- * @Entity
- * @InheritanceType("JOINED")
- * @DiscriminatorColumn(name="discr", type="string")
- * @DiscriminatorMap({
- *      "cat" = "OJTICCat",
- *      "dog" = "OJTICDog"})
-=======
  * @ORM\Entity
  * @ORM\InheritanceType("JOINED")
  * @ORM\DiscriminatorColumn(name="discr", type="string")
@@ -114,36 +79,10 @@
  *      "cat" = OJTICCat::class,
  *      "dog" = OJTICDog::class
  * })
->>>>>>> fce18e93
  */
 abstract class OJTICPet
 {
     /**
-<<<<<<< HEAD
-     * @var int
-     * @Id
-     * @Column(type="integer")
-     * @GeneratedValue(strategy="AUTO")
-     */
-    public $id;
-
-    /**
-     * @var string
-     * @Column
-     */
-    public $name;
-
-    /**
-     * @var OJTICPet
-     * @ManyToOne(targetEntity="OJTICPet")
-     */
-    public $mother;
-
-    /**
-     * @psalm-var Collection<int, OJTICPet>
-     * @OneToMany(targetEntity="OJTICPet", mappedBy="mother")
-     * @OrderBy({"name" = "ASC"})
-=======
      * @ORM\Id
      * @ORM\Column(type="integer")
      * @ORM\GeneratedValue(strategy="AUTO")
@@ -159,29 +98,19 @@
     /**
      * @ORM\OneToMany(targetEntity=OJTICPet::class, mappedBy="mother")
      * @ORM\OrderBy({"name" = "ASC"})
->>>>>>> fce18e93
      */
     public $children;
 
     /**
-<<<<<<< HEAD
-     * @psalm-var Collection<int, OJTICPet>
-     * @ManyToMany(targetEntity="OJTICPet")
-     * @JoinTable(name="OTJIC_Pet_Friends",
-     *     joinColumns={@JoinColumn(name="pet_id", referencedColumnName="id")},
-     *     inverseJoinColumns={@JoinColumn(name="friend_id", referencedColumnName="id")})
-     * @OrderBy({"name" = "ASC"})
-=======
      * @ORM\ManyToMany(targetEntity=OJTICPet::class)
      * @ORM\JoinTable(name="OTJICPet_Friends",
      *     joinColumns={@ORM\JoinColumn(name="pet_id", referencedColumnName="id")},
      *     inverseJoinColumns={@ORM\JoinColumn(name="friend_id", referencedColumnName="id")})
      * @ORM\OrderBy({"name" = "ASC"})
->>>>>>> fce18e93
      */
     public $friends;
 
-    public function getName(): string
+    public function getName()
     {
         return $this->name;
     }
