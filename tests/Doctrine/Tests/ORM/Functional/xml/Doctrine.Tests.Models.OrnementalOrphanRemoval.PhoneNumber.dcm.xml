--- conflicted
+++ resolved
@@ -4,13 +4,8 @@
         xmlns:xsi="http://www.w3.org/2001/XMLSchema-instance"
         xsi:schemaLocation="http://doctrine-project.org/schemas/orm/doctrine-mapping
                             https://www.doctrine-project.org/schemas/orm/doctrine-mapping.xsd">
-<<<<<<< HEAD
     <entity name="Doctrine\Tests\Models\OrnementalOrphanRemoval\PhoneNumber" table="orn_orp_rem_phone_number">
-        <id name="id" column="id">
-=======
-    <entity name="Doctrine\Tests\Models\OrnementalOrphanRemoval\PhoneNumber" table="ornemental_orphan_removal_phone_number">
         <id name="id" column="id" length="255">
->>>>>>> 0d043059
             <generator strategy="NONE" />
         </id>
         <many-to-one target-entity="Doctrine\Tests\Models\OrnementalOrphanRemoval\Person" field="person" orphan-removal="true" >
