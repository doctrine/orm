--- conflicted
+++ resolved
@@ -7,11 +7,6 @@
 use DateTime;
 use Doctrine\Common\Collections\Criteria;
 use Doctrine\ORM\PersistentCollection;
-<<<<<<< HEAD
-use Doctrine\ORM\Proxy\Proxy;
-use Doctrine\Tests\IterableTester;
-=======
->>>>>>> fce18e93
 use Doctrine\Tests\Models\Company\CompanyAuction;
 use Doctrine\Tests\Models\Company\CompanyEmployee;
 use Doctrine\Tests\Models\Company\CompanyEvent;
@@ -24,32 +19,19 @@
 use function get_class;
 use function sprintf;
 
-use function count;
-use function get_class;
-use function is_numeric;
-use function sprintf;
-
 /**
  * Functional tests for the Class Table Inheritance mapping strategy.
  */
 class ClassTableInheritanceTest extends OrmFunctionalTestCase
 {
-<<<<<<< HEAD
-    protected function setUp(): void
-=======
     protected function setUp() : void
->>>>>>> fce18e93
     {
         $this->useModelSet('company');
 
         parent::setUp();
     }
 
-<<<<<<< HEAD
-    public function testCRUD(): void
-=======
     public function testCRUD() : void
->>>>>>> fce18e93
     {
         $person = new CompanyPerson();
         $person->setName('Roman S. Borschel');
@@ -83,35 +65,17 @@
 
         $this->em->clear();
 
-<<<<<<< HEAD
-        IterableTester::assertResultsAreTheSame($query);
-
-        $this->_em->clear();
-
-        $query = $this->_em->createQuery('select p from ' . CompanyEmployee::class . ' p');
-=======
         $query = $this->em->createQuery('select p from ' . CompanyEmployee::class . ' p');
->>>>>>> fce18e93
 
         $entities = $query->getResult();
 
         self::assertCount(1, $entities);
         self::assertInstanceOf(CompanyEmployee::class, $entities[0]);
-<<<<<<< HEAD
-        $this->assertTrue(is_numeric($entities[0]->getId()));
-        self::assertEquals('Guilherme Blanco', $entities[0]->getName());
-        self::assertEquals(100000, $entities[0]->getSalary());
-
-        $this->_em->clear();
-
-        IterableTester::assertResultsAreTheSame($query);
-=======
         self::assertInternalType('numeric', $entities[0]->getId());
         self::assertEquals('Guilherme Blanco', $entities[0]->getName());
         self::assertEquals(100000, $entities[0]->getSalary());
 
         $this->em->clear();
->>>>>>> fce18e93
 
         $guilherme = $this->em->getRepository(get_class($employee))->findOneBy(['name' => 'Guilherme Blanco']);
 
@@ -122,10 +86,6 @@
 
         $query = $this->em->createQuery('update ' . CompanyEmployee::class . " p set p.name = ?1, p.department = ?2 where p.name='Guilherme Blanco' and p.salary = ?3");
 
-<<<<<<< HEAD
-        $query = $this->_em->createQuery('update ' . CompanyEmployee::class . " p set p.name = ?1, p.department = ?2 where p.name='Guilherme Blanco' and p.salary = ?3");
-=======
->>>>>>> fce18e93
         $query->setParameter(1, 'NewName', 'string');
         $query->setParameter(2, 'NewDepartment');
         $query->setParameter(3, 100000);
@@ -133,24 +93,16 @@
 
         $numUpdated = $query->execute();
 
-<<<<<<< HEAD
-        $query      = $this->_em->createQuery('delete from ' . CompanyPerson::class . ' p');
-=======
         self::assertEquals(1, $numUpdated);
 
         $query = $this->em->createQuery('delete from ' . CompanyPerson::class . ' p');
 
->>>>>>> fce18e93
         $numDeleted = $query->execute();
 
         self::assertEquals(2, $numDeleted);
     }
 
-<<<<<<< HEAD
-    public function testMultiLevelUpdateAndFind(): void
-=======
     public function testMultiLevelUpdateAndFind() : void
->>>>>>> fce18e93
     {
         $manager = new CompanyManager();
         $manager->setName('Roman S. Borschel');
@@ -177,11 +129,7 @@
         self::assertInternalType('numeric', $manager->getId());
     }
 
-<<<<<<< HEAD
-    public function testFindOnBaseClass(): void
-=======
     public function testFindOnBaseClass() : void
->>>>>>> fce18e93
     {
         $manager = new CompanyManager();
         $manager->setName('Roman S. Borschel');
@@ -202,11 +150,7 @@
         self::assertInternalType('numeric', $person->getId());
     }
 
-<<<<<<< HEAD
-    public function testSelfReferencingOneToOne(): void
-=======
     public function testSelfReferencingOneToOne() : void
->>>>>>> fce18e93
     {
         $manager = new CompanyManager();
         $manager->setName('John Smith');
@@ -229,21 +173,6 @@
         $query = $this->em->createQuery('select p, s from ' . CompanyPerson::class . ' p join p.spouse s where p.name=\'Mary Smith\'');
 
         $result = $query->getResult();
-<<<<<<< HEAD
-        $this->assertCount(1, $result);
-        $this->assertInstanceOf(CompanyPerson::class, $result[0]);
-        $this->assertEquals('Mary Smith', $result[0]->getName());
-        $this->assertInstanceOf(CompanyEmployee::class, $result[0]->getSpouse());
-        $this->assertEquals('John Smith', $result[0]->getSpouse()->getName());
-        $this->assertSame($result[0], $result[0]->getSpouse()->getSpouse());
-
-        $this->_em->clear();
-
-        IterableTester::assertResultsAreTheSame($query);
-    }
-
-    public function testSelfReferencingManyToMany(): void
-=======
 
         self::assertCount(1, $result);
         self::assertInstanceOf(CompanyPerson::class, $result[0]);
@@ -254,7 +183,6 @@
     }
 
     public function testSelfReferencingManyToMany() : void
->>>>>>> fce18e93
     {
         $person1 = new CompanyPerson();
         $person1->setName('Roman');
@@ -267,15 +195,10 @@
         self::assertCount(1, $person1->getFriends());
         self::assertCount(1, $person2->getFriends());
 
-<<<<<<< HEAD
-        $this->_em->persist($person1);
-        $this->_em->persist($person2);
-=======
         $this->em->persist($person1);
         $this->em->persist($person2);
 
         $this->em->flush();
->>>>>>> fce18e93
 
         $this->em->clear();
 
@@ -294,11 +217,7 @@
         self::assertEquals('Jonathan', $friends[0]->getName());
     }
 
-<<<<<<< HEAD
-    public function testLazyLoading1(): void
-=======
     public function testLazyLoading1() : void
->>>>>>> fce18e93
     {
         $org    = new CompanyOrganization();
         $event1 = new CompanyAuction();
@@ -336,17 +255,9 @@
             self::assertInstanceOf(CompanyRaffle::class, $events[0]);
             self::assertInstanceOf(CompanyAuction::class, $events[1]);
         }
-
-        $this->_em->clear();
-
-        IterableTester::assertResultsAreTheSame($q);
-    }
-
-<<<<<<< HEAD
-    public function testLazyLoading2(): void
-=======
+    }
+
     public function testLazyLoading2() : void
->>>>>>> fce18e93
     {
         $org    = new CompanyOrganization();
         $event1 = new CompanyAuction();
@@ -362,15 +273,6 @@
         $q->setParameter(1, $event1->getId());
 
         $result = $q->getResult();
-<<<<<<< HEAD
-        $this->assertCount(1, $result);
-        $this->assertInstanceOf(CompanyAuction::class, $result[0], sprintf('Is of class %s', get_class($result[0])));
-
-        $this->_em->clear();
-
-        IterableTester::assertResultsAreTheSame($q);
-=======
->>>>>>> fce18e93
 
         self::assertCount(1, $result);
         self::assertInstanceOf(CompanyAuction::class, $result[0], sprintf('Is of class %s', get_class($result[0])));
@@ -389,60 +291,30 @@
         $mainEvent = $result[0]->getMainEvent();
 
         // mainEvent should have been loaded because it can't be lazy
-<<<<<<< HEAD
-        $this->assertInstanceOf(CompanyAuction::class, $mainEvent);
-        $this->assertNotInstanceOf(Proxy::class, $mainEvent);
-
-        $this->_em->clear();
-
-        IterableTester::assertResultsAreTheSame($q);
-=======
         self::assertInstanceOf(CompanyAuction::class, $mainEvent);
         self::assertNotInstanceOf(GhostObjectInterface::class, $mainEvent);
->>>>>>> fce18e93
     }
 
     /**
      * @group DDC-368
      */
-<<<<<<< HEAD
-    public function testBulkUpdateIssueDDC368(): void
-=======
     public function testBulkUpdateIssueDDC368() : void
->>>>>>> fce18e93
     {
         $this->em->createQuery('UPDATE ' . CompanyEmployee::class . ' AS p SET p.salary = 1')
                   ->execute();
 
-<<<<<<< HEAD
-        $query  = $this->_em->createQuery('SELECT count(p.id) FROM ' . CompanyEmployee::class . ' p WHERE p.salary = 1');
-        $result = $query->getResult();
-
-        $this->assertGreaterThan(0, count($result));
-
-        $this->_em->clear();
-
-        IterableTester::assertResultsAreTheSame($query);
-=======
         $result = $this->em->createQuery('SELECT count(p.id) FROM ' . CompanyEmployee::class . ' p WHERE p.salary = 1')
                             ->getResult();
 
         self::assertGreaterThan(0, $result);
->>>>>>> fce18e93
     }
 
     /**
      * @group DDC-1341
      */
-<<<<<<< HEAD
-    public function testBulkUpdateNonScalarParameterDDC1341(): void
-    {
-        $this->_em->createQuery('UPDATE ' . CompanyEmployee::class . ' AS p SET p.startDate = ?0 WHERE p.department = ?1')
-=======
     public function testBulkUpdateNonScalarParameterDDC1341() : void
     {
         $this->em->createQuery('UPDATE ' . CompanyEmployee::class . ' AS p SET p.startDate = ?0 WHERE p.department = ?1')
->>>>>>> fce18e93
                   ->setParameter(0, new DateTime())
                   ->setParameter(1, 'IT')
                   ->execute();
@@ -453,11 +325,7 @@
     /**
      * @group DDC-130
      */
-<<<<<<< HEAD
-    public function testDeleteJoinTableRecords(): void
-=======
     public function testDeleteJoinTableRecords() : void
->>>>>>> fce18e93
     {
         $employee1 = new CompanyEmployee();
         $employee1->setName('gblanco');
@@ -486,11 +354,7 @@
     /**
      * @group DDC-728
      */
-<<<<<<< HEAD
-    public function testQueryForInheritedSingleValuedAssociation(): void
-=======
     public function testQueryForInheritedSingleValuedAssociation() : void
->>>>>>> fce18e93
     {
         $manager = new CompanyManager();
         $manager->setName('gblanco');
@@ -519,11 +383,7 @@
     /**
      * @group DDC-817
      */
-<<<<<<< HEAD
-    public function testFindByAssociation(): void
-=======
     public function testFindByAssociation() : void
->>>>>>> fce18e93
     {
         $manager = new CompanyManager();
         $manager->setName('gblanco');
@@ -541,20 +401,12 @@
         $this->em->flush();
         $this->em->clear();
 
-<<<<<<< HEAD
-        $repos    = $this->_em->getRepository(CompanyManager::class);
-=======
         $repos    = $this->em->getRepository(CompanyManager::class);
->>>>>>> fce18e93
         $pmanager = $repos->findOneBy(['spouse' => $person->getId()]);
 
         self::assertEquals($manager->getId(), $pmanager->getId());
 
-<<<<<<< HEAD
-        $repos    = $this->_em->getRepository(CompanyPerson::class);
-=======
         $repos    = $this->em->getRepository(CompanyPerson::class);
->>>>>>> fce18e93
         $pmanager = $repos->findOneBy(['spouse' => $person->getId()]);
 
         self::assertEquals($manager->getId(), $pmanager->getId());
@@ -563,11 +415,7 @@
     /**
      * @group DDC-834
      */
-<<<<<<< HEAD
-    public function testGetReferenceEntityWithSubclasses(): void
-=======
     public function testGetReferenceEntityWithSubclasses() : void
->>>>>>> fce18e93
     {
         $manager = new CompanyManager();
         $manager->setName('gblanco');
@@ -579,16 +427,6 @@
         $this->em->flush();
         $this->em->clear();
 
-<<<<<<< HEAD
-        $ref = $this->_em->getReference(CompanyPerson::class, $manager->getId());
-        $this->assertNotInstanceOf(Proxy::class, $ref, 'Cannot Request a proxy from a class that has subclasses.');
-        $this->assertInstanceOf(CompanyPerson::class, $ref);
-        $this->assertInstanceOf(CompanyEmployee::class, $ref, 'Direct fetch of the reference has to load the child class Employee directly.');
-        $this->_em->clear();
-
-        $ref = $this->_em->getReference(CompanyManager::class, $manager->getId());
-        $this->assertInstanceOf(Proxy::class, $ref, 'A proxy can be generated only if no subclasses exists for the requested reference.');
-=======
         $ref = $this->em->getReference(CompanyPerson::class, $manager->getId());
         self::assertNotInstanceOf(GhostObjectInterface::class, $ref, 'Cannot Request a proxy from a class that has subclasses.');
         self::assertInstanceOf(CompanyPerson::class, $ref);
@@ -597,17 +435,12 @@
 
         $ref = $this->em->getReference(CompanyManager::class, $manager->getId());
         self::assertInstanceOf(GhostObjectInterface::class, $ref, 'A proxy can be generated only if no subclasses exists for the requested reference.');
->>>>>>> fce18e93
     }
 
     /**
      * @group DDC-992
      */
-<<<<<<< HEAD
-    public function testGetSubClassManyToManyCollection(): void
-=======
     public function testGetSubClassManyToManyCollection() : void
->>>>>>> fce18e93
     {
         $manager = new CompanyManager();
         $manager->setName('gblanco');
@@ -633,11 +466,7 @@
     /**
      * @group DDC-1777
      */
-<<<<<<< HEAD
-    public function testExistsSubclass(): void
-=======
     public function testExistsSubclass() : void
->>>>>>> fce18e93
     {
         $manager = new CompanyManager();
         $manager->setName('gblanco');
@@ -656,11 +485,7 @@
     /**
      * @group DDC-1637
      */
-<<<<<<< HEAD
-    public function testMatching(): void
-=======
     public function testMatching() : void
->>>>>>> fce18e93
     {
         $manager = new CompanyManager();
         $manager->setName('gblanco');
@@ -671,22 +496,14 @@
         $this->em->persist($manager);
         $this->em->flush();
 
-<<<<<<< HEAD
-        $repository = $this->_em->getRepository(CompanyEmployee::class);
-=======
         $repository = $this->em->getRepository(CompanyEmployee::class);
->>>>>>> fce18e93
         $users      = $repository->matching(new Criteria(
             Criteria::expr()->eq('department', 'IT')
         ));
 
-<<<<<<< HEAD
-        $repository = $this->_em->getRepository(CompanyManager::class);
-=======
         self::assertCount(1, $users);
 
         $repository = $this->em->getRepository(CompanyManager::class);
->>>>>>> fce18e93
         $users      = $repository->matching(new Criteria(
             Criteria::expr()->eq('department', 'IT')
         ));
