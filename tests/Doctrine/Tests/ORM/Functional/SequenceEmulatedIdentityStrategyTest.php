<?php

declare(strict_types=1);

namespace Doctrine\Tests\ORM\Functional;

use Doctrine\DBAL\Schema\Sequence;
use Doctrine\ORM\Annotation as ORM;
use Doctrine\Tests\OrmFunctionalTestCase;
use Exception;
<<<<<<< HEAD

use function is_numeric;

class SequenceEmulatedIdentityStrategyTest extends OrmFunctionalTestCase
{
    protected function setUp(): void
    {
        parent::setUp();

        if (! $this->_em->getConnection()->getDatabasePlatform()->usesSequenceEmulatedIdentityColumns()) {
=======

class SequenceEmulatedIdentityStrategyTest extends OrmFunctionalTestCase
{
    /**
     * {@inheritdoc}
     */
    protected function setUp() : void
    {
        parent::setUp();

        if (! $this->em->getConnection()->getDatabasePlatform()->usesSequenceEmulatedIdentityColumns()) {
>>>>>>> fce18e93
            $this->markTestSkipped(
                'This test is special to platforms emulating IDENTITY key generation strategy through sequences.'
            );
        } else {
            try {
                $this->schemaTool->createSchema(
                    [$this->em->getClassMetadata(SequenceEmulatedIdentityEntity::class)]
                );
            } catch (Exception $e) {
                // Swallow all exceptions. We do not test the schema tool here.
            }
        }
    }

<<<<<<< HEAD
    protected function tearDown(): void
=======
    /**
     * {@inheritdoc}
     */
    protected function tearDown() : void
>>>>>>> fce18e93
    {
        parent::tearDown();

        $connection = $this->em->getConnection();
        $platform   = $connection->getDatabasePlatform();

        // drop sequence manually due to dependency
        $connection->exec(
            $platform->getDropSequenceSQL(
                new Sequence($platform->getIdentitySequenceName('seq_identity', 'id'))
            )
        );
    }

<<<<<<< HEAD
    public function testPreSavePostSaveCallbacksAreInvoked(): void
=======
    public function testPreSavePostSaveCallbacksAreInvoked() : void
>>>>>>> fce18e93
    {
        $entity = new SequenceEmulatedIdentityEntity();
        $entity->setValue('hello');
        $this->em->persist($entity);
        $this->em->flush();
        self::assertInternalType('numeric', $entity->getId());
        self::assertGreaterThan(0, $entity->getId());
        self::assertTrue($this->em->contains($entity));
    }
}

/** @ORM\Entity @ORM\Table(name="seq_identity") */
class SequenceEmulatedIdentityEntity
{
<<<<<<< HEAD
    /**
     * @var int
     * @Id
     * @Column(type="integer")
     * @GeneratedValue(strategy="IDENTITY")
     */
    private $id;

    /**
     * @var string
     * @Column(type="string")
     */
=======
    /** @ORM\Id @ORM\Column(type="integer") @ORM\GeneratedValue(strategy="IDENTITY") */
    private $id;

    /** @ORM\Column(type="string") */
>>>>>>> fce18e93
    private $value;

    public function getId(): int
    {
        return $this->id;
    }

    public function getValue(): string
    {
        return $this->value;
    }

    public function setValue(string $value): void
    {
        $this->value = $value;
    }
}<|MERGE_RESOLUTION|>--- conflicted
+++ resolved
@@ -8,18 +8,6 @@
 use Doctrine\ORM\Annotation as ORM;
 use Doctrine\Tests\OrmFunctionalTestCase;
 use Exception;
-<<<<<<< HEAD
-
-use function is_numeric;
-
-class SequenceEmulatedIdentityStrategyTest extends OrmFunctionalTestCase
-{
-    protected function setUp(): void
-    {
-        parent::setUp();
-
-        if (! $this->_em->getConnection()->getDatabasePlatform()->usesSequenceEmulatedIdentityColumns()) {
-=======
 
 class SequenceEmulatedIdentityStrategyTest extends OrmFunctionalTestCase
 {
@@ -31,7 +19,6 @@
         parent::setUp();
 
         if (! $this->em->getConnection()->getDatabasePlatform()->usesSequenceEmulatedIdentityColumns()) {
->>>>>>> fce18e93
             $this->markTestSkipped(
                 'This test is special to platforms emulating IDENTITY key generation strategy through sequences.'
             );
@@ -46,14 +33,10 @@
         }
     }
 
-<<<<<<< HEAD
-    protected function tearDown(): void
-=======
     /**
      * {@inheritdoc}
      */
     protected function tearDown() : void
->>>>>>> fce18e93
     {
         parent::tearDown();
 
@@ -68,11 +51,7 @@
         );
     }
 
-<<<<<<< HEAD
-    public function testPreSavePostSaveCallbacksAreInvoked(): void
-=======
     public function testPreSavePostSaveCallbacksAreInvoked() : void
->>>>>>> fce18e93
     {
         $entity = new SequenceEmulatedIdentityEntity();
         $entity->setValue('hello');
@@ -87,38 +66,23 @@
 /** @ORM\Entity @ORM\Table(name="seq_identity") */
 class SequenceEmulatedIdentityEntity
 {
-<<<<<<< HEAD
-    /**
-     * @var int
-     * @Id
-     * @Column(type="integer")
-     * @GeneratedValue(strategy="IDENTITY")
-     */
-    private $id;
-
-    /**
-     * @var string
-     * @Column(type="string")
-     */
-=======
     /** @ORM\Id @ORM\Column(type="integer") @ORM\GeneratedValue(strategy="IDENTITY") */
     private $id;
 
     /** @ORM\Column(type="string") */
->>>>>>> fce18e93
     private $value;
 
-    public function getId(): int
+    public function getId()
     {
         return $this->id;
     }
 
-    public function getValue(): string
+    public function getValue()
     {
         return $this->value;
     }
 
-    public function setValue(string $value): void
+    public function setValue($value)
     {
         $this->value = $value;
     }
