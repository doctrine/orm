--- conflicted
+++ resolved
@@ -10,25 +10,15 @@
 use Doctrine\Tests\Models\Routing\RoutingRoute;
 use Doctrine\Tests\OrmFunctionalTestCase;
 use Exception;
-<<<<<<< HEAD
-
-use function count;
-=======
->>>>>>> fce18e93
 
 /**
  * Tests a bidirectional one-to-one association mapping (without inheritance).
  */
 class OneToManyUnidirectionalAssociationTest extends OrmFunctionalTestCase
 {
-    /** @psalm-var array<string, RoutingLocation> */
     protected $locations = [];
 
-<<<<<<< HEAD
-    protected function setUp(): void
-=======
     public function setUp() : void
->>>>>>> fce18e93
     {
         $this->useModelSet('routing');
         parent::setUp();
@@ -41,18 +31,10 @@
             $this->em->persist($location);
             $this->locations[$locationName] = $location;
         }
-<<<<<<< HEAD
-
-        $this->_em->flush();
-    }
-
-    public function testPersistOwningInverseCascade(): void
-=======
         $this->em->flush();
     }
 
     public function testPersistOwningInverseCascade() : void
->>>>>>> fce18e93
     {
         $leg                = new RoutingLeg();
         $leg->fromLocation  = $this->locations['Berlin'];
@@ -67,30 +49,17 @@
         $this->em->flush();
         $this->em->clear();
 
-<<<<<<< HEAD
-        $routes = $this->_em->createQuery(
-=======
         $routes = $this->em->createQuery(
->>>>>>> fce18e93
             'SELECT r, l, f, t FROM Doctrine\Tests\Models\Routing\RoutingRoute r ' .
             'JOIN r.legs l JOIN l.fromLocation f JOIN l.toLocation t'
         )->getSingleResult();
 
-<<<<<<< HEAD
-        $this->assertEquals(1, count($routes->legs));
-        $this->assertEquals('Berlin', $routes->legs[0]->fromLocation->name);
-        $this->assertEquals('Bonn', $routes->legs[0]->toLocation->name);
-    }
-
-    public function testLegsAreUniqueToRoutes(): void
-=======
         self::assertCount(1, $routes->legs);
         self::assertEquals('Berlin', $routes->legs[0]->fromLocation->name);
         self::assertEquals('Bonn', $routes->legs[0]->toLocation->name);
     }
 
     public function testLegsAreUniqueToRoutes() : void
->>>>>>> fce18e93
     {
         $leg                = new RoutingLeg();
         $leg->fromLocation  = $this->locations['Berlin'];
@@ -110,19 +79,11 @@
         $exceptionThrown = false;
         try {
             // exception depending on the underlying Database Driver
-<<<<<<< HEAD
-            $this->_em->flush();
-=======
             $this->em->flush();
->>>>>>> fce18e93
         } catch (Exception $e) {
             $exceptionThrown = true;
         }
 
-<<<<<<< HEAD
-        $this->assertTrue($exceptionThrown, 'The underlying database driver throws an exception.');
-=======
         self::assertTrue($exceptionThrown, 'The underlying database driver throws an exception.');
->>>>>>> fce18e93
     }
 }