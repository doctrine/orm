<?php

declare(strict_types=1);

namespace Doctrine\Tests\ORM\Functional;

use Doctrine\ORM\Event\OnFlushEventArgs;
use Doctrine\ORM\Events;
use Doctrine\Tests\Models\CMS\CmsPhonenumber;
use Doctrine\Tests\Models\CMS\CmsUser;
use Doctrine\Tests\OrmFunctionalTestCase;
use function get_class;

use function get_class;

/**
 * FlushEventTest
 */
class FlushEventTest extends OrmFunctionalTestCase
{
<<<<<<< HEAD
    protected function setUp(): void
=======
    protected function setUp() : void
>>>>>>> fce18e93
    {
        $this->useModelSet('cms');
        parent::setUp();
    }

<<<<<<< HEAD
    public function testPersistNewEntitiesOnPreFlush(): void
    {
        //$this->_em->getConnection()->getConfiguration()->setSQLLogger(new \Doctrine\DBAL\Logging\EchoSQLLogger);
        $this->_em->getEventManager()->addEventListener(Events::onFlush, new OnFlushListener());
=======
    public function testPersistNewEntitiesOnPreFlush() : void
    {
        //$this->em->getConnection()->getConfiguration()->setSQLLogger(new \Doctrine\DBAL\Logging\EchoSQLLogger);
        $this->em->getEventManager()->addEventListener(Events::onFlush, new OnFlushListener());
>>>>>>> fce18e93

        $user           = new CmsUser();
        $user->username = 'romanb';
        $user->name     = 'Roman';
        $user->status   = 'Dev';

        $this->em->persist($user);

        self::assertEquals(0, $user->phonenumbers->count());

        $this->em->flush();

        self::assertEquals(1, $user->phonenumbers->count());
        self::assertTrue($this->em->contains($user->phonenumbers->get(0)));
        self::assertSame($user->phonenumbers->get(0)->getUser(), $user);

        self::assertFalse($user->phonenumbers->isDirty());

        // Can be used together with SQL Logging to check that a subsequent flush has
        // nothing to do. This proofs the correctness of the changes that happened in onFlush.
        //echo "SECOND FLUSH";
        //$this->em->flush();
    }

    /**
     * @group DDC-2173
     */
<<<<<<< HEAD
    public function testPreAndOnFlushCalledAlways(): void
=======
    public function testPreAndOnFlushCalledAlways() : void
>>>>>>> fce18e93
    {
        $listener = new OnFlushCalledListener();
        $this->em->getEventManager()->addEventListener(Events::onFlush, $listener);
        $this->em->getEventManager()->addEventListener(Events::preFlush, $listener);
        $this->em->getEventManager()->addEventListener(Events::postFlush, $listener);

        $this->em->flush();

        self::assertEquals(1, $listener->preFlush);
        self::assertEquals(1, $listener->onFlush);

        $this->em->flush();

        self::assertEquals(2, $listener->preFlush);
        self::assertEquals(2, $listener->onFlush);
    }
}

class OnFlushListener
{
    public function onFlush(OnFlushEventArgs $args): void
    {
        //echo "---preFlush".PHP_EOL;

        $em  = $args->getEntityManager();
        $uow = $em->getUnitOfWork();

        foreach ($uow->getScheduledEntityInsertions() as $entity) {
            if ($entity instanceof CmsUser) {
                // Adds a phonenumber to every newly persisted CmsUser ...

                $phone              = new CmsPhonenumber();
                $phone->phonenumber = 12345;
                // Update object model
                $entity->addPhonenumber($phone);
                // Invoke regular persist call
                $em->persist($phone);
                // Explicitly calculate the changeset since onFlush is raised
                // after changeset calculation!
                $uow->computeChangeSet($em->getClassMetadata(get_class($phone)), $phone);

                // Take a snapshot because the UoW wont do this for us, because
                // the UoW did not visit this collection.
                // Alternatively we could provide an ->addVisitedCollection() method
                // on the UoW.
                $entity->getPhonenumbers()->takeSnapshot();
            }

            /*foreach ($uow->getEntityChangeSet($entity) as $field => $change) {
                list ($old, $new) = $change;

                var_dump($old);
            }*/
        }
    }
}

class OnFlushCalledListener
{
    public $preFlush  = 0;
    public $onFlush   = 0;
    public $postFlush = 0;

    public function preFlush($args): void
    {
        $this->preFlush++;
    }

    public function onFlush($args): void
    {
        $this->onFlush++;
    }

    public function postFlush($args): void
    {
        $this->postFlush++;
    }
}<|MERGE_RESOLUTION|>--- conflicted
+++ resolved
@@ -11,34 +11,21 @@
 use Doctrine\Tests\OrmFunctionalTestCase;
 use function get_class;
 
-use function get_class;
-
 /**
  * FlushEventTest
  */
 class FlushEventTest extends OrmFunctionalTestCase
 {
-<<<<<<< HEAD
-    protected function setUp(): void
-=======
     protected function setUp() : void
->>>>>>> fce18e93
     {
         $this->useModelSet('cms');
         parent::setUp();
     }
 
-<<<<<<< HEAD
-    public function testPersistNewEntitiesOnPreFlush(): void
-    {
-        //$this->_em->getConnection()->getConfiguration()->setSQLLogger(new \Doctrine\DBAL\Logging\EchoSQLLogger);
-        $this->_em->getEventManager()->addEventListener(Events::onFlush, new OnFlushListener());
-=======
     public function testPersistNewEntitiesOnPreFlush() : void
     {
         //$this->em->getConnection()->getConfiguration()->setSQLLogger(new \Doctrine\DBAL\Logging\EchoSQLLogger);
         $this->em->getEventManager()->addEventListener(Events::onFlush, new OnFlushListener());
->>>>>>> fce18e93
 
         $user           = new CmsUser();
         $user->username = 'romanb';
@@ -66,11 +53,7 @@
     /**
      * @group DDC-2173
      */
-<<<<<<< HEAD
-    public function testPreAndOnFlushCalledAlways(): void
-=======
     public function testPreAndOnFlushCalledAlways() : void
->>>>>>> fce18e93
     {
         $listener = new OnFlushCalledListener();
         $this->em->getEventManager()->addEventListener(Events::onFlush, $listener);
@@ -91,7 +74,7 @@
 
 class OnFlushListener
 {
-    public function onFlush(OnFlushEventArgs $args): void
+    public function onFlush(OnFlushEventArgs $args)
     {
         //echo "---preFlush".PHP_EOL;
 
@@ -134,17 +117,17 @@
     public $onFlush   = 0;
     public $postFlush = 0;
 
-    public function preFlush($args): void
+    public function preFlush($args)
     {
         $this->preFlush++;
     }
 
-    public function onFlush($args): void
+    public function onFlush($args)
     {
         $this->onFlush++;
     }
 
-    public function postFlush($args): void
+    public function postFlush($args)
     {
         $this->postFlush++;
     }
