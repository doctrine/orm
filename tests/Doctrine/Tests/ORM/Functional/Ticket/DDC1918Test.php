<?php

declare(strict_types=1);

namespace Doctrine\Tests\ORM\Functional\Ticket;

use Doctrine\ORM\Tools\Pagination\Paginator;
use Doctrine\Tests\Models\CMS\CmsGroup;
use Doctrine\Tests\Models\CMS\CmsUser;
use Doctrine\Tests\OrmFunctionalTestCase;
<<<<<<< HEAD

use function count;
use function iterator_to_array;
=======
use function iterator_to_array;
use function sprintf;
>>>>>>> fce18e93

/**
 * @group DDC-1918
 */
class DDC1918Test extends OrmFunctionalTestCase
{
<<<<<<< HEAD
    protected function setUp(): void
=======
    protected function setUp() : void
>>>>>>> fce18e93
    {
        $this->useModelSet('cms');
        parent::setUp();
    }

<<<<<<< HEAD
    public function testLastPageCorrect(): void
=======
    public function testLastPageCorrect() : void
>>>>>>> fce18e93
    {
        $groups = [];
        for ($i = 0; $i < 3; $i++) {
            $group       = new CmsGroup();
            $group->name = 'test';
<<<<<<< HEAD
            $this->_em->persist($group);
=======
            $this->em->persist($group);
>>>>>>> fce18e93

            $groups[] = $group;
        }

        for ($i = 0; $i < 10; $i++) {
            $user           = new CmsUser();
<<<<<<< HEAD
            $user->username = 'user' . $i;
            $user->name     = 'user' . $i;
=======
            $user->username = sprintf('user%d', $i);
            $user->name     = sprintf('user%d', $i);
>>>>>>> fce18e93
            $user->status   = 'active';
            $user->groups   = $groups;

            $this->em->persist($user);
        }

        $this->em->flush();

        $query = $this->em->createQuery('SELECT u, g FROM Doctrine\Tests\Models\CMS\CmsUser u JOIN u.groups g');
        $query->setFirstResult(6);
        $query->setMaxResults(3);

        $paginator = new Paginator($query, true);
        self::assertCount(3, iterator_to_array($paginator));

        $query->setFirstResult(8);
        $query->setMaxResults(3);

        $paginator = new Paginator($query, true);
        self::assertCount(2, iterator_to_array($paginator));

        $query->setFirstResult(10);
        $query->setMaxResults(3);

        $paginator = new Paginator($query, true);
        self::assertCount(0, iterator_to_array($paginator));
    }
}<|MERGE_RESOLUTION|>--- conflicted
+++ resolved
@@ -8,58 +8,35 @@
 use Doctrine\Tests\Models\CMS\CmsGroup;
 use Doctrine\Tests\Models\CMS\CmsUser;
 use Doctrine\Tests\OrmFunctionalTestCase;
-<<<<<<< HEAD
-
-use function count;
-use function iterator_to_array;
-=======
 use function iterator_to_array;
 use function sprintf;
->>>>>>> fce18e93
 
 /**
  * @group DDC-1918
  */
 class DDC1918Test extends OrmFunctionalTestCase
 {
-<<<<<<< HEAD
-    protected function setUp(): void
-=======
     protected function setUp() : void
->>>>>>> fce18e93
     {
         $this->useModelSet('cms');
         parent::setUp();
     }
 
-<<<<<<< HEAD
-    public function testLastPageCorrect(): void
-=======
     public function testLastPageCorrect() : void
->>>>>>> fce18e93
     {
         $groups = [];
         for ($i = 0; $i < 3; $i++) {
             $group       = new CmsGroup();
             $group->name = 'test';
-<<<<<<< HEAD
-            $this->_em->persist($group);
-=======
             $this->em->persist($group);
->>>>>>> fce18e93
 
             $groups[] = $group;
         }
 
         for ($i = 0; $i < 10; $i++) {
             $user           = new CmsUser();
-<<<<<<< HEAD
-            $user->username = 'user' . $i;
-            $user->name     = 'user' . $i;
-=======
             $user->username = sprintf('user%d', $i);
             $user->name     = sprintf('user%d', $i);
->>>>>>> fce18e93
             $user->status   = 'active';
             $user->groups   = $groups;
 
