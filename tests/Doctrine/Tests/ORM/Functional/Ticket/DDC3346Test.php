--- conflicted
+++ resolved
@@ -7,22 +7,13 @@
 use Doctrine\Tests\Models\DDC3346\DDC3346Article;
 use Doctrine\Tests\Models\DDC3346\DDC3346Author;
 use Doctrine\Tests\OrmFunctionalTestCase;
-<<<<<<< HEAD
-
-use function assert;
-=======
->>>>>>> fce18e93
 
 /**
  * @group DDC-3346
  */
 class DDC3346Test extends OrmFunctionalTestCase
 {
-<<<<<<< HEAD
-    protected function setUp(): void
-=======
     public function setUp() : void
->>>>>>> fce18e93
     {
         $this->useModelSet('ddc3346');
 
@@ -31,34 +22,20 @@
         $this->loadAuthorFixture();
     }
 
-<<<<<<< HEAD
-    public function testFindOneWithEagerFetchWillNotHydrateLimitedCollection(): void
-    {
-        $author = $this->_em->getRepository(DDC3346Author::class)->findOneBy(
-=======
     public function testFindOneWithEagerFetchWillNotHydrateLimitedCollection() : void
     {
         /** @var DDC3346Author $author */
         $author = $this->em->getRepository(DDC3346Author::class)->findOneBy(
->>>>>>> fce18e93
             ['username' => 'bwoogy']
         );
-        assert($author instanceof DDC3346Author);
 
         self::assertCount(2, $author->articles);
     }
 
-<<<<<<< HEAD
-    public function testFindLimitedWithEagerFetchWillNotHydrateLimitedCollection(): void
-    {
-        /** @var DDC3346Author[] $authors */
-        $authors = $this->_em->getRepository(DDC3346Author::class)->findBy(
-=======
     public function testFindLimitedWithEagerFetchWillNotHydrateLimitedCollection() : void
     {
         /** @var DDC3346Author[] $authors */
         $authors = $this->em->getRepository(DDC3346Author::class)->findBy(
->>>>>>> fce18e93
             ['username' => 'bwoogy'],
             null,
             1
@@ -68,17 +45,10 @@
         self::assertCount(2, $authors[0]->articles);
     }
 
-<<<<<<< HEAD
-    public function testFindWithEagerFetchAndOffsetWillNotHydrateLimitedCollection(): void
-    {
-        /** @var DDC3346Author[] $authors */
-        $authors = $this->_em->getRepository(DDC3346Author::class)->findBy(
-=======
     public function testFindWithEagerFetchAndOffsetWillNotHydrateLimitedCollection() : void
     {
         /** @var DDC3346Author[] $authors */
         $authors = $this->em->getRepository(DDC3346Author::class)->findBy(
->>>>>>> fce18e93
             ['username' => 'bwoogy'],
             null,
             null,
@@ -89,7 +59,7 @@
         self::assertCount(2, $authors[0]->articles);
     }
 
-    private function loadAuthorFixture(): void
+    private function loadAuthorFixture()
     {
         $user     = new DDC3346Author();
         $article1 = new DDC3346Article();
