<?php

declare(strict_types=1);

namespace Doctrine\Tests\ORM\Functional\Ticket;

use Doctrine\Common\Collections\ArrayCollection;
use Doctrine\Common\Collections\Collection;
use Doctrine\DBAL\Logging\DebugStack;
<<<<<<< HEAD
=======
use Doctrine\ORM\Annotation as ORM;
>>>>>>> fce18e93
use Doctrine\Tests\OrmFunctionalTestCase;

/**
 * @group DDC-2346
 */
class DDC2346Test extends OrmFunctionalTestCase
{
    /** @var DebugStack */
    protected $logger;

<<<<<<< HEAD
    protected function setUp(): void
=======
    /**
     * {@inheritDoc}
     */
    protected function setUp() : void
>>>>>>> fce18e93
    {
        parent::setUp();

        $this->schemaTool->createSchema(
            [
<<<<<<< HEAD
                $this->_em->getClassMetadata(DDC2346Foo::class),
                $this->_em->getClassMetadata(DDC2346Bar::class),
                $this->_em->getClassMetadata(DDC2346Baz::class),
=======
                $this->em->getClassMetadata(DDC2346Foo::class),
                $this->em->getClassMetadata(DDC2346Bar::class),
                $this->em->getClassMetadata(DDC2346Baz::class),
>>>>>>> fce18e93
            ]
        );

        $this->logger = new DebugStack();
    }

    /**
     * Verifies that fetching a OneToMany association with fetch="EAGER" does not cause N+1 queries
     */
<<<<<<< HEAD
    public function testIssue(): void
=======
    public function testIssue() : void
>>>>>>> fce18e93
    {
        $foo1 = new DDC2346Foo();
        $foo2 = new DDC2346Foo();

        $baz1 = new DDC2346Baz();
        $baz2 = new DDC2346Baz();

        $baz1->foo = $foo1;
        $baz2->foo = $foo2;

        $foo1->bars[] = $baz1;
        $foo1->bars[] = $baz2;

        $this->em->persist($foo1);
        $this->em->persist($foo2);
        $this->em->persist($baz1);
        $this->em->persist($baz2);

        $this->em->flush();
        $this->em->clear();

        $this->em->getConnection()->getConfiguration()->setSQLLogger($this->logger);

        $fetchedBazs = $this->em->getRepository(DDC2346Baz::class)->findAll();

        self::assertCount(2, $fetchedBazs);
        self::assertCount(2, $this->logger->queries, 'The total number of executed queries is 2, and not n+1');
    }
}

/** @ORM\Entity */
class DDC2346Foo
{
<<<<<<< HEAD
    /**
     * @var int
     * @Id
     * @Column(type="integer")
     * @GeneratedValue
     */
    public $id;

    /**
     * @var DDC2346Bar[]|Collection
     * @OneToMany(targetEntity="DDC2346Bar", mappedBy="foo")
=======
    /** @ORM\Id @ORM\Column(type="integer") @ORM\GeneratedValue */
    public $id;

    /**
     * @ORM\OneToMany(targetEntity=DDC2346Bar::class, mappedBy="foo")
     *
     * @var DDC2346Bar[]|Collection
>>>>>>> fce18e93
     */
    public $bars;

    /** Constructor */
    public function __construct()
    {
        $this->bars = new ArrayCollection();
    }
}

/**
 * @ORM\Entity
 * @ORM\InheritanceType("JOINED")
 * @ORM\DiscriminatorColumn(name="discr", type="string")
 * @ORM\DiscriminatorMap({"bar" = DDC2346Bar::class, "baz" = DDC2346Baz::class})
 */
class DDC2346Bar
{
<<<<<<< HEAD
    /**
     * @var int
     * @Id
     * @Column(type="integer")
     * @GeneratedValue
     */
    public $id;

    /**
     * @var DDC2346Foo
     * @ManyToOne(targetEntity="DDC2346Foo", inversedBy="bars", fetch="EAGER")
     */
=======
    /** @ORM\Id @ORM\Column(type="integer") @ORM\GeneratedValue */
    public $id;

    /** @ORM\ManyToOne(targetEntity=DDC2346Foo::class, inversedBy="bars", fetch="EAGER") */
>>>>>>> fce18e93
    public $foo;
}


/**
 * @ORM\Entity
 */
class DDC2346Baz extends DDC2346Bar
{
}<|MERGE_RESOLUTION|>--- conflicted
+++ resolved
@@ -7,10 +7,7 @@
 use Doctrine\Common\Collections\ArrayCollection;
 use Doctrine\Common\Collections\Collection;
 use Doctrine\DBAL\Logging\DebugStack;
-<<<<<<< HEAD
-=======
 use Doctrine\ORM\Annotation as ORM;
->>>>>>> fce18e93
 use Doctrine\Tests\OrmFunctionalTestCase;
 
 /**
@@ -21,28 +18,18 @@
     /** @var DebugStack */
     protected $logger;
 
-<<<<<<< HEAD
-    protected function setUp(): void
-=======
     /**
      * {@inheritDoc}
      */
     protected function setUp() : void
->>>>>>> fce18e93
     {
         parent::setUp();
 
         $this->schemaTool->createSchema(
             [
-<<<<<<< HEAD
-                $this->_em->getClassMetadata(DDC2346Foo::class),
-                $this->_em->getClassMetadata(DDC2346Bar::class),
-                $this->_em->getClassMetadata(DDC2346Baz::class),
-=======
                 $this->em->getClassMetadata(DDC2346Foo::class),
                 $this->em->getClassMetadata(DDC2346Bar::class),
                 $this->em->getClassMetadata(DDC2346Baz::class),
->>>>>>> fce18e93
             ]
         );
 
@@ -52,11 +39,7 @@
     /**
      * Verifies that fetching a OneToMany association with fetch="EAGER" does not cause N+1 queries
      */
-<<<<<<< HEAD
-    public function testIssue(): void
-=======
     public function testIssue() : void
->>>>>>> fce18e93
     {
         $foo1 = new DDC2346Foo();
         $foo2 = new DDC2346Foo();
@@ -90,19 +73,6 @@
 /** @ORM\Entity */
 class DDC2346Foo
 {
-<<<<<<< HEAD
-    /**
-     * @var int
-     * @Id
-     * @Column(type="integer")
-     * @GeneratedValue
-     */
-    public $id;
-
-    /**
-     * @var DDC2346Bar[]|Collection
-     * @OneToMany(targetEntity="DDC2346Bar", mappedBy="foo")
-=======
     /** @ORM\Id @ORM\Column(type="integer") @ORM\GeneratedValue */
     public $id;
 
@@ -110,7 +80,6 @@
      * @ORM\OneToMany(targetEntity=DDC2346Bar::class, mappedBy="foo")
      *
      * @var DDC2346Bar[]|Collection
->>>>>>> fce18e93
      */
     public $bars;
 
@@ -129,25 +98,10 @@
  */
 class DDC2346Bar
 {
-<<<<<<< HEAD
-    /**
-     * @var int
-     * @Id
-     * @Column(type="integer")
-     * @GeneratedValue
-     */
-    public $id;
-
-    /**
-     * @var DDC2346Foo
-     * @ManyToOne(targetEntity="DDC2346Foo", inversedBy="bars", fetch="EAGER")
-     */
-=======
     /** @ORM\Id @ORM\Column(type="integer") @ORM\GeneratedValue */
     public $id;
 
     /** @ORM\ManyToOne(targetEntity=DDC2346Foo::class, inversedBy="bars", fetch="EAGER") */
->>>>>>> fce18e93
     public $foo;
 }
 
