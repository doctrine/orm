--- conflicted
+++ resolved
@@ -4,47 +4,16 @@
 
 namespace Doctrine\Tests\ORM\Functional\Ticket;
 
-<<<<<<< HEAD
-use Doctrine\Tests\OrmFunctionalTestCase;
-
-use function strtolower;
-
-class DDC513Test extends OrmFunctionalTestCase
-{
-    protected function setUp(): void
-=======
 use Doctrine\ORM\Annotation as ORM;
 use Doctrine\Tests\OrmFunctionalTestCase;
 
 class DDC513Test extends OrmFunctionalTestCase
 {
     protected function setUp() : void
->>>>>>> fce18e93
     {
         parent::setUp();
         $this->schemaTool->createSchema(
             [
-<<<<<<< HEAD
-                $this->_em->getClassMetadata(DDC513OfferItem::class),
-                $this->_em->getClassMetadata(DDC513Item::class),
-                $this->_em->getClassMetadata(DDC513Price::class),
-            ]
-        );
-    }
-
-    public function testIssue(): void
-    {
-        $q = $this->_em->createQuery('select u from ' . __NAMESPACE__ . '\\DDC513OfferItem u left join u.price p');
-        $this->assertEquals(
-            strtolower('SELECT d0_.id AS id_0, d0_.discr AS discr_1, d0_.price AS price_2 FROM DDC513OfferItem d1_ INNER JOIN DDC513Item d0_ ON d1_.id = d0_.id LEFT JOIN DDC513Price d2_ ON d0_.price = d2_.id'),
-            strtolower($q->getSQL())
-        );
-    }
-}
-
-/**
- * @Entity
-=======
                 $this->em->getClassMetadata(DDC513OfferItem::class),
                 $this->em->getClassMetadata(DDC513Item::class),
                 $this->em->getClassMetadata(DDC513Price::class),
@@ -65,7 +34,6 @@
 
 /**
  * @ORM\Entity
->>>>>>> fce18e93
  */
 class DDC513OfferItem extends DDC513Item
 {
@@ -80,28 +48,15 @@
 class DDC513Item
 {
     /**
-<<<<<<< HEAD
-     * @var int
-     * @Id
-     * @Column(type="integer")
-     * @GeneratedValue(strategy="AUTO")
-=======
      * @ORM\Id
      * @ORM\Column(type="integer")
      * @ORM\GeneratedValue(strategy="AUTO")
->>>>>>> fce18e93
      */
     public $id;
 
     /**
-<<<<<<< HEAD
-     * @var DDC513Price
-     * @OneToOne(targetEntity="DDC513Price", cascade={"remove","persist"})
-     * @JoinColumn(name="price", referencedColumnName="id")
-=======
      * @ORM\OneToOne(targetEntity=DDC513Price::class, cascade={"remove","persist"})
      * @ORM\JoinColumn(name="price", referencedColumnName="id")
->>>>>>> fce18e93
      */
     public $price;
 }
@@ -112,19 +67,6 @@
 class DDC513Price
 {
     /**
-<<<<<<< HEAD
-     * @var int
-     * @Id
-     * @Column(type="integer")
-     * @GeneratedValue(strategy="AUTO")
-     */
-    public $id;
-
-    /**
-     * @var string
-     * @Column(type="string")
-     */
-=======
      * @ORM\Id
      * @ORM\Column(type="integer")
      * @ORM\GeneratedValue(strategy="AUTO")
@@ -132,6 +74,5 @@
     public $id;
 
     /** @ORM\Column(type="string") */
->>>>>>> fce18e93
     public $data;
 }