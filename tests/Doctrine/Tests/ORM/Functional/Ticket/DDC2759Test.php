<?php

declare(strict_types=1);

namespace Doctrine\Tests\ORM\Functional\Ticket;

use Doctrine\Common\Collections\Collection;
use Doctrine\ORM\Mapping\Column;
use Doctrine\ORM\Mapping\Entity;
use Doctrine\ORM\Mapping\GeneratedValue;
use Doctrine\ORM\Mapping\Id;
use Doctrine\ORM\Mapping\ManyToOne;
use Doctrine\ORM\Mapping\OneToMany;
use Doctrine\ORM\Mapping\OneToOne;
use Doctrine\ORM\Mapping\Table;
use Doctrine\Tests\OrmFunctionalTestCase;

/**
 * @group DDC-2759
 */
class DDC2759Test extends OrmFunctionalTestCase
{
    protected function setUp(): void
    {
        parent::setUp();

<<<<<<< HEAD
        try {
            $this->_schemaTool->createSchema(
                [
                    $this->_em->getClassMetadata(DDC2759Qualification::class),
                    $this->_em->getClassMetadata(DDC2759Category::class),
                    $this->_em->getClassMetadata(DDC2759QualificationMetadata::class),
                    $this->_em->getClassMetadata(DDC2759MetadataCategory::class),
                ]
            );
        } catch (Exception) {
            return;
        }
=======
        $this->createSchemaForModels(
            DDC2759Qualification::class,
            DDC2759Category::class,
            DDC2759QualificationMetadata::class,
            DDC2759MetadataCategory::class
        );
>>>>>>> 48b4f63f

        $qualification         = new DDC2759Qualification();
        $qualificationMetadata = new DDC2759QualificationMetadata($qualification);

        $category1 = new DDC2759Category();
        $category2 = new DDC2759Category();

        $metadataCategory1 = new DDC2759MetadataCategory($qualificationMetadata, $category1);
        $metadataCategory2 = new DDC2759MetadataCategory($qualificationMetadata, $category2);

        $this->_em->persist($qualification);
        $this->_em->persist($qualificationMetadata);

        $this->_em->persist($category1);
        $this->_em->persist($category2);

        $this->_em->persist($metadataCategory1);
        $this->_em->persist($metadataCategory2);

        $this->_em->flush();
        $this->_em->clear();
    }

    public function testCorrectNumberOfAssociationsIsReturned(): void
    {
        $repository = $this->_em->getRepository(DDC2759Qualification::class);

        $builder = $repository->createQueryBuilder('q')
            ->select('q, qm, qmc')
            ->innerJoin('q.metadata', 'qm')
            ->innerJoin('qm.metadataCategories', 'qmc');

        $result = $builder->getQuery()
            ->getArrayResult();

        self::assertCount(2, $result[0]['metadata']['metadataCategories']);
    }
}

/**
 * @Entity
 * @Table(name="ddc_2759_qualification")
 */
class DDC2759Qualification
{
    /**
     * @var int
     * @Id
     * @Column(type="integer")
     * @GeneratedValue
     */
    public $id;

    /**
     * @var DDC2759QualificationMetadata
     * @OneToOne(targetEntity="DDC2759QualificationMetadata", mappedBy="content")
     */
    public $metadata;
}

/**
 * @Entity
 * @Table(name="ddc_2759_category")
 */
class DDC2759Category
{
    /**
     * @var int
     * @Id
     * @Column(type="integer")
     * @GeneratedValue
     */
    public $id;

    /**
     * @psalm-var Collection<int, DDC2759MetadataCategory>
     * @OneToMany(targetEntity="DDC2759MetadataCategory", mappedBy="category")
     */
    public $metadataCategories;
}

/**
 * @Entity
 * @Table(name="ddc_2759_qualification_metadata")
 */
class DDC2759QualificationMetadata
{
    /**
     * @var int
     * @Id
     * @Column(type="integer")
     * @GeneratedValue
     */
    public $id;

    /**
     * @psalm-var Collection<int, DDC2759MetadataCategory>
     * @OneToMany(targetEntity="DDC2759MetadataCategory", mappedBy="metadata")
     */
    protected $metadataCategories;

    public function __construct(
        /**
         * @OneToOne(targetEntity="DDC2759Qualification", inversedBy="metadata")
         */
        public DDC2759Qualification $content
    ) {
    }
}

/**
 * @Entity
 * @Table(name="ddc_2759_metadata_category")
 */
class DDC2759MetadataCategory
{
    /**
     * @var int
     * @Id
     * @Column(type="integer")
     * @GeneratedValue
     */
    public $id;

    public function __construct(
        /**
         * @ManyToOne(targetEntity="DDC2759QualificationMetadata", inversedBy="metadataCategories")
         */
        public DDC2759QualificationMetadata $metadata,
        /**
         * @ManyToOne(targetEntity="DDC2759Category", inversedBy="metadataCategories")
         */
        public DDC2759Category $category
    ) {
    }
}<|MERGE_RESOLUTION|>--- conflicted
+++ resolved
@@ -24,27 +24,12 @@
     {
         parent::setUp();
 
-<<<<<<< HEAD
-        try {
-            $this->_schemaTool->createSchema(
-                [
-                    $this->_em->getClassMetadata(DDC2759Qualification::class),
-                    $this->_em->getClassMetadata(DDC2759Category::class),
-                    $this->_em->getClassMetadata(DDC2759QualificationMetadata::class),
-                    $this->_em->getClassMetadata(DDC2759MetadataCategory::class),
-                ]
-            );
-        } catch (Exception) {
-            return;
-        }
-=======
         $this->createSchemaForModels(
             DDC2759Qualification::class,
             DDC2759Category::class,
             DDC2759QualificationMetadata::class,
             DDC2759MetadataCategory::class
         );
->>>>>>> 48b4f63f
 
         $qualification         = new DDC2759Qualification();
         $qualificationMetadata = new DDC2759QualificationMetadata($qualification);
