--- conflicted
+++ resolved
@@ -4,11 +4,7 @@
 
 namespace Doctrine\Tests\ORM\Functional\Ticket;
 
-<<<<<<< HEAD
-use Doctrine\Common\Collections\Collection;
-=======
 use Doctrine\ORM\Annotation as ORM;
->>>>>>> fce18e93
 use Doctrine\Tests\OrmFunctionalTestCase;
 use Exception;
 
@@ -17,31 +13,20 @@
  */
 class DDC2759Test extends OrmFunctionalTestCase
 {
-<<<<<<< HEAD
-    protected function setUp(): void
-=======
     /**
      * {@inheritDoc}
      */
     protected function setUp() : void
->>>>>>> fce18e93
     {
         parent::setUp();
 
         try {
             $this->schemaTool->createSchema(
                 [
-<<<<<<< HEAD
-                    $this->_em->getClassMetadata(DDC2759Qualification::class),
-                    $this->_em->getClassMetadata(DDC2759Category::class),
-                    $this->_em->getClassMetadata(DDC2759QualificationMetadata::class),
-                    $this->_em->getClassMetadata(DDC2759MetadataCategory::class),
-=======
                     $this->em->getClassMetadata(DDC2759Qualification::class),
                     $this->em->getClassMetadata(DDC2759Category::class),
                     $this->em->getClassMetadata(DDC2759QualificationMetadata::class),
                     $this->em->getClassMetadata(DDC2759MetadataCategory::class),
->>>>>>> fce18e93
                 ]
             );
         } catch (Exception $e) {
@@ -70,11 +55,7 @@
         $this->em->clear();
     }
 
-<<<<<<< HEAD
-    public function testCorrectNumberOfAssociationsIsReturned(): void
-=======
     public function testCorrectNumberOfAssociationsIsReturned() : void
->>>>>>> fce18e93
     {
         $repository = $this->em->getRepository(DDC2759Qualification::class);
 
@@ -93,76 +74,26 @@
 /** @ORM\Entity  @ORM\Table(name="ddc_2759_qualification") */
 class DDC2759Qualification
 {
-<<<<<<< HEAD
-    /**
-     * @var int
-     * @Id
-     * @Column(type="integer")
-     * @GeneratedValue
-     */
-    public $id;
-
-    /**
-     * @var DDC2759QualificationMetadata
-     * @OneToOne(targetEntity="DDC2759QualificationMetadata", mappedBy="content")
-     */
-=======
     /** @ORM\Id @ORM\Column(type="integer") @ORM\GeneratedValue */
     public $id;
 
     /** @ORM\OneToOne(targetEntity=DDC2759QualificationMetadata::class, mappedBy="content") */
->>>>>>> fce18e93
     public $metadata;
 }
 
 /** @ORM\Entity  @ORM\Table(name="ddc_2759_category") */
 class DDC2759Category
 {
-<<<<<<< HEAD
-    /**
-     * @var int
-     * @Id
-     * @Column(type="integer")
-     * @GeneratedValue
-     */
-    public $id;
-
-    /**
-     * @psalm-var Collection<int, DDC2759MetadataCategory>
-     * @OneToMany(targetEntity="DDC2759MetadataCategory", mappedBy="category")
-     */
-=======
     /** @ORM\Id @ORM\Column(type="integer") @ORM\GeneratedValue */
     public $id;
 
     /** @ORM\OneToMany(targetEntity=DDC2759MetadataCategory::class, mappedBy="category") */
->>>>>>> fce18e93
     public $metadataCategories;
 }
 
 /** @ORM\Entity  @ORM\Table(name="ddc_2759_qualification_metadata") */
 class DDC2759QualificationMetadata
 {
-<<<<<<< HEAD
-    /**
-     * @var int
-     * @Id
-     * @Column(type="integer")
-     * @GeneratedValue
-     */
-    public $id;
-
-    /**
-     * @var DDC2759Qualification
-     * @OneToOne(targetEntity="DDC2759Qualification", inversedBy="metadata")
-     */
-    public $content;
-
-    /**
-     * @psalm-var Collection<int, DDC2759MetadataCategory>
-     * @OneToMany(targetEntity="DDC2759MetadataCategory", mappedBy="metadata")
-     */
-=======
     /** @ORM\Id @ORM\Column(type="integer") @ORM\GeneratedValue */
     public $id;
 
@@ -170,7 +101,6 @@
     public $content;
 
     /** @ORM\OneToMany(targetEntity=DDC2759MetadataCategory::class, mappedBy="metadata") */
->>>>>>> fce18e93
     protected $metadataCategories;
 
     public function __construct(DDC2759Qualification $content)
@@ -182,26 +112,6 @@
 /** @ORM\Entity  @ORM\Table(name="ddc_2759_metadata_category") */
 class DDC2759MetadataCategory
 {
-<<<<<<< HEAD
-    /**
-     * @var int
-     * @Id
-     * @Column(type="integer")
-     * @GeneratedValue
-     */
-    public $id;
-
-    /**
-     * @var DDC2759QualificationMetadata
-     * @ManyToOne(targetEntity="DDC2759QualificationMetadata", inversedBy="metadataCategories")
-     */
-    public $metadata;
-
-    /**
-     * @var DDC2759Category
-     * @ManyToOne(targetEntity="DDC2759Category", inversedBy="metadataCategories")
-     */
-=======
     /** @ORM\Id @ORM\Column(type="integer") @ORM\GeneratedValue */
     public $id;
 
@@ -209,7 +119,6 @@
     public $metadata;
 
     /** @ORM\ManyToOne(targetEntity=DDC2759Category::class, inversedBy="metadataCategories") */
->>>>>>> fce18e93
     public $category;
 
     public function __construct(DDC2759QualificationMetadata $metadata, DDC2759Category $category)
