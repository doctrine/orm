<?php

declare(strict_types=1);

namespace Doctrine\Tests\ORM\Functional\Ticket;

use DateTime;
use Doctrine\Common\Collections\ArrayCollection;
<<<<<<< HEAD
use Doctrine\Tests\OrmFunctionalTestCase;
use Exception;

use function count;

=======
use Doctrine\ORM\Annotation as ORM;
use Doctrine\Tests\OrmFunctionalTestCase;
use Exception;

>>>>>>> fce18e93
/**
 * @group DDC-1430
 */
class DDC1430Test extends OrmFunctionalTestCase
{
<<<<<<< HEAD
    protected function setUp(): void
=======
    protected function setUp() : void
>>>>>>> fce18e93
    {
        parent::setUp();

        try {
            $this->schemaTool->createSchema(
                [
<<<<<<< HEAD
                    $this->_em->getClassMetadata(DDC1430Order::class),
                    $this->_em->getClassMetadata(DDC1430OrderProduct::class),
=======
                    $this->em->getClassMetadata(DDC1430Order::class),
                    $this->em->getClassMetadata(DDC1430OrderProduct::class),
>>>>>>> fce18e93
                ]
            );
            $this->loadFixtures();
        } catch (Exception $exc) {
        }
    }

<<<<<<< HEAD
    public function testOrderByFields(): void
=======
    public function testOrderByFields() : void
>>>>>>> fce18e93
    {
        $repository = $this->em->getRepository(DDC1430Order::class);
        $builder    = $repository->createQueryBuilder('o');
        $query      = $builder->select('o.id, o.date, COUNT(p.id) AS p_count')
                        ->leftJoin('o.products', 'p')
                        ->groupBy('o.id, o.date')
                        ->orderBy('o.id')
                        ->getQuery();

        self::assertSQLEquals(
            'SELECT o.id, o.date, COUNT(p.id) AS p_count FROM Doctrine\Tests\ORM\Functional\Ticket\DDC1430Order o LEFT JOIN o.products p GROUP BY o.id, o.date ORDER BY o.id ASC',
            $query->getDQL()
        );

<<<<<<< HEAD
        $result = $query->getResult();

        $this->assertEquals(2, count($result));
=======
        self::assertSQLEquals(
            'SELECT t0."order_id" AS c0, t0."created_at" AS c1, COUNT(t1."id") AS c2 FROM "DDC1430Order" t0 LEFT JOIN "DDC1430OrderProduct" t1 ON t0."order_id" = t1."order_id" GROUP BY t0."order_id", t0."created_at" ORDER BY t0."order_id" ASC',
            $query->getSQL()
        );

        $result = $query->getResult();

        self::assertCount(2, $result);
>>>>>>> fce18e93

        self::assertArrayHasKey('id', $result[0]);
        self::assertArrayHasKey('id', $result[1]);

        self::assertArrayHasKey('p_count', $result[0]);
        self::assertArrayHasKey('p_count', $result[1]);

        self::assertEquals(1, $result[0]['id']);
        self::assertEquals(2, $result[1]['id']);

        self::assertEquals(2, $result[0]['p_count']);
        self::assertEquals(3, $result[1]['p_count']);
    }

<<<<<<< HEAD
    public function testOrderByAllObjectFields(): void
=======
    public function testOrderByAllObjectFields() : void
>>>>>>> fce18e93
    {
        $repository = $this->em->getRepository(DDC1430Order::class);
        $builder    = $repository->createQueryBuilder('o');
        $query      = $builder->select('o, COUNT(p.id) AS p_count')
                        ->leftJoin('o.products', 'p')
                        ->groupBy('o.id, o.date, o.status')
                        ->orderBy('o.id')
                        ->getQuery();

<<<<<<< HEAD
        $this->assertSQLEquals('SELECT o, COUNT(p.id) AS p_count FROM Doctrine\Tests\ORM\Functional\Ticket\DDC1430Order o LEFT JOIN o.products p GROUP BY o.id, o.date, o.status ORDER BY o.id ASC', $query->getDQL());
        $this->assertSQLEquals('SELECT d0_.order_id AS order_id_0, d0_.created_at AS created_at_1, d0_.order_status AS order_status_2, COUNT(d1_.id) AS sclr_3 FROM DDC1430Order d0_ LEFT JOIN DDC1430OrderProduct d1_ ON d0_.order_id = d1_.order_id GROUP BY d0_.order_id, d0_.created_at, d0_.order_status ORDER BY d0_.order_id ASC', $query->getSQL());

        $result = $query->getResult();

        $this->assertEquals(2, count($result));

        $this->assertTrue($result[0][0] instanceof DDC1430Order);
        $this->assertTrue($result[1][0] instanceof DDC1430Order);
=======
        self::assertSQLEquals(
            'SELECT o, COUNT(p.id) AS p_count FROM Doctrine\Tests\ORM\Functional\Ticket\DDC1430Order o LEFT JOIN o.products p GROUP BY o.id, o.date, o.status ORDER BY o.id ASC',
            $query->getDQL()
        );

        self::assertSQLEquals(
            'SELECT t0."order_id" AS c0, t0."created_at" AS c1, t0."order_status" AS c2, COUNT(t1."id") AS c3 FROM "DDC1430Order" t0 LEFT JOIN "DDC1430OrderProduct" t1 ON t0."order_id" = t1."order_id" GROUP BY t0."order_id", t0."created_at", t0."order_status" ORDER BY t0."order_id" ASC',
            $query->getSQL()
        );

        $result = $query->getResult();

        self::assertCount(2, $result);

        self::assertInstanceOf(DDC1430Order::class, $result[0][0]);
        self::assertInstanceOf(DDC1430Order::class, $result[1][0]);
>>>>>>> fce18e93

        self::assertEquals($result[0][0]->getId(), 1);
        self::assertEquals($result[1][0]->getId(), 2);

        self::assertEquals($result[0]['p_count'], 2);
        self::assertEquals($result[1]['p_count'], 3);
    }

<<<<<<< HEAD
    public function testTicket(): void
=======
    public function testTicket() : void
>>>>>>> fce18e93
    {
        $repository = $this->em->getRepository(DDC1430Order::class);
        $builder    = $repository->createQueryBuilder('o');
        $query      = $builder->select('o, COUNT(p.id) AS p_count')
                        ->leftJoin('o.products', 'p')
                        ->groupBy('o')
                        ->orderBy('o.id')
                        ->getQuery();

<<<<<<< HEAD
        $this->assertSQLEquals('SELECT o, COUNT(p.id) AS p_count FROM Doctrine\Tests\ORM\Functional\Ticket\DDC1430Order o LEFT JOIN o.products p GROUP BY o ORDER BY o.id ASC', $query->getDQL());
        $this->assertSQLEquals('SELECT d0_.order_id AS order_id_0, d0_.created_at AS created_at_1, d0_.order_status AS order_status_2, COUNT(d1_.id) AS sclr_3 FROM DDC1430Order d0_ LEFT JOIN DDC1430OrderProduct d1_ ON d0_.order_id = d1_.order_id GROUP BY d0_.order_id, d0_.created_at, d0_.order_status ORDER BY d0_.order_id ASC', $query->getSQL());

        $result = $query->getResult();

        $this->assertEquals(2, count($result));
=======
        self::assertSQLEquals(
            'SELECT o, COUNT(p.id) AS p_count FROM Doctrine\Tests\ORM\Functional\Ticket\DDC1430Order o LEFT JOIN o.products p GROUP BY o ORDER BY o.id ASC',
            $query->getDQL()
        );

        self::assertSQLEquals(
            'SELECT t0."order_id" AS c0, t0."created_at" AS c1, t0."order_status" AS c2, COUNT(t1."id") AS c3 FROM "DDC1430Order" t0 LEFT JOIN "DDC1430OrderProduct" t1 ON t0."order_id" = t1."order_id" GROUP BY t0."order_id", t0."created_at", t0."order_status" ORDER BY t0."order_id" ASC',
            $query->getSQL()
        );

        $result = $query->getResult();

        self::assertCount(2, $result);
>>>>>>> fce18e93

        self::assertInstanceOf(DDC1430Order::class, $result[0][0]);
        self::assertInstanceOf(DDC1430Order::class, $result[1][0]);

        self::assertEquals($result[0][0]->getId(), 1);
        self::assertEquals($result[1][0]->getId(), 2);

        self::assertEquals($result[0]['p_count'], 2);
        self::assertEquals($result[1]['p_count'], 3);
    }

    public function loadFixtures(): void
    {
        $o1 = new DDC1430Order('NEW');
        $o2 = new DDC1430Order('OK');

        $o1->addProduct(new DDC1430OrderProduct(1.1));
        $o1->addProduct(new DDC1430OrderProduct(1.2));

        $o2->addProduct(new DDC1430OrderProduct(2.1));
        $o2->addProduct(new DDC1430OrderProduct(2.2));
        $o2->addProduct(new DDC1430OrderProduct(2.3));

        $this->em->persist($o1);
        $this->em->persist($o2);

        $this->em->flush();
    }
}

/**
 * @ORM\Entity
 */
class DDC1430Order
{
    /**
<<<<<<< HEAD
     * @var int
     * @Id
     * @Column(name="order_id", type="integer")
     * @GeneratedValue()
     */
    protected $id;

    /**
     * @var DateTime
     * @Column(name="created_at", type="datetime")
     */
    private $date;

    /**
     * @var string
     * @Column(name="order_status", type="string")
     */
    private $status;

    /**
     * @OneToMany(targetEntity="DDC1430OrderProduct", mappedBy="order", cascade={"persist", "remove"})
=======
     * @ORM\Id
     * @ORM\Column(name="order_id", type="integer")
     * @ORM\GeneratedValue()
     */
    protected $id;

    /** @ORM\Column(name="created_at", type="datetime") */
    private $date;

    /** @ORM\Column(name="order_status", type="string") */
    private $status;

    /**
     * @ORM\OneToMany(targetEntity=DDC1430OrderProduct::class, mappedBy="order", cascade={"persist", "remove"})
     *
>>>>>>> fce18e93
     * @var ArrayCollection $products
     */
    private $products;

<<<<<<< HEAD
    public function getId(): int
=======
    public function __construct($status)
    {
        $this->status   = $status;
        $this->date     = new DateTime();
        $this->products = new ArrayCollection();
    }

    /**
     * @return int
     */
    public function getId()
>>>>>>> fce18e93
    {
        return $this->id;
    }

<<<<<<< HEAD
    public function __construct(string $status)
    {
        $this->status   = $status;
        $this->date     = new DateTime();
        $this->products = new ArrayCollection();
    }

    public function getDate(): DateTime
=======
    /**
     * @return DateTime
     */
    public function getDate()
>>>>>>> fce18e93
    {
        return $this->date;
    }

    public function getStatus(): string
    {
        return $this->status;
    }

    public function setStatus(string $status): void
    {
        $this->status = $status;
    }

<<<<<<< HEAD
    public function getProducts(): ArrayCollection
=======
    /**
     * @return ArrayCollection
     */
    public function getProducts()
>>>>>>> fce18e93
    {
        return $this->products;
    }

<<<<<<< HEAD
    public function addProduct(DDC1430OrderProduct $product): void
=======
    public function addProduct(DDC1430OrderProduct $product)
>>>>>>> fce18e93
    {
        $product->setOrder($this);
        $this->products->add($product);
    }
}

/**
 * @ORM\Entity
 */
class DDC1430OrderProduct
{
    /**
<<<<<<< HEAD
     * @var int
     * @Id
     * @Column(type="integer")
     * @GeneratedValue()
=======
     * @ORM\Id
     * @ORM\Column(type="integer")
     * @ORM\GeneratedValue()
>>>>>>> fce18e93
     */
    protected $id;

    /**
<<<<<<< HEAD
     * @var DDC1430Order $order
     * @ManyToOne(targetEntity="DDC1430Order", inversedBy="products")
     * @JoinColumn(name="order_id", referencedColumnName="order_id", nullable = false)
     */
    private $order;

    /**
     * @var float
     * @column(type="float")
     */
=======
     * @ORM\ManyToOne(targetEntity=DDC1430Order::class, inversedBy="products")
     * @ORM\JoinColumn(name="order_id", referencedColumnName="order_id", nullable = false)
     *
     * @var DDC1430Order $order
     */
    private $order;

    /** @ORM\Column(type="float") */
>>>>>>> fce18e93
    private $value;

    public function __construct(float $value)
    {
        $this->value = $value;
    }

<<<<<<< HEAD
    public function getId(): int
=======
    /**
     * @return int
     */
    public function getId()
>>>>>>> fce18e93
    {
        return $this->id;
    }

    public function getOrder(): DDC1430Order
    {
        return $this->order;
    }

<<<<<<< HEAD
    public function setOrder(DDC1430Order $order): void
=======
    public function setOrder(DDC1430Order $order)
>>>>>>> fce18e93
    {
        $this->order = $order;
    }

    public function getValue(): float
    {
        return $this->value;
    }

    public function setValue(float $value): void
    {
        $this->value = $value;
    }
}<|MERGE_RESOLUTION|>--- conflicted
+++ resolved
@@ -6,41 +6,24 @@
 
 use DateTime;
 use Doctrine\Common\Collections\ArrayCollection;
-<<<<<<< HEAD
-use Doctrine\Tests\OrmFunctionalTestCase;
-use Exception;
-
-use function count;
-
-=======
 use Doctrine\ORM\Annotation as ORM;
 use Doctrine\Tests\OrmFunctionalTestCase;
 use Exception;
 
->>>>>>> fce18e93
 /**
  * @group DDC-1430
  */
 class DDC1430Test extends OrmFunctionalTestCase
 {
-<<<<<<< HEAD
-    protected function setUp(): void
-=======
     protected function setUp() : void
->>>>>>> fce18e93
     {
         parent::setUp();
 
         try {
             $this->schemaTool->createSchema(
                 [
-<<<<<<< HEAD
-                    $this->_em->getClassMetadata(DDC1430Order::class),
-                    $this->_em->getClassMetadata(DDC1430OrderProduct::class),
-=======
                     $this->em->getClassMetadata(DDC1430Order::class),
                     $this->em->getClassMetadata(DDC1430OrderProduct::class),
->>>>>>> fce18e93
                 ]
             );
             $this->loadFixtures();
@@ -48,11 +31,7 @@
         }
     }
 
-<<<<<<< HEAD
-    public function testOrderByFields(): void
-=======
     public function testOrderByFields() : void
->>>>>>> fce18e93
     {
         $repository = $this->em->getRepository(DDC1430Order::class);
         $builder    = $repository->createQueryBuilder('o');
@@ -67,11 +46,6 @@
             $query->getDQL()
         );
 
-<<<<<<< HEAD
-        $result = $query->getResult();
-
-        $this->assertEquals(2, count($result));
-=======
         self::assertSQLEquals(
             'SELECT t0."order_id" AS c0, t0."created_at" AS c1, COUNT(t1."id") AS c2 FROM "DDC1430Order" t0 LEFT JOIN "DDC1430OrderProduct" t1 ON t0."order_id" = t1."order_id" GROUP BY t0."order_id", t0."created_at" ORDER BY t0."order_id" ASC',
             $query->getSQL()
@@ -80,7 +54,6 @@
         $result = $query->getResult();
 
         self::assertCount(2, $result);
->>>>>>> fce18e93
 
         self::assertArrayHasKey('id', $result[0]);
         self::assertArrayHasKey('id', $result[1]);
@@ -95,11 +68,7 @@
         self::assertEquals(3, $result[1]['p_count']);
     }
 
-<<<<<<< HEAD
-    public function testOrderByAllObjectFields(): void
-=======
     public function testOrderByAllObjectFields() : void
->>>>>>> fce18e93
     {
         $repository = $this->em->getRepository(DDC1430Order::class);
         $builder    = $repository->createQueryBuilder('o');
@@ -109,17 +78,6 @@
                         ->orderBy('o.id')
                         ->getQuery();
 
-<<<<<<< HEAD
-        $this->assertSQLEquals('SELECT o, COUNT(p.id) AS p_count FROM Doctrine\Tests\ORM\Functional\Ticket\DDC1430Order o LEFT JOIN o.products p GROUP BY o.id, o.date, o.status ORDER BY o.id ASC', $query->getDQL());
-        $this->assertSQLEquals('SELECT d0_.order_id AS order_id_0, d0_.created_at AS created_at_1, d0_.order_status AS order_status_2, COUNT(d1_.id) AS sclr_3 FROM DDC1430Order d0_ LEFT JOIN DDC1430OrderProduct d1_ ON d0_.order_id = d1_.order_id GROUP BY d0_.order_id, d0_.created_at, d0_.order_status ORDER BY d0_.order_id ASC', $query->getSQL());
-
-        $result = $query->getResult();
-
-        $this->assertEquals(2, count($result));
-
-        $this->assertTrue($result[0][0] instanceof DDC1430Order);
-        $this->assertTrue($result[1][0] instanceof DDC1430Order);
-=======
         self::assertSQLEquals(
             'SELECT o, COUNT(p.id) AS p_count FROM Doctrine\Tests\ORM\Functional\Ticket\DDC1430Order o LEFT JOIN o.products p GROUP BY o.id, o.date, o.status ORDER BY o.id ASC',
             $query->getDQL()
@@ -136,7 +94,6 @@
 
         self::assertInstanceOf(DDC1430Order::class, $result[0][0]);
         self::assertInstanceOf(DDC1430Order::class, $result[1][0]);
->>>>>>> fce18e93
 
         self::assertEquals($result[0][0]->getId(), 1);
         self::assertEquals($result[1][0]->getId(), 2);
@@ -145,11 +102,7 @@
         self::assertEquals($result[1]['p_count'], 3);
     }
 
-<<<<<<< HEAD
-    public function testTicket(): void
-=======
     public function testTicket() : void
->>>>>>> fce18e93
     {
         $repository = $this->em->getRepository(DDC1430Order::class);
         $builder    = $repository->createQueryBuilder('o');
@@ -159,14 +112,6 @@
                         ->orderBy('o.id')
                         ->getQuery();
 
-<<<<<<< HEAD
-        $this->assertSQLEquals('SELECT o, COUNT(p.id) AS p_count FROM Doctrine\Tests\ORM\Functional\Ticket\DDC1430Order o LEFT JOIN o.products p GROUP BY o ORDER BY o.id ASC', $query->getDQL());
-        $this->assertSQLEquals('SELECT d0_.order_id AS order_id_0, d0_.created_at AS created_at_1, d0_.order_status AS order_status_2, COUNT(d1_.id) AS sclr_3 FROM DDC1430Order d0_ LEFT JOIN DDC1430OrderProduct d1_ ON d0_.order_id = d1_.order_id GROUP BY d0_.order_id, d0_.created_at, d0_.order_status ORDER BY d0_.order_id ASC', $query->getSQL());
-
-        $result = $query->getResult();
-
-        $this->assertEquals(2, count($result));
-=======
         self::assertSQLEquals(
             'SELECT o, COUNT(p.id) AS p_count FROM Doctrine\Tests\ORM\Functional\Ticket\DDC1430Order o LEFT JOIN o.products p GROUP BY o ORDER BY o.id ASC',
             $query->getDQL()
@@ -180,7 +125,6 @@
         $result = $query->getResult();
 
         self::assertCount(2, $result);
->>>>>>> fce18e93
 
         self::assertInstanceOf(DDC1430Order::class, $result[0][0]);
         self::assertInstanceOf(DDC1430Order::class, $result[1][0]);
@@ -192,7 +136,7 @@
         self::assertEquals($result[1]['p_count'], 3);
     }
 
-    public function loadFixtures(): void
+    public function loadFixtures()
     {
         $o1 = new DDC1430Order('NEW');
         $o2 = new DDC1430Order('OK');
@@ -217,29 +161,6 @@
 class DDC1430Order
 {
     /**
-<<<<<<< HEAD
-     * @var int
-     * @Id
-     * @Column(name="order_id", type="integer")
-     * @GeneratedValue()
-     */
-    protected $id;
-
-    /**
-     * @var DateTime
-     * @Column(name="created_at", type="datetime")
-     */
-    private $date;
-
-    /**
-     * @var string
-     * @Column(name="order_status", type="string")
-     */
-    private $status;
-
-    /**
-     * @OneToMany(targetEntity="DDC1430OrderProduct", mappedBy="order", cascade={"persist", "remove"})
-=======
      * @ORM\Id
      * @ORM\Column(name="order_id", type="integer")
      * @ORM\GeneratedValue()
@@ -255,14 +176,10 @@
     /**
      * @ORM\OneToMany(targetEntity=DDC1430OrderProduct::class, mappedBy="order", cascade={"persist", "remove"})
      *
->>>>>>> fce18e93
      * @var ArrayCollection $products
      */
     private $products;
 
-<<<<<<< HEAD
-    public function getId(): int
-=======
     public function __construct($status)
     {
         $this->status   = $status;
@@ -274,57 +191,43 @@
      * @return int
      */
     public function getId()
->>>>>>> fce18e93
     {
         return $this->id;
     }
 
-<<<<<<< HEAD
-    public function __construct(string $status)
-    {
-        $this->status   = $status;
-        $this->date     = new DateTime();
-        $this->products = new ArrayCollection();
-    }
-
-    public function getDate(): DateTime
-=======
     /**
      * @return DateTime
      */
     public function getDate()
->>>>>>> fce18e93
     {
         return $this->date;
     }
 
-    public function getStatus(): string
+    /**
+     * @return string
+     */
+    public function getStatus()
     {
         return $this->status;
     }
 
-    public function setStatus(string $status): void
+    /**
+     * @param string $status
+     */
+    public function setStatus($status)
     {
         $this->status = $status;
     }
 
-<<<<<<< HEAD
-    public function getProducts(): ArrayCollection
-=======
     /**
      * @return ArrayCollection
      */
     public function getProducts()
->>>>>>> fce18e93
     {
         return $this->products;
     }
 
-<<<<<<< HEAD
-    public function addProduct(DDC1430OrderProduct $product): void
-=======
     public function addProduct(DDC1430OrderProduct $product)
->>>>>>> fce18e93
     {
         $product->setOrder($this);
         $this->products->add($product);
@@ -337,32 +240,13 @@
 class DDC1430OrderProduct
 {
     /**
-<<<<<<< HEAD
-     * @var int
-     * @Id
-     * @Column(type="integer")
-     * @GeneratedValue()
-=======
      * @ORM\Id
      * @ORM\Column(type="integer")
      * @ORM\GeneratedValue()
->>>>>>> fce18e93
      */
     protected $id;
 
     /**
-<<<<<<< HEAD
-     * @var DDC1430Order $order
-     * @ManyToOne(targetEntity="DDC1430Order", inversedBy="products")
-     * @JoinColumn(name="order_id", referencedColumnName="order_id", nullable = false)
-     */
-    private $order;
-
-    /**
-     * @var float
-     * @column(type="float")
-     */
-=======
      * @ORM\ManyToOne(targetEntity=DDC1430Order::class, inversedBy="products")
      * @ORM\JoinColumn(name="order_id", referencedColumnName="order_id", nullable = false)
      *
@@ -371,46 +255,49 @@
     private $order;
 
     /** @ORM\Column(type="float") */
->>>>>>> fce18e93
     private $value;
 
-    public function __construct(float $value)
+    /**
+     * @param float $value
+     */
+    public function __construct($value)
     {
         $this->value = $value;
     }
 
-<<<<<<< HEAD
-    public function getId(): int
-=======
     /**
      * @return int
      */
     public function getId()
->>>>>>> fce18e93
     {
         return $this->id;
     }
 
-    public function getOrder(): DDC1430Order
+    /**
+     * @return DDC1430Order
+     */
+    public function getOrder()
     {
         return $this->order;
     }
 
-<<<<<<< HEAD
-    public function setOrder(DDC1430Order $order): void
-=======
     public function setOrder(DDC1430Order $order)
->>>>>>> fce18e93
     {
         $this->order = $order;
     }
 
-    public function getValue(): float
+    /**
+     * @return float
+     */
+    public function getValue()
     {
         return $this->value;
     }
 
-    public function setValue(float $value): void
+    /**
+     * @param float $value
+     */
+    public function setValue($value)
     {
         $this->value = $value;
     }
