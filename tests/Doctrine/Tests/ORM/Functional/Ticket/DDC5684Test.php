<?php

declare(strict_types=1);

namespace Doctrine\Tests\ORM\Functional\Ticket;

use Doctrine\DBAL\Platforms\AbstractPlatform;
use Doctrine\DBAL\Types as DBALTypes;
<<<<<<< HEAD
=======
use Doctrine\ORM\Annotation as ORM;
>>>>>>> fce18e93
use Doctrine\Tests\OrmFunctionalTestCase;

/**
 * This test verifies that custom post-insert identifiers respect type conversion semantics.
 * The generated identifier must be converted via DBAL types before populating the entity
 * identifier field.
 *
 * @group 5935 5684 6020 6152
 */
class DDC5684Test extends OrmFunctionalTestCase
{
<<<<<<< HEAD
    protected function setUp(): void
=======
    protected function setUp() : void
>>>>>>> fce18e93
    {
        parent::setUp();

        if (DBALTypes\Type::hasType(DDC5684ObjectIdType::class)) {
            DBALTypes\Type::overrideType(DDC5684ObjectIdType::class, DDC5684ObjectIdType::class);
        } else {
            DBALTypes\Type::addType(DDC5684ObjectIdType::class, DDC5684ObjectIdType::class);
        }

        $this->schemaTool->createSchema([$this->em->getClassMetadata(DDC5684Object::class)]);
    }

<<<<<<< HEAD
    protected function tearDown(): void
=======
    protected function tearDown() : void
>>>>>>> fce18e93
    {
        $this->schemaTool->dropSchema([$this->em->getClassMetadata(DDC5684Object::class)]);

        parent::tearDown();
    }

<<<<<<< HEAD
    public function testAutoIncrementIdWithCustomType(): void
=======
    public function testAutoIncrementIdWithCustomType() : void
>>>>>>> fce18e93
    {
        $object = new DDC5684Object();
        $this->em->persist($object);
        $this->em->flush();

        self::assertInstanceOf(DDC5684ObjectId::class, $object->id);
    }

<<<<<<< HEAD
    public function testFetchObjectWithAutoIncrementedCustomType(): void
=======
    public function testFetchObjectWithAutoIncrementedCustomType() : void
>>>>>>> fce18e93
    {
        $object = new DDC5684Object();
        $this->em->persist($object);
        $this->em->flush();
        $this->em->clear();

        $rawId  = $object->id->value;
<<<<<<< HEAD
        $object = $this->_em->find(DDC5684Object::class, new DDC5684ObjectId($rawId));
=======
        $object = $this->em->find(DDC5684Object::class, new DDC5684ObjectId($rawId));
>>>>>>> fce18e93

        self::assertInstanceOf(DDC5684ObjectId::class, $object->id);
        self::assertEquals($rawId, $object->id->value);
    }
}

class DDC5684ObjectIdType extends DBALTypes\IntegerType
{
    /**
     * {@inheritDoc}
     */
    public function convertToPHPValue($value, AbstractPlatform $platform)
    {
        return new DDC5684ObjectId($value);
    }

    /**
     * {@inheritDoc}
     */
    public function convertToDatabaseValue($value, AbstractPlatform $platform)
    {
        return $value->value;
    }

<<<<<<< HEAD
    /**
     * {@inheritDoc}
     */
    public function getName()
=======
    public function getName() : string
>>>>>>> fce18e93
    {
        return self::class;
    }

<<<<<<< HEAD
    /**
     * {@inheritDoc}
     */
    public function requiresSQLCommentHint(AbstractPlatform $platform)
=======
    public function requiresSQLCommentHint(AbstractPlatform $platform) : bool
>>>>>>> fce18e93
    {
        return true;
    }
}

class DDC5684ObjectId
{
    /** @var mixed */
    public $value;

    /** @param mixed $value */
    public function __construct($value)
    {
        $this->value = $value;
    }

    public function __toString(): string
    {
        return (string) $this->value;
    }
}

/**
 * @ORM\Entity
 * @ORM\Table(name="ticket_5684_objects")
 */
class DDC5684Object
{
    /**
<<<<<<< HEAD
     * @var DDC5684ObjectIdType
     * @Id
     * @Column(type=Doctrine\Tests\ORM\Functional\Ticket\DDC5684ObjectIdType::class)
     * @GeneratedValue(strategy="AUTO")
=======
     * @ORM\Id
     * @ORM\Column(type=Doctrine\Tests\ORM\Functional\Ticket\DDC5684ObjectIdType::class)
     * @ORM\GeneratedValue(strategy="AUTO")
>>>>>>> fce18e93
     */
    public $id;
}<|MERGE_RESOLUTION|>--- conflicted
+++ resolved
@@ -6,10 +6,7 @@
 
 use Doctrine\DBAL\Platforms\AbstractPlatform;
 use Doctrine\DBAL\Types as DBALTypes;
-<<<<<<< HEAD
-=======
 use Doctrine\ORM\Annotation as ORM;
->>>>>>> fce18e93
 use Doctrine\Tests\OrmFunctionalTestCase;
 
 /**
@@ -21,11 +18,7 @@
  */
 class DDC5684Test extends OrmFunctionalTestCase
 {
-<<<<<<< HEAD
-    protected function setUp(): void
-=======
     protected function setUp() : void
->>>>>>> fce18e93
     {
         parent::setUp();
 
@@ -38,22 +31,14 @@
         $this->schemaTool->createSchema([$this->em->getClassMetadata(DDC5684Object::class)]);
     }
 
-<<<<<<< HEAD
-    protected function tearDown(): void
-=======
     protected function tearDown() : void
->>>>>>> fce18e93
     {
         $this->schemaTool->dropSchema([$this->em->getClassMetadata(DDC5684Object::class)]);
 
         parent::tearDown();
     }
 
-<<<<<<< HEAD
-    public function testAutoIncrementIdWithCustomType(): void
-=======
     public function testAutoIncrementIdWithCustomType() : void
->>>>>>> fce18e93
     {
         $object = new DDC5684Object();
         $this->em->persist($object);
@@ -62,11 +47,7 @@
         self::assertInstanceOf(DDC5684ObjectId::class, $object->id);
     }
 
-<<<<<<< HEAD
-    public function testFetchObjectWithAutoIncrementedCustomType(): void
-=======
     public function testFetchObjectWithAutoIncrementedCustomType() : void
->>>>>>> fce18e93
     {
         $object = new DDC5684Object();
         $this->em->persist($object);
@@ -74,11 +55,7 @@
         $this->em->clear();
 
         $rawId  = $object->id->value;
-<<<<<<< HEAD
-        $object = $this->_em->find(DDC5684Object::class, new DDC5684ObjectId($rawId));
-=======
         $object = $this->em->find(DDC5684Object::class, new DDC5684ObjectId($rawId));
->>>>>>> fce18e93
 
         self::assertInstanceOf(DDC5684ObjectId::class, $object->id);
         self::assertEquals($rawId, $object->id->value);
@@ -87,42 +64,22 @@
 
 class DDC5684ObjectIdType extends DBALTypes\IntegerType
 {
-    /**
-     * {@inheritDoc}
-     */
     public function convertToPHPValue($value, AbstractPlatform $platform)
     {
         return new DDC5684ObjectId($value);
     }
 
-    /**
-     * {@inheritDoc}
-     */
     public function convertToDatabaseValue($value, AbstractPlatform $platform)
     {
         return $value->value;
     }
 
-<<<<<<< HEAD
-    /**
-     * {@inheritDoc}
-     */
-    public function getName()
-=======
     public function getName() : string
->>>>>>> fce18e93
     {
         return self::class;
     }
 
-<<<<<<< HEAD
-    /**
-     * {@inheritDoc}
-     */
-    public function requiresSQLCommentHint(AbstractPlatform $platform)
-=======
     public function requiresSQLCommentHint(AbstractPlatform $platform) : bool
->>>>>>> fce18e93
     {
         return true;
     }
@@ -130,16 +87,14 @@
 
 class DDC5684ObjectId
 {
-    /** @var mixed */
     public $value;
 
-    /** @param mixed $value */
     public function __construct($value)
     {
         $this->value = $value;
     }
 
-    public function __toString(): string
+    public function __toString()
     {
         return (string) $this->value;
     }
@@ -152,16 +107,9 @@
 class DDC5684Object
 {
     /**
-<<<<<<< HEAD
-     * @var DDC5684ObjectIdType
-     * @Id
-     * @Column(type=Doctrine\Tests\ORM\Functional\Ticket\DDC5684ObjectIdType::class)
-     * @GeneratedValue(strategy="AUTO")
-=======
      * @ORM\Id
      * @ORM\Column(type=Doctrine\Tests\ORM\Functional\Ticket\DDC5684ObjectIdType::class)
      * @ORM\GeneratedValue(strategy="AUTO")
->>>>>>> fce18e93
      */
     public $id;
 }