<?php

declare(strict_types=1);

namespace Doctrine\Tests\ORM\Functional\Ticket;

use Doctrine\DBAL\Platforms\AbstractPlatform;
use Doctrine\DBAL\Types as DBALTypes;
use Doctrine\ORM\Mapping\Column;
use Doctrine\ORM\Mapping\Entity;
use Doctrine\ORM\Mapping\GeneratedValue;
use Doctrine\ORM\Mapping\Id;
use Doctrine\ORM\Mapping\Table;
use Doctrine\Tests\OrmFunctionalTestCase;

/**
 * This test verifies that custom post-insert identifiers respect type conversion semantics.
 * The generated identifier must be converted via DBAL types before populating the entity
 * identifier field.
 *
 * @group 5935 5684 6020 6152
 */
class DDC5684Test extends OrmFunctionalTestCase
{
    protected function setUp(): void
    {
        parent::setUp();

        if (DBALTypes\Type::hasType(DDC5684ObjectIdType::class)) {
            DBALTypes\Type::overrideType(DDC5684ObjectIdType::class, DDC5684ObjectIdType::class);
        } else {
            DBALTypes\Type::addType(DDC5684ObjectIdType::class, DDC5684ObjectIdType::class);
        }

        $this->createSchemaForModels(DDC5684Object::class);
    }

    public function testAutoIncrementIdWithCustomType(): void
    {
        $object = new DDC5684Object();
        $this->_em->persist($object);
        $this->_em->flush();

        self::assertInstanceOf(DDC5684ObjectId::class, $object->id);
    }

    public function testFetchObjectWithAutoIncrementedCustomType(): void
    {
        $object = new DDC5684Object();
        $this->_em->persist($object);
        $this->_em->flush();
        $this->_em->clear();

        $rawId  = $object->id->value;
        $object = $this->_em->find(DDC5684Object::class, new DDC5684ObjectId($rawId));

        self::assertInstanceOf(DDC5684ObjectId::class, $object->id);
        self::assertEquals($rawId, $object->id->value);
    }
}

<<<<<<< HEAD
class DDC5684ObjectIdType extends DBALTypes\BigIntType
=======
class DDC5684ObjectIdType extends DBALTypes\Type
>>>>>>> e6bda4af
{
    /**
     * {@inheritDoc}
     */
    public function convertToPHPValue($value, AbstractPlatform $platform): DDC5684ObjectId
    {
        return new DDC5684ObjectId($value);
    }

    /**
     * {@inheritDoc}
     */
    public function convertToDatabaseValue($value, AbstractPlatform $platform): mixed
    {
        return $value->value;
    }

    public function getName(): string
    {
        return self::class;
    }
<<<<<<< HEAD
=======

    /**
     * {@inheritDoc}
     */
    public function requiresSQLCommentHint(AbstractPlatform $platform)
    {
        return true;
    }

    public function getSQLDeclaration(array $column, AbstractPlatform $platform): string
    {
        return $platform->getIntegerTypeDeclarationSQL($column);
    }
>>>>>>> e6bda4af
}

class DDC5684ObjectId
{
    /** @var mixed */
    public $value;

    public function __construct(mixed $value)
    {
        $this->value = $value;
    }

    public function __toString(): string
    {
        return (string) $this->value;
    }
}

/**
 * @Entity
 * @Table(name="ticket_5684_objects")
 */
class DDC5684Object
{
    /**
     * @var DDC5684ObjectIdType
     * @Id
     * @Column(type=Doctrine\Tests\ORM\Functional\Ticket\DDC5684ObjectIdType::class)
     * @GeneratedValue(strategy="AUTO")
     */
    public $id;
}<|MERGE_RESOLUTION|>--- conflicted
+++ resolved
@@ -59,11 +59,7 @@
     }
 }
 
-<<<<<<< HEAD
-class DDC5684ObjectIdType extends DBALTypes\BigIntType
-=======
 class DDC5684ObjectIdType extends DBALTypes\Type
->>>>>>> e6bda4af
 {
     /**
      * {@inheritDoc}
@@ -85,22 +81,11 @@
     {
         return self::class;
     }
-<<<<<<< HEAD
-=======
-
-    /**
-     * {@inheritDoc}
-     */
-    public function requiresSQLCommentHint(AbstractPlatform $platform)
-    {
-        return true;
-    }
 
     public function getSQLDeclaration(array $column, AbstractPlatform $platform): string
     {
         return $platform->getIntegerTypeDeclarationSQL($column);
     }
->>>>>>> e6bda4af
 }
 
 class DDC5684ObjectId
