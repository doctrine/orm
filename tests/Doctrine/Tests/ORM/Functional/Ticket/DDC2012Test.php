<?php

declare(strict_types=1);

namespace Doctrine\Tests\ORM\Functional\Ticket;

use Doctrine\DBAL\Platforms\AbstractPlatform;
use Doctrine\DBAL\Types\Type;
use Doctrine\ORM\Mapping\Column;
use Doctrine\ORM\Mapping\DiscriminatorColumn;
use Doctrine\ORM\Mapping\DiscriminatorMap;
use Doctrine\ORM\Mapping\Entity;
use Doctrine\ORM\Mapping\GeneratedValue;
use Doctrine\ORM\Mapping\Id;
use Doctrine\ORM\Mapping\InheritanceType;
use Doctrine\ORM\Mapping\Table;
use Doctrine\Tests\OrmFunctionalTestCase;

use function explode;
use function get_class;
use function implode;
use function is_array;
use function method_exists;
use function sprintf;
use function strtolower;

/**
 * @group DDC-2012
 * @group non-cacheable
 */
class DDC2012Test extends OrmFunctionalTestCase
{
    protected function setUp(): void
    {
        parent::setUp();

        Type::addType(DDC2012TsVectorType::MYTYPE, DDC2012TsVectorType::class);

        DDC2012TsVectorType::$calls = [];

        $this->_schemaTool->createSchema(
            [
                $this->_em->getClassMetadata(DDC2012Item::class),
                $this->_em->getClassMetadata(DDC2012ItemPerson::class),
            ]
        );
    }

    public function testIssue(): void
    {
        $item      = new DDC2012ItemPerson();
        $item->tsv = ['word1', 'word2', 'word3'];

        $this->_em->persist($item);
        $this->_em->flush();
        $this->_em->clear();

        $item = $this->_em->find(get_class($item), $item->id);

        self::assertArrayHasKey('convertToDatabaseValueSQL', DDC2012TsVectorType::$calls);
        self::assertArrayHasKey('convertToDatabaseValue', DDC2012TsVectorType::$calls);
        self::assertArrayHasKey('convertToPHPValue', DDC2012TsVectorType::$calls);

        self::assertCount(1, DDC2012TsVectorType::$calls['convertToDatabaseValueSQL']);
        self::assertCount(1, DDC2012TsVectorType::$calls['convertToDatabaseValue']);
        self::assertCount(1, DDC2012TsVectorType::$calls['convertToPHPValue']);

        self::assertInstanceOf(DDC2012Item::class, $item);
        self::assertEquals(['word1', 'word2', 'word3'], $item->tsv);

        $item->tsv = ['word1', 'word2'];

        $this->_em->persist($item);
        $this->_em->flush();
        $this->_em->clear();

        $item = $this->_em->find(get_class($item), $item->id);

        self::assertCount(2, DDC2012TsVectorType::$calls['convertToDatabaseValueSQL']);
        self::assertCount(2, DDC2012TsVectorType::$calls['convertToDatabaseValue']);
        self::assertCount(2, DDC2012TsVectorType::$calls['convertToPHPValue']);

        self::assertInstanceOf(DDC2012Item::class, $item);
        self::assertEquals(['word1', 'word2'], $item->tsv);
    }
}

/**
 * @Table(name="ddc2010_item")
 * @Entity
 * @InheritanceType("JOINED")
 * @DiscriminatorColumn(name="type_id", type="smallint")
 * @DiscriminatorMap({
 *      1 = "DDC2012ItemPerson",
 *      2 = "DDC2012Item"
 * })
 */
class DDC2012Item
{
    /**
     * @var int
     * @Id
     * @GeneratedValue
     * @Column(type="integer")
     */
    public $id;

    /**
     * @psalm-var list<string>
     * @Column(name="tsv", type="tsvector", nullable=true)
     */
    public $tsv;
}

/**
 * @Table(name="ddc2010_item_person")
 * @Entity
 */
class DDC2012ItemPerson extends DDC2012Item
{
}

class DDC2012TsVectorType extends Type
{
    public const MYTYPE = 'tsvector';

    /** @psalm-var array<string, list<array{value: mixed, platform: AbstractPlatform}>> */
    public static $calls = [];

    /**
     * {@inheritdoc}
     */
    public function getSQLDeclaration(array $column, AbstractPlatform $platform): string
    {
<<<<<<< HEAD
        return $platform->getVarcharTypeDeclarationSQL($column);
=======
        if (method_exists($platform, 'getStringTypeDeclarationSQL')) {
            return $platform->getStringTypeDeclarationSQL($fieldDeclaration);
        }

        return $platform->getVarcharTypeDeclarationSQL($fieldDeclaration);
>>>>>>> e6bda4af
    }

    /**
     * {@inheritdoc}
     */
    public function convertToDatabaseValue($value, AbstractPlatform $platform): mixed
    {
        if (is_array($value)) {
            $value = implode(' ', $value);
        }

        self::$calls[__FUNCTION__][] = [
            'value'     => $value,
            'platform'  => $platform,
        ];

        return $value;
    }

    /**
     * {@inheritdoc}
     *
     * @return list<string>
     */
    public function convertToPHPValue($value, AbstractPlatform $platform): array
    {
        self::$calls[__FUNCTION__][] = [
            'value'     => $value,
            'platform'  => $platform,
        ];

        return explode(' ', strtolower($value));
    }

    /**
     * {@inheritdoc}
     */
    public function convertToDatabaseValueSQL($sqlExpr, AbstractPlatform $platform): string
    {
        self::$calls[__FUNCTION__][] = [
            'sqlExpr'   => $sqlExpr,
            'platform'  => $platform,
        ];

        // changed to upper expression to keep the test compatible with other Databases
        //sprintf('to_tsvector(%s)', $sqlExpr);

        return sprintf('UPPER(%s)', $sqlExpr);
    }

    public function getName(): string
    {
        return self::MYTYPE;
    }
}<|MERGE_RESOLUTION|>--- conflicted
+++ resolved
@@ -132,15 +132,11 @@
      */
     public function getSQLDeclaration(array $column, AbstractPlatform $platform): string
     {
-<<<<<<< HEAD
-        return $platform->getVarcharTypeDeclarationSQL($column);
-=======
         if (method_exists($platform, 'getStringTypeDeclarationSQL')) {
-            return $platform->getStringTypeDeclarationSQL($fieldDeclaration);
+            return $platform->getStringTypeDeclarationSQL($column);
         }
 
-        return $platform->getVarcharTypeDeclarationSQL($fieldDeclaration);
->>>>>>> e6bda4af
+        return $platform->getVarcharTypeDeclarationSQL($column);
     }
 
     /**
