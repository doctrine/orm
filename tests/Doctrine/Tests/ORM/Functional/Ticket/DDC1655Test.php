<?php

declare(strict_types=1);

namespace Doctrine\Tests\ORM\Functional\Ticket;

<<<<<<< HEAD
use Doctrine\Common\Collections\Collection;
use Doctrine\Tests\OrmFunctionalTestCase;
use Exception;

=======
use Doctrine\ORM\Annotation as ORM;
use Doctrine\Tests\OrmFunctionalTestCase;
use Exception;
use const PHP_EOL;
>>>>>>> fce18e93
use function get_class;

/**
 * @group DDC-1655
 * @group DDC-1640
 * @group DDC-1556
 */
class DDC1655Test extends OrmFunctionalTestCase
{
<<<<<<< HEAD
    protected function setUp(): void
=======
    public function setUp() : void
>>>>>>> fce18e93
    {
        parent::setUp();

        try {
            $this->schemaTool->createSchema(
                [
<<<<<<< HEAD
                    $this->_em->getClassMetadata(DDC1655Foo::class),
                    $this->_em->getClassMetadata(DDC1655Bar::class),
                    $this->_em->getClassMetadata(DDC1655Baz::class),
                ]
            );
        } catch (Exception $e) {
=======
                    $this->em->getClassMetadata(DDC1655Foo::class),
                    $this->em->getClassMetadata(DDC1655Bar::class),
                    $this->em->getClassMetadata(DDC1655Baz::class),
                ]
            );
        } catch (Exception $e) {
            $this->fail($e->getMessage() . PHP_EOL . $e->getTraceAsString());
        }
    }

    protected function tearDown() : void
    {
        $conn = static::$sharedConn;

        // In case test is skipped, tearDown is called, but no setup may have run
        if (! $conn) {
            return;
        }

        $platform = $conn->getDatabasePlatform();

        $this->sqlLoggerStack->enabled = false;

        $conn->executeUpdate('DROP TABLE DDC1655Foo');
        $conn->executeUpdate('DROP TABLE DDC1655Baz');

        // Some drivers require sequence dropping (ie. PostgreSQL)
        if ($platform->prefersSequences()) {
            $conn->executeUpdate('DROP SEQUENCE DDC1655Foo_id_seq');
            $conn->executeUpdate('DROP SEQUENCE DDC1655Baz_id_seq');
>>>>>>> fce18e93
        }

        $this->em->clear();
    }

<<<<<<< HEAD
    public function testPostLoadOneToManyInheritance(): void
    {
        $cm = $this->_em->getClassMetadata(DDC1655Foo::class);
        $this->assertEquals(['postLoad' => ['postLoad']], $cm->lifecycleCallbacks);

        $cm = $this->_em->getClassMetadata(DDC1655Bar::class);
        $this->assertEquals(['postLoad' => ['postLoad', 'postSubLoaded']], $cm->lifecycleCallbacks);
=======
    public function testPostLoadOneToManyInheritance() : void
    {
        $cm = $this->em->getClassMetadata(DDC1655Foo::class);
        self::assertEquals(['postLoad' => ['postLoad']], $cm->lifecycleCallbacks);

        $cm = $this->em->getClassMetadata(DDC1655Bar::class);
        self::assertEquals(['postLoad' => ['postLoad', 'postSubLoaded']], $cm->lifecycleCallbacks);
>>>>>>> fce18e93

        $baz      = new DDC1655Baz();
        $foo      = new DDC1655Foo();
        $foo->baz = $baz;
        $bar      = new DDC1655Bar();
        $bar->baz = $baz;

        $this->em->persist($foo);
        $this->em->persist($bar);
        $this->em->persist($baz);
        $this->em->flush();
        $this->em->clear();

        $baz = $this->em->find(get_class($baz), $baz->id);
        foreach ($baz->foos as $foo) {
<<<<<<< HEAD
            $this->assertEquals(1, $foo->loaded, 'should have loaded callback counter incremented for ' . get_class($foo));
=======
            self::assertEquals(1, $foo->loaded, 'should have loaded callback counter incremented for ' . get_class($foo));
>>>>>>> fce18e93
        }
    }

    /**
     * Check that post load is not executed several times when the entity
     * is rehydrated again although its already known.
     */
<<<<<<< HEAD
    public function testPostLoadInheritanceChild(): void
=======
    public function testPostLoadInheritanceChild() : void
>>>>>>> fce18e93
    {
        $bar = new DDC1655Bar();

        $this->em->persist($bar);
        $this->em->flush();
        $this->em->clear();

        $bar = $this->em->find(get_class($bar), $bar->id);
        self::assertEquals(1, $bar->loaded);
        self::assertEquals(1, $bar->subLoaded);

        $bar = $this->em->find(get_class($bar), $bar->id);
        self::assertEquals(1, $bar->loaded);
        self::assertEquals(1, $bar->subLoaded);

        $dql = 'SELECT b FROM ' . __NAMESPACE__ . '\DDC1655Bar b WHERE b.id = ?1';
<<<<<<< HEAD
        $bar = $this->_em->createQuery($dql)->setParameter(1, $bar->id)->getSingleResult();
=======
        $bar = $this->em->createQuery($dql)->setParameter(1, $bar->id)->getSingleResult();
>>>>>>> fce18e93

        self::assertEquals(1, $bar->loaded);
        self::assertEquals(1, $bar->subLoaded);

        $this->em->refresh($bar);

        self::assertEquals(2, $bar->loaded);
        self::assertEquals(2, $bar->subLoaded);
    }
}

/**
 * @ORM\Entity
 * @ORM\InheritanceType("SINGLE_TABLE")
 * @ORM\DiscriminatorMap({
 *    "foo" = DDC1655Foo::class,
 *    "bar" = DDC1655Bar::class
 * })
 * @ORM\HasLifecycleCallbacks
 */
class DDC1655Foo
{
<<<<<<< HEAD
    /**
     * @var int
     * @Id
     * @GeneratedValue
     * @Column(type="integer")
     */
=======
    /** @ORM\Id @ORM\GeneratedValue @ORM\Column(type="integer") */
>>>>>>> fce18e93
    public $id;

    /** @var int */
    public $loaded = 0;

<<<<<<< HEAD
    /**
     * @var DDC1655Baz
     * @ManyToOne(targetEntity="DDC1655Baz", inversedBy="foos")
     */
=======
    /** @ORM\ManyToOne(targetEntity=DDC1655Baz::class, inversedBy="foos") */
>>>>>>> fce18e93
    public $baz;

    /**
     * @ORM\PostLoad
     */
    public function postLoad(): void
    {
        $this->loaded++;
    }
}

/**
 * @ORM\Entity
 * @ORM\HasLifecycleCallbacks
 */
class DDC1655Bar extends DDC1655Foo
{
    /** @var int */
    public $subLoaded;

    /**
     * @ORM\PostLoad
     */
    public function postSubLoaded(): void
    {
        $this->subLoaded++;
    }
}

/**
 * @ORM\Entity
 */
class DDC1655Baz
{
<<<<<<< HEAD
    /**
     * @var int
     * @Id
     * @GeneratedValue
     * @Column(type="integer")
     */
    public $id;

    /**
     * @psalm-var Collection<int, DDC1655Foo>
     * @OneToMany(targetEntity="DDC1655Foo", mappedBy="baz")
     */
=======
    /** @ORM\Id @ORM\GeneratedValue @ORM\Column(type="integer") */
    public $id;

    /** @ORM\OneToMany(targetEntity=DDC1655Foo::class, mappedBy="baz") */
>>>>>>> fce18e93
    public $foos = [];
}<|MERGE_RESOLUTION|>--- conflicted
+++ resolved
@@ -4,17 +4,10 @@
 
 namespace Doctrine\Tests\ORM\Functional\Ticket;
 
-<<<<<<< HEAD
-use Doctrine\Common\Collections\Collection;
-use Doctrine\Tests\OrmFunctionalTestCase;
-use Exception;
-
-=======
 use Doctrine\ORM\Annotation as ORM;
 use Doctrine\Tests\OrmFunctionalTestCase;
 use Exception;
 use const PHP_EOL;
->>>>>>> fce18e93
 use function get_class;
 
 /**
@@ -24,25 +17,13 @@
  */
 class DDC1655Test extends OrmFunctionalTestCase
 {
-<<<<<<< HEAD
-    protected function setUp(): void
-=======
     public function setUp() : void
->>>>>>> fce18e93
     {
         parent::setUp();
 
         try {
             $this->schemaTool->createSchema(
                 [
-<<<<<<< HEAD
-                    $this->_em->getClassMetadata(DDC1655Foo::class),
-                    $this->_em->getClassMetadata(DDC1655Bar::class),
-                    $this->_em->getClassMetadata(DDC1655Baz::class),
-                ]
-            );
-        } catch (Exception $e) {
-=======
                     $this->em->getClassMetadata(DDC1655Foo::class),
                     $this->em->getClassMetadata(DDC1655Bar::class),
                     $this->em->getClassMetadata(DDC1655Baz::class),
@@ -73,21 +54,11 @@
         if ($platform->prefersSequences()) {
             $conn->executeUpdate('DROP SEQUENCE DDC1655Foo_id_seq');
             $conn->executeUpdate('DROP SEQUENCE DDC1655Baz_id_seq');
->>>>>>> fce18e93
         }
 
         $this->em->clear();
     }
 
-<<<<<<< HEAD
-    public function testPostLoadOneToManyInheritance(): void
-    {
-        $cm = $this->_em->getClassMetadata(DDC1655Foo::class);
-        $this->assertEquals(['postLoad' => ['postLoad']], $cm->lifecycleCallbacks);
-
-        $cm = $this->_em->getClassMetadata(DDC1655Bar::class);
-        $this->assertEquals(['postLoad' => ['postLoad', 'postSubLoaded']], $cm->lifecycleCallbacks);
-=======
     public function testPostLoadOneToManyInheritance() : void
     {
         $cm = $this->em->getClassMetadata(DDC1655Foo::class);
@@ -95,7 +66,6 @@
 
         $cm = $this->em->getClassMetadata(DDC1655Bar::class);
         self::assertEquals(['postLoad' => ['postLoad', 'postSubLoaded']], $cm->lifecycleCallbacks);
->>>>>>> fce18e93
 
         $baz      = new DDC1655Baz();
         $foo      = new DDC1655Foo();
@@ -111,11 +81,7 @@
 
         $baz = $this->em->find(get_class($baz), $baz->id);
         foreach ($baz->foos as $foo) {
-<<<<<<< HEAD
-            $this->assertEquals(1, $foo->loaded, 'should have loaded callback counter incremented for ' . get_class($foo));
-=======
             self::assertEquals(1, $foo->loaded, 'should have loaded callback counter incremented for ' . get_class($foo));
->>>>>>> fce18e93
         }
     }
 
@@ -123,11 +89,7 @@
      * Check that post load is not executed several times when the entity
      * is rehydrated again although its already known.
      */
-<<<<<<< HEAD
-    public function testPostLoadInheritanceChild(): void
-=======
     public function testPostLoadInheritanceChild() : void
->>>>>>> fce18e93
     {
         $bar = new DDC1655Bar();
 
@@ -144,11 +106,7 @@
         self::assertEquals(1, $bar->subLoaded);
 
         $dql = 'SELECT b FROM ' . __NAMESPACE__ . '\DDC1655Bar b WHERE b.id = ?1';
-<<<<<<< HEAD
-        $bar = $this->_em->createQuery($dql)->setParameter(1, $bar->id)->getSingleResult();
-=======
         $bar = $this->em->createQuery($dql)->setParameter(1, $bar->id)->getSingleResult();
->>>>>>> fce18e93
 
         self::assertEquals(1, $bar->loaded);
         self::assertEquals(1, $bar->subLoaded);
@@ -171,35 +129,18 @@
  */
 class DDC1655Foo
 {
-<<<<<<< HEAD
-    /**
-     * @var int
-     * @Id
-     * @GeneratedValue
-     * @Column(type="integer")
-     */
-=======
     /** @ORM\Id @ORM\GeneratedValue @ORM\Column(type="integer") */
->>>>>>> fce18e93
     public $id;
 
-    /** @var int */
     public $loaded = 0;
 
-<<<<<<< HEAD
-    /**
-     * @var DDC1655Baz
-     * @ManyToOne(targetEntity="DDC1655Baz", inversedBy="foos")
-     */
-=======
     /** @ORM\ManyToOne(targetEntity=DDC1655Baz::class, inversedBy="foos") */
->>>>>>> fce18e93
     public $baz;
 
     /**
      * @ORM\PostLoad
      */
-    public function postLoad(): void
+    public function postLoad()
     {
         $this->loaded++;
     }
@@ -211,13 +152,12 @@
  */
 class DDC1655Bar extends DDC1655Foo
 {
-    /** @var int */
     public $subLoaded;
 
     /**
      * @ORM\PostLoad
      */
-    public function postSubLoaded(): void
+    public function postSubLoaded()
     {
         $this->subLoaded++;
     }
@@ -228,24 +168,9 @@
  */
 class DDC1655Baz
 {
-<<<<<<< HEAD
-    /**
-     * @var int
-     * @Id
-     * @GeneratedValue
-     * @Column(type="integer")
-     */
-    public $id;
-
-    /**
-     * @psalm-var Collection<int, DDC1655Foo>
-     * @OneToMany(targetEntity="DDC1655Foo", mappedBy="baz")
-     */
-=======
     /** @ORM\Id @ORM\GeneratedValue @ORM\Column(type="integer") */
     public $id;
 
     /** @ORM\OneToMany(targetEntity=DDC1655Foo::class, mappedBy="baz") */
->>>>>>> fce18e93
     public $foos = [];
 }