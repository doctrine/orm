--- conflicted
+++ resolved
@@ -4,33 +4,14 @@
 
 namespace Doctrine\Tests\ORM\Functional\Ticket;
 
-<<<<<<< HEAD
-use Doctrine\Tests\OrmFunctionalTestCase;
-use PDOException;
-=======
 use Doctrine\ORM\Annotation as ORM;
 use Doctrine\Tests\OrmFunctionalTestCase;
->>>>>>> fce18e93
 
 /**
  * @group DDC-1250
  */
 class DDC1250Test extends OrmFunctionalTestCase
 {
-<<<<<<< HEAD
-    protected function setUp(): void
-    {
-        parent::setUp();
-        try {
-            $this->_schemaTool->createSchema(
-                [$this->_em->getClassMetadata(DDC1250ClientHistory::class)]
-            );
-        } catch (PDOException $e) {
-        }
-    }
-
-    public function testIssue(): void
-=======
     public function setUp() : void
     {
         parent::setUp();
@@ -42,7 +23,6 @@
     }
 
     public function testIssue() : void
->>>>>>> fce18e93
     {
         $c1                         = new DDC1250ClientHistory();
         $c2                         = new DDC1250ClientHistory();
@@ -68,47 +48,24 @@
  */
 class DDC1250ClientHistory
 {
-<<<<<<< HEAD
-    /**
-     * @var int
-     * @Id @GeneratedValue @Column(type="integer")
-     */
-    public $id;
-
-    /**
-     * @var DDC1250ClientHistory
-     * @OneToOne(targetEntity="DDC1250ClientHistory", inversedBy="declinedBy")
-     * @JoinColumn(name="declined_clients_history_id", referencedColumnName="id")
-=======
     /** @ORM\Id @ORM\GeneratedValue @ORM\Column(type="integer") */
     public $id;
 
     /**
      * @ORM\OneToOne(targetEntity=DDC1250ClientHistory::class, inversedBy="declinedBy")
      * @ORM\JoinColumn(name="declined_clients_history_id", referencedColumnName="id")
->>>>>>> fce18e93
      */
     public $declinedClientsHistory;
 
     /**
-<<<<<<< HEAD
-     * @var DDC1250ClientHistory
-     * @OneToOne(targetEntity="DDC1250ClientHistory", mappedBy="declinedClientsHistory")
-=======
      * @ORM\OneToOne(targetEntity=DDC1250ClientHistory::class, mappedBy="declinedClientsHistory")
      *
      * @var
->>>>>>> fce18e93
      */
     public $declinedBy;
 }
 
-<<<<<<< HEAD
-/*
- *
-=======
 /**
->>>>>>> fce18e93
 Entities\ClientsHistory:
 type: entity
 table: clients_history
