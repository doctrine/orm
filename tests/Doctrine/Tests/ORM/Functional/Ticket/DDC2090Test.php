--- conflicted
+++ resolved
@@ -14,21 +14,13 @@
  */
 class DDC2090Test extends OrmFunctionalTestCase
 {
-<<<<<<< HEAD
-    protected function setUp(): void
-=======
     public function setUp() : void
->>>>>>> fce18e93
     {
         $this->useModelSet('company');
         parent::setUp();
     }
 
-<<<<<<< HEAD
-    public function testIssue(): void
-=======
     public function testIssue() : void
->>>>>>> fce18e93
     {
         $date1     = new DateTime('2011-11-11 11:11:11');
         $date2     = new DateTime('2012-12-12 12:12:12');
@@ -112,17 +104,10 @@
             ->useQueryCache(true)
             ->execute();
 
-<<<<<<< HEAD
-        $this->_em->clear();
-
-        $e1 = $this->_em->find(CompanyEmployee::class, $employee1->getId());
-        $e2 = $this->_em->find(CompanyEmployee::class, $employee2->getId());
-=======
         $this->em->clear();
 
         $e1 = $this->em->find(CompanyEmployee::class, $employee1->getId());
         $e2 = $this->em->find(CompanyEmployee::class, $employee2->getId());
->>>>>>> fce18e93
 
         self::assertEquals(101, $e1->getSalary());
         self::assertEquals(102, $e2->getSalary());
