--- conflicted
+++ resolved
@@ -4,10 +4,7 @@
 
 namespace Doctrine\Tests\ORM\Functional\Ticket;
 
-<<<<<<< HEAD
-=======
 use Doctrine\ORM\Annotation as ORM;
->>>>>>> fce18e93
 use Doctrine\Tests\OrmFunctionalTestCase;
 
 /**
@@ -15,51 +12,29 @@
  */
 class DDC1719Test extends OrmFunctionalTestCase
 {
-<<<<<<< HEAD
-    protected function setUp(): void
-=======
     protected function setUp() : void
->>>>>>> fce18e93
     {
         parent::setUp();
 
         $this->schemaTool->createSchema(
             [
-<<<<<<< HEAD
-                $this->_em->getClassMetadata(DDC1719SimpleEntity::class),
-            ]
-        );
-    }
-
-    protected function tearDown(): void
-=======
                 $this->em->getClassMetadata(DDC1719SimpleEntity::class),
             ]
         );
     }
 
     protected function tearDown() : void
->>>>>>> fce18e93
     {
         parent::tearDown();
 
         $this->schemaTool->dropSchema(
             [
-<<<<<<< HEAD
-                $this->_em->getClassMetadata(DDC1719SimpleEntity::class),
-            ]
-        );
-    }
-
-    public function testCreateRetrieveUpdateDelete(): void
-=======
                 $this->em->getClassMetadata(DDC1719SimpleEntity::class),
             ]
         );
     }
 
     public function testCreateRetrieveUpdateDelete() : void
->>>>>>> fce18e93
     {
         $e1 = new DDC1719SimpleEntity('Bar 1');
         $e2 = new DDC1719SimpleEntity('Foo 1');
@@ -74,13 +49,8 @@
         $e2Id = $e2->id;
 
         // Retrieve
-<<<<<<< HEAD
-        $e1 = $this->_em->find(DDC1719SimpleEntity::class, $e1Id);
-        $e2 = $this->_em->find(DDC1719SimpleEntity::class, $e2Id);
-=======
         $e1 = $this->em->find(DDC1719SimpleEntity::class, $e1Id);
         $e2 = $this->em->find(DDC1719SimpleEntity::class, $e2Id);
->>>>>>> fce18e93
 
         self::assertInstanceOf(DDC1719SimpleEntity::class, $e1);
         self::assertInstanceOf(DDC1719SimpleEntity::class, $e2);
@@ -116,19 +86,11 @@
         $this->em->remove($e2);
         $this->em->flush();
 
-<<<<<<< HEAD
-        $e1 = $this->_em->find(DDC1719SimpleEntity::class, $e1Id);
-        $e2 = $this->_em->find(DDC1719SimpleEntity::class, $e2Id);
-
-        $this->assertNull($e1);
-        $this->assertNull($e2);
-=======
         $e1 = $this->em->find(DDC1719SimpleEntity::class, $e1Id);
         $e2 = $this->em->find(DDC1719SimpleEntity::class, $e2Id);
 
         self::assertNull($e1);
         self::assertNull($e2);
->>>>>>> fce18e93
     }
 }
 
@@ -139,19 +101,6 @@
 class DDC1719SimpleEntity
 {
     /**
-<<<<<<< HEAD
-     * @var int
-     * @Id
-     * @Column(type="integer", name="`simple-entity-id`")
-     * @GeneratedValue(strategy="AUTO")
-     */
-    public $id;
-
-    /**
-     * @var string
-     * @Column(type="string", name="`simple-entity-value`")
-     */
-=======
      * @ORM\Id
      * @ORM\Column(type="integer", name="simple-entity-id")
      * @ORM\GeneratedValue(strategy="AUTO")
@@ -159,10 +108,12 @@
     public $id;
 
     /** @ORM\Column(type="string", name="simple-entity-value") */
->>>>>>> fce18e93
     public $value;
 
-    public function __construct(string $value)
+    /**
+     * @param string $value
+     */
+    public function __construct($value)
     {
         $this->value = $value;
     }
