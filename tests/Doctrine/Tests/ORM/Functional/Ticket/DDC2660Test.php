--- conflicted
+++ resolved
@@ -14,29 +14,19 @@
  */
 class DDC2660Test extends OrmFunctionalTestCase
 {
-<<<<<<< HEAD
-    protected function setUp(): void
-=======
     /**
      * {@inheritDoc}
      */
     protected function setUp() : void
->>>>>>> fce18e93
     {
         parent::setUp();
 
         try {
             $this->schemaTool->createSchema(
                 [
-<<<<<<< HEAD
-                    $this->_em->getClassMetadata(DDC2660Product::class),
-                    $this->_em->getClassMetadata(DDC2660Customer::class),
-                    $this->_em->getClassMetadata(DDC2660CustomerOrder::class),
-=======
                     $this->em->getClassMetadata(DDC2660Product::class),
                     $this->em->getClassMetadata(DDC2660Customer::class),
                     $this->em->getClassMetadata(DDC2660CustomerOrder::class),
->>>>>>> fce18e93
                 ]
             );
         } catch (Exception $e) {
@@ -59,11 +49,7 @@
         $this->em->clear();
     }
 
-<<<<<<< HEAD
-    public function testIssueWithExtraColumn(): void
-=======
     public function testIssueWithExtraColumn() : void
->>>>>>> fce18e93
     {
         $sql = 'SELECT o.product_id, o.customer_id, o.name FROM ddc_2660_customer_order o';
 
@@ -81,11 +67,7 @@
         }
     }
 
-<<<<<<< HEAD
-    public function testIssueWithoutExtraColumn(): void
-=======
     public function testIssueWithoutExtraColumn() : void
->>>>>>> fce18e93
     {
         $sql = 'SELECT o.product_id, o.customer_id FROM ddc_2660_customer_order o';
 
@@ -108,58 +90,20 @@
  */
 class DDC2660Product
 {
-<<<<<<< HEAD
-    /**
-     * @var int
-     * @Id
-     * @Column(type="integer")
-     * @GeneratedValue
-     */
-=======
     /** @ORM\Id @ORM\Column(type="integer") @ORM\GeneratedValue */
->>>>>>> fce18e93
     public $id;
 }
 
 /** @ORM\Entity  @ORM\Table(name="ddc_2660_customer") */
 class DDC2660Customer
 {
-<<<<<<< HEAD
-    /**
-     * @var int
-     * @Id
-     * @Column(type="integer")
-     * @GeneratedValue
-     */
-=======
     /** @ORM\Id @ORM\Column(type="integer") @ORM\GeneratedValue */
->>>>>>> fce18e93
     public $id;
 }
 
 /** @ORM\Entity @ORM\Table(name="ddc_2660_customer_order") */
 class DDC2660CustomerOrder
 {
-<<<<<<< HEAD
-    /**
-     * @var DDC2660Product
-     * @Id
-     * @ManyToOne(targetEntity="DDC2660Product")
-     */
-    public $product;
-
-    /**
-     * @var DDC2660Customer
-     * @Id
-     * @ManyToOne(targetEntity="DDC2660Customer")
-     */
-    public $customer;
-
-    /**
-     * @var string
-     * @Column(type="string")
-     */
-=======
     /** @ORM\Id @ORM\ManyToOne(targetEntity=DDC2660Product::class) */
     public $product;
 
@@ -167,7 +111,6 @@
     public $customer;
 
     /** @ORM\Column(type="string") */
->>>>>>> fce18e93
     public $name;
 
     public function __construct(DDC2660Product $product, DDC2660Customer $customer, $name)
