<?php

declare(strict_types=1);

namespace Doctrine\Tests\ORM\Functional\Ticket;

use Doctrine\DBAL\Platforms\AbstractPlatform;
use Doctrine\DBAL\Types\StringType;
use Doctrine\DBAL\Types\Type;
use Doctrine\ORM\Mapping\Column;
use Doctrine\ORM\Mapping\Entity;
use Doctrine\ORM\Mapping\Id;
use Doctrine\ORM\Mapping\JoinColumn;
use Doctrine\ORM\Mapping\ManyToOne;
use Doctrine\Tests\OrmFunctionalTestCase;
use PHPUnit\Framework\Attributes\Group;
use Stringable;

#[Group('DDC-2579')]
class DDC2579Test extends OrmFunctionalTestCase
{
    protected function setUp(): void
    {
        parent::setUp();

        Type::addType(DDC2579Type::NAME, DDC2579Type::class);

        $this->createSchemaForModels(
            DDC2579Entity::class,
            DDC2579EntityAssoc::class,
            DDC2579AssocAssoc::class,
        );
    }

    public function testIssue(): void
    {
        $id         = new DDC2579Id('foo');
        $assoc      = new DDC2579AssocAssoc($id);
        $assocAssoc = new DDC2579EntityAssoc($assoc);
        $entity     = new DDC2579Entity($assocAssoc);
        $repository = $this->_em->getRepository(DDC2579Entity::class);

        $this->_em->persist($assoc);
        $this->_em->persist($assocAssoc);
        $this->_em->persist($entity);
        $this->_em->flush();

        $entity->value++;

        $this->_em->persist($entity);
        $this->_em->flush();
        $this->_em->clear();

        $id       = $entity->id;
        $value    = $entity->value;
        $criteria = ['assoc' => $assoc, 'id' => $id];
        $entity   = $repository->findOneBy($criteria);

        self::assertInstanceOf(DDC2579Entity::class, $entity);
        self::assertEquals($value, $entity->value);

        $this->_em->remove($entity);
        $this->_em->flush();
        $this->_em->clear();

        self::assertNull($repository->findOneBy($criteria));
        self::assertCount(0, $repository->findAll());
    }
}

#[Entity]
class DDC2579Entity
{
    /** @var DDC2579Id */
    #[Id]
    #[Column(type: 'ddc2579', length: 255)]
    public $id;

    /** @var DDC2579EntityAssoc */
    #[Id]
    #[ManyToOne(targetEntity: 'DDC2579EntityAssoc')]
    #[JoinColumn(name: 'relation_id', referencedColumnName: 'association_id')]
    public $assoc;

    public function __construct(
        DDC2579EntityAssoc $assoc,
        #[Column(type: 'integer')]
        public int $value = 0,
    ) {
        $this->id    = $assoc->assocAssoc->associationId;
        $this->assoc = $assoc;
    }
}

#[Entity]
class DDC2579EntityAssoc
{
    public function __construct(
        /** @var DDC2579AssocAssoc */
        #[Id]
        #[ManyToOne(targetEntity: 'DDC2579AssocAssoc')]
        #[JoinColumn(name: 'association_id', referencedColumnName: 'associationId')]
        public $assocAssoc,
    ) {
    }
}

#[Entity]
class DDC2579AssocAssoc
{
    public function __construct(
        #[Id]
        #[Column(type: 'ddc2579', length: 255)]
        public DDC2579Id $associationId,
    ) {
    }
}


class DDC2579Type extends StringType
{
    public const NAME = 'ddc2579';

    /**
     * {@inheritDoc}
     */
    public function convertToDatabaseValue($value, AbstractPlatform $platform): string
    {
        return (string) $value;
    }

    /**
     * {@inheritDoc}
     */
    public function convertToPHPValue($value, AbstractPlatform $platform): DDC2579Id
    {
        return new DDC2579Id($value);
    }

<<<<<<< HEAD
    public function getName(): string
=======
    /**
     * {@inheritDoc}
     */
    public function getName()
>>>>>>> a056552d
    {
        return self::NAME;
    }
}

class DDC2579Id implements Stringable
{
    public function __construct(private string $val)
    {
    }

    public function __toString(): string
    {
        return $this->val;
    }
}<|MERGE_RESOLUTION|>--- conflicted
+++ resolved
@@ -137,14 +137,7 @@
         return new DDC2579Id($value);
     }
 
-<<<<<<< HEAD
     public function getName(): string
-=======
-    /**
-     * {@inheritDoc}
-     */
-    public function getName()
->>>>>>> a056552d
     {
         return self::NAME;
     }
