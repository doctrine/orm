<?php

declare(strict_types=1);

namespace Doctrine\Tests\ORM\Functional\Ticket;

use Doctrine\DBAL\Platforms\AbstractPlatform;
use Doctrine\DBAL\Types\StringType;
use Doctrine\DBAL\Types\Type;
<<<<<<< HEAD
=======
use Doctrine\ORM\Annotation as ORM;
>>>>>>> fce18e93
use Doctrine\Tests\OrmFunctionalTestCase;

/**
 * @group DDC-2579
 */
class DDC2579Test extends OrmFunctionalTestCase
{
<<<<<<< HEAD
    protected function setUp(): void
=======
    protected function setUp() : void
>>>>>>> fce18e93
    {
        parent::setUp();

        Type::addType(DDC2579Type::NAME, DDC2579Type::class);

        $this->schemaTool->createSchema(
            [
<<<<<<< HEAD
                $this->_em->getClassMetadata(DDC2579Entity::class),
                $this->_em->getClassMetadata(DDC2579EntityAssoc::class),
                $this->_em->getClassMetadata(DDC2579AssocAssoc::class),
            ]
        );
    }

    public function testIssue(): void
=======
                $this->em->getClassMetadata(DDC2579Entity::class),
                $this->em->getClassMetadata(DDC2579EntityAssoc::class),
                $this->em->getClassMetadata(DDC2579AssocAssoc::class),
            ]
        );
    }

    public function testIssue() : void
>>>>>>> fce18e93
    {
        $id         = new DDC2579Id('foo');
        $assoc      = new DDC2579AssocAssoc($id);
        $assocAssoc = new DDC2579EntityAssoc($assoc);
        $entity     = new DDC2579Entity($assocAssoc);
        $repository = $this->em->getRepository(DDC2579Entity::class);

        $this->em->persist($assoc);
        $this->em->persist($assocAssoc);
        $this->em->persist($entity);
        $this->em->flush();

        $entity->value++;

        $this->em->persist($entity);
        $this->em->flush();
        $this->em->clear();

        $id       = $entity->id;
        $value    = $entity->value;
        $criteria = ['assoc' => $assoc, 'id' => $id];
        $entity   = $repository->findOneBy($criteria);

        self::assertInstanceOf(DDC2579Entity::class, $entity);
        self::assertEquals($value, $entity->value);

        $this->em->remove($entity);
        $this->em->flush();
        $this->em->clear();

        self::assertNull($repository->findOneBy($criteria));
        self::assertCount(0, $repository->findAll());
    }
}

/**
 * @ORM\Entity
 */
class DDC2579Entity
{
    /**
<<<<<<< HEAD
     * @var DDC2579Id
     * @Id
     * @Column(type="ddc2579")
=======
     * @ORM\Id
     * @ORM\Column(type="ddc2579")
>>>>>>> fce18e93
     */
    public $id;

    /**
<<<<<<< HEAD
     * @var DDC2579EntityAssoc
     * @Id
     * @ManyToOne(targetEntity="DDC2579EntityAssoc")
     * @JoinColumn(name="relation_id", referencedColumnName="association_id")
     */
    public $assoc;

    /**
     * @var int
     * @Column(type="integer")
     */
=======
     * @ORM\Id
     * @ORM\ManyToOne(targetEntity=DDC2579EntityAssoc::class)
     * @ORM\JoinColumn(name="relation_id", referencedColumnName="association_id")
     */
    public $assoc;

    /** @ORM\Column(type="integer") */
>>>>>>> fce18e93
    public $value;

    public function __construct(DDC2579EntityAssoc $assoc, int $value = 0)
    {
        $this->id    = $assoc->assocAssoc->associationId;
        $this->assoc = $assoc;
        $this->value = $value;
    }
}

/**
 * @ORM\Entity
 */
class DDC2579EntityAssoc
{
    /**
<<<<<<< HEAD
     * @var DDC2579AssocAssoc
     * @Id
     * @ManyToOne(targetEntity="DDC2579AssocAssoc")
     * @JoinColumn(name="association_id", referencedColumnName="associationId")
=======
     * @ORM\Id
     * @ORM\ManyToOne(targetEntity=DDC2579AssocAssoc::class)
     * @ORM\JoinColumn(name="association_id", referencedColumnName="associationId")
>>>>>>> fce18e93
     */
    public $assocAssoc;

    public function __construct(DDC2579AssocAssoc $assocAssoc)
    {
        $this->assocAssoc = $assocAssoc;
    }
}

/**
 * @ORM\Entity
 */
class DDC2579AssocAssoc
{
    /**
<<<<<<< HEAD
     * @var DDC2579Id
     * @Id
     * @Column(type="ddc2579")
=======
     * @ORM\Id
     * @ORM\Column(type="ddc2579")
>>>>>>> fce18e93
     */
    public $associationId;

    public function __construct(DDC2579Id $id)
    {
        $this->associationId = $id;
    }
}


class DDC2579Type extends StringType
{
    public const NAME = 'ddc2579';

    /**
     * {@inheritdoc}
     */
    public function convertToDatabaseValue($value, AbstractPlatform $platform)
    {
        return (string) $value;
    }

    /**
     * {@inheritDoc}
     */
    public function convertToPHPValue($value, AbstractPlatform $platform)
    {
        return new DDC2579Id($value);
    }

    /**
     * {@inheritdoc}
     */
    public function getName() : string
    {
        return self::NAME;
    }
}

class DDC2579Id
{
    /** @var string */
    private $val;

    public function __construct(string $val)
    {
        $this->val = $val;
    }

    public function __toString(): string
    {
        return $this->val;
    }
}<|MERGE_RESOLUTION|>--- conflicted
+++ resolved
@@ -7,10 +7,7 @@
 use Doctrine\DBAL\Platforms\AbstractPlatform;
 use Doctrine\DBAL\Types\StringType;
 use Doctrine\DBAL\Types\Type;
-<<<<<<< HEAD
-=======
 use Doctrine\ORM\Annotation as ORM;
->>>>>>> fce18e93
 use Doctrine\Tests\OrmFunctionalTestCase;
 
 /**
@@ -18,11 +15,7 @@
  */
 class DDC2579Test extends OrmFunctionalTestCase
 {
-<<<<<<< HEAD
-    protected function setUp(): void
-=======
     protected function setUp() : void
->>>>>>> fce18e93
     {
         parent::setUp();
 
@@ -30,16 +23,6 @@
 
         $this->schemaTool->createSchema(
             [
-<<<<<<< HEAD
-                $this->_em->getClassMetadata(DDC2579Entity::class),
-                $this->_em->getClassMetadata(DDC2579EntityAssoc::class),
-                $this->_em->getClassMetadata(DDC2579AssocAssoc::class),
-            ]
-        );
-    }
-
-    public function testIssue(): void
-=======
                 $this->em->getClassMetadata(DDC2579Entity::class),
                 $this->em->getClassMetadata(DDC2579EntityAssoc::class),
                 $this->em->getClassMetadata(DDC2579AssocAssoc::class),
@@ -48,7 +31,6 @@
     }
 
     public function testIssue() : void
->>>>>>> fce18e93
     {
         $id         = new DDC2579Id('foo');
         $assoc      = new DDC2579AssocAssoc($id);
@@ -90,31 +72,12 @@
 class DDC2579Entity
 {
     /**
-<<<<<<< HEAD
-     * @var DDC2579Id
-     * @Id
-     * @Column(type="ddc2579")
-=======
      * @ORM\Id
      * @ORM\Column(type="ddc2579")
->>>>>>> fce18e93
      */
     public $id;
 
     /**
-<<<<<<< HEAD
-     * @var DDC2579EntityAssoc
-     * @Id
-     * @ManyToOne(targetEntity="DDC2579EntityAssoc")
-     * @JoinColumn(name="relation_id", referencedColumnName="association_id")
-     */
-    public $assoc;
-
-    /**
-     * @var int
-     * @Column(type="integer")
-     */
-=======
      * @ORM\Id
      * @ORM\ManyToOne(targetEntity=DDC2579EntityAssoc::class)
      * @ORM\JoinColumn(name="relation_id", referencedColumnName="association_id")
@@ -122,10 +85,9 @@
     public $assoc;
 
     /** @ORM\Column(type="integer") */
->>>>>>> fce18e93
     public $value;
 
-    public function __construct(DDC2579EntityAssoc $assoc, int $value = 0)
+    public function __construct(DDC2579EntityAssoc $assoc, $value = 0)
     {
         $this->id    = $assoc->assocAssoc->associationId;
         $this->assoc = $assoc;
@@ -139,16 +101,9 @@
 class DDC2579EntityAssoc
 {
     /**
-<<<<<<< HEAD
-     * @var DDC2579AssocAssoc
-     * @Id
-     * @ManyToOne(targetEntity="DDC2579AssocAssoc")
-     * @JoinColumn(name="association_id", referencedColumnName="associationId")
-=======
      * @ORM\Id
      * @ORM\ManyToOne(targetEntity=DDC2579AssocAssoc::class)
      * @ORM\JoinColumn(name="association_id", referencedColumnName="associationId")
->>>>>>> fce18e93
      */
     public $assocAssoc;
 
@@ -164,14 +119,8 @@
 class DDC2579AssocAssoc
 {
     /**
-<<<<<<< HEAD
-     * @var DDC2579Id
-     * @Id
-     * @Column(type="ddc2579")
-=======
      * @ORM\Id
      * @ORM\Column(type="ddc2579")
->>>>>>> fce18e93
      */
     public $associationId;
 
@@ -194,10 +143,7 @@
         return (string) $value;
     }
 
-    /**
-     * {@inheritDoc}
-     */
-    public function convertToPHPValue($value, AbstractPlatform $platform)
+    public function convertToPhpValue($value, AbstractPlatform $platform)
     {
         return new DDC2579Id($value);
     }
@@ -213,15 +159,14 @@
 
 class DDC2579Id
 {
-    /** @var string */
     private $val;
 
-    public function __construct(string $val)
+    public function __construct($val)
     {
         $this->val = $val;
     }
 
-    public function __toString(): string
+    public function __toString()
     {
         return $this->val;
     }
