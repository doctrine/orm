<?php

declare(strict_types=1);

namespace Doctrine\Tests\ORM\Functional\Ticket;

use Doctrine\DBAL\Connection;
<<<<<<< HEAD
use Doctrine\Tests\OrmFunctionalTestCase;

use function assert;
=======
use Doctrine\ORM\Annotation as ORM;
use Doctrine\Tests\OrmFunctionalTestCase;
>>>>>>> fce18e93
use function end;

/**
 * Verifies that the type of parameters being bound to an SQL query is the same
 * of the identifier of the entities used as parameters in the DQL query, even
 * if the bound objects are proxies.
 *
 * @group DDC-2214
 */
class DDC2214Test extends OrmFunctionalTestCase
{
<<<<<<< HEAD
    protected function setUp(): void
=======
    protected function setUp() : void
>>>>>>> fce18e93
    {
        parent::setUp();

        $this->schemaTool->createSchema(
            [
<<<<<<< HEAD
                $this->_em->getClassMetadata(DDC2214Foo::class),
                $this->_em->getClassMetadata(DDC2214Bar::class),
            ]
        );
    }

    public function testIssue(): void
=======
                $this->em->getClassMetadata(DDC2214Foo::class),
                $this->em->getClassMetadata(DDC2214Bar::class),
            ]
        );
    }

    public function testIssue() : void
>>>>>>> fce18e93
    {
        $foo = new DDC2214Foo();
        $bar = new DDC2214Bar();

        $foo->bar = $bar;

        $this->em->persist($foo);
        $this->em->persist($bar);
        $this->em->flush();
        $this->em->clear();

<<<<<<< HEAD
        $foo = $this->_em->find(DDC2214Foo::class, $foo->id);
        assert($foo instanceof DDC2214Foo);
        $bar = $foo->bar;

        $logger = $this->_em->getConnection()->getConfiguration()->getSQLLogger();

        $related = $this
            ->_em
=======
        /** @var \Doctrine\Tests\ORM\Functional\Ticket\DDC2214Foo $foo */
        $foo = $this->em->find(DDC2214Foo::class, $foo->id);
        $bar = $foo->bar;

        $logger = $this->em->getConnection()->getConfiguration()->getSQLLogger();

        $related = $this
            ->em
>>>>>>> fce18e93
            ->createQuery('SELECT b FROM ' . __NAMESPACE__ . '\DDC2214Bar b WHERE b.id IN(:ids)')
            ->setParameter('ids', [$bar])
            ->getResult();

        $query = end($logger->queries);

<<<<<<< HEAD
        $this->assertEquals(Connection::PARAM_INT_ARRAY, $query['types'][0]);
=======
        self::assertEquals(Connection::PARAM_INT_ARRAY, $query['types'][0]);
>>>>>>> fce18e93
    }
}

/** @ORM\Entity */
class DDC2214Foo
{
<<<<<<< HEAD
    /**
     * @var int
     * @Id
     * @Column(type="integer")
     * @GeneratedValue(strategy="AUTO")
     */
    public $id;

    /**
     * @var DDC2214Bar
     * @ManyToOne(targetEntity="DDC2214Bar")
     */
=======
    /** @ORM\Id @ORM\Column(type="integer") @ORM\GeneratedValue(strategy="AUTO") */
    public $id;

    /** @ORM\ManyToOne(targetEntity=DDC2214Bar::class) */
>>>>>>> fce18e93
    public $bar;
}

/** @ORM\Entity */
class DDC2214Bar
{
<<<<<<< HEAD
    /**
     * @var int
     * @Id
     * @Column(type="integer")
     * @GeneratedValue(strategy="AUTO")
     */
=======
    /** @ORM\Id @ORM\Column(type="integer") @ORM\GeneratedValue(strategy="AUTO") */
>>>>>>> fce18e93
    public $id;
}<|MERGE_RESOLUTION|>--- conflicted
+++ resolved
@@ -5,14 +5,8 @@
 namespace Doctrine\Tests\ORM\Functional\Ticket;
 
 use Doctrine\DBAL\Connection;
-<<<<<<< HEAD
-use Doctrine\Tests\OrmFunctionalTestCase;
-
-use function assert;
-=======
 use Doctrine\ORM\Annotation as ORM;
 use Doctrine\Tests\OrmFunctionalTestCase;
->>>>>>> fce18e93
 use function end;
 
 /**
@@ -24,25 +18,12 @@
  */
 class DDC2214Test extends OrmFunctionalTestCase
 {
-<<<<<<< HEAD
-    protected function setUp(): void
-=======
     protected function setUp() : void
->>>>>>> fce18e93
     {
         parent::setUp();
 
         $this->schemaTool->createSchema(
             [
-<<<<<<< HEAD
-                $this->_em->getClassMetadata(DDC2214Foo::class),
-                $this->_em->getClassMetadata(DDC2214Bar::class),
-            ]
-        );
-    }
-
-    public function testIssue(): void
-=======
                 $this->em->getClassMetadata(DDC2214Foo::class),
                 $this->em->getClassMetadata(DDC2214Bar::class),
             ]
@@ -50,7 +31,6 @@
     }
 
     public function testIssue() : void
->>>>>>> fce18e93
     {
         $foo = new DDC2214Foo();
         $bar = new DDC2214Bar();
@@ -62,16 +42,6 @@
         $this->em->flush();
         $this->em->clear();
 
-<<<<<<< HEAD
-        $foo = $this->_em->find(DDC2214Foo::class, $foo->id);
-        assert($foo instanceof DDC2214Foo);
-        $bar = $foo->bar;
-
-        $logger = $this->_em->getConnection()->getConfiguration()->getSQLLogger();
-
-        $related = $this
-            ->_em
-=======
         /** @var \Doctrine\Tests\ORM\Functional\Ticket\DDC2214Foo $foo */
         $foo = $this->em->find(DDC2214Foo::class, $foo->id);
         $bar = $foo->bar;
@@ -80,58 +50,29 @@
 
         $related = $this
             ->em
->>>>>>> fce18e93
             ->createQuery('SELECT b FROM ' . __NAMESPACE__ . '\DDC2214Bar b WHERE b.id IN(:ids)')
             ->setParameter('ids', [$bar])
             ->getResult();
 
         $query = end($logger->queries);
 
-<<<<<<< HEAD
-        $this->assertEquals(Connection::PARAM_INT_ARRAY, $query['types'][0]);
-=======
         self::assertEquals(Connection::PARAM_INT_ARRAY, $query['types'][0]);
->>>>>>> fce18e93
     }
 }
 
 /** @ORM\Entity */
 class DDC2214Foo
 {
-<<<<<<< HEAD
-    /**
-     * @var int
-     * @Id
-     * @Column(type="integer")
-     * @GeneratedValue(strategy="AUTO")
-     */
-    public $id;
-
-    /**
-     * @var DDC2214Bar
-     * @ManyToOne(targetEntity="DDC2214Bar")
-     */
-=======
     /** @ORM\Id @ORM\Column(type="integer") @ORM\GeneratedValue(strategy="AUTO") */
     public $id;
 
     /** @ORM\ManyToOne(targetEntity=DDC2214Bar::class) */
->>>>>>> fce18e93
     public $bar;
 }
 
 /** @ORM\Entity */
 class DDC2214Bar
 {
-<<<<<<< HEAD
-    /**
-     * @var int
-     * @Id
-     * @Column(type="integer")
-     * @GeneratedValue(strategy="AUTO")
-     */
-=======
     /** @ORM\Id @ORM\Column(type="integer") @ORM\GeneratedValue(strategy="AUTO") */
->>>>>>> fce18e93
     public $id;
 }