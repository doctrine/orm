<?php

declare(strict_types=1);

namespace Doctrine\Tests\ORM\Functional\Ticket;

use Doctrine\Common\Collections\ArrayCollection;
<<<<<<< HEAD
use Doctrine\Common\Collections\Collection;
=======
use Doctrine\ORM\Annotation as ORM;
>>>>>>> fce18e93
use Doctrine\Tests\OrmFunctionalTestCase;

/**
 * @group DDC-2252
 */
class DDC2252Test extends OrmFunctionalTestCase
{
    /** @psalm-var DDC2252User */
    private $user;

    /** @psalm-var DDC2252MerchantAccount */
    private $merchant;

    /** @psalm-var DDC2252Membership */
    private $membership;

    /** @psalm-var list<DDC2252Privilege> */
    private $privileges = [];

<<<<<<< HEAD
    protected function setUp(): void
=======
    protected function setUp() : void
>>>>>>> fce18e93
    {
        parent::setUp();

        $this->schemaTool->createSchema(
            [
<<<<<<< HEAD
                $this->_em->getClassMetadata(DDC2252User::class),
                $this->_em->getClassMetadata(DDC2252Privilege::class),
                $this->_em->getClassMetadata(DDC2252Membership::class),
                $this->_em->getClassMetadata(DDC2252MerchantAccount::class),
=======
                $this->em->getClassMetadata(DDC2252User::class),
                $this->em->getClassMetadata(DDC2252Privilege::class),
                $this->em->getClassMetadata(DDC2252Membership::class),
                $this->em->getClassMetadata(DDC2252MerchantAccount::class),
>>>>>>> fce18e93
            ]
        );

        $this->loadFixtures();
    }

    public function loadFixtures(): void
    {
        $this->user       = new DDC2252User();
        $this->merchant   = new DDC2252MerchantAccount();
        $this->membership = new DDC2252Membership($this->user, $this->merchant);

        $this->privileges[] = new DDC2252Privilege();
        $this->privileges[] = new DDC2252Privilege();
        $this->privileges[] = new DDC2252Privilege();

        $this->membership->addPrivilege($this->privileges[0]);
        $this->membership->addPrivilege($this->privileges[1]);
        $this->membership->addPrivilege($this->privileges[2]);

        $this->em->persist($this->user);
        $this->em->persist($this->merchant);
        $this->em->persist($this->privileges[0]);
        $this->em->persist($this->privileges[1]);
        $this->em->persist($this->privileges[2]);
        $this->em->flush();

        $this->em->persist($this->membership);
        $this->em->flush();
        $this->em->clear();
    }

<<<<<<< HEAD
    public function testIssue(): void
=======
    public function testIssue() : void
>>>>>>> fce18e93
    {
        $identifier = [
            'merchantAccount' => $this->merchant->getAccountid(),
            'userAccount'     => $this->user->getUid(),
        ];

        $membership = $this->em->find(DDC2252Membership::class, $identifier);

        self::assertInstanceOf(DDC2252Membership::class, $membership);
        self::assertCount(3, $membership->getPrivileges());

        $membership->getPrivileges()->remove(2);
        $this->em->persist($membership);
        $this->em->flush();
        $this->em->clear();

        $membership = $this->em->find(DDC2252Membership::class, $identifier);

        self::assertInstanceOf(DDC2252Membership::class, $membership);
        self::assertCount(2, $membership->getPrivileges());

        $membership->getPrivileges()->clear();
        $this->em->persist($membership);
        $this->em->flush();
        $this->em->clear();

        $membership = $this->em->find(DDC2252Membership::class, $identifier);

        self::assertInstanceOf(DDC2252Membership::class, $membership);
        self::assertCount(0, $membership->getPrivileges());

        $membership->addPrivilege($privilege3 = new DDC2252Privilege());
<<<<<<< HEAD
        $this->_em->persist($privilege3);
        $this->_em->persist($membership);
        $this->_em->flush();
        $this->_em->clear();
=======
        $this->em->persist($privilege3);
        $this->em->persist($membership);
        $this->em->flush();
        $this->em->clear();
>>>>>>> fce18e93

        $membership = $this->em->find(DDC2252Membership::class, $identifier);

        self::assertInstanceOf(DDC2252Membership::class, $membership);
        self::assertCount(1, $membership->getPrivileges());
    }
}

/**
 * @ORM\Entity()
 * @ORM\Table(name="ddc2252_acl_privilege")
 */
class DDC2252Privilege
{
    /**
<<<<<<< HEAD
     * @var int
     * @Id
     * @GeneratedValue
     * @Column(type="integer")
=======
     * @ORM\Id
     * @ORM\GeneratedValue
     * @ORM\Column(type="integer")
>>>>>>> fce18e93
     */
    protected $privilegeid;

    public function getPrivilegeid(): int
    {
        return $this->privilegeid;
    }
}

/**
 * @ORM\Entity
 * @ORM\Table(name="ddc2252_mch_account")
 */
class DDC2252MerchantAccount
{
    /**
<<<<<<< HEAD
     * @var int
     * @Id
     * @Column(type="integer")
=======
     * @ORM\Id
     * @ORM\Column(type="integer")
>>>>>>> fce18e93
     */
    protected $accountid = 111;

    public function getAccountid(): int
    {
        return $this->accountid;
    }
}

/**
 * @ORM\Entity
 * @ORM\Table(name="ddc2252_user_account")
 */
class DDC2252User
{
    /**
<<<<<<< HEAD
     * @var int
     * @Id
     * @Column(type="integer")
=======
     * @ORM\Id
     * @ORM\Column(type="integer")
>>>>>>> fce18e93
     */
    protected $uid = 222;

    /**
<<<<<<< HEAD
     * @psalm-var Collection<int, DDC2252Membership>
     * @OneToMany(targetEntity="DDC2252Membership", mappedBy="userAccount", cascade={"persist"})
     * @JoinColumn(name="uid", referencedColumnName="uid")
=======
     * @ORM\OneToMany(targetEntity=DDC2252Membership::class, mappedBy="userAccount", cascade={"persist"})
     * @ORM\JoinColumn(name="uid", referencedColumnName="uid")
>>>>>>> fce18e93
     */
    protected $memberships;

    public function __construct()
    {
        $this->memberships = new ArrayCollection();
    }

    public function getUid(): int
    {
        return $this->uid;
    }

    /**
     * @psalm-return Collection<int, DDC2252Membership>
     */
    public function getMemberships(): Collection
    {
        return $this->memberships;
    }

    public function addMembership(DDC2252Membership $membership): void
    {
        $this->memberships[] = $membership;
    }
}

/**
 * @ORM\Entity
 * @ORM\Table(name="ddc2252_mch_account_member")
 * @ORM\HasLifecycleCallbacks
 */
class DDC2252Membership
{
    /**
<<<<<<< HEAD
     * @var DDC2252User
     * @Id
     * @ManyToOne(targetEntity="DDC2252User", inversedBy="memberships")
     * @JoinColumn(name="uid", referencedColumnName="uid")
=======
     * @ORM\Id
     * @ORM\ManyToOne(targetEntity=DDC2252User::class, inversedBy="memberships")
     * @ORM\JoinColumn(name="uid", referencedColumnName="uid")
>>>>>>> fce18e93
     */
    protected $userAccount;

    /**
<<<<<<< HEAD
     * @var DDC2252MerchantAccount
     * @Id
     * @ManyToOne(targetEntity="DDC2252MerchantAccount")
     * @JoinColumn(name="mch_accountid", referencedColumnName="accountid")
=======
     * @ORM\Id
     * @ORM\ManyToOne(targetEntity=DDC2252MerchantAccount::class)
     * @ORM\JoinColumn(name="mch_accountid", referencedColumnName="accountid")
>>>>>>> fce18e93
     */
    protected $merchantAccount;

    /**
<<<<<<< HEAD
     * @psalm-var Collection<int, DDC2252Privilege>
     * @ManyToMany(targetEntity="DDC2252Privilege", indexBy="privilegeid")
     * @JoinTable(name="ddc2252_user_mch_account_privilege",
=======
     * @ORM\ManyToMany(targetEntity=DDC2252Privilege::class, indexBy="privilegeid")
     * @ORM\JoinTable(name="ddc2252_user_mch_account_privilege",
>>>>>>> fce18e93
     *   joinColumns={
     *       @ORM\JoinColumn(name="mch_accountid", referencedColumnName="mch_accountid"),
     *       @ORM\JoinColumn(name="uid", referencedColumnName="uid")
     *   },
     *   inverseJoinColumns={
     *       @ORM\JoinColumn(name="privilegeid", referencedColumnName="privilegeid")
     *   }
     * )
     */
    protected $privileges;

    public function __construct(DDC2252User $user, DDC2252MerchantAccount $merchantAccount)
    {
        $this->userAccount     = $user;
        $this->merchantAccount = $merchantAccount;
        $this->privileges      = new ArrayCollection();
    }

    public function addPrivilege(DDC2252Privilege $privilege): void
    {
        $this->privileges[] = $privilege;
    }

    /**
     * @psalm-var Collection<int, DDC2252Privilege>
     */
    public function getPrivileges(): Collection
    {
        return $this->privileges;
    }
}<|MERGE_RESOLUTION|>--- conflicted
+++ resolved
@@ -5,11 +5,7 @@
 namespace Doctrine\Tests\ORM\Functional\Ticket;
 
 use Doctrine\Common\Collections\ArrayCollection;
-<<<<<<< HEAD
-use Doctrine\Common\Collections\Collection;
-=======
 use Doctrine\ORM\Annotation as ORM;
->>>>>>> fce18e93
 use Doctrine\Tests\OrmFunctionalTestCase;
 
 /**
@@ -17,46 +13,28 @@
  */
 class DDC2252Test extends OrmFunctionalTestCase
 {
-    /** @psalm-var DDC2252User */
     private $user;
-
-    /** @psalm-var DDC2252MerchantAccount */
     private $merchant;
-
-    /** @psalm-var DDC2252Membership */
     private $membership;
-
-    /** @psalm-var list<DDC2252Privilege> */
     private $privileges = [];
 
-<<<<<<< HEAD
-    protected function setUp(): void
-=======
     protected function setUp() : void
->>>>>>> fce18e93
     {
         parent::setUp();
 
         $this->schemaTool->createSchema(
             [
-<<<<<<< HEAD
-                $this->_em->getClassMetadata(DDC2252User::class),
-                $this->_em->getClassMetadata(DDC2252Privilege::class),
-                $this->_em->getClassMetadata(DDC2252Membership::class),
-                $this->_em->getClassMetadata(DDC2252MerchantAccount::class),
-=======
                 $this->em->getClassMetadata(DDC2252User::class),
                 $this->em->getClassMetadata(DDC2252Privilege::class),
                 $this->em->getClassMetadata(DDC2252Membership::class),
                 $this->em->getClassMetadata(DDC2252MerchantAccount::class),
->>>>>>> fce18e93
             ]
         );
 
         $this->loadFixtures();
     }
 
-    public function loadFixtures(): void
+    public function loadFixtures()
     {
         $this->user       = new DDC2252User();
         $this->merchant   = new DDC2252MerchantAccount();
@@ -82,11 +60,7 @@
         $this->em->clear();
     }
 
-<<<<<<< HEAD
-    public function testIssue(): void
-=======
     public function testIssue() : void
->>>>>>> fce18e93
     {
         $identifier = [
             'merchantAccount' => $this->merchant->getAccountid(),
@@ -119,17 +93,10 @@
         self::assertCount(0, $membership->getPrivileges());
 
         $membership->addPrivilege($privilege3 = new DDC2252Privilege());
-<<<<<<< HEAD
-        $this->_em->persist($privilege3);
-        $this->_em->persist($membership);
-        $this->_em->flush();
-        $this->_em->clear();
-=======
         $this->em->persist($privilege3);
         $this->em->persist($membership);
         $this->em->flush();
         $this->em->clear();
->>>>>>> fce18e93
 
         $membership = $this->em->find(DDC2252Membership::class, $identifier);
 
@@ -145,20 +112,13 @@
 class DDC2252Privilege
 {
     /**
-<<<<<<< HEAD
-     * @var int
-     * @Id
-     * @GeneratedValue
-     * @Column(type="integer")
-=======
      * @ORM\Id
      * @ORM\GeneratedValue
      * @ORM\Column(type="integer")
->>>>>>> fce18e93
      */
     protected $privilegeid;
 
-    public function getPrivilegeid(): int
+    public function getPrivilegeid()
     {
         return $this->privilegeid;
     }
@@ -171,18 +131,12 @@
 class DDC2252MerchantAccount
 {
     /**
-<<<<<<< HEAD
-     * @var int
-     * @Id
-     * @Column(type="integer")
-=======
      * @ORM\Id
      * @ORM\Column(type="integer")
->>>>>>> fce18e93
      */
     protected $accountid = 111;
 
-    public function getAccountid(): int
+    public function getAccountid()
     {
         return $this->accountid;
     }
@@ -195,26 +149,14 @@
 class DDC2252User
 {
     /**
-<<<<<<< HEAD
-     * @var int
-     * @Id
-     * @Column(type="integer")
-=======
      * @ORM\Id
      * @ORM\Column(type="integer")
->>>>>>> fce18e93
      */
     protected $uid = 222;
 
     /**
-<<<<<<< HEAD
-     * @psalm-var Collection<int, DDC2252Membership>
-     * @OneToMany(targetEntity="DDC2252Membership", mappedBy="userAccount", cascade={"persist"})
-     * @JoinColumn(name="uid", referencedColumnName="uid")
-=======
      * @ORM\OneToMany(targetEntity=DDC2252Membership::class, mappedBy="userAccount", cascade={"persist"})
      * @ORM\JoinColumn(name="uid", referencedColumnName="uid")
->>>>>>> fce18e93
      */
     protected $memberships;
 
@@ -223,20 +165,17 @@
         $this->memberships = new ArrayCollection();
     }
 
-    public function getUid(): int
+    public function getUid()
     {
         return $this->uid;
     }
 
-    /**
-     * @psalm-return Collection<int, DDC2252Membership>
-     */
-    public function getMemberships(): Collection
+    public function getMemberships()
     {
         return $this->memberships;
     }
 
-    public function addMembership(DDC2252Membership $membership): void
+    public function addMembership(DDC2252Membership $membership)
     {
         $this->memberships[] = $membership;
     }
@@ -250,42 +189,22 @@
 class DDC2252Membership
 {
     /**
-<<<<<<< HEAD
-     * @var DDC2252User
-     * @Id
-     * @ManyToOne(targetEntity="DDC2252User", inversedBy="memberships")
-     * @JoinColumn(name="uid", referencedColumnName="uid")
-=======
      * @ORM\Id
      * @ORM\ManyToOne(targetEntity=DDC2252User::class, inversedBy="memberships")
      * @ORM\JoinColumn(name="uid", referencedColumnName="uid")
->>>>>>> fce18e93
      */
     protected $userAccount;
 
     /**
-<<<<<<< HEAD
-     * @var DDC2252MerchantAccount
-     * @Id
-     * @ManyToOne(targetEntity="DDC2252MerchantAccount")
-     * @JoinColumn(name="mch_accountid", referencedColumnName="accountid")
-=======
      * @ORM\Id
      * @ORM\ManyToOne(targetEntity=DDC2252MerchantAccount::class)
      * @ORM\JoinColumn(name="mch_accountid", referencedColumnName="accountid")
->>>>>>> fce18e93
      */
     protected $merchantAccount;
 
     /**
-<<<<<<< HEAD
-     * @psalm-var Collection<int, DDC2252Privilege>
-     * @ManyToMany(targetEntity="DDC2252Privilege", indexBy="privilegeid")
-     * @JoinTable(name="ddc2252_user_mch_account_privilege",
-=======
      * @ORM\ManyToMany(targetEntity=DDC2252Privilege::class, indexBy="privilegeid")
      * @ORM\JoinTable(name="ddc2252_user_mch_account_privilege",
->>>>>>> fce18e93
      *   joinColumns={
      *       @ORM\JoinColumn(name="mch_accountid", referencedColumnName="mch_accountid"),
      *       @ORM\JoinColumn(name="uid", referencedColumnName="uid")
@@ -304,15 +223,12 @@
         $this->privileges      = new ArrayCollection();
     }
 
-    public function addPrivilege(DDC2252Privilege $privilege): void
+    public function addPrivilege($privilege)
     {
         $this->privileges[] = $privilege;
     }
 
-    /**
-     * @psalm-var Collection<int, DDC2252Privilege>
-     */
-    public function getPrivileges(): Collection
+    public function getPrivileges()
     {
         return $this->privileges;
     }
