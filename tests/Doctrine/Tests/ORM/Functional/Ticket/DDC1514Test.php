<?php

declare(strict_types=1);

namespace Doctrine\Tests\ORM\Functional\Ticket;

use Doctrine\Common\Collections\ArrayCollection;
use Doctrine\Common\Collections\Collection;
use Doctrine\ORM\Mapping\Column;
use Doctrine\ORM\Mapping\Entity;
use Doctrine\ORM\Mapping\GeneratedValue;
use Doctrine\ORM\Mapping\Id;
use Doctrine\ORM\Mapping\ManyToMany;
use Doctrine\ORM\Mapping\ManyToOne;
use Doctrine\Tests\OrmFunctionalTestCase;

/**
 * @group DDC-1514
 */
class DDC1514Test extends OrmFunctionalTestCase
{
    protected function setUp(): void
    {
        parent::setUp();

<<<<<<< HEAD
        try {
            $this->_schemaTool->createSchema(
                [
                    $this->_em->getClassMetadata(DDC1514EntityA::class),
                    $this->_em->getClassMetadata(DDC1514EntityB::class),
                    $this->_em->getClassMetadata(DDC1514EntityC::class),
                ]
            );
        } catch (Exception) {
        }
=======
        $this->createSchemaForModels(
            DDC1514EntityA::class,
            DDC1514EntityB::class,
            DDC1514EntityC::class
        );
>>>>>>> 48b4f63f
    }

    public function testIssue(): void
    {
        $a1        = new DDC1514EntityA();
        $a1->title = '1foo';

        $a2        = new DDC1514EntityA();
        $a2->title = '2bar';

        $b1              = new DDC1514EntityB();
        $b1->entityAFrom = $a1;
        $b1->entityATo   = $a2;

        $b2              = new DDC1514EntityB();
        $b2->entityAFrom = $a2;
        $b2->entityATo   = $a1;

        $c           = new DDC1514EntityC();
        $c->title    = 'baz';
        $a2->entityC = $c;

        $this->_em->persist($a1);
        $this->_em->persist($a2);
        $this->_em->persist($b1);
        $this->_em->persist($b2);
        $this->_em->persist($c);
        $this->_em->flush();
        $this->_em->clear();

        $dql     = 'SELECT a, b, ba, c FROM ' . __NAMESPACE__ . '\DDC1514EntityA AS a LEFT JOIN a.entitiesB AS b LEFT JOIN b.entityATo AS ba LEFT JOIN a.entityC AS c ORDER BY a.title';
        $results = $this->_em->createQuery($dql)->getResult();

        self::assertEquals($a1->id, $results[0]->id);
        self::assertNull($results[0]->entityC);

        self::assertEquals($a2->id, $results[1]->id);
        self::assertEquals($c->title, $results[1]->entityC->title);
    }
}

/**
 * @Entity
 */
class DDC1514EntityA
{
    /**
     * @var int
     * @Id
     * @Column(type="integer")
     * @GeneratedValue
     */
    public $id;

    /**
     * @var string
     * @Column
     */
    public $title;

    /**
     * @psalm-var Collection<int, DDC1514EntityB>
     * @ManyToMany(targetEntity="DDC1514EntityB", mappedBy="entityAFrom")
     */
    public $entitiesB;

    /**
     * @var DDC1514EntityC
     * @ManyToOne(targetEntity="DDC1514EntityC")
     */
    public $entityC;

    public function __construct()
    {
        $this->entitiesB = new ArrayCollection();
    }
}

/**
 * @Entity
 */
class DDC1514EntityB
{
    /**
     * @var int
     * @Id
     * @Column(type="integer")
     * @GeneratedValue
     */
    public $id;

    /**
     * @var DDC1514EntityA
     * @ManyToOne(targetEntity="DDC1514EntityA", inversedBy="entitiesB")
     */
    public $entityAFrom;
    /**
     * @var DDC1514EntityA
     * @ManyToOne(targetEntity="DDC1514EntityA")
     */
    public $entityATo;
}

/**
 * @Entity
 */
class DDC1514EntityC
{
    /**
     * @var int
     * @Id
     * @Column(type="integer")
     * @GeneratedValue
     */
    public $id;

    /**
     * @var string
     * @Column
     */
    public $title;
}<|MERGE_RESOLUTION|>--- conflicted
+++ resolved
@@ -23,24 +23,11 @@
     {
         parent::setUp();
 
-<<<<<<< HEAD
-        try {
-            $this->_schemaTool->createSchema(
-                [
-                    $this->_em->getClassMetadata(DDC1514EntityA::class),
-                    $this->_em->getClassMetadata(DDC1514EntityB::class),
-                    $this->_em->getClassMetadata(DDC1514EntityC::class),
-                ]
-            );
-        } catch (Exception) {
-        }
-=======
         $this->createSchemaForModels(
             DDC1514EntityA::class,
             DDC1514EntityB::class,
             DDC1514EntityC::class
         );
->>>>>>> 48b4f63f
     }
 
     public function testIssue(): void
