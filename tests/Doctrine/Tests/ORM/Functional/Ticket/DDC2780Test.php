<?php

declare(strict_types=1);

namespace Doctrine\Tests\ORM\Functional\Ticket;

use Doctrine\Common\Collections\ArrayCollection;
<<<<<<< HEAD
=======
use Doctrine\ORM\Annotation as ORM;
>>>>>>> fce18e93
use Doctrine\Tests\OrmFunctionalTestCase;

/**
 * @group DDC-2780
 */
class DDC2780Test extends OrmFunctionalTestCase
{
<<<<<<< HEAD
    protected function setUp(): void
=======
    /**
     * {@inheritDoc}
     */
    protected function setup() : void
>>>>>>> fce18e93
    {
        parent::setUp();

        $this->schemaTool->createSchema(
            [
<<<<<<< HEAD
                $this->_em->getClassMetadata(DDC2780User::class),
                $this->_em->getClassMetadata(DDC2780Project::class),
=======
                $this->em->getClassMetadata(DDC2780User::class),
                $this->em->getClassMetadata(DDC2780Project::class),
>>>>>>> fce18e93
            ]
        );
    }

    /**
     * Verifies that IS [NOT] NULL can be used on join aliases
     */
<<<<<<< HEAD
    public function testIssue(): void
=======
    public function testIssue() : void
>>>>>>> fce18e93
    {
        $user    = new DDC2780User();
        $project = new DDC2780Project();

        $user->project = $project;

        $this->em->persist($project);
        $this->em->persist($user);
        $this->em->flush();
        $this->em->clear();

        $result = $this->em->createQueryBuilder()
            ->select('user')
            ->from(DDC2780User::class, 'user')
            ->leftJoin('user.project', 'project')
            ->where('project IS NOT NULL')
            ->getQuery()
            ->getOneOrNullResult();

        self::assertInstanceOf(DDC2780User::class, $result);
    }
}

/**
 * @ORM\Entity
 */
class DDC2780User
{
    /**
<<<<<<< HEAD
     * @var int
     * @Id
     * @Column(type="integer")
     * @GeneratedValue
=======
     * @ORM\Id @ORM\GeneratedValue
     * @ORM\Column(type="integer")
>>>>>>> fce18e93
     */
    public $id;

    /**
<<<<<<< HEAD
     * @ManyToOne(targetEntity="DDC2780Project")
=======
     * @ORM\ManyToOne(targetEntity=DDC2780Project::class)
     *
>>>>>>> fce18e93
     * @var DDC2780Project
     */
    public $project;
}

/** @ORM\Entity */
class DDC2780Project
{
    /**
<<<<<<< HEAD
     * @var int
     * @Id
     * @Column(type="integer")
     * @GeneratedValue
=======
     * @ORM\Id @ORM\GeneratedValue
     * @ORM\Column(type="integer")
>>>>>>> fce18e93
     */
    public $id;

    /**
<<<<<<< HEAD
     * @OneToMany(targetEntity="DDC2780User", mappedBy="project")
=======
     * @ORM\OneToMany(targetEntity=DDC2780User::class, mappedBy="project")
     *
>>>>>>> fce18e93
     * @var DDC2780User[]
     */
    public $users;

    /** Constructor */
    public function __construct()
    {
        $this->users = new ArrayCollection();
    }
}<|MERGE_RESOLUTION|>--- conflicted
+++ resolved
@@ -5,10 +5,7 @@
 namespace Doctrine\Tests\ORM\Functional\Ticket;
 
 use Doctrine\Common\Collections\ArrayCollection;
-<<<<<<< HEAD
-=======
 use Doctrine\ORM\Annotation as ORM;
->>>>>>> fce18e93
 use Doctrine\Tests\OrmFunctionalTestCase;
 
 /**
@@ -16,26 +13,17 @@
  */
 class DDC2780Test extends OrmFunctionalTestCase
 {
-<<<<<<< HEAD
-    protected function setUp(): void
-=======
     /**
      * {@inheritDoc}
      */
     protected function setup() : void
->>>>>>> fce18e93
     {
-        parent::setUp();
+        parent::setup();
 
         $this->schemaTool->createSchema(
             [
-<<<<<<< HEAD
-                $this->_em->getClassMetadata(DDC2780User::class),
-                $this->_em->getClassMetadata(DDC2780Project::class),
-=======
                 $this->em->getClassMetadata(DDC2780User::class),
                 $this->em->getClassMetadata(DDC2780Project::class),
->>>>>>> fce18e93
             ]
         );
     }
@@ -43,11 +31,7 @@
     /**
      * Verifies that IS [NOT] NULL can be used on join aliases
      */
-<<<<<<< HEAD
-    public function testIssue(): void
-=======
     public function testIssue() : void
->>>>>>> fce18e93
     {
         $user    = new DDC2780User();
         $project = new DDC2780Project();
@@ -77,25 +61,14 @@
 class DDC2780User
 {
     /**
-<<<<<<< HEAD
-     * @var int
-     * @Id
-     * @Column(type="integer")
-     * @GeneratedValue
-=======
      * @ORM\Id @ORM\GeneratedValue
      * @ORM\Column(type="integer")
->>>>>>> fce18e93
      */
     public $id;
 
     /**
-<<<<<<< HEAD
-     * @ManyToOne(targetEntity="DDC2780Project")
-=======
      * @ORM\ManyToOne(targetEntity=DDC2780Project::class)
      *
->>>>>>> fce18e93
      * @var DDC2780Project
      */
     public $project;
@@ -105,25 +78,14 @@
 class DDC2780Project
 {
     /**
-<<<<<<< HEAD
-     * @var int
-     * @Id
-     * @Column(type="integer")
-     * @GeneratedValue
-=======
      * @ORM\Id @ORM\GeneratedValue
      * @ORM\Column(type="integer")
->>>>>>> fce18e93
      */
     public $id;
 
     /**
-<<<<<<< HEAD
-     * @OneToMany(targetEntity="DDC2780User", mappedBy="project")
-=======
      * @ORM\OneToMany(targetEntity=DDC2780User::class, mappedBy="project")
      *
->>>>>>> fce18e93
      * @var DDC2780User[]
      */
     public $users;
