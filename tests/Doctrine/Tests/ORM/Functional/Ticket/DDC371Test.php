<?php

declare(strict_types=1);

namespace Doctrine\Tests\ORM\Functional\Ticket;

use Doctrine\Common\Collections\ArrayCollection;
<<<<<<< HEAD
use Doctrine\Common\Collections\Collection;
use Doctrine\ORM\Proxy\Proxy;
use Doctrine\ORM\Query;
use Doctrine\Tests\OrmFunctionalTestCase;

use function count;
=======
use Doctrine\ORM\Annotation as ORM;
use Doctrine\ORM\Query;
use Doctrine\Tests\OrmFunctionalTestCase;
use ProxyManager\Proxy\GhostObjectInterface;
>>>>>>> fce18e93

/**
 * @group DDC-371
 */
class DDC371Test extends OrmFunctionalTestCase
{
<<<<<<< HEAD
    protected function setUp(): void
=======
    protected function setUp() : void
>>>>>>> fce18e93
    {
        parent::setUp();
        //$this->em->getConnection()->getConfiguration()->setSQLLogger(new \Doctrine\DBAL\Logging\EchoSQLLogger);
        $this->schemaTool->createSchema(
            [
<<<<<<< HEAD
                $this->_em->getClassMetadata(DDC371Parent::class),
                $this->_em->getClassMetadata(DDC371Child::class),
            ]
        );
    }

    public function testIssue(): void
=======
                $this->em->getClassMetadata(DDC371Parent::class),
                $this->em->getClassMetadata(DDC371Child::class),
            ]
        );
    }

    public function testIssue() : void
>>>>>>> fce18e93
    {
        $parent           = new DDC371Parent();
        $parent->data     = 'parent';
        $parent->children = new ArrayCollection();

        $child       = new DDC371Child();
        $child->data = 'child';

        $child->parent = $parent;
        $parent->children->add($child);

        $this->em->persist($parent);
        $this->em->persist($child);

        $this->em->flush();
        $this->em->clear();

<<<<<<< HEAD
        $children = $this->_em->createQuery('select c,p from ' . __NAMESPACE__ . '\DDC371Child c '
=======
        $children = $this->em->createQuery('select c,p from ' . __NAMESPACE__ . '\DDC371Child c '
>>>>>>> fce18e93
                . 'left join c.parent p where c.id = 1 and p.id = 1')
                ->setHint(Query::HINT_REFRESH, true)
                ->getResult();

        self::assertCount(1, $children);
        self::assertNotInstanceOf(GhostObjectInterface::class, $children[0]->parent);
        self::assertFalse($children[0]->parent->children->isInitialized());
        self::assertEquals(0, $children[0]->parent->children->unwrap()->count());
    }
}

<<<<<<< HEAD
/** @Entity */
class DDC371Child
{
    /**
     * @var int
     * @Id
     * @Column(type="integer")
     * @GeneratedValue
     */
    private $id;
    /**
     * @var string
     * @Column(type="string")
     */
    public $data;
    /**
     * @var DDC371Parent
     * @ManyToOne(targetEntity="DDC371Parent", inversedBy="children") @JoinColumn(name="parentId")
     */
    public $parent;
}

/** @Entity */
class DDC371Parent
{
    /**
     * @var int
     * @Id
     * @Column(type="integer")
     * @GeneratedValue
     */
    private $id;
    /**
     * @var string
     * @Column(type="string")
     */
    public $data;

    /**
     * @psalm-var Collection<int, DDC371Child>
     * @OneToMany(targetEntity="DDC371Child", mappedBy="parent")
     */
=======
/** @ORM\Entity */
class DDC371Child
{
    /** @ORM\Id @ORM\Column(type="integer") @ORM\GeneratedValue */
    private $id;
    /** @ORM\Column(type="string") */
    public $data;
    /** @ORM\ManyToOne(targetEntity=DDC371Parent::class, inversedBy="children") @ORM\JoinColumn(name="parentId") */
    public $parent;
}

/** @ORM\Entity */
class DDC371Parent
{
    /** @ORM\Id @ORM\Column(type="integer") @ORM\GeneratedValue */
    private $id;
    /** @ORM\Column(type="string") */
    public $data;
    /** @ORM\OneToMany(targetEntity=DDC371Child::class, mappedBy="parent") */
>>>>>>> fce18e93
    public $children;
}<|MERGE_RESOLUTION|>--- conflicted
+++ resolved
@@ -5,44 +5,22 @@
 namespace Doctrine\Tests\ORM\Functional\Ticket;
 
 use Doctrine\Common\Collections\ArrayCollection;
-<<<<<<< HEAD
-use Doctrine\Common\Collections\Collection;
-use Doctrine\ORM\Proxy\Proxy;
-use Doctrine\ORM\Query;
-use Doctrine\Tests\OrmFunctionalTestCase;
-
-use function count;
-=======
 use Doctrine\ORM\Annotation as ORM;
 use Doctrine\ORM\Query;
 use Doctrine\Tests\OrmFunctionalTestCase;
 use ProxyManager\Proxy\GhostObjectInterface;
->>>>>>> fce18e93
 
 /**
  * @group DDC-371
  */
 class DDC371Test extends OrmFunctionalTestCase
 {
-<<<<<<< HEAD
-    protected function setUp(): void
-=======
     protected function setUp() : void
->>>>>>> fce18e93
     {
         parent::setUp();
         //$this->em->getConnection()->getConfiguration()->setSQLLogger(new \Doctrine\DBAL\Logging\EchoSQLLogger);
         $this->schemaTool->createSchema(
             [
-<<<<<<< HEAD
-                $this->_em->getClassMetadata(DDC371Parent::class),
-                $this->_em->getClassMetadata(DDC371Child::class),
-            ]
-        );
-    }
-
-    public function testIssue(): void
-=======
                 $this->em->getClassMetadata(DDC371Parent::class),
                 $this->em->getClassMetadata(DDC371Child::class),
             ]
@@ -50,7 +28,6 @@
     }
 
     public function testIssue() : void
->>>>>>> fce18e93
     {
         $parent           = new DDC371Parent();
         $parent->data     = 'parent';
@@ -68,11 +45,7 @@
         $this->em->flush();
         $this->em->clear();
 
-<<<<<<< HEAD
-        $children = $this->_em->createQuery('select c,p from ' . __NAMESPACE__ . '\DDC371Child c '
-=======
         $children = $this->em->createQuery('select c,p from ' . __NAMESPACE__ . '\DDC371Child c '
->>>>>>> fce18e93
                 . 'left join c.parent p where c.id = 1 and p.id = 1')
                 ->setHint(Query::HINT_REFRESH, true)
                 ->getResult();
@@ -84,50 +57,6 @@
     }
 }
 
-<<<<<<< HEAD
-/** @Entity */
-class DDC371Child
-{
-    /**
-     * @var int
-     * @Id
-     * @Column(type="integer")
-     * @GeneratedValue
-     */
-    private $id;
-    /**
-     * @var string
-     * @Column(type="string")
-     */
-    public $data;
-    /**
-     * @var DDC371Parent
-     * @ManyToOne(targetEntity="DDC371Parent", inversedBy="children") @JoinColumn(name="parentId")
-     */
-    public $parent;
-}
-
-/** @Entity */
-class DDC371Parent
-{
-    /**
-     * @var int
-     * @Id
-     * @Column(type="integer")
-     * @GeneratedValue
-     */
-    private $id;
-    /**
-     * @var string
-     * @Column(type="string")
-     */
-    public $data;
-
-    /**
-     * @psalm-var Collection<int, DDC371Child>
-     * @OneToMany(targetEntity="DDC371Child", mappedBy="parent")
-     */
-=======
 /** @ORM\Entity */
 class DDC371Child
 {
@@ -147,6 +76,5 @@
     /** @ORM\Column(type="string") */
     public $data;
     /** @ORM\OneToMany(targetEntity=DDC371Child::class, mappedBy="parent") */
->>>>>>> fce18e93
     public $children;
 }