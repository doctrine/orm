--- conflicted
+++ resolved
@@ -5,34 +5,21 @@
 namespace Doctrine\Tests\ORM\Functional\Ticket;
 
 use DateTime;
-<<<<<<< HEAD
-=======
 use Doctrine\ORM\Annotation as ORM;
->>>>>>> fce18e93
 use Doctrine\Tests\OrmFunctionalTestCase;
 use Exception;
 
 class DDC1209Test extends OrmFunctionalTestCase
 {
-<<<<<<< HEAD
-    protected function setUp(): void
-=======
     protected function setUp() : void
->>>>>>> fce18e93
     {
         parent::setUp();
         try {
             $this->schemaTool->createSchema(
                 [
-<<<<<<< HEAD
-                    $this->_em->getClassMetadata(DDC1209One::class),
-                    $this->_em->getClassMetadata(DDC1209Two::class),
-                    $this->_em->getClassMetadata(DDC1209Three::class),
-=======
                     $this->em->getClassMetadata(DDC1209Entity1::class),
                     $this->em->getClassMetadata(DDC1209Entity2::class),
                     $this->em->getClassMetadata(DDC1209Entity3::class),
->>>>>>> fce18e93
                 ]
             );
         } catch (Exception $e) {
@@ -42,65 +29,40 @@
     /**
      * @group DDC-1209
      */
-<<<<<<< HEAD
-    public function testIdentifierCanHaveCustomType(): void
-    {
-        $entity = new DDC1209Three();
-=======
     public function testIdentifierCanHaveCustomType() : void
     {
         $entity = new DDC1209Entity3();
->>>>>>> fce18e93
 
         $this->em->persist($entity);
         $this->em->flush();
 
-<<<<<<< HEAD
-        self::assertSame($entity, $this->_em->find(DDC1209Three::class, $entity->date));
-=======
         self::assertSame($entity, $this->em->find(DDC1209Entity3::class, $entity->date));
->>>>>>> fce18e93
     }
 
     /**
      * @group DDC-1209
      */
-<<<<<<< HEAD
-    public function testCompositeIdentifierCanHaveCustomType(): void
-    {
-        $future1 = new DDC1209One();
-=======
     public function testCompositeIdentifierCanHaveCustomType() : void
     {
         $future1 = new DDC1209Entity1();
->>>>>>> fce18e93
 
         $this->em->persist($future1);
         $this->em->flush();
 
-<<<<<<< HEAD
-        $future2 = new DDC1209Two($future1);
-=======
         $future2 = new DDC1209Entity2($future1);
->>>>>>> fce18e93
 
         $this->em->persist($future2);
         $this->em->flush();
 
         self::assertSame(
             $future2,
-<<<<<<< HEAD
-            $this->_em->find(
-                DDC1209Two::class,
-=======
             $this->em->find(
                 DDC1209Entity2::class,
->>>>>>> fce18e93
                 [
                     'future1'           => $future1,
-                    'startingDatetime' => $future2->startingDatetime,
-                    'duringDatetime'   => $future2->duringDatetime,
-                    'endingDatetime'   => $future2->endingDatetime,
+                    'starting_datetime' => $future2->starting_datetime,
+                    'during_datetime'   => $future2->during_datetime,
+                    'ending_datetime'   => $future2->ending_datetime,
                 ]
             )
         );
@@ -110,22 +72,12 @@
 /**
  * @ORM\Entity
  */
-<<<<<<< HEAD
-class DDC1209One
-{
-    /**
-     * @var int
-     * @Id
-     * @GeneratedValue @Column(type="integer")
-     */
-=======
 class DDC1209Entity1
 {
     /** @ORM\Id @ORM\GeneratedValue @ORM\Column(type="integer") */
->>>>>>> fce18e93
     private $id;
 
-    public function getId(): int
+    public function getId()
     {
         return $this->id;
     }
@@ -134,96 +86,49 @@
 /**
  * @ORM\Entity
  */
-<<<<<<< HEAD
-class DDC1209Two
-{
-    /**
-     * @var DDC1209One
-     * @Id
-     * @ManyToOne(targetEntity="DDC1209One")
-     * @JoinColumn(referencedColumnName="id", nullable=false)
-=======
 class DDC1209Entity2
 {
     /**
      *  @ORM\Id
      *  @ORM\ManyToOne(targetEntity=DDC1209Entity1::class)
      *  @ORM\JoinColumn(referencedColumnName="id", nullable=false)
->>>>>>> fce18e93
      */
     private $future1;
+    /**
+     *  @ORM\Id
+     *  @ORM\Column(type="datetime", nullable=false)
+     */
+    public $starting_datetime;
 
     /**
-<<<<<<< HEAD
-     * @var DateTime2
-     * @Id
-     * @Column(type="datetime", nullable=false)
-=======
      *  @ORM\Id
      *  @ORM\Column(type="datetime", nullable=false)
->>>>>>> fce18e93
      */
-    public $startingDatetime;
+    public $during_datetime;
 
     /**
-<<<<<<< HEAD
-     * @var DateTime2
-     * @Id
-     * @Column(type="datetime", nullable=false)
-=======
      *  @ORM\Id
      *  @ORM\Column(type="datetime", nullable=false)
->>>>>>> fce18e93
      */
-    public $duringDatetime;
+    public $ending_datetime;
 
-    /**
-<<<<<<< HEAD
-     * @var DateTime2
-     * @Id
-     * @Column(type="datetime", nullable=false)
-=======
-     *  @ORM\Id
-     *  @ORM\Column(type="datetime", nullable=false)
->>>>>>> fce18e93
-     */
-    public $endingDatetime;
-
-<<<<<<< HEAD
-    public function __construct(DDC1209One $future1)
-    {
-        $this->future1          = $future1;
-        $this->startingDatetime = new DateTime2();
-        $this->duringDatetime   = new DateTime2();
-        $this->endingDatetime   = new DateTime2();
-=======
     public function __construct(DDC1209Entity1 $future1)
     {
         $this->future1           = $future1;
         $this->starting_datetime = new DateTime2();
         $this->during_datetime   = new DateTime2();
         $this->ending_datetime   = new DateTime2();
->>>>>>> fce18e93
     }
 }
 
 /**
  * @ORM\Entity
  */
-<<<<<<< HEAD
-class DDC1209Three
-{
-    /**
-     * @var DateTime2
-     * @Id
-     * @Column(type="datetime", name="somedate")
-=======
 class DDC1209Entity3
 {
     /**
      * @ORM\Id
      * @ORM\Column(type="datetime", name="somedate")
->>>>>>> fce18e93
      */
     public $date;
 
@@ -235,7 +140,7 @@
 
 class DateTime2 extends DateTime
 {
-    public function __toString(): string
+    public function __toString()
     {
         return $this->format('Y');
     }
