--- conflicted
+++ resolved
@@ -12,21 +12,13 @@
 
 class DDC748Test extends OrmFunctionalTestCase
 {
-<<<<<<< HEAD
-    protected function setUp(): void
-=======
     protected function setUp() : void
->>>>>>> fce18e93
     {
         $this->useModelSet('cms');
         parent::setUp();
     }
 
-<<<<<<< HEAD
-    public function testRefreshWithManyToOne(): void
-=======
     public function testRefreshWithManyToOne() : void
->>>>>>> fce18e93
     {
         $user           = new CmsUser();
         $user->name     = 'beberlei';
@@ -42,15 +34,6 @@
         $this->em->persist($article);
         $this->em->flush();
 
-<<<<<<< HEAD
-        $this->assertInstanceOf(Collection::class, $user->articles);
-        $this->_em->refresh($article);
-        $this->assertTrue($article !== $user->articles, 'The article should not be replaced on the inverse side of the relation.');
-        $this->assertInstanceOf(Collection::class, $user->articles);
-    }
-
-    public function testRefreshOneToOne(): void
-=======
         self::assertInstanceOf(Collection::class, $user->articles);
         $this->em->refresh($article);
         self::assertNotSame($article, $user->articles, 'The article should not be replaced on the inverse side of the relation.');
@@ -58,7 +41,6 @@
     }
 
     public function testRefreshOneToOne() : void
->>>>>>> fce18e93
     {
         $user           = new CmsUser();
         $user->name     = 'beberlei';
