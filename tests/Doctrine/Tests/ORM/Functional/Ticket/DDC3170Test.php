--- conflicted
+++ resolved
@@ -5,10 +5,7 @@
 namespace Doctrine\Tests\ORM\Functional\Ticket;
 
 use Doctrine\ORM\AbstractQuery;
-<<<<<<< HEAD
-=======
 use Doctrine\ORM\Annotation as ORM;
->>>>>>> fce18e93
 use Doctrine\Tests\OrmFunctionalTestCase;
 
 /**
@@ -16,14 +13,10 @@
  */
 class DDC3170Test extends OrmFunctionalTestCase
 {
-<<<<<<< HEAD
-    protected function setUp(): void
-=======
     /**
      * {@inheritDoc}
      */
     protected function setUp() : void
->>>>>>> fce18e93
     {
         parent::setUp();
 
@@ -46,11 +39,7 @@
      *
      * {@see \Doctrine\ORM\Internal\Hydration\SimpleObjectHydrator::hydrateRowData()}
      */
-<<<<<<< HEAD
-    public function testIssue(): void
-=======
     public function testIssue() : void
->>>>>>> fce18e93
     {
         $productJoined      = new DDC3170ProductJoined();
         $productSingleTable = new DDC3170ProductSingleTable();
@@ -88,16 +77,7 @@
  */
 abstract class DDC3170AbstractEntityJoined
 {
-<<<<<<< HEAD
-    /**
-     * @var int
-     * @Id
-     * @Column(type="integer")
-     * @GeneratedValue
-     */
-=======
     /** @ORM\Id @ORM\Column(type="integer") @ORM\GeneratedValue */
->>>>>>> fce18e93
     public $id;
 }
 
@@ -116,16 +96,7 @@
  */
 abstract class DDC3170AbstractEntitySingleTable
 {
-<<<<<<< HEAD
-    /**
-     * @var int
-     * @Id
-     * @Column(type="integer")
-     * @GeneratedValue
-     */
-=======
     /** @ORM\Id @ORM\Column(type="integer") @ORM\GeneratedValue */
->>>>>>> fce18e93
     public $id;
 }
 
