<?php

declare(strict_types=1);

namespace Doctrine\Tests\ORM\Functional\Ticket;

use Doctrine\ORM\Annotation as ORM;
use Doctrine\ORM\Tools\ToolsException;
use Doctrine\Tests\OrmFunctionalTestCase;
<<<<<<< HEAD
=======
use Entities\User;
>>>>>>> fce18e93

/**
 * @group DDC-2862
 * @group DDC-2183
 */
class DDC2862Test extends OrmFunctionalTestCase
{
<<<<<<< HEAD
    protected function setUp(): void
=======
    public function setUp() : void
>>>>>>> fce18e93
    {
        $this->enableSecondLevelCache();
        parent::setUp();

        try {
            $this->schemaTool->createSchema(
                [
<<<<<<< HEAD
                    $this->_em->getClassMetadata(DDC2862User::class),
                    $this->_em->getClassMetadata(DDC2862Driver::class),
=======
                    $this->em->getClassMetadata(DDC2862User::class),
                    $this->em->getClassMetadata(DDC2862Driver::class),
>>>>>>> fce18e93
                ]
            );
        } catch (ToolsException $exc) {
        }
    }

<<<<<<< HEAD
    public function testIssue(): void
=======
    public function testIssue() : void
>>>>>>> fce18e93
    {
        $user1   = new DDC2862User('Foo');
        $driver1 = new DDC2862Driver('Bar', $user1);

        $this->em->persist($user1);
        $this->em->persist($driver1);
        $this->em->flush();
        $this->em->clear();

        self::assertTrue($this->em->getCache()->containsEntity(DDC2862User::class, ['id' => $user1->getId()]));
        self::assertTrue($this->em->getCache()->containsEntity(DDC2862Driver::class, ['id' => $driver1->getId()]));

        $queryCount = $this->getCurrentQueryCount();
        $driver2    = $this->em->find(DDC2862Driver::class, $driver1->getId());

        self::assertEquals($queryCount, $this->getCurrentQueryCount());
        self::assertInstanceOf(DDC2862Driver::class, $driver2);
        self::assertInstanceOf(DDC2862User::class, $driver2->getUserProfile());

        $driver2->setName('Franta');

        $this->em->flush();
        $this->em->clear();

        self::assertTrue($this->em->getCache()->containsEntity(DDC2862User::class, ['id' => $user1->getId()]));
        self::assertTrue($this->em->getCache()->containsEntity(DDC2862Driver::class, ['id' => $driver1->getId()]));

        $queryCount = $this->getCurrentQueryCount();
        $driver3    = $this->em->find(DDC2862Driver::class, $driver1->getId());

        self::assertEquals($queryCount, $this->getCurrentQueryCount());
        self::assertInstanceOf(DDC2862Driver::class, $driver3);
        self::assertInstanceOf(DDC2862User::class, $driver3->getUserProfile());
        self::assertEquals('Franta', $driver3->getName());
        self::assertEquals('Foo', $driver3->getUserProfile()->getName());
    }

<<<<<<< HEAD
    public function testIssueReopened(): void
=======
    public function testIssueReopened() : void
>>>>>>> fce18e93
    {
        $user1   = new DDC2862User('Foo');
        $driver1 = new DDC2862Driver('Bar', $user1);

        $this->em->persist($user1);
        $this->em->persist($driver1);
        $this->em->flush();
        $this->em->clear();

        $this->em->getCache()->evictEntityRegion(DDC2862User::class);
        $this->em->getCache()->evictEntityRegion(DDC2862Driver::class);

        self::assertFalse($this->em->getCache()->containsEntity(DDC2862User::class, ['id' => $user1->getId()]));
        self::assertFalse($this->em->getCache()->containsEntity(DDC2862Driver::class, ['id' => $driver1->getId()]));

        $queryCount = $this->getCurrentQueryCount();
        $driver2    = $this->em->find(DDC2862Driver::class, $driver1->getId());

        self::assertInstanceOf(DDC2862Driver::class, $driver2);
        self::assertInstanceOf(DDC2862User::class, $driver2->getUserProfile());
        self::assertEquals($queryCount + 1, $this->getCurrentQueryCount());

        $this->em->clear();

        self::assertFalse($this->em->getCache()->containsEntity(DDC2862User::class, ['id' => $user1->getId()]));
        self::assertTrue($this->em->getCache()->containsEntity(DDC2862Driver::class, ['id' => $driver1->getId()]));

        $queryCount = $this->getCurrentQueryCount();
        $driver3    = $this->em->find(DDC2862Driver::class, $driver1->getId());

        self::assertInstanceOf(DDC2862Driver::class, $driver3);
        self::assertInstanceOf(DDC2862User::class, $driver3->getUserProfile());
        self::assertEquals($queryCount, $this->getCurrentQueryCount());
        self::assertEquals('Foo', $driver3->getUserProfile()->getName());
        self::assertEquals($queryCount + 1, $this->getCurrentQueryCount());

        $queryCount = $this->getCurrentQueryCount();
        $driver4    = $this->em->find(DDC2862Driver::class, $driver1->getId());

        self::assertInstanceOf(DDC2862Driver::class, $driver4);
        self::assertInstanceOf(DDC2862User::class, $driver4->getUserProfile());
        self::assertEquals($queryCount, $this->getCurrentQueryCount());
        self::assertEquals('Foo', $driver4->getUserProfile()->getName());
        self::assertEquals($queryCount, $this->getCurrentQueryCount());
    }
}

/**
 * @ORM\Entity
 * @ORM\Table(name="ddc2862_drivers")
 * @ORM\Cache("NONSTRICT_READ_WRITE")
 */
class DDC2862Driver
{
    /**
<<<<<<< HEAD
     * @var int
     * @Id
     * @GeneratedValue
     * @Column(type="integer")
=======
     * @ORM\Id
     * @ORM\GeneratedValue
     * @ORM\Column(type="integer")
>>>>>>> fce18e93
     */
    protected $id;

    /**
     * @ORM\Column(type="string")
     *
     * @var string
     */
    protected $name;

    /**
<<<<<<< HEAD
     * @Cache()
     * @OneToOne(targetEntity="DDC2862User")
     * @var DDC2862User
=======
     * @ORM\Cache()
     * @ORM\OneToOne(targetEntity=DDC2862User::class)
     *
     * @var User
>>>>>>> fce18e93
     */
    protected $userProfile;

    public function __construct($name, $userProfile = null)
    {
        $this->name        = $name;
        $this->userProfile = $userProfile;
    }

<<<<<<< HEAD
    public function getId(): int
=======
    /**
     * @return int
     */
    public function getId()
>>>>>>> fce18e93
    {
        return $this->id;
    }

    public function setName(string $name): void
    {
        $this->name = $name;
    }

    public function getName(): string
    {
        return $this->name;
    }

<<<<<<< HEAD
    public function setUserProfile(DDC2862User $userProfile): void
=======
    /**
     * @param User $userProfile
     */
    public function setUserProfile($userProfile)
>>>>>>> fce18e93
    {
        $this->userProfile = $userProfile;
    }

<<<<<<< HEAD
    public function getUserProfile(): DDC2862User
=======
    /**
     * @return User
     */
    public function getUserProfile()
>>>>>>> fce18e93
    {
        return $this->userProfile;
    }
}

/**
 * @ORM\Entity
 * @ORM\Table(name="ddc2862_users")
 * @ORM\Cache("NONSTRICT_READ_WRITE")
 */
class DDC2862User
{
    /**
<<<<<<< HEAD
     * @var int
     * @Id
     * @GeneratedValue
     * @Column(type="integer")
=======
     * @ORM\Id
     * @ORM\GeneratedValue
     * @ORM\Column(type="integer")
>>>>>>> fce18e93
     */
    protected $id;

    /**
     * @ORM\Column(type="string")
     *
     * @var string
     */
    protected $name;

    public function __construct($name)
    {
        $this->name = $name;
    }

<<<<<<< HEAD
    public function getId(): int
=======
    /**
     * @return int
     */
    public function getId()
>>>>>>> fce18e93
    {
        return $this->id;
    }

    public function setName(string $name): void
    {
        $this->name = $name;
    }

    public function getName(): string
    {
        return $this->name;
    }
}<|MERGE_RESOLUTION|>--- conflicted
+++ resolved
@@ -7,10 +7,7 @@
 use Doctrine\ORM\Annotation as ORM;
 use Doctrine\ORM\Tools\ToolsException;
 use Doctrine\Tests\OrmFunctionalTestCase;
-<<<<<<< HEAD
-=======
 use Entities\User;
->>>>>>> fce18e93
 
 /**
  * @group DDC-2862
@@ -18,11 +15,7 @@
  */
 class DDC2862Test extends OrmFunctionalTestCase
 {
-<<<<<<< HEAD
-    protected function setUp(): void
-=======
     public function setUp() : void
->>>>>>> fce18e93
     {
         $this->enableSecondLevelCache();
         parent::setUp();
@@ -30,24 +23,15 @@
         try {
             $this->schemaTool->createSchema(
                 [
-<<<<<<< HEAD
-                    $this->_em->getClassMetadata(DDC2862User::class),
-                    $this->_em->getClassMetadata(DDC2862Driver::class),
-=======
                     $this->em->getClassMetadata(DDC2862User::class),
                     $this->em->getClassMetadata(DDC2862Driver::class),
->>>>>>> fce18e93
                 ]
             );
         } catch (ToolsException $exc) {
         }
     }
 
-<<<<<<< HEAD
-    public function testIssue(): void
-=======
     public function testIssue() : void
->>>>>>> fce18e93
     {
         $user1   = new DDC2862User('Foo');
         $driver1 = new DDC2862Driver('Bar', $user1);
@@ -85,11 +69,7 @@
         self::assertEquals('Foo', $driver3->getUserProfile()->getName());
     }
 
-<<<<<<< HEAD
-    public function testIssueReopened(): void
-=======
     public function testIssueReopened() : void
->>>>>>> fce18e93
     {
         $user1   = new DDC2862User('Foo');
         $driver1 = new DDC2862Driver('Bar', $user1);
@@ -145,16 +125,9 @@
 class DDC2862Driver
 {
     /**
-<<<<<<< HEAD
-     * @var int
-     * @Id
-     * @GeneratedValue
-     * @Column(type="integer")
-=======
      * @ORM\Id
      * @ORM\GeneratedValue
      * @ORM\Column(type="integer")
->>>>>>> fce18e93
      */
     protected $id;
 
@@ -166,16 +139,10 @@
     protected $name;
 
     /**
-<<<<<<< HEAD
-     * @Cache()
-     * @OneToOne(targetEntity="DDC2862User")
-     * @var DDC2862User
-=======
      * @ORM\Cache()
      * @ORM\OneToOne(targetEntity=DDC2862User::class)
      *
      * @var User
->>>>>>> fce18e93
      */
     protected $userProfile;
 
@@ -185,48 +152,42 @@
         $this->userProfile = $userProfile;
     }
 
-<<<<<<< HEAD
-    public function getId(): int
-=======
     /**
      * @return int
      */
     public function getId()
->>>>>>> fce18e93
     {
         return $this->id;
     }
 
-    public function setName(string $name): void
+    /**
+     * @param string $name
+     */
+    public function setName($name)
     {
         $this->name = $name;
     }
 
-    public function getName(): string
+    /**
+     * @return string
+     */
+    public function getName()
     {
         return $this->name;
     }
 
-<<<<<<< HEAD
-    public function setUserProfile(DDC2862User $userProfile): void
-=======
     /**
      * @param User $userProfile
      */
     public function setUserProfile($userProfile)
->>>>>>> fce18e93
     {
         $this->userProfile = $userProfile;
     }
 
-<<<<<<< HEAD
-    public function getUserProfile(): DDC2862User
-=======
     /**
      * @return User
      */
     public function getUserProfile()
->>>>>>> fce18e93
     {
         return $this->userProfile;
     }
@@ -240,16 +201,9 @@
 class DDC2862User
 {
     /**
-<<<<<<< HEAD
-     * @var int
-     * @Id
-     * @GeneratedValue
-     * @Column(type="integer")
-=======
      * @ORM\Id
      * @ORM\GeneratedValue
      * @ORM\Column(type="integer")
->>>>>>> fce18e93
      */
     protected $id;
 
@@ -265,24 +219,26 @@
         $this->name = $name;
     }
 
-<<<<<<< HEAD
-    public function getId(): int
-=======
     /**
      * @return int
      */
     public function getId()
->>>>>>> fce18e93
     {
         return $this->id;
     }
 
-    public function setName(string $name): void
+    /**
+     * @param string $name
+     */
+    public function setName($name)
     {
         $this->name = $name;
     }
 
-    public function getName(): string
+    /**
+     * @return string
+     */
+    public function getName()
     {
         return $this->name;
     }
