--- conflicted
+++ resolved
@@ -24,19 +24,7 @@
         $this->enableSecondLevelCache();
         parent::setUp();
 
-<<<<<<< HEAD
-        try {
-            $this->_schemaTool->createSchema(
-                [
-                    $this->_em->getClassMetadata(DDC2862User::class),
-                    $this->_em->getClassMetadata(DDC2862Driver::class),
-                ]
-            );
-        } catch (ToolsException) {
-        }
-=======
         $this->createSchemaForModels(DDC2862User::class, DDC2862Driver::class);
->>>>>>> 48b4f63f
     }
 
     public function testIssue(): void
