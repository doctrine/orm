--- conflicted
+++ resolved
@@ -4,41 +4,16 @@
 
 namespace Doctrine\Tests\ORM\Functional\Ticket;
 
-<<<<<<< HEAD
-use Doctrine\Tests\OrmFunctionalTestCase;
-
-use function strtolower;
-
-class DDC493Test extends OrmFunctionalTestCase
-{
-    protected function setUp(): void
-=======
 use Doctrine\ORM\Annotation as ORM;
 use Doctrine\Tests\OrmFunctionalTestCase;
 
 class DDC493Test extends OrmFunctionalTestCase
 {
     protected function setUp() : void
->>>>>>> fce18e93
     {
         parent::setUp();
         $this->schemaTool->createSchema(
             [
-<<<<<<< HEAD
-                $this->_em->getClassMetadata(DDC493Customer::class),
-                $this->_em->getClassMetadata(DDC493Distributor::class),
-                $this->_em->getClassMetadata(DDC493Contact::class),
-            ]
-        );
-    }
-
-    public function testIssue(): void
-    {
-        $q = $this->_em->createQuery('select u, c.data from ' . __NAMESPACE__ . '\\DDC493Distributor u JOIN u.contact c');
-        $this->assertEquals(
-            strtolower('SELECT d0_.id AS id_0, d1_.data AS data_1, d0_.discr AS discr_2, d0_.contact AS contact_3 FROM DDC493Distributor d2_ INNER JOIN DDC493Customer d0_ ON d2_.id = d0_.id INNER JOIN DDC493Contact d1_ ON d0_.contact = d1_.id'),
-            strtolower($q->getSQL())
-=======
                 $this->em->getClassMetadata(DDC493Customer::class),
                 $this->em->getClassMetadata(DDC493Distributor::class),
                 $this->em->getClassMetadata(DDC493Contact::class),
@@ -53,7 +28,6 @@
         self::assertSQLEquals(
             'SELECT t0."id" AS c0, t1."data" AS c1, t0."discr" AS c2, t0."contact" AS c3 FROM "DDC493Distributor" t2 INNER JOIN "DDC493Customer" t0 ON t2."id" = t0."id" INNER JOIN "DDC493Contact" t1 ON t0."contact" = t1."id"',
             $q->getSQL()
->>>>>>> fce18e93
         );
     }
 }
@@ -67,18 +41,6 @@
 class DDC493Customer
 {
     /**
-<<<<<<< HEAD
-     * @var int
-     * @Id
-     * @Column(type="integer")
-     * @GeneratedValue(strategy="AUTO")
-     */
-    public $id;
-    /**
-     * @var DDC493Contact
-     * @OneToOne(targetEntity="DDC493Contact", cascade={"remove","persist"})
-     * @JoinColumn(name="contact", referencedColumnName="id")
-=======
      * @ORM\Id
      * @ORM\Column(type="integer")
      * @ORM\GeneratedValue(strategy="AUTO")
@@ -87,7 +49,6 @@
     /**
      * @ORM\OneToOne(targetEntity=DDC493Contact::class, cascade={"remove","persist"})
      * @ORM\JoinColumn(name="contact", referencedColumnName="id")
->>>>>>> fce18e93
      */
     public $contact;
 }
@@ -100,33 +61,16 @@
 }
 
 /**
-<<<<<<< HEAD
- * @Entity
-=======
  * @ORM\Entity
->>>>>>> fce18e93
  */
 class DDC493Contact
 {
     /**
-<<<<<<< HEAD
-     * @var int
-     * @Id
-     * @Column(type="integer")
-     * @GeneratedValue(strategy="AUTO")
-     */
-    public $id;
-    /**
-     * @var string
-     * @Column(type="string")
-     */
-=======
      * @ORM\Id
      * @ORM\Column(type="integer")
      * @ORM\GeneratedValue(strategy="AUTO")
      */
     public $id;
     /** @ORM\Column(type="string") */
->>>>>>> fce18e93
     public $data;
 }