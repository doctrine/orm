--- conflicted
+++ resolved
@@ -5,40 +5,20 @@
 namespace Doctrine\Tests\ORM\Functional\Ticket;
 
 use Doctrine\Common\Collections\ArrayCollection;
-<<<<<<< HEAD
-use Doctrine\Tests\OrmFunctionalTestCase;
-
-use function count;
-
-=======
 use Doctrine\ORM\Annotation as ORM;
 use Doctrine\Tests\OrmFunctionalTestCase;
 
->>>>>>> fce18e93
 /**
  * @group DDC-1300
  */
 class DDC1300Test extends OrmFunctionalTestCase
 {
-<<<<<<< HEAD
-    protected function setUp(): void
-=======
     public function setUp() : void
->>>>>>> fce18e93
     {
         parent::setUp();
 
         $this->schemaTool->createSchema(
             [
-<<<<<<< HEAD
-                $this->_em->getClassMetadata(DDC1300Foo::class),
-                $this->_em->getClassMetadata(DDC1300FooLocale::class),
-            ]
-        );
-    }
-
-    public function testIssue(): void
-=======
                 $this->em->getClassMetadata(DDC1300Foo::class),
                 $this->em->getClassMetadata(DDC1300FooLocale::class),
             ]
@@ -46,7 +26,6 @@
     }
 
     public function testIssue() : void
->>>>>>> fce18e93
     {
         $foo               = new DDC1300Foo();
         $foo->fooReference = 'foo';
@@ -62,11 +41,7 @@
         $this->em->persist($locale);
         $this->em->flush();
 
-<<<<<<< HEAD
-        $query  = $this->_em->createQuery('SELECT f, fl FROM Doctrine\Tests\ORM\Functional\Ticket\DDC1300Foo f JOIN f.fooLocaleRefFoo fl');
-=======
         $query  = $this->em->createQuery('SELECT f, fl FROM Doctrine\Tests\ORM\Functional\Ticket\DDC1300Foo f JOIN f.fooLocaleRefFoo fl');
->>>>>>> fce18e93
         $result =  $query->getResult();
 
         self::assertCount(1, $result);
@@ -85,30 +60,13 @@
      *
      * @var int fooID
      */
-<<<<<<< HEAD
-    public $fooID = null;
-=======
     public $fooID;
->>>>>>> fce18e93
 
     /**
      * @ORM\Column(name="fooReference", type="string", nullable=true, length=45)
      *
      * @var string fooReference
      */
-<<<<<<< HEAD
-    public $fooReference = null;
-
-    /**
-     * @psalm-var Collection<int, DDC1300FooLocale>
-     * @OneToMany(targetEntity="DDC1300FooLocale", mappedBy="foo",
-     * cascade={"persist"})
-     */
-    public $fooLocaleRefFoo = null;
-
-    /**
-     * @param mixed[]|null $options
-=======
     public $fooReference;
 
     /**
@@ -121,9 +79,8 @@
      * Constructor
      *
      * @param array|Zend_Config|null $options
->>>>>>> fce18e93
      */
-    public function __construct(?array $options = null)
+    public function __construct($options = null)
     {
         $this->fooLocaleRefFoo = new ArrayCollection();
     }
@@ -135,20 +92,11 @@
 class DDC1300FooLocale
 {
     /**
-<<<<<<< HEAD
-     * @var DDC1300Foo
-     * @ManyToOne(targetEntity="DDC1300Foo")
-     * @JoinColumn(name="fooID", referencedColumnName="fooID")
-     * @Id
-     */
-    public $foo = null;
-=======
      * @ORM\ManyToOne(targetEntity=DDC1300Foo::class)
      * @ORM\JoinColumn(name="fooID", referencedColumnName="fooID")
      * @ORM\Id
      */
     public $foo;
->>>>>>> fce18e93
 
     /**
      * @ORM\Column(name="locale", type="string", nullable=false, length=5)
@@ -156,20 +104,12 @@
      *
      * @var string locale
      */
-<<<<<<< HEAD
-    public $locale = null;
-=======
     public $locale;
->>>>>>> fce18e93
 
     /**
      * @ORM\Column(name="title", type="string", nullable=true, length=150)
      *
      * @var string title
      */
-<<<<<<< HEAD
-    public $title = null;
-=======
     public $title;
->>>>>>> fce18e93
 }