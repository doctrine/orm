--- conflicted
+++ resolved
@@ -4,15 +4,6 @@
 
 namespace Doctrine\Tests\ORM\Functional\Ticket;
 
-<<<<<<< HEAD
-use Doctrine\Tests\OrmFunctionalTestCase;
-
-use function assert;
-
-class DDC3582Test extends OrmFunctionalTestCase
-{
-    public function testNestedEmbeddablesAreHydratedWithProperClass(): void
-=======
 use Doctrine\ORM\Annotation as ORM;
 use Doctrine\Tests\OrmFunctionalTestCase;
 
@@ -22,20 +13,14 @@
 class DDC3582Test extends OrmFunctionalTestCase
 {
     public function testNestedEmbeddablesAreHydratedWithProperClass() : void
->>>>>>> fce18e93
     {
         $this->schemaTool->createSchema([$this->em->getClassMetadata(DDC3582Entity::class)]);
         $this->em->persist(new DDC3582Entity('foo'));
         $this->em->flush();
         $this->em->clear();
 
-<<<<<<< HEAD
-        $entity = $this->_em->find(DDC3582Entity::class, 'foo');
-        assert($entity instanceof DDC3582Entity);
-=======
         /** @var DDC3582Entity $entity */
         $entity = $this->em->find(DDC3582Entity::class, 'foo');
->>>>>>> fce18e93
 
         self::assertInstanceOf(DDC3582Embeddable1::class, $entity->embeddable1);
         self::assertInstanceOf(DDC3582Embeddable2::class, $entity->embeddable1->embeddable2);
@@ -46,27 +31,13 @@
 /** @ORM\Entity */
 class DDC3582Entity
 {
-<<<<<<< HEAD
-    /**
-     * @var string
-     * @Column
-     * @Id
-     */
-    private $id;
-
-    /**
-     * @var DDC3582Embeddable1
-     * @Embedded(class="DDC3582Embeddable1")
-     */
-=======
     /** @ORM\Column @ORM\Id */
     private $id;
 
     /** @ORM\Embedded(class="DDC3582Embeddable1") @var DDC3582Embeddable1 */
->>>>>>> fce18e93
     public $embeddable1;
 
-    public function __construct(string $id)
+    public function __construct($id)
     {
         $this->id          = $id;
         $this->embeddable1 = new DDC3582Embeddable1();
@@ -76,14 +47,7 @@
 /** @ORM\Embeddable */
 class DDC3582Embeddable1
 {
-<<<<<<< HEAD
-    /**
-     * @var DDC3582Embeddable2
-     * @Embedded(class="DDC3582Embeddable2")
-     */
-=======
     /** @ORM\Embedded(class="DDC3582Embeddable2") @var DDC3582Embeddable2 */
->>>>>>> fce18e93
     public $embeddable2;
 
     public function __construct()
@@ -95,14 +59,7 @@
 /** @ORM\Embeddable */
 class DDC3582Embeddable2
 {
-<<<<<<< HEAD
-    /**
-     * @var DDC3582Embeddable3
-     * @Embedded(class="DDC3582Embeddable3")
-     */
-=======
     /** @ORM\Embedded(class="DDC3582Embeddable3") @var DDC3582Embeddable3 */
->>>>>>> fce18e93
     public $embeddable3;
 
     public function __construct()
@@ -114,13 +71,6 @@
 /** @ORM\Embeddable */
 class DDC3582Embeddable3
 {
-<<<<<<< HEAD
-    /**
-     * @var string
-     * @Column
-     */
-=======
     /** @ORM\Column */
->>>>>>> fce18e93
     public $embeddedValue = 'foo';
 }