<?php

declare(strict_types=1);

namespace Doctrine\Tests\ORM\Functional\Ticket;

<<<<<<< HEAD
=======
use Doctrine\ORM\Annotation as ORM;
>>>>>>> fce18e93
use Doctrine\Tests\OrmFunctionalTestCase;
use function mt_rand;

use function mt_rand;

final class GH5562Test extends OrmFunctionalTestCase
{
<<<<<<< HEAD
    protected function setUp(): void
=======
    protected function setUp() : void
>>>>>>> fce18e93
    {
        $this->enableSecondLevelCache();

        parent::setUp();

        $this->schemaTool->createSchema(
            [
                $this->em->getClassMetadata(GH5562User::class),
                $this->em->getClassMetadata(GH5562Manager::class),
                $this->em->getClassMetadata(GH5562Merchant::class),
            ]
        );
    }

    /**
     * @group GH-5562
     */
<<<<<<< HEAD
    public function testCacheShouldBeUpdatedWhenAssociationChanges(): void
=======
    public function testCacheShouldBeUpdatedWhenAssociationChanges() : void
>>>>>>> fce18e93
    {
        $manager  = new GH5562Manager();
        $merchant = new GH5562Merchant();

        $manager->username = 'username';
        $manager->merchant = $merchant;
        $merchant->manager = $manager;

        $merchant->name = 'Merchant';

        $this->em->persist($merchant);
        $this->em->persist($manager);
        $this->em->flush();
        $this->em->clear();

        $merchant = $this->em->find(GH5562Merchant::class, $merchant->id);

        $merchant->name              = mt_rand();
        $merchant->manager->username = 'usernameUPDATE';

        $this->em->flush();
        $this->em->clear();

        $merchant = $this->em->find(GH5562Merchant::class, $merchant->id);

        self::assertEquals('usernameUPDATE', $merchant->manager->username);
    }
}

/**
 * @ORM\Entity
 * @ORM\Cache(usage="NONSTRICT_READ_WRITE")
 */
class GH5562Merchant
{
    /**
<<<<<<< HEAD
     * @var int
     * @Id
     * @Column(name="id", type="integer")
     * @GeneratedValue(strategy="IDENTITY")
=======
     * @ORM\Id
     * @ORM\Column(name="id", type="integer")
     * @ORM\GeneratedValue(strategy="IDENTITY")
     *
     * @var int
>>>>>>> fce18e93
     */
    public $id;

    /**
<<<<<<< HEAD
     * @var GH5562Manager
     * @OneToOne(targetEntity=GH5562Manager::class, mappedBy="merchant")
     * @Cache(usage="NONSTRICT_READ_WRITE")
=======
     * @ORM\OneToOne(targetEntity=GH5562Manager::class, mappedBy="merchant")
     * @ORM\Cache(usage="NONSTRICT_READ_WRITE")
     *
     * @var GH5562Manager
>>>>>>> fce18e93
     */
    public $manager;

    /**
<<<<<<< HEAD
     * @var string
     * @Column(name="name", type="string", length=255, nullable=false)
=======
     * @ORM\Column(name="name", type="string", length=255, nullable=false)
     *
     * @var string
>>>>>>> fce18e93
     */
    public $name;
}

/**
 * @ORM\Entity
 * @ORM\InheritanceType("SINGLE_TABLE")
 * @ORM\DiscriminatorMap({"MANAGER"  = GH5562Manager::class})
 */
abstract class GH5562User
{
    /**
<<<<<<< HEAD
     * @var int
     * @Id
     * @Column(name="id", type="integer")
     * @GeneratedValue(strategy="IDENTITY")
=======
     * @ORM\Id
     * @ORM\Column(name="id", type="integer")
     * @ORM\GeneratedValue(strategy="IDENTITY")
     *
     * @var int
>>>>>>> fce18e93
     */
    public $id;
}

/**
 * @ORM\Entity
 * @ORM\Cache(usage="NONSTRICT_READ_WRITE")
 */
class GH5562Manager extends GH5562User
{
    /**
<<<<<<< HEAD
     * @var string
     * @Column
=======
     * @ORM\Column
     *
     * @var string
>>>>>>> fce18e93
     */
    public $username;

    /**
<<<<<<< HEAD
     * @var GH5562Merchant
     * @OneToOne(targetEntity=GH5562Merchant::class, inversedBy="manager")
=======
     * @ORM\OneToOne(targetEntity=GH5562Merchant::class, inversedBy="manager")
     *
     * @var GH5562Merchant
>>>>>>> fce18e93
     */
    public $merchant;
}<|MERGE_RESOLUTION|>--- conflicted
+++ resolved
@@ -4,22 +4,13 @@
 
 namespace Doctrine\Tests\ORM\Functional\Ticket;
 
-<<<<<<< HEAD
-=======
 use Doctrine\ORM\Annotation as ORM;
->>>>>>> fce18e93
 use Doctrine\Tests\OrmFunctionalTestCase;
-use function mt_rand;
-
 use function mt_rand;
 
 final class GH5562Test extends OrmFunctionalTestCase
 {
-<<<<<<< HEAD
-    protected function setUp(): void
-=======
     protected function setUp() : void
->>>>>>> fce18e93
     {
         $this->enableSecondLevelCache();
 
@@ -35,13 +26,9 @@
     }
 
     /**
-     * @group GH-5562
+     * @group 5562
      */
-<<<<<<< HEAD
-    public function testCacheShouldBeUpdatedWhenAssociationChanges(): void
-=======
     public function testCacheShouldBeUpdatedWhenAssociationChanges() : void
->>>>>>> fce18e93
     {
         $manager  = new GH5562Manager();
         $merchant = new GH5562Merchant();
@@ -78,44 +65,26 @@
 class GH5562Merchant
 {
     /**
-<<<<<<< HEAD
-     * @var int
-     * @Id
-     * @Column(name="id", type="integer")
-     * @GeneratedValue(strategy="IDENTITY")
-=======
      * @ORM\Id
      * @ORM\Column(name="id", type="integer")
      * @ORM\GeneratedValue(strategy="IDENTITY")
      *
      * @var int
->>>>>>> fce18e93
      */
     public $id;
 
     /**
-<<<<<<< HEAD
-     * @var GH5562Manager
-     * @OneToOne(targetEntity=GH5562Manager::class, mappedBy="merchant")
-     * @Cache(usage="NONSTRICT_READ_WRITE")
-=======
      * @ORM\OneToOne(targetEntity=GH5562Manager::class, mappedBy="merchant")
      * @ORM\Cache(usage="NONSTRICT_READ_WRITE")
      *
      * @var GH5562Manager
->>>>>>> fce18e93
      */
     public $manager;
 
     /**
-<<<<<<< HEAD
-     * @var string
-     * @Column(name="name", type="string", length=255, nullable=false)
-=======
      * @ORM\Column(name="name", type="string", length=255, nullable=false)
      *
      * @var string
->>>>>>> fce18e93
      */
     public $name;
 }
@@ -128,18 +97,11 @@
 abstract class GH5562User
 {
     /**
-<<<<<<< HEAD
-     * @var int
-     * @Id
-     * @Column(name="id", type="integer")
-     * @GeneratedValue(strategy="IDENTITY")
-=======
      * @ORM\Id
      * @ORM\Column(name="id", type="integer")
      * @ORM\GeneratedValue(strategy="IDENTITY")
      *
      * @var int
->>>>>>> fce18e93
      */
     public $id;
 }
@@ -151,26 +113,16 @@
 class GH5562Manager extends GH5562User
 {
     /**
-<<<<<<< HEAD
-     * @var string
-     * @Column
-=======
      * @ORM\Column
      *
      * @var string
->>>>>>> fce18e93
      */
     public $username;
 
     /**
-<<<<<<< HEAD
-     * @var GH5562Merchant
-     * @OneToOne(targetEntity=GH5562Merchant::class, inversedBy="manager")
-=======
      * @ORM\OneToOne(targetEntity=GH5562Merchant::class, inversedBy="manager")
      *
      * @var GH5562Merchant
->>>>>>> fce18e93
      */
     public $merchant;
 }