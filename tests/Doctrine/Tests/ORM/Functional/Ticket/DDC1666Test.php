<?php

declare(strict_types=1);

namespace Doctrine\Tests\ORM\Functional\Ticket;

use Doctrine\Tests\Models\CMS\CmsEmail;
use Doctrine\Tests\Models\CMS\CmsUser;
use Doctrine\Tests\OrmFunctionalTestCase;

/**
 * @group DDC-1666
 */
class DDC1666Test extends OrmFunctionalTestCase
{
<<<<<<< HEAD
    protected function setUp(): void
=======
    public function setUp() : void
>>>>>>> fce18e93
    {
        $this->useModelSet('cms');
        parent::setUp();
    }

<<<<<<< HEAD
    public function testGivenOrphanRemovalOneToOneWhenReplacingThenNoUniqueConstraintError(): void
    {
        $user           = new CmsUser();
        $user->name     = 'Benjamin';
        $user->username = 'beberlei';
        $user->status   = 'something';
=======
    public function testGivenOrphanRemovalOneToOneWhenReplacingThenNoUniqueConstraintError() : void
    {
        $user = new CmsUser();

        $user->name     = 'Benjamin';
        $user->username = 'beberlei';
        $user->status   = 'something';

>>>>>>> fce18e93
        $user->setEmail($email = new CmsEmail());
        $email->setEmail('kontakt@beberlei.de');

        $this->em->persist($user);
        $this->em->flush();

        self::assertTrue($this->em->contains($email));

        $user->setEmail($newEmail = new CmsEmail());
        $newEmail->setEmail('benjamin.eberlei@googlemail.com');

        $this->em->flush();

        self::assertFalse($this->em->contains($email));
    }
}<|MERGE_RESOLUTION|>--- conflicted
+++ resolved
@@ -13,24 +13,12 @@
  */
 class DDC1666Test extends OrmFunctionalTestCase
 {
-<<<<<<< HEAD
-    protected function setUp(): void
-=======
     public function setUp() : void
->>>>>>> fce18e93
     {
         $this->useModelSet('cms');
         parent::setUp();
     }
 
-<<<<<<< HEAD
-    public function testGivenOrphanRemovalOneToOneWhenReplacingThenNoUniqueConstraintError(): void
-    {
-        $user           = new CmsUser();
-        $user->name     = 'Benjamin';
-        $user->username = 'beberlei';
-        $user->status   = 'something';
-=======
     public function testGivenOrphanRemovalOneToOneWhenReplacingThenNoUniqueConstraintError() : void
     {
         $user = new CmsUser();
@@ -39,7 +27,6 @@
         $user->username = 'beberlei';
         $user->status   = 'something';
 
->>>>>>> fce18e93
         $user->setEmail($email = new CmsEmail());
         $email->setEmail('kontakt@beberlei.de');
 
