--- conflicted
+++ resolved
@@ -4,25 +4,14 @@
 
 namespace Doctrine\Tests\ORM\Functional\Ticket;
 
-use Doctrine\ORM\Mapping\ClassMetadata;
 use Doctrine\Tests\Models\Company\CompanyEmployee;
 use Doctrine\Tests\OrmFunctionalTestCase;
-<<<<<<< HEAD
-
-use function ksort;
-=======
->>>>>>> fce18e93
 
 class DDC168Test extends OrmFunctionalTestCase
 {
-    /** @var ClassMetadata */
     protected $oldMetadata;
 
-<<<<<<< HEAD
-    protected function setUp(): void
-=======
     protected function setUp() : void
->>>>>>> fce18e93
     {
         $this->useModelSet('company');
 
@@ -35,11 +24,7 @@
         $this->em->getMetadataFactory()->setMetadataFor(CompanyEmployee::class, $metadata);
     }
 
-<<<<<<< HEAD
-    public function tearDown(): void
-=======
     public function tearDown() : void
->>>>>>> fce18e93
     {
         $this->em->getMetadataFactory()->setMetadataFor(CompanyEmployee::class, $this->oldMetadata);
 
@@ -49,11 +34,7 @@
     /**
      * @group DDC-168
      */
-<<<<<<< HEAD
-    public function testJoinedSubclassPersisterRequiresSpecificOrderOfMetadataReflFieldsArray(): void
-=======
     public function testJoinedSubclassPersisterRequiresSpecificOrderOfMetadataReflFieldsArray() : void
->>>>>>> fce18e93
     {
         //$this->em->getConnection()->getConfiguration()->setSQLLogger(new \Doctrine\DBAL\Logging\EchoSQLLogger);
 
@@ -74,17 +55,6 @@
         $this->em->flush();
         $this->em->clear();
 
-<<<<<<< HEAD
-        $q = $this->_em->createQuery('SELECT e FROM Doctrine\Tests\Models\Company\CompanyEmployee e WHERE e.name = ?1');
-        $q->setParameter(1, 'Foo');
-        $theEmployee = $q->getSingleResult();
-
-        $this->assertEquals('bar', $theEmployee->getDepartment());
-        $this->assertEquals('Foo', $theEmployee->getName());
-        $this->assertEquals(1000, $theEmployee->getSalary());
-        $this->assertInstanceOf(CompanyEmployee::class, $theEmployee);
-        $this->assertInstanceOf(CompanyEmployee::class, $theEmployee->getSpouse());
-=======
         $q = $this->em->createQuery('SELECT e FROM Doctrine\Tests\Models\Company\CompanyEmployee e WHERE e.name = ?1');
         $q->setParameter(1, 'Foo');
         $theEmployee = $q->getSingleResult();
@@ -94,6 +64,5 @@
         self::assertEquals(1000, $theEmployee->getSalary());
         self::assertInstanceOf(CompanyEmployee::class, $theEmployee);
         self::assertInstanceOf(CompanyEmployee::class, $theEmployee->getSpouse());
->>>>>>> fce18e93
     }
 }