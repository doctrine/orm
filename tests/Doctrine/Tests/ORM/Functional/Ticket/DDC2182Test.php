<?php

declare(strict_types=1);

namespace Doctrine\Tests\ORM\Functional\Ticket;

<<<<<<< HEAD
use Doctrine\Tests\OrmFunctionalTestCase;

use function method_exists;
use function sprintf;

class DDC2182Test extends OrmFunctionalTestCase
{
    public function testPassColumnOptionsToJoinColumns(): void
    {
        if ($this->_em->getConnection()->getDatabasePlatform()->getName() !== 'mysql') {
            $this->markTestSkipped('This test is useful for all databases, but designed only for mysql.');
        }

        $sql       = $this->_schemaTool->getCreateSchemaSql(
            [
                $this->_em->getClassMetadata(DDC2182OptionParent::class),
                $this->_em->getClassMetadata(DDC2182OptionChild::class),
=======
use Doctrine\ORM\Annotation as ORM;
use Doctrine\Tests\OrmFunctionalTestCase;

class DDC2182Test extends OrmFunctionalTestCase
{
    public function testPassColumnOptionsToJoinColumns() : void
    {
        if ($this->em->getConnection()->getDatabasePlatform()->getName() !== 'mysql') {
            $this->markTestSkipped('This test is useful for all databases, but designed only for mysql.');
        }

        $sql = $this->schemaTool->getCreateSchemaSql(
            [
                $this->em->getClassMetadata(DDC2182OptionParent::class),
                $this->em->getClassMetadata(DDC2182OptionChild::class),
>>>>>>> fce18e93
            ]
        );
        $collation = $this->getColumnCollationDeclarationSQL('utf8_unicode_ci');

        $this->assertEquals('CREATE TABLE DDC2182OptionParent (id INT UNSIGNED NOT NULL, PRIMARY KEY(id)) DEFAULT CHARACTER SET utf8 ' . $collation . ' ENGINE = InnoDB', $sql[0]);
        $this->assertEquals('CREATE TABLE DDC2182OptionChild (id VARCHAR(255) NOT NULL, parent_id INT UNSIGNED DEFAULT NULL, INDEX IDX_B314D4AD727ACA70 (parent_id), PRIMARY KEY(id)) DEFAULT CHARACTER SET utf8 ' . $collation . ' ENGINE = InnoDB', $sql[1]);
        $this->assertEquals('ALTER TABLE DDC2182OptionChild ADD CONSTRAINT FK_B314D4AD727ACA70 FOREIGN KEY (parent_id) REFERENCES DDC2182OptionParent (id)', $sql[2]);
    }

    private function getColumnCollationDeclarationSQL(string $collation): string
    {
        if (method_exists($this->_em->getConnection()->getDatabasePlatform(), 'getColumnCollationDeclarationSQL')) {
            return $this->_em->getConnection()->getDatabasePlatform()->getColumnCollationDeclarationSQL($collation);
        }

<<<<<<< HEAD
        return sprintf('COLLATE %s', $collation);
=======
        self::assertEquals('CREATE TABLE DDC2182OptionParent (id INT UNSIGNED NOT NULL, PRIMARY KEY(id)) DEFAULT CHARACTER SET utf8 COLLATE utf8_unicode_ci ENGINE = InnoDB', $sql[0]);
        self::assertEquals('CREATE TABLE DDC2182OptionChild (id VARCHAR(255) NOT NULL, parent_id INT UNSIGNED DEFAULT NULL, INDEX IDX_B314D4AD727ACA70 (parent_id), PRIMARY KEY(id)) DEFAULT CHARACTER SET utf8 COLLATE utf8_unicode_ci ENGINE = InnoDB', $sql[1]);
        self::assertEquals('ALTER TABLE DDC2182OptionChild ADD CONSTRAINT FK_B314D4AD727ACA70 FOREIGN KEY (parent_id) REFERENCES DDC2182OptionParent (id)', $sql[2]);
>>>>>>> fce18e93
    }
}

/**
 * @ORM\Entity
 * @ORM\Table
 */
class DDC2182OptionParent
{
<<<<<<< HEAD
    /**
     * @var int
     * @Id
     * @Column(type="integer", options={"unsigned": true})
     */
=======
    /** @ORM\Id @ORM\Column(type="integer", options={"unsigned": true}) */
>>>>>>> fce18e93
    private $id;
}

/**
 * @ORM\Entity
 * @ORM\Table
 */
class DDC2182OptionChild
{
<<<<<<< HEAD
    /**
     * @var string
     * @Id
     * @Column
     */
    private $id;

    /**
     * @var DDC2182OptionParent
     * @ManyToOne(targetEntity="DDC2182OptionParent")
     * @JoinColumn(referencedColumnName="id")
=======
    /** @ORM\Id @ORM\Column */
    private $id;

    /**
     * @ORM\ManyToOne(targetEntity=DDC2182OptionParent::class)
     * @ORM\JoinColumn(referencedColumnName="id")
>>>>>>> fce18e93
     */
    private $parent;
}<|MERGE_RESOLUTION|>--- conflicted
+++ resolved
@@ -4,25 +4,6 @@
 
 namespace Doctrine\Tests\ORM\Functional\Ticket;
 
-<<<<<<< HEAD
-use Doctrine\Tests\OrmFunctionalTestCase;
-
-use function method_exists;
-use function sprintf;
-
-class DDC2182Test extends OrmFunctionalTestCase
-{
-    public function testPassColumnOptionsToJoinColumns(): void
-    {
-        if ($this->_em->getConnection()->getDatabasePlatform()->getName() !== 'mysql') {
-            $this->markTestSkipped('This test is useful for all databases, but designed only for mysql.');
-        }
-
-        $sql       = $this->_schemaTool->getCreateSchemaSql(
-            [
-                $this->_em->getClassMetadata(DDC2182OptionParent::class),
-                $this->_em->getClassMetadata(DDC2182OptionChild::class),
-=======
 use Doctrine\ORM\Annotation as ORM;
 use Doctrine\Tests\OrmFunctionalTestCase;
 
@@ -38,29 +19,12 @@
             [
                 $this->em->getClassMetadata(DDC2182OptionParent::class),
                 $this->em->getClassMetadata(DDC2182OptionChild::class),
->>>>>>> fce18e93
             ]
         );
-        $collation = $this->getColumnCollationDeclarationSQL('utf8_unicode_ci');
 
-        $this->assertEquals('CREATE TABLE DDC2182OptionParent (id INT UNSIGNED NOT NULL, PRIMARY KEY(id)) DEFAULT CHARACTER SET utf8 ' . $collation . ' ENGINE = InnoDB', $sql[0]);
-        $this->assertEquals('CREATE TABLE DDC2182OptionChild (id VARCHAR(255) NOT NULL, parent_id INT UNSIGNED DEFAULT NULL, INDEX IDX_B314D4AD727ACA70 (parent_id), PRIMARY KEY(id)) DEFAULT CHARACTER SET utf8 ' . $collation . ' ENGINE = InnoDB', $sql[1]);
-        $this->assertEquals('ALTER TABLE DDC2182OptionChild ADD CONSTRAINT FK_B314D4AD727ACA70 FOREIGN KEY (parent_id) REFERENCES DDC2182OptionParent (id)', $sql[2]);
-    }
-
-    private function getColumnCollationDeclarationSQL(string $collation): string
-    {
-        if (method_exists($this->_em->getConnection()->getDatabasePlatform(), 'getColumnCollationDeclarationSQL')) {
-            return $this->_em->getConnection()->getDatabasePlatform()->getColumnCollationDeclarationSQL($collation);
-        }
-
-<<<<<<< HEAD
-        return sprintf('COLLATE %s', $collation);
-=======
         self::assertEquals('CREATE TABLE DDC2182OptionParent (id INT UNSIGNED NOT NULL, PRIMARY KEY(id)) DEFAULT CHARACTER SET utf8 COLLATE utf8_unicode_ci ENGINE = InnoDB', $sql[0]);
         self::assertEquals('CREATE TABLE DDC2182OptionChild (id VARCHAR(255) NOT NULL, parent_id INT UNSIGNED DEFAULT NULL, INDEX IDX_B314D4AD727ACA70 (parent_id), PRIMARY KEY(id)) DEFAULT CHARACTER SET utf8 COLLATE utf8_unicode_ci ENGINE = InnoDB', $sql[1]);
         self::assertEquals('ALTER TABLE DDC2182OptionChild ADD CONSTRAINT FK_B314D4AD727ACA70 FOREIGN KEY (parent_id) REFERENCES DDC2182OptionParent (id)', $sql[2]);
->>>>>>> fce18e93
     }
 }
 
@@ -70,15 +34,7 @@
  */
 class DDC2182OptionParent
 {
-<<<<<<< HEAD
-    /**
-     * @var int
-     * @Id
-     * @Column(type="integer", options={"unsigned": true})
-     */
-=======
     /** @ORM\Id @ORM\Column(type="integer", options={"unsigned": true}) */
->>>>>>> fce18e93
     private $id;
 }
 
@@ -88,26 +44,12 @@
  */
 class DDC2182OptionChild
 {
-<<<<<<< HEAD
-    /**
-     * @var string
-     * @Id
-     * @Column
-     */
-    private $id;
-
-    /**
-     * @var DDC2182OptionParent
-     * @ManyToOne(targetEntity="DDC2182OptionParent")
-     * @JoinColumn(referencedColumnName="id")
-=======
     /** @ORM\Id @ORM\Column */
     private $id;
 
     /**
      * @ORM\ManyToOne(targetEntity=DDC2182OptionParent::class)
      * @ORM\JoinColumn(referencedColumnName="id")
->>>>>>> fce18e93
      */
     private $parent;
 }