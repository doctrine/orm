<?php

declare(strict_types=1);

namespace Doctrine\Tests\ORM\Functional\Ticket;

use Doctrine\Tests\Models\CMS\CmsPhonenumber;
use Doctrine\Tests\Models\CMS\CmsUser;
use Doctrine\Tests\OrmFunctionalTestCase;

/**
 * @group DDC-1778
 */
class DDC1778Test extends OrmFunctionalTestCase
{
    /** @var CmsUser */
    private $user;

    /** @var CmsPhonenumber */
    private $phone;

<<<<<<< HEAD
    protected function setUp(): void
=======
    public function setUp() : void
>>>>>>> fce18e93
    {
        $this->useModelSet('cms');
        parent::setUp();

        $this->user           = new CmsUser();
        $this->user->username = 'beberlei';
        $this->user->name     = 'Benjamin';
        $this->user->status   = 'active';

        $this->phone              = new CmsPhonenumber();
        $this->phone->phonenumber = '0123456789';
        $this->user->addPhonenumber($this->phone);

        $this->em->persist($this->user);
        $this->em->persist($this->phone);
        $this->em->flush();
        $this->em->clear();

<<<<<<< HEAD
        $this->user  = $this->_em->find(CmsUser::class, $this->user->getId());
        $this->phone = $this->_em->find(CmsPhonenumber::class, $this->phone->phonenumber);
    }

    public function testClear(): void
=======
        $this->user  = $this->em->find(CmsUser::class, $this->user->getId());
        $this->phone = $this->em->find(CmsPhonenumber::class, $this->phone->phonenumber);
    }

    public function testClear() : void
>>>>>>> fce18e93
    {
        $clonedNumbers = clone $this->user->getPhonenumbers();
        $clonedNumbers->clear();
        $this->em->flush();
        $this->em->clear();

        $this->user = $this->em->find(CmsUser::class, $this->user->getId());

        self::assertCount(1, $this->user->getPhonenumbers());
    }

<<<<<<< HEAD
    public function testRemove(): void
=======
    public function testRemove() : void
>>>>>>> fce18e93
    {
        $clonedNumbers = clone $this->user->getPhonenumbers();
        $clonedNumbers->remove(0);
        $this->em->flush();
        $this->em->clear();

        $this->user = $this->em->find(CmsUser::class, $this->user->getId());

        self::assertCount(1, $this->user->getPhonenumbers());
    }

<<<<<<< HEAD
    public function testRemoveElement(): void
=======
    public function testRemoveElement() : void
>>>>>>> fce18e93
    {
        $clonedNumbers = clone $this->user->getPhonenumbers();
        $clonedNumbers->removeElement($this->phone);
        $this->em->flush();
        $this->em->clear();

        $this->user = $this->em->find(CmsUser::class, $this->user->getId());

        self::assertCount(1, $this->user->getPhonenumbers());
    }
}<|MERGE_RESOLUTION|>--- conflicted
+++ resolved
@@ -13,17 +13,10 @@
  */
 class DDC1778Test extends OrmFunctionalTestCase
 {
-    /** @var CmsUser */
     private $user;
-
-    /** @var CmsPhonenumber */
     private $phone;
 
-<<<<<<< HEAD
-    protected function setUp(): void
-=======
     public function setUp() : void
->>>>>>> fce18e93
     {
         $this->useModelSet('cms');
         parent::setUp();
@@ -42,19 +35,11 @@
         $this->em->flush();
         $this->em->clear();
 
-<<<<<<< HEAD
-        $this->user  = $this->_em->find(CmsUser::class, $this->user->getId());
-        $this->phone = $this->_em->find(CmsPhonenumber::class, $this->phone->phonenumber);
-    }
-
-    public function testClear(): void
-=======
         $this->user  = $this->em->find(CmsUser::class, $this->user->getId());
         $this->phone = $this->em->find(CmsPhonenumber::class, $this->phone->phonenumber);
     }
 
     public function testClear() : void
->>>>>>> fce18e93
     {
         $clonedNumbers = clone $this->user->getPhonenumbers();
         $clonedNumbers->clear();
@@ -66,11 +51,7 @@
         self::assertCount(1, $this->user->getPhonenumbers());
     }
 
-<<<<<<< HEAD
-    public function testRemove(): void
-=======
     public function testRemove() : void
->>>>>>> fce18e93
     {
         $clonedNumbers = clone $this->user->getPhonenumbers();
         $clonedNumbers->remove(0);
@@ -82,11 +63,7 @@
         self::assertCount(1, $this->user->getPhonenumbers());
     }
 
-<<<<<<< HEAD
-    public function testRemoveElement(): void
-=======
     public function testRemoveElement() : void
->>>>>>> fce18e93
     {
         $clonedNumbers = clone $this->user->getPhonenumbers();
         $clonedNumbers->removeElement($this->phone);
