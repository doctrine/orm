<?php

declare(strict_types=1);

namespace Doctrine\Tests\ORM\Functional\Ticket;

use Doctrine\Tests\Models\Taxi\Car;
use Doctrine\Tests\Models\Taxi\Driver;
use Doctrine\Tests\Models\Taxi\PaidRide;
use Doctrine\Tests\Models\Taxi\Ride;
use Doctrine\Tests\OrmFunctionalTestCase;

/**
 * @group DDC-1884
 */
class DDC1884Test extends OrmFunctionalTestCase
{
<<<<<<< HEAD
    protected function setUp(): void
=======
    protected function setUp() : void
>>>>>>> fce18e93
    {
        $this->useModelSet('taxi');
        parent::setUp();

        [$bimmer, $crysler, $merc, $volvo] = $this->createCars(Car::class);
        [$john, $foo]                      = $this->createDrivers(Driver::class);
<<<<<<< HEAD
        $this->_em->flush();
=======
        $this->em->flush();
>>>>>>> fce18e93

        $ride1 = new Ride($john, $bimmer);
        $ride2 = new Ride($john, $merc);
        $ride3 = new Ride($john, $volvo);
        $ride4 = new Ride($foo, $merc);

        $this->em->persist($ride1);
        $this->em->persist($ride2);
        $this->em->persist($ride3);
        $this->em->persist($ride4);

        $ride5 = new PaidRide($john, $bimmer);
        $ride5->setFare(10.50);

        $ride6 = new PaidRide($john, $merc);
        $ride6->setFare(16.00);

        $ride7 = new PaidRide($john, $volvo);
        $ride7->setFare(20.70);

        $ride8 = new PaidRide($foo, $merc);
        $ride8->setFare(32.15);

        $this->em->persist($ride5);
        $this->em->persist($ride6);
        $this->em->persist($ride7);
        $this->em->persist($ride8);

        $this->em->flush();
    }

    /**
     * @psalm-var class-string<Car> $class
     * @psalm-return array{Car, Car, Car, Car}
     */
    private function createCars(string $class): array
    {
        $bimmer = new $class();
        $bimmer->setBrand('BMW');
        $bimmer->setModel('7-Series');

        $crysler = new $class();
        $crysler->setBrand('Crysler');
        $crysler->setModel('300');

        $merc = new $class();
        $merc->setBrand('Mercedes');
        $merc->setModel('C-Class');

        $volvo = new $class();
        $volvo->setBrand('Volvo');
        $volvo->setModel('XC90');

        $this->em->persist($bimmer);
        $this->em->persist($crysler);
        $this->em->persist($merc);
        $this->em->persist($volvo);

        return [$bimmer, $crysler, $merc, $volvo];
    }

    /**
     * @psalm-var class-string<Driver> $class
     * @psalm-return array{Driver, Driver}
     */
    private function createDrivers(string $class): array
    {
        $john = new $class();
        $john->setName('John Doe');

        $foo = new $class();
        $foo->setName('Foo Bar');

        $this->em->persist($foo);
        $this->em->persist($john);

        return [$john, $foo];
    }

    /**
     * 1) Ride contains only columns that are part of its composite primary key
     * 2) We use fetch joins here
     */
<<<<<<< HEAD
    public function testSelectFromInverseSideWithCompositePkAndSolelyIdentifierColumnsUsingFetchJoins(): void
=======
    public function testSelectFromInverseSideWithCompositePkAndSolelyIdentifierColumnsUsingFetchJoins() : void
>>>>>>> fce18e93
    {
        $qb = $this->em->createQueryBuilder();

        $result = $qb->select('d, dr, c')
            ->from(Driver::class, 'd')
            ->leftJoin('d.freeDriverRides', 'dr')
            ->leftJoin('dr.car', 'c')
            ->where('d.name = ?1')
            ->setParameter(1, 'John Doe')
            ->getQuery()
            ->getArrayResult();

        self::assertCount(1, $result);
        self::assertArrayHasKey('freeDriverRides', $result[0]);
        self::assertCount(3, $result[0]['freeDriverRides']);
    }

    /**
     * 1) PaidRide contains an extra column that is not part of the composite primary key
     * 2) Again we will use fetch joins
     */
<<<<<<< HEAD
    public function testSelectFromInverseSideWithCompositePkUsingFetchJoins(): void
=======
    public function testSelectFromInverseSideWithCompositePkUsingFetchJoins() : void
>>>>>>> fce18e93
    {
        $qb = $this->em->createQueryBuilder();

        $result = $qb->select('d, dr, c')
            ->from(Driver::class, 'd')
            ->leftJoin('d.driverRides', 'dr')
            ->leftJoin('dr.car', 'c')
            ->where('d.name = ?1')
            ->setParameter(1, 'John Doe')
            ->getQuery()->getArrayResult();

        self::assertCount(1, $result);
        self::assertArrayHasKey('driverRides', $result[0]);
        self::assertCount(3, $result[0]['driverRides']);
    }

    /**
     * The other way around will fail too
     */
<<<<<<< HEAD
    public function testSelectFromOwningSideUsingFetchJoins(): void
=======
    public function testSelectFromOwningSideUsingFetchJoins() : void
>>>>>>> fce18e93
    {
        $qb = $this->em->createQueryBuilder();

        $result =  $qb->select('r, d, c')
            ->from(PaidRide::class, 'r')
            ->leftJoin('r.driver', 'd')
            ->leftJoin('r.car', 'c')
            ->where('d.name = ?1')
            ->setParameter(1, 'John Doe')
            ->getQuery()->getArrayResult();

        self::assertCount(3, $result);
        self::assertArrayHasKey('driver', $result[0]);
        self::assertArrayHasKey('car', $result[0]);
    }
}<|MERGE_RESOLUTION|>--- conflicted
+++ resolved
@@ -15,22 +15,14 @@
  */
 class DDC1884Test extends OrmFunctionalTestCase
 {
-<<<<<<< HEAD
-    protected function setUp(): void
-=======
     protected function setUp() : void
->>>>>>> fce18e93
     {
         $this->useModelSet('taxi');
         parent::setUp();
 
         [$bimmer, $crysler, $merc, $volvo] = $this->createCars(Car::class);
         [$john, $foo]                      = $this->createDrivers(Driver::class);
-<<<<<<< HEAD
-        $this->_em->flush();
-=======
         $this->em->flush();
->>>>>>> fce18e93
 
         $ride1 = new Ride($john, $bimmer);
         $ride2 = new Ride($john, $merc);
@@ -62,11 +54,7 @@
         $this->em->flush();
     }
 
-    /**
-     * @psalm-var class-string<Car> $class
-     * @psalm-return array{Car, Car, Car, Car}
-     */
-    private function createCars(string $class): array
+    private function createCars($class)
     {
         $bimmer = new $class();
         $bimmer->setBrand('BMW');
@@ -92,11 +80,7 @@
         return [$bimmer, $crysler, $merc, $volvo];
     }
 
-    /**
-     * @psalm-var class-string<Driver> $class
-     * @psalm-return array{Driver, Driver}
-     */
-    private function createDrivers(string $class): array
+    private function createDrivers($class)
     {
         $john = new $class();
         $john->setName('John Doe');
@@ -114,11 +98,7 @@
      * 1) Ride contains only columns that are part of its composite primary key
      * 2) We use fetch joins here
      */
-<<<<<<< HEAD
-    public function testSelectFromInverseSideWithCompositePkAndSolelyIdentifierColumnsUsingFetchJoins(): void
-=======
     public function testSelectFromInverseSideWithCompositePkAndSolelyIdentifierColumnsUsingFetchJoins() : void
->>>>>>> fce18e93
     {
         $qb = $this->em->createQueryBuilder();
 
@@ -140,11 +120,7 @@
      * 1) PaidRide contains an extra column that is not part of the composite primary key
      * 2) Again we will use fetch joins
      */
-<<<<<<< HEAD
-    public function testSelectFromInverseSideWithCompositePkUsingFetchJoins(): void
-=======
     public function testSelectFromInverseSideWithCompositePkUsingFetchJoins() : void
->>>>>>> fce18e93
     {
         $qb = $this->em->createQueryBuilder();
 
@@ -164,11 +140,7 @@
     /**
      * The other way around will fail too
      */
-<<<<<<< HEAD
-    public function testSelectFromOwningSideUsingFetchJoins(): void
-=======
     public function testSelectFromOwningSideUsingFetchJoins() : void
->>>>>>> fce18e93
     {
         $qb = $this->em->createQueryBuilder();
 
