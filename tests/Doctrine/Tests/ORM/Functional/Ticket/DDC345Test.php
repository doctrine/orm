--- conflicted
+++ resolved
@@ -6,35 +6,17 @@
 
 use DateTime;
 use Doctrine\Common\Collections\ArrayCollection;
-<<<<<<< HEAD
-use Doctrine\Common\Collections\Collection;
-=======
 use Doctrine\ORM\Annotation as ORM;
->>>>>>> fce18e93
 use Doctrine\Tests\OrmFunctionalTestCase;
 
 class DDC345Test extends OrmFunctionalTestCase
 {
-<<<<<<< HEAD
-    protected function setUp(): void
-=======
     protected function setUp() : void
->>>>>>> fce18e93
     {
         parent::setUp();
         //$this->em->getConnection()->getConfiguration()->setSQLLogger(new \Doctrine\DBAL\Logging\EchoSQLLogger);
         $this->schemaTool->createSchema(
             [
-<<<<<<< HEAD
-                $this->_em->getClassMetadata(DDC345User::class),
-                $this->_em->getClassMetadata(DDC345Group::class),
-                $this->_em->getClassMetadata(DDC345Membership::class),
-            ]
-        );
-    }
-
-    public function testTwoIterateHydrations(): void
-=======
                 $this->em->getClassMetadata(DDC345User::class),
                 $this->em->getClassMetadata(DDC345Group::class),
                 $this->em->getClassMetadata(DDC345Membership::class),
@@ -43,7 +25,6 @@
     }
 
     public function testTwoIterateHydrations() : void
->>>>>>> fce18e93
     {
         // Create User
         $user       = new DDC345User();
@@ -67,8 +48,8 @@
         ones set by LifecycleCallbacks are deleted.
         */
 
-        $user->memberships->add($membership);
-        $group->memberships->add($membership);
+        $user->Memberships->add($membership);
+        $group->Memberships->add($membership);
 
         $this->em->flush();
 
@@ -84,30 +65,6 @@
 class DDC345User
 {
     /**
-<<<<<<< HEAD
-     * @var int
-     * @Id
-     * @Column(type="integer")
-     * @GeneratedValue
-     */
-    public $id;
-
-    /**
-     * @var string
-     * @Column(type="string")
-     */
-    public $name;
-
-    /**
-     * @psalm-var Collection<int, DDC345Membership>
-     * @OneToMany(targetEntity="DDC345Membership", mappedBy="user", cascade={"persist"})
-     */
-    public $memberships;
-
-    public function __construct()
-    {
-        $this->memberships = new ArrayCollection();
-=======
      * @ORM\Id
      * @ORM\Column(type="integer")
      * @ORM\GeneratedValue
@@ -123,7 +80,6 @@
     public function __construct()
     {
         $this->Memberships = new ArrayCollection();
->>>>>>> fce18e93
     }
 }
 
@@ -133,30 +89,6 @@
 class DDC345Group
 {
     /**
-<<<<<<< HEAD
-     * @var int
-     * @Id
-     * @Column(type="integer")
-     * @GeneratedValue
-     */
-    public $id;
-
-    /**
-     * @var string
-     * @Column(type="string")
-     */
-    public $name;
-
-    /**
-     * @psalm-var Collection<int, DDC345Membership>
-     * @OneToMany(targetEntity="DDC345Membership", mappedBy="group", cascade={"persist"})
-     */
-    public $memberships;
-
-    public function __construct()
-    {
-        $this->memberships = new ArrayCollection();
-=======
      * @ORM\Id
      * @ORM\Column(type="integer")
      * @ORM\GeneratedValue
@@ -172,7 +104,6 @@
     public function __construct()
     {
         $this->Memberships = new ArrayCollection();
->>>>>>> fce18e93
     }
 }
 
@@ -186,50 +117,19 @@
 class DDC345Membership
 {
     /**
-<<<<<<< HEAD
-     * @var int
-     * @Id
-     * @Column(type="integer")
-     * @GeneratedValue
-=======
      * @ORM\Id
      * @ORM\Column(type="integer")
      * @ORM\GeneratedValue
->>>>>>> fce18e93
      */
     public $id;
 
     /**
-<<<<<<< HEAD
-     * @var DDC345User
-     * @OneToOne(targetEntity="DDC345User", inversedBy="memberships")
-     * @JoinColumn(name="user_id", referencedColumnName="id", nullable=false)
-=======
      * @ORM\OneToOne(targetEntity=DDC345User::class, inversedBy="Memberships")
      * @ORM\JoinColumn(name="user_id", referencedColumnName="id", nullable=false)
->>>>>>> fce18e93
      */
     public $user;
 
     /**
-<<<<<<< HEAD
-     * @var DDC345Group
-     * @OneToOne(targetEntity="DDC345Group", inversedBy="memberships")
-     * @JoinColumn(name="group_id", referencedColumnName="id", nullable=false)
-     */
-    public $group;
-
-    /**
-     * @var string
-     * @Column(type="string")
-     */
-    public $state;
-
-    /**
-     * @var DateTime
-     * @Column(type="datetime")
-     */
-=======
      * @ORM\OneToOne(targetEntity=DDC345Group::class, inversedBy="Memberships")
      * @ORM\JoinColumn(name="group_id", referencedColumnName="id", nullable=false)
      */
@@ -239,37 +139,21 @@
     public $state;
 
     /** @ORM\Column(type="datetime") */
->>>>>>> fce18e93
     public $updated;
 
-    /** @var int */
     public $prePersistCallCount = 0;
-<<<<<<< HEAD
-
-    /** @var int */
-    public $preUpdateCallCount = 0;
-
-    /** @PrePersist */
-    public function doStuffOnPrePersist(): void
-=======
     public $preUpdateCallCount  = 0;
 
     /** @ORM\PrePersist */
     public function doStuffOnPrePersist()
->>>>>>> fce18e93
     {
         //echo "***** PrePersist\n";
         ++$this->prePersistCallCount;
         $this->updated = new DateTime();
     }
 
-<<<<<<< HEAD
-    /** @PreUpdate */
-    public function doStuffOnPreUpdate(): void
-=======
     /** @ORM\PreUpdate */
     public function doStuffOnPreUpdate()
->>>>>>> fce18e93
     {
         //echo "***** PreUpdate\n";
         ++$this->preUpdateCallCount;
