<?php

declare(strict_types=1);

namespace Doctrine\Tests\ORM\Functional\Ticket;

use Doctrine\ORM\Annotation as ORM;
use Doctrine\Tests\OrmFunctionalTestCase;

use function count;

class DDC512Test extends OrmFunctionalTestCase
{
<<<<<<< HEAD
    protected function setUp(): void
=======
    protected function setUp() : void
>>>>>>> fce18e93
    {
        parent::setUp();
        $this->schemaTool->createSchema(
            [
<<<<<<< HEAD
                $this->_em->getClassMetadata(DDC512Customer::class),
                $this->_em->getClassMetadata(DDC512OfferItem::class),
                $this->_em->getClassMetadata(DDC512Item::class),
            ]
        );
    }

    public function testIssue(): void
=======
                $this->em->getClassMetadata(DDC512Customer::class),
                $this->em->getClassMetadata(DDC512OfferItem::class),
                $this->em->getClassMetadata(DDC512Item::class),
            ]
        );
    }

    public function testIssue() : void
>>>>>>> fce18e93
    {
        $customer1       = new DDC512Customer();
        $item            = new DDC512OfferItem();
        $customer1->item = $item;
        $this->em->persist($customer1);

        $customer2 = new DDC512Customer();
        $this->em->persist($customer2);

        $this->em->flush();
        $this->em->clear();

<<<<<<< HEAD
        $q      = $this->_em->createQuery('select u,i from ' . __NAMESPACE__ . '\\DDC512Customer u left join u.item i');
        $result = $q->getResult();

        $this->assertEquals(2, count($result));
        $this->assertInstanceOf(DDC512Customer::class, $result[0]);
        $this->assertInstanceOf(DDC512Customer::class, $result[1]);
        if ($result[0]->id === $customer1->id) {
            $this->assertInstanceOf(DDC512OfferItem::class, $result[0]->item);
            $this->assertEquals($item->id, $result[0]->item->id);
            $this->assertNull($result[1]->item);
=======
        $q      = $this->em->createQuery('select u,i from ' . __NAMESPACE__ . '\\DDC512Customer u left join u.item i');
        $result = $q->getResult();

        self::assertCount(2, $result);
        self::assertInstanceOf(DDC512Customer::class, $result[0]);
        self::assertInstanceOf(DDC512Customer::class, $result[1]);
        if ($result[0]->id === $customer1->id) {
            self::assertInstanceOf(DDC512OfferItem::class, $result[0]->item);
            self::assertEquals($item->id, $result[0]->item->id);
            self::assertNull($result[1]->item);
>>>>>>> fce18e93
        } else {
            self::assertInstanceOf(DDC512OfferItem::class, $result[1]->item);
            self::assertNull($result[0]->item);
        }
    }
}

/**
 * @ORM\Entity
 */
class DDC512Customer
{
    /**
<<<<<<< HEAD
     * @var int
     * @Id
     * @Column(type="integer")
     * @GeneratedValue(strategy="AUTO")
=======
     * @ORM\Id
     * @ORM\Column(type="integer")
     * @ORM\GeneratedValue(strategy="AUTO")
>>>>>>> fce18e93
     */
    public $id;

    /**
     * NOTE that we can currently not name the join column the same as the field
     * (item = item), this currently confuses Doctrine.
     *
<<<<<<< HEAD
     * @var DDC512OfferItem
     * @OneToOne(targetEntity="DDC512OfferItem", cascade={"remove","persist"})
     * @JoinColumn(name="item_id", referencedColumnName="id")
=======
     * @ORM\OneToOne(targetEntity=DDC512OfferItem::class, cascade={"remove","persist"})
     * @ORM\JoinColumn(name="item_id", referencedColumnName="id")
>>>>>>> fce18e93
     */
    public $item;
}

/**
<<<<<<< HEAD
 * @Entity
=======
 * @ORM\Entity
>>>>>>> fce18e93
 */
class DDC512OfferItem extends DDC512Item
{
}

/**
 * @ORM\Entity
 * @ORM\InheritanceType("JOINED")
 * @ORM\DiscriminatorColumn(name="discr", type="string")
 * @ORM\DiscriminatorMap({"item" = DDC512Item::class, "offerItem" = DDC512OfferItem::class})
 */
class DDC512Item
{
    /**
<<<<<<< HEAD
     * @var int
     * @Id
     * @Column(type="integer")
     * @GeneratedValue(strategy="AUTO")
=======
     * @ORM\Id
     * @ORM\Column(type="integer")
     * @ORM\GeneratedValue(strategy="AUTO")
>>>>>>> fce18e93
     */
    public $id;
}<|MERGE_RESOLUTION|>--- conflicted
+++ resolved
@@ -7,29 +7,13 @@
 use Doctrine\ORM\Annotation as ORM;
 use Doctrine\Tests\OrmFunctionalTestCase;
 
-use function count;
-
 class DDC512Test extends OrmFunctionalTestCase
 {
-<<<<<<< HEAD
-    protected function setUp(): void
-=======
     protected function setUp() : void
->>>>>>> fce18e93
     {
         parent::setUp();
         $this->schemaTool->createSchema(
             [
-<<<<<<< HEAD
-                $this->_em->getClassMetadata(DDC512Customer::class),
-                $this->_em->getClassMetadata(DDC512OfferItem::class),
-                $this->_em->getClassMetadata(DDC512Item::class),
-            ]
-        );
-    }
-
-    public function testIssue(): void
-=======
                 $this->em->getClassMetadata(DDC512Customer::class),
                 $this->em->getClassMetadata(DDC512OfferItem::class),
                 $this->em->getClassMetadata(DDC512Item::class),
@@ -38,7 +22,6 @@
     }
 
     public function testIssue() : void
->>>>>>> fce18e93
     {
         $customer1       = new DDC512Customer();
         $item            = new DDC512OfferItem();
@@ -51,18 +34,6 @@
         $this->em->flush();
         $this->em->clear();
 
-<<<<<<< HEAD
-        $q      = $this->_em->createQuery('select u,i from ' . __NAMESPACE__ . '\\DDC512Customer u left join u.item i');
-        $result = $q->getResult();
-
-        $this->assertEquals(2, count($result));
-        $this->assertInstanceOf(DDC512Customer::class, $result[0]);
-        $this->assertInstanceOf(DDC512Customer::class, $result[1]);
-        if ($result[0]->id === $customer1->id) {
-            $this->assertInstanceOf(DDC512OfferItem::class, $result[0]->item);
-            $this->assertEquals($item->id, $result[0]->item->id);
-            $this->assertNull($result[1]->item);
-=======
         $q      = $this->em->createQuery('select u,i from ' . __NAMESPACE__ . '\\DDC512Customer u left join u.item i');
         $result = $q->getResult();
 
@@ -73,7 +44,6 @@
             self::assertInstanceOf(DDC512OfferItem::class, $result[0]->item);
             self::assertEquals($item->id, $result[0]->item->id);
             self::assertNull($result[1]->item);
->>>>>>> fce18e93
         } else {
             self::assertInstanceOf(DDC512OfferItem::class, $result[1]->item);
             self::assertNull($result[0]->item);
@@ -87,16 +57,9 @@
 class DDC512Customer
 {
     /**
-<<<<<<< HEAD
-     * @var int
-     * @Id
-     * @Column(type="integer")
-     * @GeneratedValue(strategy="AUTO")
-=======
      * @ORM\Id
      * @ORM\Column(type="integer")
      * @ORM\GeneratedValue(strategy="AUTO")
->>>>>>> fce18e93
      */
     public $id;
 
@@ -104,24 +67,14 @@
      * NOTE that we can currently not name the join column the same as the field
      * (item = item), this currently confuses Doctrine.
      *
-<<<<<<< HEAD
-     * @var DDC512OfferItem
-     * @OneToOne(targetEntity="DDC512OfferItem", cascade={"remove","persist"})
-     * @JoinColumn(name="item_id", referencedColumnName="id")
-=======
      * @ORM\OneToOne(targetEntity=DDC512OfferItem::class, cascade={"remove","persist"})
      * @ORM\JoinColumn(name="item_id", referencedColumnName="id")
->>>>>>> fce18e93
      */
     public $item;
 }
 
 /**
-<<<<<<< HEAD
- * @Entity
-=======
  * @ORM\Entity
->>>>>>> fce18e93
  */
 class DDC512OfferItem extends DDC512Item
 {
@@ -136,16 +89,9 @@
 class DDC512Item
 {
     /**
-<<<<<<< HEAD
-     * @var int
-     * @Id
-     * @Column(type="integer")
-     * @GeneratedValue(strategy="AUTO")
-=======
      * @ORM\Id
      * @ORM\Column(type="integer")
      * @ORM\GeneratedValue(strategy="AUTO")
->>>>>>> fce18e93
      */
     public $id;
 }