<?php

declare(strict_types=1);

namespace Doctrine\Tests\ORM\Functional\Ticket;

use DateTime;
use Doctrine\DBAL\Types\Type;
<<<<<<< HEAD
=======
use Doctrine\ORM\Annotation as ORM;
>>>>>>> fce18e93
use Doctrine\Tests\OrmFunctionalTestCase;

class DDC425Test extends OrmFunctionalTestCase
{
<<<<<<< HEAD
    protected function setUp(): void
=======
    protected function setUp() : void
>>>>>>> fce18e93
    {
        parent::setUp();
        $this->schemaTool->createSchema(
            [
<<<<<<< HEAD
                $this->_em->getClassMetadata(DDC425Entity::class),
=======
                $this->em->getClassMetadata(DDC425Entity::class),
>>>>>>> fce18e93
            ]
        );
    }

    /**
     * @group DDC-425
     */
<<<<<<< HEAD
    public function testIssue(): void
=======
    public function testIssue() : void
>>>>>>> fce18e93
    {
        //$this->em->getConnection()->getConfiguration()->setSQLLogger(new \Doctrine\DBAL\Logging\EchoSQLLogger);

<<<<<<< HEAD
        $num = $this->_em->createQuery('DELETE ' . __NAMESPACE__ . '\DDC425Entity e WHERE e.someDatetimeField > ?1')
=======
        $num = $this->em->createQuery('DELETE ' . __NAMESPACE__ . '\DDC425Entity e WHERE e.someDatetimeField > ?1')
>>>>>>> fce18e93
                ->setParameter(1, new DateTime(), Type::DATETIME)
                ->getResult();
        self::assertEquals(0, $num);
    }
}

<<<<<<< HEAD
/** @Entity */
class DDC425Entity
{
    /**
     * @var int
     * @Id @Column(type="integer")
     * @GeneratedValue
     */
    public $id;

    /**
     * @var DateTime
     * @Column(type="datetime")
     */
=======
/** @ORM\Entity */
class DDC425Entity
{
    /**
     * @ORM\Id @ORM\Column(type="integer")
     * @ORM\GeneratedValue
     */
    public $id;

    /** @ORM\Column(type="datetime") */
>>>>>>> fce18e93
    public $someDatetimeField;
}<|MERGE_RESOLUTION|>--- conflicted
+++ resolved
@@ -6,28 +6,17 @@
 
 use DateTime;
 use Doctrine\DBAL\Types\Type;
-<<<<<<< HEAD
-=======
 use Doctrine\ORM\Annotation as ORM;
->>>>>>> fce18e93
 use Doctrine\Tests\OrmFunctionalTestCase;
 
 class DDC425Test extends OrmFunctionalTestCase
 {
-<<<<<<< HEAD
-    protected function setUp(): void
-=======
     protected function setUp() : void
->>>>>>> fce18e93
     {
         parent::setUp();
         $this->schemaTool->createSchema(
             [
-<<<<<<< HEAD
-                $this->_em->getClassMetadata(DDC425Entity::class),
-=======
                 $this->em->getClassMetadata(DDC425Entity::class),
->>>>>>> fce18e93
             ]
         );
     }
@@ -35,41 +24,17 @@
     /**
      * @group DDC-425
      */
-<<<<<<< HEAD
-    public function testIssue(): void
-=======
     public function testIssue() : void
->>>>>>> fce18e93
     {
         //$this->em->getConnection()->getConfiguration()->setSQLLogger(new \Doctrine\DBAL\Logging\EchoSQLLogger);
 
-<<<<<<< HEAD
-        $num = $this->_em->createQuery('DELETE ' . __NAMESPACE__ . '\DDC425Entity e WHERE e.someDatetimeField > ?1')
-=======
         $num = $this->em->createQuery('DELETE ' . __NAMESPACE__ . '\DDC425Entity e WHERE e.someDatetimeField > ?1')
->>>>>>> fce18e93
                 ->setParameter(1, new DateTime(), Type::DATETIME)
                 ->getResult();
         self::assertEquals(0, $num);
     }
 }
 
-<<<<<<< HEAD
-/** @Entity */
-class DDC425Entity
-{
-    /**
-     * @var int
-     * @Id @Column(type="integer")
-     * @GeneratedValue
-     */
-    public $id;
-
-    /**
-     * @var DateTime
-     * @Column(type="datetime")
-     */
-=======
 /** @ORM\Entity */
 class DDC425Entity
 {
@@ -80,6 +45,5 @@
     public $id;
 
     /** @ORM\Column(type="datetime") */
->>>>>>> fce18e93
     public $someDatetimeField;
 }