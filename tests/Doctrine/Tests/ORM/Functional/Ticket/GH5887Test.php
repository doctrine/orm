<?php

declare(strict_types=1);

namespace Doctrine\Tests\ORM\Functional\Ticket;

use Doctrine\DBAL\Platforms\AbstractPlatform;
use Doctrine\DBAL\Types\StringType;
use Doctrine\DBAL\Types\Type;
use Doctrine\ORM\Mapping\Column;
use Doctrine\ORM\Mapping\Entity;
use Doctrine\ORM\Mapping\GeneratedValue;
use Doctrine\ORM\Mapping\Id;
use Doctrine\ORM\Mapping\JoinColumn;
use Doctrine\ORM\Mapping\OneToOne;
use Doctrine\Tests\OrmFunctionalTestCase;
use PHPUnit\Framework\Attributes\Group;
use Stringable;

use function assert;

#[Group('GH-5887')]
class GH5887Test extends OrmFunctionalTestCase
{
    protected function setUp(): void
    {
        parent::setUp();

        Type::addType(GH5887CustomIdObjectType::NAME, GH5887CustomIdObjectType::class);

        $this->createSchemaForModels(GH5887Cart::class, GH5887Customer::class);
    }

    public function testLazyLoadsForeignEntitiesInOneToOneRelationWhileHavingCustomIdObject(): void
    {
        $customerId = new GH5887CustomIdObject(1);
        $customer   = new GH5887Customer();
        $customer->setId($customerId);

        $cartId = 2;
        $cart   = new GH5887Cart();
        $cart->setId($cartId);
        $cart->setCustomer($customer);

        $this->_em->persist($customer);
        $this->_em->persist($cart);
        $this->_em->flush();

        // Clearing cached entities
        $this->_em->clear();

        $customerRepository = $this->_em->getRepository(GH5887Customer::class);
        $customer           = $customerRepository->createQueryBuilder('c')
            ->where('c.id = :id')
            ->setParameter('id', $customerId->getId())
            ->getQuery()
            ->getOneOrNullResult();
        assert($customer instanceof GH5887Customer);

        self::assertInstanceOf(GH5887Cart::class, $customer->getCart());
    }
}

#[Entity]
class GH5887Cart
{
    #[Id]
    #[Column(type: 'integer')]
    #[GeneratedValue(strategy: 'NONE')]
    private int|null $id = null;

    /**
     * One Cart has One Customer.
     */
    #[OneToOne(targetEntity: 'GH5887Customer', inversedBy: 'cart')]
    #[JoinColumn(name: 'customer_id', referencedColumnName: 'id')]
    private GH5887Customer|null $customer = null;

    public function getId(): int
    {
        return $this->id;
    }

    public function setId(int $id): void
    {
        $this->id = $id;
    }

    public function getCustomer(): GH5887Customer
    {
        return $this->customer;
    }

    public function setCustomer(GH5887Customer $customer): void
    {
        if ($this->customer !== $customer) {
            $this->customer = $customer;
            $customer->setCart($this);
        }
    }
}

#[Entity]
class GH5887Customer
{
    #[Id]
    #[Column(type: 'GH5887CustomIdObject', length: 255)]
    #[GeneratedValue(strategy: 'NONE')]
    private GH5887CustomIdObject|null $id = null;

    /**
     * One Customer has One Cart.
     */
    #[OneToOne(targetEntity: 'GH5887Cart', mappedBy: 'customer')]
    private GH5887Cart|null $cart = null;

    public function getId(): GH5887CustomIdObject
    {
        return $this->id;
    }

    public function setId(GH5887CustomIdObject $id): void
    {
        $this->id = $id;
    }

    public function getCart(): GH5887Cart
    {
        return $this->cart;
    }

    public function setCart(GH5887Cart $cart): void
    {
        if ($this->cart !== $cart) {
            $this->cart = $cart;
            $cart->setCustomer($this);
        }
    }
}

class GH5887CustomIdObject implements Stringable
{
    public function __construct(private int $id)
    {
    }

    public function getId(): int
    {
        return $this->id;
    }

    public function __toString(): string
    {
        return 'non existing id';
    }
}

class GH5887CustomIdObjectType extends StringType
{
    public const NAME = 'GH5887CustomIdObject';

    /**
     * {@inheritDoc}
     */
    public function convertToDatabaseValue($value, AbstractPlatform $platform): mixed
    {
        return $value->getId();
    }

    /**
     * {@inheritDoc}
     */
    public function convertToPHPValue($value, AbstractPlatform $platform): GH5887CustomIdObject
    {
        return new GH5887CustomIdObject((int) $value);
    }

<<<<<<< HEAD
    public function getName(): string
=======
    /**
     * {@inheritDoc}
     */
    public function getName()
>>>>>>> a056552d
    {
        return self::NAME;
    }
}<|MERGE_RESOLUTION|>--- conflicted
+++ resolved
@@ -175,14 +175,7 @@
         return new GH5887CustomIdObject((int) $value);
     }
 
-<<<<<<< HEAD
     public function getName(): string
-=======
-    /**
-     * {@inheritDoc}
-     */
-    public function getName()
->>>>>>> a056552d
     {
         return self::NAME;
     }
