<?php

declare(strict_types=1);

namespace Doctrine\Tests\ORM\Functional\Ticket;

use Doctrine\ORM\Annotation as ORM;
use Doctrine\Tests\OrmFunctionalTestCase;
use Exception;

class DDC960Test extends OrmFunctionalTestCase
{
<<<<<<< HEAD
    protected function setUp(): void
=======
    protected function setUp() : void
>>>>>>> fce18e93
    {
        parent::setUp();
        try {
            $this->schemaTool->createSchema(
                [
<<<<<<< HEAD
                    $this->_em->getClassMetadata(DDC960Root::class),
                    $this->_em->getClassMetadata(DDC960Child::class),
=======
                    $this->em->getClassMetadata(DDC960Root::class),
                    $this->em->getClassMetadata(DDC960Child::class),
>>>>>>> fce18e93
                ]
            );
        } catch (Exception $e) {
        }
    }

    /**
     * @group DDC-960
     */
<<<<<<< HEAD
    public function testUpdateRootVersion(): void
=======
    public function testUpdateRootVersion() : void
>>>>>>> fce18e93
    {
        $child = new DDC960Child('Test');
        $this->em->persist($child);
        $this->em->flush();

        $child->setName('Test2');

        $this->em->flush();

        self::assertEquals(2, $child->getVersion());
    }
}

/**
 * @ORM\Entity
 * @ORM\InheritanceType("JOINED")
 * @ORM\DiscriminatorMap({
 *  "root" = DDC960Root::class,
 *  "child" = DDC960Child::class
 * })
 */
class DDC960Root
{
<<<<<<< HEAD
    /**
     * @var int
     * @Id
     * @GeneratedValue
     * @Column(type="integer")
     */
    private $id;

    /**
     * @var int
     * @Column(type="integer")
     * @Version
     */
=======
    /** @ORM\Id @ORM\GeneratedValue @ORM\Column(type="integer") */
    private $id;

    /** @ORM\Column(type="integer") @ORM\Version */
>>>>>>> fce18e93
    private $version;

    public function getId(): int
    {
        return $this->id;
    }

    public function getVersion(): int
    {
        return $this->version;
    }
}

/**
 * @ORM\Entity
 */
class DDC960Child extends DDC960Root
{
    /**
     * @ORM\Column(type="string")
     *
     * @var string
     */
    private $name;

    public function __construct($name)
    {
        $this->name = $name;
    }

    public function setName($name): void
    {
        $this->name = $name;
    }
}<|MERGE_RESOLUTION|>--- conflicted
+++ resolved
@@ -10,23 +10,14 @@
 
 class DDC960Test extends OrmFunctionalTestCase
 {
-<<<<<<< HEAD
-    protected function setUp(): void
-=======
     protected function setUp() : void
->>>>>>> fce18e93
     {
         parent::setUp();
         try {
             $this->schemaTool->createSchema(
                 [
-<<<<<<< HEAD
-                    $this->_em->getClassMetadata(DDC960Root::class),
-                    $this->_em->getClassMetadata(DDC960Child::class),
-=======
                     $this->em->getClassMetadata(DDC960Root::class),
                     $this->em->getClassMetadata(DDC960Child::class),
->>>>>>> fce18e93
                 ]
             );
         } catch (Exception $e) {
@@ -36,11 +27,7 @@
     /**
      * @group DDC-960
      */
-<<<<<<< HEAD
-    public function testUpdateRootVersion(): void
-=======
     public function testUpdateRootVersion() : void
->>>>>>> fce18e93
     {
         $child = new DDC960Child('Test');
         $this->em->persist($child);
@@ -64,34 +51,18 @@
  */
 class DDC960Root
 {
-<<<<<<< HEAD
-    /**
-     * @var int
-     * @Id
-     * @GeneratedValue
-     * @Column(type="integer")
-     */
-    private $id;
-
-    /**
-     * @var int
-     * @Column(type="integer")
-     * @Version
-     */
-=======
     /** @ORM\Id @ORM\GeneratedValue @ORM\Column(type="integer") */
     private $id;
 
     /** @ORM\Column(type="integer") @ORM\Version */
->>>>>>> fce18e93
     private $version;
 
-    public function getId(): int
+    public function getId()
     {
         return $this->id;
     }
 
-    public function getVersion(): int
+    public function getVersion()
     {
         return $this->version;
     }
@@ -114,7 +85,7 @@
         $this->name = $name;
     }
 
-    public function setName($name): void
+    public function setName($name)
     {
         $this->name = $name;
     }
