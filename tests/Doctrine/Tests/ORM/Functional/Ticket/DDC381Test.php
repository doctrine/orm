--- conflicted
+++ resolved
@@ -4,47 +4,29 @@
 
 namespace Doctrine\Tests\ORM\Functional\Ticket;
 
-<<<<<<< HEAD
-use Doctrine\Tests\OrmFunctionalTestCase;
-use Exception;
-
-=======
 use Doctrine\ORM\Annotation as ORM;
 use Doctrine\Tests\OrmFunctionalTestCase;
 use Exception;
->>>>>>> fce18e93
 use function serialize;
 use function unserialize;
 
 class DDC381Test extends OrmFunctionalTestCase
 {
-<<<<<<< HEAD
-    protected function setUp(): void
-=======
     protected function setUp() : void
->>>>>>> fce18e93
     {
         parent::setUp();
 
         try {
             $this->schemaTool->createSchema(
                 [
-<<<<<<< HEAD
-                    $this->_em->getClassMetadata(DDC381Entity::class),
-=======
                     $this->em->getClassMetadata(DDC381Entity::class),
->>>>>>> fce18e93
                 ]
             );
         } catch (Exception $e) {
         }
     }
 
-<<<<<<< HEAD
-    public function testCallUnserializedProxyMethods(): void
-=======
     public function testCallUnserializedProxyMethods() : void
->>>>>>> fce18e93
     {
         $entity = new DDC381Entity();
 
@@ -70,24 +52,15 @@
  */
 class DDC381Entity
 {
-<<<<<<< HEAD
-    /**
-     * @var int
-     * @Id
-     * @Column(type="integer")
-     * @GeneratedValue
-     */
-=======
     /** @ORM\Id @ORM\Column(type="integer") @ORM\GeneratedValue */
->>>>>>> fce18e93
     protected $id;
 
-    public function getId(): int
+    public function getId()
     {
         return $this->id;
     }
 
-    public function getOtherMethod(): void
+    public function getOtherMethod()
     {
     }
 }