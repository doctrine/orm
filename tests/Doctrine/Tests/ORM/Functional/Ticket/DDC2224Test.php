--- conflicted
+++ resolved
@@ -7,15 +7,9 @@
 use Doctrine\Common\Cache\ArrayCache;
 use Doctrine\DBAL\Platforms\AbstractPlatform;
 use Doctrine\DBAL\Types\Type;
-<<<<<<< HEAD
-use Doctrine\ORM\Query;
-use Doctrine\Tests\OrmFunctionalTestCase;
-
-=======
 use Doctrine\ORM\Annotation as ORM;
 use Doctrine\ORM\Query;
 use Doctrine\Tests\OrmFunctionalTestCase;
->>>>>>> fce18e93
 use function sprintf;
 
 /**
@@ -23,22 +17,15 @@
  */
 class DDC2224Test extends OrmFunctionalTestCase
 {
-    public static function setUpBeforeClass(): void
+    public static function setUpBeforeClass()
     {
         Type::addType('DDC2224Type', DDC2224Type::class);
     }
 
-<<<<<<< HEAD
-    public function testIssue(): Query
-    {
-        $dql   = 'SELECT e FROM ' . __NAMESPACE__ . '\DDC2224Entity e WHERE e.field = :field';
-        $query = $this->_em->createQuery($dql);
-=======
     public function testIssue() : Query
     {
         $dql   = 'SELECT e FROM ' . __NAMESPACE__ . '\DDC2224Entity e WHERE e.field = :field';
         $query = $this->em->createQuery($dql);
->>>>>>> fce18e93
         $query->setQueryCacheDriver(new ArrayCache());
 
         $query->setParameter('field', 'test', 'DDC2224Type');
@@ -51,11 +38,7 @@
     /**
      * @depends testIssue
      */
-<<<<<<< HEAD
-    public function testCacheMissWhenTypeChanges(Query $query): void
-=======
     public function testCacheMissWhenTypeChanges(Query $query) : void
->>>>>>> fce18e93
     {
         $query->setParameter('field', 'test', 'string');
 
@@ -73,11 +56,7 @@
         return $platform->getVarcharTypeDeclarationSQL($fieldDeclaration);
     }
 
-<<<<<<< HEAD
-    public function getName(): string
-=======
     public function getName() : string
->>>>>>> fce18e93
     {
         return 'DDC2224Type';
     }
@@ -104,24 +83,9 @@
  */
 class DDC2224Entity
 {
-<<<<<<< HEAD
-    /**
-     * @var int
-     * @Id
-     * @GeneratedValue
-     * @Column(type="integer")
-     */
-    public $id;
-
-    /**
-     * @var mixed
-     * @Column(type="DDC2224Type")
-     */
-=======
     /** @ORM\Id @ORM\GeneratedValue @ORM\Column(type="integer") */
     public $id;
 
     /** @ORM\Column(type="DDC2224Type") */
->>>>>>> fce18e93
     public $field;
 }