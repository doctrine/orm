--- conflicted
+++ resolved
@@ -64,19 +64,7 @@
     /**
      * {@inheritDoc}
      */
-<<<<<<< HEAD
     public function convertToDatabaseValueSQL($sqlExpr, AbstractPlatform $platform): string
-=======
-    public function canRequireSQLConversion()
-    {
-        return true;
-    }
-
-    /**
-     * {@inheritDoc}
-     */
-    public function convertToDatabaseValueSQL($sqlExpr, AbstractPlatform $platform)
->>>>>>> a056552d
     {
         return sprintf('FUNCTION(%s)', $sqlExpr);
     }
