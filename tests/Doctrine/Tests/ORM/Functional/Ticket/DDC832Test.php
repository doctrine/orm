<?php

declare(strict_types=1);

namespace Doctrine\Tests\ORM\Functional\Ticket;

<<<<<<< HEAD
use Doctrine\DBAL\Logging\EchoSQLLogger;
=======
use Doctrine\DBAL\Schema\AbstractSchemaManager;
use Doctrine\ORM\Annotation as ORM;
>>>>>>> fce18e93
use Doctrine\Tests\OrmFunctionalTestCase;
use Exception;

class DDC832Test extends OrmFunctionalTestCase
{
<<<<<<< HEAD
    protected function setUp(): void
=======
    public function setUp() : void
>>>>>>> fce18e93
    {
        parent::setUp();

        $platform = $this->em->getConnection()->getDatabasePlatform();

        if ($platform->getName() === 'oracle') {
            $this->markTestSkipped('Doesnt run on Oracle.');
        }

<<<<<<< HEAD
        $this->_em->getConfiguration()->setSQLLogger(new EchoSQLLogger());

=======
>>>>>>> fce18e93
        try {
            $this->schemaTool->createSchema(
                [
                    $this->em->getClassMetadata(DDC832JoinedIndex::class),
                    $this->em->getClassMetadata(DDC832JoinedTreeIndex::class),
                    $this->em->getClassMetadata(DDC832Like::class),
                ]
            );
        } catch (Exception $e) {
        }
    }

<<<<<<< HEAD
    public function tearDown(): void
    {
        $platform = $this->_em->getConnection()->getDatabasePlatform();
=======
    public function tearDown() : void
    {
        /** @var AbstractSchemaManager $sm */
        $platform = $this->em->getConnection()->getDatabasePlatform();

        $sm = $this->em->getConnection()->getSchemaManager();
>>>>>>> fce18e93

        $sm->dropTable($platform->quoteIdentifier('TREE_INDEX'));
        $sm->dropTable($platform->quoteIdentifier('INDEX'));
        $sm->dropTable($platform->quoteIdentifier('LIKE'));
    }

    /**
     * @group DDC-832
     */
<<<<<<< HEAD
    public function testQuotedTableBasicUpdate(): void
=======
    public function testQuotedTableBasicUpdate() : void
>>>>>>> fce18e93
    {
        $like = new DDC832Like('test');
        $this->em->persist($like);
        $this->em->flush();

        $like->word = 'test2';
        $this->em->flush();
        $this->em->clear();

        self::assertEquals($like, $this->em->find(DDC832Like::class, $like->id));
    }

    /**
     * @group DDC-832
     */
<<<<<<< HEAD
    public function testQuotedTableBasicRemove(): void
=======
    public function testQuotedTableBasicRemove() : void
>>>>>>> fce18e93
    {
        $like = new DDC832Like('test');
        $this->em->persist($like);
        $this->em->flush();

        $idToBeRemoved = $like->id;

        $this->em->remove($like);
        $this->em->flush();
        $this->em->clear();

        self::assertNull($this->em->find(DDC832Like::class, $idToBeRemoved));
    }

    /**
     * @group DDC-832
     */
<<<<<<< HEAD
    public function testQuotedTableJoinedUpdate(): void
=======
    public function testQuotedTableJoinedUpdate() : void
>>>>>>> fce18e93
    {
        $index = new DDC832JoinedIndex('test');
        $this->em->persist($index);
        $this->em->flush();

        $index->name = 'asdf';
        $this->em->flush();
        $this->em->clear();

        self::assertEquals($index, $this->em->find(DDC832JoinedIndex::class, $index->id));
    }

    /**
     * @group DDC-832
     */
<<<<<<< HEAD
    public function testQuotedTableJoinedRemove(): void
=======
    public function testQuotedTableJoinedRemove() : void
>>>>>>> fce18e93
    {
        $index = new DDC832JoinedIndex('test');
        $this->em->persist($index);
        $this->em->flush();

        $idToBeRemoved = $index->id;

        $this->em->remove($index);
        $this->em->flush();
        $this->em->clear();

        self::assertNull($this->em->find(DDC832JoinedIndex::class, $idToBeRemoved));
    }

    /**
     * @group DDC-832
     */
<<<<<<< HEAD
    public function testQuotedTableJoinedChildUpdate(): void
=======
    public function testQuotedTableJoinedChildUpdate() : void
>>>>>>> fce18e93
    {
        $index = new DDC832JoinedTreeIndex('test', 1, 2);
        $this->em->persist($index);
        $this->em->flush();

        $index->name = 'asdf';
        $this->em->flush();
        $this->em->clear();

        self::assertEquals($index, $this->em->find(DDC832JoinedTreeIndex::class, $index->id));
    }

    /**
     * @group DDC-832
     */
<<<<<<< HEAD
    public function testQuotedTableJoinedChildRemove(): void
=======
    public function testQuotedTableJoinedChildRemove() : void
>>>>>>> fce18e93
    {
        $index = new DDC832JoinedTreeIndex('test', 1, 2);
        $this->em->persist($index);
        $this->em->flush();

        $idToBeRemoved = $index->id;

        $this->em->remove($index);
        $this->em->flush();
        $this->em->clear();

        self::assertNull($this->em->find(DDC832JoinedTreeIndex::class, $idToBeRemoved));
    }
}

/**
 * @ORM\Entity
 * @ORM\Table(name="LIKE")
 */
class DDC832Like
{
<<<<<<< HEAD
    /**
     * @var int
     * @Id
     * @Column(type="integer")
     * @GeneratedValue
     */
    public $id;

    /**
     * @var string
     * @Column(type="string")
     */
    public $word;

    /**
     * @var int
     * @Version
     * @Column(type="integer")
=======
    /** @ORM\Id @ORM\Column(type="integer") @ORM\GeneratedValue */
    public $id;

    /** @ORM\Column(type="string") */
    public $word;

    /**
     * @ORM\Version
     * @ORM\Column(type="integer")
>>>>>>> fce18e93
     */
    public $version;

    public function __construct(string $word)
    {
        $this->word = $word;
    }
}

/**
 * @ORM\Entity
 * @ORM\Table(name="INDEX")
 * @ORM\InheritanceType("JOINED")
 * @ORM\DiscriminatorColumn(name="discr", type="string")
 * @ORM\DiscriminatorMap({"like" = DDC832JoinedIndex::class, "fuzzy" = DDC832JoinedTreeIndex::class})
 */
class DDC832JoinedIndex
{
<<<<<<< HEAD
    /**
     * @var int
     * @Id
     * @Column(type="integer")
     * @GeneratedValue
     */
    public $id;

    /**
     * @var string
     * @Column(type="string")
     */
    public $name;

    /**
     * @var int
     * @Version
     * @Column(type="integer")
=======
    /** @ORM\Id @ORM\Column(type="integer") @ORM\GeneratedValue */
    public $id;

    /** @ORM\Column(type="string") */
    public $name;

    /**
     * @ORM\Version
     * @ORM\Column(type="integer")
>>>>>>> fce18e93
     */
    public $version;

    public function __construct(string $name)
    {
        $this->name = $name;
    }
}

/**
 * @ORM\Entity
 * @ORM\Table(name="TREE_INDEX")
 */
class DDC832JoinedTreeIndex extends DDC832JoinedIndex
{
<<<<<<< HEAD
    /**
     * @var int
     * @Column(type="integer")
     */
    public $lft;

    /**
     * @var int
     * @Column(type="integer")
     */
=======
    /** @ORM\Column(type="integer") */
    public $lft;

    /** @ORM\Column(type="integer") */
>>>>>>> fce18e93
    public $rgt;

    public function __construct(string $name, int $lft, int $rgt)
    {
        $this->name = $name;
        $this->lft  = $lft;
        $this->rgt  = $rgt;
    }
}<|MERGE_RESOLUTION|>--- conflicted
+++ resolved
@@ -4,22 +4,14 @@
 
 namespace Doctrine\Tests\ORM\Functional\Ticket;
 
-<<<<<<< HEAD
-use Doctrine\DBAL\Logging\EchoSQLLogger;
-=======
 use Doctrine\DBAL\Schema\AbstractSchemaManager;
 use Doctrine\ORM\Annotation as ORM;
->>>>>>> fce18e93
 use Doctrine\Tests\OrmFunctionalTestCase;
 use Exception;
 
 class DDC832Test extends OrmFunctionalTestCase
 {
-<<<<<<< HEAD
-    protected function setUp(): void
-=======
     public function setUp() : void
->>>>>>> fce18e93
     {
         parent::setUp();
 
@@ -29,11 +21,6 @@
             $this->markTestSkipped('Doesnt run on Oracle.');
         }
 
-<<<<<<< HEAD
-        $this->_em->getConfiguration()->setSQLLogger(new EchoSQLLogger());
-
-=======
->>>>>>> fce18e93
         try {
             $this->schemaTool->createSchema(
                 [
@@ -46,18 +33,12 @@
         }
     }
 
-<<<<<<< HEAD
-    public function tearDown(): void
-    {
-        $platform = $this->_em->getConnection()->getDatabasePlatform();
-=======
     public function tearDown() : void
     {
         /** @var AbstractSchemaManager $sm */
         $platform = $this->em->getConnection()->getDatabasePlatform();
 
         $sm = $this->em->getConnection()->getSchemaManager();
->>>>>>> fce18e93
 
         $sm->dropTable($platform->quoteIdentifier('TREE_INDEX'));
         $sm->dropTable($platform->quoteIdentifier('INDEX'));
@@ -67,11 +48,7 @@
     /**
      * @group DDC-832
      */
-<<<<<<< HEAD
-    public function testQuotedTableBasicUpdate(): void
-=======
     public function testQuotedTableBasicUpdate() : void
->>>>>>> fce18e93
     {
         $like = new DDC832Like('test');
         $this->em->persist($like);
@@ -87,11 +64,7 @@
     /**
      * @group DDC-832
      */
-<<<<<<< HEAD
-    public function testQuotedTableBasicRemove(): void
-=======
     public function testQuotedTableBasicRemove() : void
->>>>>>> fce18e93
     {
         $like = new DDC832Like('test');
         $this->em->persist($like);
@@ -109,11 +82,7 @@
     /**
      * @group DDC-832
      */
-<<<<<<< HEAD
-    public function testQuotedTableJoinedUpdate(): void
-=======
     public function testQuotedTableJoinedUpdate() : void
->>>>>>> fce18e93
     {
         $index = new DDC832JoinedIndex('test');
         $this->em->persist($index);
@@ -129,11 +98,7 @@
     /**
      * @group DDC-832
      */
-<<<<<<< HEAD
-    public function testQuotedTableJoinedRemove(): void
-=======
     public function testQuotedTableJoinedRemove() : void
->>>>>>> fce18e93
     {
         $index = new DDC832JoinedIndex('test');
         $this->em->persist($index);
@@ -151,11 +116,7 @@
     /**
      * @group DDC-832
      */
-<<<<<<< HEAD
-    public function testQuotedTableJoinedChildUpdate(): void
-=======
     public function testQuotedTableJoinedChildUpdate() : void
->>>>>>> fce18e93
     {
         $index = new DDC832JoinedTreeIndex('test', 1, 2);
         $this->em->persist($index);
@@ -171,11 +132,7 @@
     /**
      * @group DDC-832
      */
-<<<<<<< HEAD
-    public function testQuotedTableJoinedChildRemove(): void
-=======
     public function testQuotedTableJoinedChildRemove() : void
->>>>>>> fce18e93
     {
         $index = new DDC832JoinedTreeIndex('test', 1, 2);
         $this->em->persist($index);
@@ -197,26 +154,6 @@
  */
 class DDC832Like
 {
-<<<<<<< HEAD
-    /**
-     * @var int
-     * @Id
-     * @Column(type="integer")
-     * @GeneratedValue
-     */
-    public $id;
-
-    /**
-     * @var string
-     * @Column(type="string")
-     */
-    public $word;
-
-    /**
-     * @var int
-     * @Version
-     * @Column(type="integer")
-=======
     /** @ORM\Id @ORM\Column(type="integer") @ORM\GeneratedValue */
     public $id;
 
@@ -226,11 +163,10 @@
     /**
      * @ORM\Version
      * @ORM\Column(type="integer")
->>>>>>> fce18e93
      */
     public $version;
 
-    public function __construct(string $word)
+    public function __construct($word)
     {
         $this->word = $word;
     }
@@ -245,26 +181,6 @@
  */
 class DDC832JoinedIndex
 {
-<<<<<<< HEAD
-    /**
-     * @var int
-     * @Id
-     * @Column(type="integer")
-     * @GeneratedValue
-     */
-    public $id;
-
-    /**
-     * @var string
-     * @Column(type="string")
-     */
-    public $name;
-
-    /**
-     * @var int
-     * @Version
-     * @Column(type="integer")
-=======
     /** @ORM\Id @ORM\Column(type="integer") @ORM\GeneratedValue */
     public $id;
 
@@ -274,11 +190,10 @@
     /**
      * @ORM\Version
      * @ORM\Column(type="integer")
->>>>>>> fce18e93
      */
     public $version;
 
-    public function __construct(string $name)
+    public function __construct($name)
     {
         $this->name = $name;
     }
@@ -290,26 +205,13 @@
  */
 class DDC832JoinedTreeIndex extends DDC832JoinedIndex
 {
-<<<<<<< HEAD
-    /**
-     * @var int
-     * @Column(type="integer")
-     */
-    public $lft;
-
-    /**
-     * @var int
-     * @Column(type="integer")
-     */
-=======
     /** @ORM\Column(type="integer") */
     public $lft;
 
     /** @ORM\Column(type="integer") */
->>>>>>> fce18e93
     public $rgt;
 
-    public function __construct(string $name, int $lft, int $rgt)
+    public function __construct($name, $lft, $rgt)
     {
         $this->name = $name;
         $this->lft  = $lft;
