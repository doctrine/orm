--- conflicted
+++ resolved
@@ -5,46 +5,27 @@
 namespace Doctrine\Tests\ORM\Functional\Ticket;
 
 use DateTime;
-<<<<<<< HEAD
-use Doctrine\Tests\OrmFunctionalTestCase;
-use Exception;
-
-use function assert;
-=======
 use Doctrine\ORM\Annotation as ORM;
 use Doctrine\Tests\OrmFunctionalTestCase;
 use Exception;
->>>>>>> fce18e93
 use function get_class;
 
 class DDC2895Test extends OrmFunctionalTestCase
 {
-<<<<<<< HEAD
-    protected function setUp(): void
-=======
     public function setUp() : void
->>>>>>> fce18e93
     {
         parent::setUp();
         try {
             $this->schemaTool->createSchema(
                 [
-<<<<<<< HEAD
-                    $this->_em->getClassMetadata(DDC2895::class),
-=======
                     $this->em->getClassMetadata(DDC2895::class),
->>>>>>> fce18e93
                 ]
             );
         } catch (Exception $e) {
         }
     }
 
-<<<<<<< HEAD
-    public function testPostLoadOneToManyInheritance(): void
-=======
     public function testPostLoadOneToManyInheritance() : void
->>>>>>> fce18e93
     {
         $cm = $this->em->getClassMetadata(DDC2895::class);
 
@@ -62,17 +43,10 @@
         $this->em->flush();
         $this->em->clear();
 
-<<<<<<< HEAD
-        $ddc2895 = $this->_em->find(get_class($ddc2895), $ddc2895->id);
-        assert($ddc2895 instanceof DDC2895);
-
-        $this->assertNotNull($ddc2895->getLastModified());
-=======
         /** @var DDC2895 $ddc2895 */
         $ddc2895 = $this->em->find(get_class($ddc2895), $ddc2895->id);
 
         self::assertNotNull($ddc2895->getLastModified());
->>>>>>> fce18e93
     }
 }
 
@@ -83,12 +57,8 @@
 abstract class AbstractDDC2895
 {
     /**
-<<<<<<< HEAD
-     * @Column(name="last_modified", type="datetimetz", nullable=false)
-=======
      * @ORM\Column(name="last_modified", type="datetimetz", nullable=false)
      *
->>>>>>> fce18e93
      * @var DateTime
      */
     protected $lastModified;
@@ -97,31 +67,23 @@
      * @ORM\PrePersist
      * @ORM\PreUpdate
      */
-    public function setLastModifiedPreUpdate(): void
+    public function setLastModifiedPreUpdate()
     {
         $this->setLastModified(new DateTime());
     }
 
-<<<<<<< HEAD
-    public function setLastModified(DateTime $lastModified): void
-=======
     /**
      * @param DateTime $lastModified
      */
     public function setLastModified($lastModified)
->>>>>>> fce18e93
     {
         $this->lastModified = $lastModified;
     }
 
-<<<<<<< HEAD
-    public function getLastModified(): DateTime
-=======
     /**
      * @return DateTime
      */
     public function getLastModified()
->>>>>>> fce18e93
     {
         return $this->lastModified;
     }
@@ -133,26 +95,13 @@
  */
 class DDC2895 extends AbstractDDC2895
 {
-<<<<<<< HEAD
-    /**
-     * @var int
-     * @Id
-     * @GeneratedValue
-     * @Column(type="integer")
-     */
-=======
     /** @ORM\Id @ORM\GeneratedValue @ORM\Column(type="integer") */
->>>>>>> fce18e93
     public $id;
 
     /**
      * @param mixed $id
      */
-<<<<<<< HEAD
-    public function setId($id): void
-=======
     public function setId($id)
->>>>>>> fce18e93
     {
         $this->id = $id;
     }
