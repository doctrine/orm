<?php

declare(strict_types=1);

namespace Doctrine\Tests\ORM\Functional\Ticket;

use Doctrine\DBAL\Platforms\AbstractPlatform;
use Doctrine\DBAL\Types\StringType;
use Doctrine\DBAL\Types\Type;
use Doctrine\ORM\AbstractQuery;
use Doctrine\ORM\Annotation as ORM;
use Doctrine\Tests\OrmFunctionalTestCase;
use InvalidArgumentException;
<<<<<<< HEAD

=======
>>>>>>> fce18e93
use function in_array;

class GH6141Test extends OrmFunctionalTestCase
{
<<<<<<< HEAD
    protected function setUp(): void
=======
    protected function setUp() : void
>>>>>>> fce18e93
    {
        parent::setUp();

        Type::addType(GH6141PeopleType::NAME, GH6141PeopleType::class);

        $this->schemaTool->createSchema(
            [
                $this->em->getClassMetadata(GH6141Person::class),
                $this->em->getClassMetadata(GH6141Boss::class),
                $this->em->getClassMetadata(GH6141Employee::class),
            ]
        );
    }

    /**
     * The intent of this test is to ensure that the ORM is capable
     * of using objects as discriminators (which makes things a bit
     * more dynamic as you can see on the mapping of `GH6141Person`)
     *
     * @group GH-6141
     */
<<<<<<< HEAD
    public function testEnumDiscriminatorsShouldBeConvertedToString(): void
=======
    public function testEnumDiscriminatorsShouldBeConvertedToString() : void
>>>>>>> fce18e93
    {
        $boss     = new GH6141Boss('John');
        $employee = new GH6141Employee('Bob');

        $this->em->persist($boss);
        $this->em->persist($employee);
        $this->em->flush();
        $this->em->clear();

        // Using DQL here to make sure that we'll use ObjectHydrator instead of SimpleObjectHydrator
        $query = $this->em->createQueryBuilder()
            ->select('person')
            ->from(GH6141Person::class, 'person')
            ->where('person.name = :name')
            ->setMaxResults(1)
            ->getQuery();

        $query->setParameter('name', 'John');
        self::assertEquals($boss, $query->getOneOrNullResult(AbstractQuery::HYDRATE_OBJECT));
        self::assertEquals(
            GH6141People::get(GH6141People::BOSS),
            $query->getOneOrNullResult(AbstractQuery::HYDRATE_ARRAY)['discr']
        );

        $query->setParameter('name', 'Bob');
        self::assertEquals($employee, $query->getOneOrNullResult(AbstractQuery::HYDRATE_OBJECT));
        self::assertEquals(
            GH6141People::get(GH6141People::EMPLOYEE),
            $query->getOneOrNullResult(AbstractQuery::HYDRATE_ARRAY)['discr']
        );
    }
}

class GH6141PeopleType extends StringType
{
    public const NAME = 'gh6141people';

    /**
     * {@inheritdoc}
     */
    public function convertToDatabaseValue($value, AbstractPlatform $platform)
    {
        if (! $value instanceof GH6141People) {
            $value = GH6141People::get($value);
        }

        return (string) $value;
    }

    /**
     * {@inheritdoc}
     */
    public function convertToPHPValue($value, AbstractPlatform $platform)
    {
        return GH6141People::get($value);
    }

    /**
     * {@inheritdoc}
     */
    public function getName() : string
    {
        return self::NAME;
    }
}

class GH6141People
{
    public const BOSS     = 'boss';
    public const EMPLOYEE = 'employee';

    /** @var string */
    private $value;

    /**
<<<<<<< HEAD
=======
     * @param string $value
     *
     * @return GH6141People
     *
>>>>>>> fce18e93
     * @throws InvalidArgumentException
     */
    public static function get(string $value): GH6141People
    {
        if (! self::isValid($value)) {
            throw new InvalidArgumentException();
        }

        return new self($value);
    }

    private static function isValid(string $valid): bool
    {
        return in_array($valid, [self::BOSS, self::EMPLOYEE], true);
    }

    private function __construct(string $value)
    {
        $this->value = $value;
    }

    public function getValue(): string
    {
        return $this->value;
    }

    public function __toString(): string
    {
        return $this->value;
    }
}

/**
 * @ORM\Entity
 * @ORM\InheritanceType("JOINED")
 * @ORM\DiscriminatorColumn(name="discr", type="gh6141people")
 * @ORM\DiscriminatorMap({
 *      Doctrine\Tests\ORM\Functional\Ticket\GH6141People::BOSS     = GH6141Boss::class,
 *      Doctrine\Tests\ORM\Functional\Ticket\GH6141People::EMPLOYEE = GH6141Employee::class
 * })
 */
abstract class GH6141Person
{
    /**
<<<<<<< HEAD
     * @var int
     * @Id
     * @Column(type="integer")
     * @GeneratedValue(strategy="AUTO")
     */
    public $id;

    /**
     * @var string
     * @Column(type="string")
     */
=======
     * @ORM\Id
     * @ORM\Column(type="integer")
     * @ORM\GeneratedValue(strategy="AUTO")
     */
    public $id;

    /** @ORM\Column(type="string") */
>>>>>>> fce18e93
    public $name;

    public function __construct(string $name)
    {
        $this->name = $name;
    }
}

/** @ORM\Entity */
class GH6141Boss extends GH6141Person
{
}

/** @ORM\Entity */
class GH6141Employee extends GH6141Person
{
}<|MERGE_RESOLUTION|>--- conflicted
+++ resolved
@@ -11,19 +11,11 @@
 use Doctrine\ORM\Annotation as ORM;
 use Doctrine\Tests\OrmFunctionalTestCase;
 use InvalidArgumentException;
-<<<<<<< HEAD
-
-=======
->>>>>>> fce18e93
 use function in_array;
 
 class GH6141Test extends OrmFunctionalTestCase
 {
-<<<<<<< HEAD
-    protected function setUp(): void
-=======
     protected function setUp() : void
->>>>>>> fce18e93
     {
         parent::setUp();
 
@@ -43,13 +35,9 @@
      * of using objects as discriminators (which makes things a bit
      * more dynamic as you can see on the mapping of `GH6141Person`)
      *
-     * @group GH-6141
-     */
-<<<<<<< HEAD
-    public function testEnumDiscriminatorsShouldBeConvertedToString(): void
-=======
+     * @group 6141
+     */
     public function testEnumDiscriminatorsShouldBeConvertedToString() : void
->>>>>>> fce18e93
     {
         $boss     = new GH6141Boss('John');
         $employee = new GH6141Employee('Bob');
@@ -102,7 +90,7 @@
     /**
      * {@inheritdoc}
      */
-    public function convertToPHPValue($value, AbstractPlatform $platform)
+    public function convertToPhpValue($value, AbstractPlatform $platform)
     {
         return GH6141People::get($value);
     }
@@ -125,16 +113,13 @@
     private $value;
 
     /**
-<<<<<<< HEAD
-=======
      * @param string $value
      *
      * @return GH6141People
      *
->>>>>>> fce18e93
      * @throws InvalidArgumentException
      */
-    public static function get(string $value): GH6141People
+    public static function get($value)
     {
         if (! self::isValid($value)) {
             throw new InvalidArgumentException();
@@ -143,22 +128,36 @@
         return new self($value);
     }
 
-    private static function isValid(string $valid): bool
+    /**
+     * @param string $valid
+     *
+     * @return bool
+     */
+    private static function isValid($valid)
     {
         return in_array($valid, [self::BOSS, self::EMPLOYEE], true);
     }
 
-    private function __construct(string $value)
+    /**
+     * @param string $value
+     */
+    private function __construct($value)
     {
         $this->value = $value;
     }
 
-    public function getValue(): string
+    /**
+     * @return string
+     */
+    public function getValue()
     {
         return $this->value;
     }
 
-    public function __toString(): string
+    /**
+     * @return string
+     */
+    public function __toString()
     {
         return $this->value;
     }
@@ -176,19 +175,6 @@
 abstract class GH6141Person
 {
     /**
-<<<<<<< HEAD
-     * @var int
-     * @Id
-     * @Column(type="integer")
-     * @GeneratedValue(strategy="AUTO")
-     */
-    public $id;
-
-    /**
-     * @var string
-     * @Column(type="string")
-     */
-=======
      * @ORM\Id
      * @ORM\Column(type="integer")
      * @ORM\GeneratedValue(strategy="AUTO")
@@ -196,10 +182,12 @@
     public $id;
 
     /** @ORM\Column(type="string") */
->>>>>>> fce18e93
     public $name;
 
-    public function __construct(string $name)
+    /**
+     * @param string $name
+     */
+    public function __construct($name)
     {
         $this->name = $name;
     }
