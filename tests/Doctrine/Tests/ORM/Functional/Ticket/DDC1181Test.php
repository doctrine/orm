--- conflicted
+++ resolved
@@ -9,11 +9,7 @@
 
 class DDC1181Test extends OrmFunctionalTestCase
 {
-<<<<<<< HEAD
-    protected function setUp(): void
-=======
     public function setUp() : void
->>>>>>> fce18e93
     {
         parent::setUp();
         $this->schemaTool->createSchema(
@@ -28,11 +24,7 @@
     /**
      * @group DDC-1181
      */
-<<<<<<< HEAD
-    public function testIssue(): void
-=======
     public function testIssue() : void
->>>>>>> fce18e93
     {
         $hotel = new DDC1181Hotel();
         $room1 = new DDC1181Room();
@@ -68,16 +60,7 @@
  */
 class DDC1181Hotel
 {
-<<<<<<< HEAD
-    /**
-     * @var int
-     * @Id
-     * @Column(type="integer")
-     * @GeneratedValue
-     */
-=======
     /** @ORM\Id @ORM\Column(type="integer") @ORM\GeneratedValue */
->>>>>>> fce18e93
     public $id;
 
     /**
@@ -94,36 +77,20 @@
 class DDC1181Booking
 {
     /**
-<<<<<<< HEAD
-     * @var Hotel
-     * @Id
-     * @ManyToOne(targetEntity="DDC1181Hotel", inversedBy="bookings")
-     * @JoinColumns({
-     *   @JoinColumn(name="hotel_id", referencedColumnName="id")
-=======
      * @ORM\Id
      * @ORM\ManyToOne(targetEntity=DDC1181Hotel::class, inversedBy="bookings")
      * @ORM\JoinColumns({
      *   @ORM\JoinColumn(name="hotel_id", referencedColumnName="id")
->>>>>>> fce18e93
      * })
      *
      * @var Hotel
      */
     public $hotel;
     /**
-<<<<<<< HEAD
-     * @var Room
-     * @Id
-     * @ManyToOne(targetEntity="DDC1181Room")
-     * @JoinColumns({
-     *   @JoinColumn(name="room_id", referencedColumnName="id")
-=======
      * @ORM\Id
      * @ORM\ManyToOne(targetEntity=DDC1181Room::class)
      * @ORM\JoinColumns({
      *   @ORM\JoinColumn(name="room_id", referencedColumnName="id")
->>>>>>> fce18e93
      * })
      *
      * @var Room
@@ -136,15 +103,6 @@
  */
 class DDC1181Room
 {
-<<<<<<< HEAD
-    /**
-     * @var int
-     * @Id
-     * @Column(type="integer")
-     * @GeneratedValue
-     */
-=======
     /** @ORM\Id @ORM\Column(type="integer") @ORM\GeneratedValue */
->>>>>>> fce18e93
     public $id;
 }