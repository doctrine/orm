--- conflicted
+++ resolved
@@ -24,22 +24,10 @@
     {
         parent::setUp();
 
-<<<<<<< HEAD
-        try {
-            $this->_schemaTool->createSchema(
-                [
-                    $this->_em->getClassMetadata(DDC1509File::class),
-                    $this->_em->getClassMetadata(DDC1509Picture::class),
-                ]
-            );
-        } catch (Exception) {
-        }
-=======
         $this->createSchemaForModels(
             DDC1707Base::class,
             DDC1707Child::class
         );
->>>>>>> 48b4f63f
     }
 
     public function testPostLoadOnChild(): void
