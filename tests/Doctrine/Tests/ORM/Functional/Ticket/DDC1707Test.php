<?php

declare(strict_types=1);

namespace Doctrine\Tests\ORM\Functional\Ticket;

use Doctrine\ORM\Annotation as ORM;
use Doctrine\ORM\Event\LifecycleEventArgs;
use Doctrine\ORM\Event\ListenersInvoker;
use Doctrine\ORM\Events;
use Doctrine\Tests\OrmFunctionalTestCase;
use Exception;

/**
 * @group DDC-1707
 */
class DDC1707Test extends OrmFunctionalTestCase
{
<<<<<<< HEAD
    protected function setUp(): void
=======
    public function setUp() : void
>>>>>>> fce18e93
    {
        parent::setUp();

        try {
            $this->schemaTool->createSchema(
                [
<<<<<<< HEAD
                    $this->_em->getClassMetadata(DDC1509File::class),
                    $this->_em->getClassMetadata(DDC1509Picture::class),
=======
                    $this->em->getClassMetadata(DDC1509File::class),
                    $this->em->getClassMetadata(DDC1509Picture::class),
>>>>>>> fce18e93
                ]
            );
        } catch (Exception $ignored) {
        }
    }

<<<<<<< HEAD
    public function testPostLoadOnChild(): void
=======
    public function testPostLoadOnChild() : void
>>>>>>> fce18e93
    {
        $class   = $this->em->getClassMetadata(DDC1707Child::class);
        $entity  = new DDC1707Child();
        $event   = new LifecycleEventArgs($entity, $this->em);
        $invoker = new ListenersInvoker($this->em);
        $invoke  = $invoker->getSubscribedSystems($class, Events::postLoad);

        $invoker->invoke($class, Events::postLoad, $entity, $event, $invoke);

        self::assertTrue($entity->postLoad);
    }
}

/**
 * @ORM\Entity
 * @ORM\InheritanceType("SINGLE_TABLE")
 * @ORM\DiscriminatorMap({"c": DDC1707Child::class})
 * @ORM\HasLifecycleCallbacks
 */
abstract class DDC1707Base
{
<<<<<<< HEAD
    /**
     * @var int
     * @Id
     * @Column(type="integer")
     * @GeneratedValue
     */
=======
    /** @ORM\Id @ORM\Column(type="integer") @ORM\GeneratedValue */
>>>>>>> fce18e93
    protected $id;

    /** @var bool */
    public $postLoad = false;

    /**
     * @ORM\PostLoad
     */
    public function onPostLoad(): void
    {
        $this->postLoad = true;
    }
}
/**
 * @ORM\Entity
 */
class DDC1707Child extends DDC1707Base
{
}<|MERGE_RESOLUTION|>--- conflicted
+++ resolved
@@ -16,35 +16,22 @@
  */
 class DDC1707Test extends OrmFunctionalTestCase
 {
-<<<<<<< HEAD
-    protected function setUp(): void
-=======
     public function setUp() : void
->>>>>>> fce18e93
     {
         parent::setUp();
 
         try {
             $this->schemaTool->createSchema(
                 [
-<<<<<<< HEAD
-                    $this->_em->getClassMetadata(DDC1509File::class),
-                    $this->_em->getClassMetadata(DDC1509Picture::class),
-=======
                     $this->em->getClassMetadata(DDC1509File::class),
                     $this->em->getClassMetadata(DDC1509Picture::class),
->>>>>>> fce18e93
                 ]
             );
         } catch (Exception $ignored) {
         }
     }
 
-<<<<<<< HEAD
-    public function testPostLoadOnChild(): void
-=======
     public function testPostLoadOnChild() : void
->>>>>>> fce18e93
     {
         $class   = $this->em->getClassMetadata(DDC1707Child::class);
         $entity  = new DDC1707Child();
@@ -66,25 +53,15 @@
  */
 abstract class DDC1707Base
 {
-<<<<<<< HEAD
-    /**
-     * @var int
-     * @Id
-     * @Column(type="integer")
-     * @GeneratedValue
-     */
-=======
     /** @ORM\Id @ORM\Column(type="integer") @ORM\GeneratedValue */
->>>>>>> fce18e93
     protected $id;
 
-    /** @var bool */
     public $postLoad = false;
 
     /**
      * @ORM\PostLoad
      */
-    public function onPostLoad(): void
+    public function onPostLoad()
     {
         $this->postLoad = true;
     }
