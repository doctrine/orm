<?php

declare(strict_types=1);

namespace Doctrine\Tests\ORM\Functional\Ticket;

<<<<<<< HEAD
use Doctrine\Common\Collections\Collection;
=======
use Doctrine\ORM\Annotation as ORM;
>>>>>>> fce18e93
use Doctrine\Tests\OrmFunctionalTestCase;

use function count;

/**
 * @group DDC-2350
 * @group non-cacheable
 */
class DDC2350Test extends OrmFunctionalTestCase
{
<<<<<<< HEAD
    protected function setUp(): void
=======
    protected function setUp() : void
>>>>>>> fce18e93
    {
        parent::setUp();

        $this->schemaTool->createSchema(
            [
<<<<<<< HEAD
                $this->_em->getClassMetadata(DDC2350User::class),
                $this->_em->getClassMetadata(DDC2350Bug::class),
            ]
        );
    }

    public function testEagerCollectionsAreOnlyRetrievedOnce(): void
=======
                $this->em->getClassMetadata(DDC2350User::class),
                $this->em->getClassMetadata(DDC2350Bug::class),
            ]
        );
    }

    public function testEagerCollectionsAreOnlyRetrievedOnce() : void
>>>>>>> fce18e93
    {
        $user       = new DDC2350User();
        $bug1       = new DDC2350Bug();
        $bug1->user = $user;
        $bug2       = new DDC2350Bug();
        $bug2->user = $user;

        $this->em->persist($user);
        $this->em->persist($bug1);
        $this->em->persist($bug2);
        $this->em->flush();

        $this->em->clear();

        $cnt  = $this->getCurrentQueryCount();
<<<<<<< HEAD
        $user = $this->_em->find(DDC2350User::class, $user->id);
=======
        $user = $this->em->find(DDC2350User::class, $user->id);
>>>>>>> fce18e93

        self::assertEquals($cnt + 1, $this->getCurrentQueryCount());

        self::assertCount(2, $user->reportedBugs);

        self::assertEquals($cnt + 1, $this->getCurrentQueryCount());
    }
}

/**
 * @ORM\Entity
 */
class DDC2350User
{
<<<<<<< HEAD
    /**
     * @var int
     * @Id
     * @Column(type="integer")
     * @GeneratedValue
     */
    public $id;

    /**
     * @psalm-var Collection<int, DDC2350Bug>
     * @OneToMany(targetEntity="DDC2350Bug", mappedBy="user", fetch="EAGER")
     */
=======
    /** @ORM\Id @ORM\Column(type="integer") @ORM\GeneratedValue */
    public $id;
    /** @ORM\OneToMany(targetEntity=DDC2350Bug::class, mappedBy="user", fetch="EAGER") */
>>>>>>> fce18e93
    public $reportedBugs;
}

/**
 * @ORM\Entity
 */
class DDC2350Bug
{
<<<<<<< HEAD
    /**
     * @var int
     * @Id
     * @Column(type="integer")
     * @GeneratedValue
     */
    public $id;
    /**
     * @var DDC2350User
     * @ManyToOne(targetEntity="DDC2350User", inversedBy="reportedBugs")
     */
=======
    /** @ORM\Id @ORM\Column(type="integer") @ORM\GeneratedValue */
    public $id;
    /** @ORM\ManyToOne(targetEntity=DDC2350User::class, inversedBy="reportedBugs") */
>>>>>>> fce18e93
    public $user;
}<|MERGE_RESOLUTION|>--- conflicted
+++ resolved
@@ -4,14 +4,8 @@
 
 namespace Doctrine\Tests\ORM\Functional\Ticket;
 
-<<<<<<< HEAD
-use Doctrine\Common\Collections\Collection;
-=======
 use Doctrine\ORM\Annotation as ORM;
->>>>>>> fce18e93
 use Doctrine\Tests\OrmFunctionalTestCase;
-
-use function count;
 
 /**
  * @group DDC-2350
@@ -19,25 +13,12 @@
  */
 class DDC2350Test extends OrmFunctionalTestCase
 {
-<<<<<<< HEAD
-    protected function setUp(): void
-=======
     protected function setUp() : void
->>>>>>> fce18e93
     {
         parent::setUp();
 
         $this->schemaTool->createSchema(
             [
-<<<<<<< HEAD
-                $this->_em->getClassMetadata(DDC2350User::class),
-                $this->_em->getClassMetadata(DDC2350Bug::class),
-            ]
-        );
-    }
-
-    public function testEagerCollectionsAreOnlyRetrievedOnce(): void
-=======
                 $this->em->getClassMetadata(DDC2350User::class),
                 $this->em->getClassMetadata(DDC2350Bug::class),
             ]
@@ -45,7 +26,6 @@
     }
 
     public function testEagerCollectionsAreOnlyRetrievedOnce() : void
->>>>>>> fce18e93
     {
         $user       = new DDC2350User();
         $bug1       = new DDC2350Bug();
@@ -61,11 +41,7 @@
         $this->em->clear();
 
         $cnt  = $this->getCurrentQueryCount();
-<<<<<<< HEAD
-        $user = $this->_em->find(DDC2350User::class, $user->id);
-=======
         $user = $this->em->find(DDC2350User::class, $user->id);
->>>>>>> fce18e93
 
         self::assertEquals($cnt + 1, $this->getCurrentQueryCount());
 
@@ -80,24 +56,9 @@
  */
 class DDC2350User
 {
-<<<<<<< HEAD
-    /**
-     * @var int
-     * @Id
-     * @Column(type="integer")
-     * @GeneratedValue
-     */
-    public $id;
-
-    /**
-     * @psalm-var Collection<int, DDC2350Bug>
-     * @OneToMany(targetEntity="DDC2350Bug", mappedBy="user", fetch="EAGER")
-     */
-=======
     /** @ORM\Id @ORM\Column(type="integer") @ORM\GeneratedValue */
     public $id;
     /** @ORM\OneToMany(targetEntity=DDC2350Bug::class, mappedBy="user", fetch="EAGER") */
->>>>>>> fce18e93
     public $reportedBugs;
 }
 
@@ -106,22 +67,8 @@
  */
 class DDC2350Bug
 {
-<<<<<<< HEAD
-    /**
-     * @var int
-     * @Id
-     * @Column(type="integer")
-     * @GeneratedValue
-     */
-    public $id;
-    /**
-     * @var DDC2350User
-     * @ManyToOne(targetEntity="DDC2350User", inversedBy="reportedBugs")
-     */
-=======
     /** @ORM\Id @ORM\Column(type="integer") @ORM\GeneratedValue */
     public $id;
     /** @ORM\ManyToOne(targetEntity=DDC2350User::class, inversedBy="reportedBugs") */
->>>>>>> fce18e93
     public $user;
 }