--- conflicted
+++ resolved
@@ -4,10 +4,7 @@
 
 namespace Doctrine\Tests\ORM\Functional\Ticket;
 
-<<<<<<< HEAD
-=======
 use Doctrine\ORM\Annotation as ORM;
->>>>>>> fce18e93
 use Doctrine\Tests\OrmFunctionalTestCase;
 use Exception;
 
@@ -16,32 +13,20 @@
  */
 class DDC1238Test extends OrmFunctionalTestCase
 {
-<<<<<<< HEAD
-    protected function setUp(): void
-=======
     public function setUp() : void
->>>>>>> fce18e93
     {
         parent::setUp();
         try {
             $this->schemaTool->createSchema(
                 [
-<<<<<<< HEAD
-                    $this->_em->getClassMetadata(DDC1238User::class),
-=======
                     $this->em->getClassMetadata(DDC1238User::class),
->>>>>>> fce18e93
                 ]
             );
         } catch (Exception $e) {
         }
     }
 
-<<<<<<< HEAD
-    public function testIssue(): void
-=======
     public function testIssue() : void
->>>>>>> fce18e93
     {
         $user = new DDC1238User();
         $user->setName('test');
@@ -57,17 +42,10 @@
         $this->em->clear();
 
         $userId2 = $user->getId();
-<<<<<<< HEAD
-        $this->assertEquals($userId, $userId2, 'This proxy can still be initialized.');
-    }
-
-    public function testIssueProxyClear(): void
-=======
         self::assertEquals($userId, $userId2, 'This proxy can still be initialized.');
     }
 
     public function testIssueProxyClear() : void
->>>>>>> fce18e93
     {
         $user = new DDC1238User();
         $user->setName('test');
@@ -86,11 +64,6 @@
 
         $this->em->clear();
 
-<<<<<<< HEAD
-        // force proxy load, getId() doesn't work anymore
-        $user->getName();
-        $this->assertNull($user->getId(), 'Now this is null, we already have a user instance of that type');
-=======
         /** @var DDC1238User|GhostObjectInterface $user2 */
         $user2 = $this->em->getReference(DDC1238User::class, $userId);
 
@@ -109,7 +82,6 @@
             $user2->getId(),
             'The managed instance still has an identifier'
         );
->>>>>>> fce18e93
     }
 }
 
@@ -118,19 +90,6 @@
  */
 class DDC1238User
 {
-<<<<<<< HEAD
-    /**
-     * @var int|null
-     * @Id
-     * @GeneratedValue
-     * @Column(type="integer")
-     */
-    private $id;
-
-    /**
-     * @Column
-     * @var string|null
-=======
     /** @ORM\Id @ORM\GeneratedValue @ORM\Column(type="integer") */
     private $id;
 
@@ -138,21 +97,20 @@
      * @ORM\Column
      *
      * @var string
->>>>>>> fce18e93
      */
     private $name;
 
-    public function getId(): ?int
+    public function getId()
     {
         return $this->id;
     }
 
-    public function getName(): ?string
+    public function getName()
     {
         return $this->name;
     }
 
-    public function setName(string $name): void
+    public function setName($name)
     {
         $this->name = $name;
     }
