--- conflicted
+++ resolved
@@ -5,19 +5,6 @@
 namespace Doctrine\Tests\ORM\Functional\Ticket;
 
 use Doctrine\Common\Collections\ArrayCollection;
-<<<<<<< HEAD
-use Doctrine\Common\Collections\Collection;
-use Doctrine\ORM\PersistentCollection;
-use Doctrine\ORM\Proxy\Proxy;
-use Doctrine\Tests\OrmFunctionalTestCase;
-use Exception;
-
-use function count;
-
-class DDC881Test extends OrmFunctionalTestCase
-{
-    protected function setUp(): void
-=======
 use Doctrine\ORM\Annotation as ORM;
 use Doctrine\ORM\PersistentCollection;
 use Doctrine\Tests\OrmFunctionalTestCase;
@@ -27,22 +14,15 @@
 class DDC881Test extends OrmFunctionalTestCase
 {
     protected function setUp() : void
->>>>>>> fce18e93
     {
         parent::setUp();
 
         try {
             $this->schemaTool->createSchema(
                 [
-<<<<<<< HEAD
-                    $this->_em->getClassMetadata(DDC881User::class),
-                    $this->_em->getClassMetadata(DDC881Phonenumber::class),
-                    $this->_em->getClassMetadata(DDC881Phonecall::class),
-=======
                     $this->em->getClassMetadata(DDC881User::class),
                     $this->em->getClassMetadata(DDC881Phonenumber::class),
                     $this->em->getClassMetadata(DDC881Phonecall::class),
->>>>>>> fce18e93
                 ]
             );
         } catch (Exception $e) {
@@ -53,28 +33,16 @@
      * @group DDC-117
      * @group DDC-881
      */
-<<<<<<< HEAD
-    public function testIssue(): void
-=======
     public function testIssue() : void
->>>>>>> fce18e93
     {
         /* Create two test users: albert and alfons */
         $albert = new DDC881User();
         $albert->setName('albert');
-<<<<<<< HEAD
-        $this->_em->persist($albert);
-
-        $alfons = new DDC881User();
-        $alfons->setName('alfons');
-        $this->_em->persist($alfons);
-=======
         $this->em->persist($albert);
 
         $alfons = new DDC881User();
         $alfons->setName('alfons');
         $this->em->persist($alfons);
->>>>>>> fce18e93
 
         $this->em->flush();
 
@@ -83,41 +51,25 @@
         $phoneAlbert1->setUser($albert);
         $phoneAlbert1->setId(1);
         $phoneAlbert1->setPhoneNumber('albert home: 012345');
-<<<<<<< HEAD
-        $this->_em->persist($phoneAlbert1);
-=======
         $this->em->persist($phoneAlbert1);
->>>>>>> fce18e93
 
         $phoneAlbert2 = new DDC881PhoneNumber();
         $phoneAlbert2->setUser($albert);
         $phoneAlbert2->setId(2);
         $phoneAlbert2->setPhoneNumber('albert mobile: 67890');
-<<<<<<< HEAD
-        $this->_em->persist($phoneAlbert2);
-=======
         $this->em->persist($phoneAlbert2);
->>>>>>> fce18e93
 
         $phoneAlfons1 = new DDC881PhoneNumber();
         $phoneAlfons1->setId(1);
         $phoneAlfons1->setUser($alfons);
         $phoneAlfons1->setPhoneNumber('alfons home: 012345');
-<<<<<<< HEAD
-        $this->_em->persist($phoneAlfons1);
-=======
         $this->em->persist($phoneAlfons1);
->>>>>>> fce18e93
 
         $phoneAlfons2 = new DDC881PhoneNumber();
         $phoneAlfons2->setId(2);
         $phoneAlfons2->setUser($alfons);
         $phoneAlfons2->setPhoneNumber('alfons mobile: 67890');
-<<<<<<< HEAD
-        $this->_em->persist($phoneAlfons2);
-=======
         $this->em->persist($phoneAlfons2);
->>>>>>> fce18e93
 
         /* We call alfons and albert once on their mobile numbers */
         $call1 = new DDC881PhoneCall();
@@ -133,22 +85,14 @@
 
         // fetch-join that foreign-key/primary-key entity association
         $dql   = 'SELECT c, p FROM ' . DDC881PhoneCall::class . ' c JOIN c.phonenumber p';
-<<<<<<< HEAD
-        $calls = $this->_em->createQuery($dql)->getResult();
-=======
         $calls = $this->em->createQuery($dql)->getResult();
->>>>>>> fce18e93
 
         self::assertCount(2, $calls);
         self::assertNotInstanceOf(GhostObjectInterface::class, $calls[0]->getPhoneNumber());
         self::assertNotInstanceOf(GhostObjectInterface::class, $calls[1]->getPhoneNumber());
 
         $dql     = 'SELECT p, c FROM ' . DDC881PhoneNumber::class . ' p JOIN p.calls c';
-<<<<<<< HEAD
-        $numbers = $this->_em->createQuery($dql)->getResult();
-=======
         $numbers = $this->em->createQuery($dql)->getResult();
->>>>>>> fce18e93
 
         self::assertCount(2, $numbers);
         self::assertInstanceOf(PersistentCollection::class, $numbers[0]->getCalls());
@@ -162,25 +106,6 @@
 class DDC881User
 {
     /**
-<<<<<<< HEAD
-     * @var int
-     * @Id
-     * @Column(type="integer")
-     * @GeneratedValue(strategy="AUTO")
-     */
-    private $id;
-
-    /**
-     * @var string
-     * @Column(type="string")
-     */
-    private $name;
-
-    /**
-     * @psalm-var Collection<int, DDC881PhoneNumber>
-     * @OneToMany(targetEntity="DDC881PhoneNumber",mappedBy="id")
-     */
-=======
      * @ORM\Id
      * @ORM\Column(type="integer")
      * @ORM\GeneratedValue(strategy="AUTO")
@@ -191,15 +116,14 @@
     private $name;
 
     /** @ORM\OneToMany(targetEntity=DDC881PhoneNumber::class,mappedBy="id") */
->>>>>>> fce18e93
     private $phoneNumbers;
 
-    public function getName(): string
+    public function getName()
     {
         return $this->name;
     }
 
-    public function setName(string $name): void
+    public function setName($name)
     {
         $this->name = $name;
     }
@@ -211,36 +135,11 @@
 class DDC881PhoneNumber
 {
     /**
-<<<<<<< HEAD
-     * @var int
-     * @Id
-     * @Column(type="integer")
-=======
      * @ORM\Id
      * @ORM\Column(type="integer")
->>>>>>> fce18e93
      */
     private $id;
-
-    /**
-<<<<<<< HEAD
-     * @var DDC881User
-     * @Id
-     * @ManyToOne(targetEntity="DDC881User",cascade={"all"})
-     */
-    private $user;
-
-    /**
-     * @var string
-     * @Column(type="string")
-     */
-    private $phonenumber;
-
-    /**
-     * @psalm-var Collection<int, DDC881PhoneCall>
-     * @OneToMany(targetEntity="DDC881PhoneCall", mappedBy="phonenumber")
-     */
-=======
+    /**
      * @ORM\Id
      * @ORM\ManyToOne(targetEntity=DDC881User::class,cascade={"all"})
      */
@@ -249,7 +148,6 @@
     private $phonenumber;
 
     /** @ORM\OneToMany(targetEntity=DDC881PhoneCall::class, mappedBy="phonenumber") */
->>>>>>> fce18e93
     private $calls;
 
     public function __construct()
@@ -257,25 +155,22 @@
         $this->calls = new ArrayCollection();
     }
 
-    public function setId(int $id): void
+    public function setId($id)
     {
         $this->id = $id;
     }
 
-    public function setUser(DDC881User $user): void
+    public function setUser(DDC881User $user)
     {
         $this->user = $user;
     }
 
-    public function setPhoneNumber(string $phoneNumber): void
+    public function setPhoneNumber($phoneNumber)
     {
         $this->phonenumber = $phoneNumber;
     }
 
-    /**
-     * @psalm-var Collection<int, DDC881PhoneCall>
-     */
-    public function getCalls(): Collection
+    public function getCalls()
     {
         return $this->calls;
     }
@@ -287,35 +182,12 @@
 class DDC881PhoneCall
 {
     /**
-<<<<<<< HEAD
-     * @var int
-     * @Id
-     * @Column(type="integer")
-     * @GeneratedValue(strategy="AUTO")
-=======
      * @ORM\Id
      * @ORM\Column(type="integer")
      * @ORM\GeneratedValue(strategy="AUTO")
->>>>>>> fce18e93
      */
     private $id;
-
-    /**
-<<<<<<< HEAD
-     * @var DDC881PhoneNumber
-     * @ManyToOne(targetEntity="DDC881PhoneNumber", inversedBy="calls", cascade={"all"})
-     * @JoinColumns({
-     *  @JoinColumn(name="phonenumber_id", referencedColumnName="id"),
-     *  @JoinColumn(name="user_id", referencedColumnName="user_id")
-     * })
-     */
-    private $phonenumber;
-
-    /**
-     * @var string
-     * @Column(type="string",nullable=true)
-     */
-=======
+    /**
      * @ORM\ManyToOne(targetEntity=DDC881PhoneNumber::class, inversedBy="calls", cascade={"all"})
      * @ORM\JoinColumns({
      *  @ORM\JoinColumn(name="phonenumber_id", referencedColumnName="id"),
@@ -324,15 +196,14 @@
      */
     private $phonenumber;
     /** @ORM\Column(type="string",nullable=true) */
->>>>>>> fce18e93
     private $callDate;
 
-    public function setPhoneNumber(DDC881PhoneNumber $phoneNumber): void
+    public function setPhoneNumber(DDC881PhoneNumber $phoneNumber)
     {
         $this->phonenumber = $phoneNumber;
     }
 
-    public function getPhoneNumber(): DDC881PhoneNumber
+    public function getPhoneNumber()
     {
         return $this->phonenumber;
     }
