--- conflicted
+++ resolved
@@ -12,21 +12,13 @@
  */
 class DDC1041Test extends OrmFunctionalTestCase
 {
-<<<<<<< HEAD
-    protected function setUp(): void
-=======
     public function setUp() : void
->>>>>>> fce18e93
     {
         $this->useModelSet('company');
         parent::setUp();
     }
 
-<<<<<<< HEAD
-    public function testGrabWrongSubtypeReturnsNull(): void
-=======
     public function testGrabWrongSubtypeReturnsNull() : void
->>>>>>> fce18e93
     {
         $fix = new Models\Company\CompanyFixContract();
         $fix->setFixPrice(2000);
