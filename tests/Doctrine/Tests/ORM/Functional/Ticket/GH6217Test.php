<?php

declare(strict_types=1);

namespace Doctrine\Tests\Functional\Ticket;

use Doctrine\ORM\Annotation as ORM;
use Doctrine\Tests\OrmFunctionalTestCase;
use function uniqid;

use function uniqid;

/**
 * @group #6217
 */
final class GH6217Test extends OrmFunctionalTestCase
{
    protected function setUp(): void
    {
        $this->enableSecondLevelCache();

        parent::setUp();

        $this->schemaTool->createSchema([
            $this->em->getClassMetadata(GH6217AssociatedEntity::class),
            $this->em->getClassMetadata(GH6217FetchedEntity::class),
        ]);
    }

    public function testLoadingOfSecondLevelCacheOnEagerAssociations(): void
    {
        $lazy    = new GH6217AssociatedEntity();
        $eager   = new GH6217AssociatedEntity();
        $fetched = new GH6217FetchedEntity($lazy, $eager);

        $this->em->persist($eager);
        $this->em->persist($lazy);
        $this->em->persist($fetched);
        $this->em->flush();
        $this->em->clear();

        $repository = $this->em->getRepository(GH6217FetchedEntity::class);
        $filters    = ['eager' => $eager->id];

        self::assertCount(1, $repository->findBy($filters));
        $queryCount = $this->getCurrentQueryCount();

        /** @var GH6217FetchedEntity[] $found */
        $found = $repository->findBy($filters);

        self::assertCount(1, $found);
        self::assertInstanceOf(GH6217FetchedEntity::class, $found[0]);
        self::assertSame($lazy->id, $found[0]->lazy->id);
        self::assertSame($eager->id, $found[0]->eager->id);
        self::assertEquals($queryCount, $this->getCurrentQueryCount(), 'No queries were executed in `findBy`');
    }
}

/** @ORM\Entity @ORM\Cache(usage="NONSTRICT_READ_WRITE") */
class GH6217AssociatedEntity
{
<<<<<<< HEAD
    /**
     * @var string
     * @Id
     * @Column(type="string")
     * @GeneratedValue(strategy="NONE")
     */
=======
    /** @ORM\Id @ORM\Column(type="string") @ORM\GeneratedValue(strategy="NONE") */
>>>>>>> fce18e93
    public $id;

    public function __construct()
    {
        $this->id = uniqid(self::class, true);
    }
}

/** @ORM\Entity @ORM\Cache(usage="NONSTRICT_READ_WRITE") */
class GH6217FetchedEntity
{
<<<<<<< HEAD
    /**
     * @var GH6217AssociatedEntity
     * @Id
     * @Cache("NONSTRICT_READ_WRITE")
     * @ManyToOne(targetEntity=GH6217AssociatedEntity::class)
     */
    public $lazy;

    /**
     * @var GH6217AssociatedEntity
     * @Id
     * @Cache("NONSTRICT_READ_WRITE")
     * @ManyToOne(targetEntity=GH6217AssociatedEntity::class, fetch="EAGER")
     */
=======
    /** @ORM\Id @ORM\Cache("NONSTRICT_READ_WRITE") @ORM\ManyToOne(targetEntity=GH6217AssociatedEntity::class) */
    public $lazy;

    /** @ORM\Id @ORM\Cache("NONSTRICT_READ_WRITE") @ORM\ManyToOne(targetEntity=GH6217AssociatedEntity::class, fetch="EAGER") */
>>>>>>> fce18e93
    public $eager;

    public function __construct(GH6217AssociatedEntity $lazy, GH6217AssociatedEntity $eager)
    {
        $this->lazy  = $lazy;
        $this->eager = $eager;
    }
}<|MERGE_RESOLUTION|>--- conflicted
+++ resolved
@@ -8,14 +8,12 @@
 use Doctrine\Tests\OrmFunctionalTestCase;
 use function uniqid;
 
-use function uniqid;
-
 /**
  * @group #6217
  */
 final class GH6217Test extends OrmFunctionalTestCase
 {
-    protected function setUp(): void
+    public function setUp() : void
     {
         $this->enableSecondLevelCache();
 
@@ -27,7 +25,7 @@
         ]);
     }
 
-    public function testLoadingOfSecondLevelCacheOnEagerAssociations(): void
+    public function testLoadingOfSecondLevelCacheOnEagerAssociations() : void
     {
         $lazy    = new GH6217AssociatedEntity();
         $eager   = new GH6217AssociatedEntity();
@@ -59,16 +57,7 @@
 /** @ORM\Entity @ORM\Cache(usage="NONSTRICT_READ_WRITE") */
 class GH6217AssociatedEntity
 {
-<<<<<<< HEAD
-    /**
-     * @var string
-     * @Id
-     * @Column(type="string")
-     * @GeneratedValue(strategy="NONE")
-     */
-=======
     /** @ORM\Id @ORM\Column(type="string") @ORM\GeneratedValue(strategy="NONE") */
->>>>>>> fce18e93
     public $id;
 
     public function __construct()
@@ -80,27 +69,10 @@
 /** @ORM\Entity @ORM\Cache(usage="NONSTRICT_READ_WRITE") */
 class GH6217FetchedEntity
 {
-<<<<<<< HEAD
-    /**
-     * @var GH6217AssociatedEntity
-     * @Id
-     * @Cache("NONSTRICT_READ_WRITE")
-     * @ManyToOne(targetEntity=GH6217AssociatedEntity::class)
-     */
-    public $lazy;
-
-    /**
-     * @var GH6217AssociatedEntity
-     * @Id
-     * @Cache("NONSTRICT_READ_WRITE")
-     * @ManyToOne(targetEntity=GH6217AssociatedEntity::class, fetch="EAGER")
-     */
-=======
     /** @ORM\Id @ORM\Cache("NONSTRICT_READ_WRITE") @ORM\ManyToOne(targetEntity=GH6217AssociatedEntity::class) */
     public $lazy;
 
     /** @ORM\Id @ORM\Cache("NONSTRICT_READ_WRITE") @ORM\ManyToOne(targetEntity=GH6217AssociatedEntity::class, fetch="EAGER") */
->>>>>>> fce18e93
     public $eager;
 
     public function __construct(GH6217AssociatedEntity $lazy, GH6217AssociatedEntity $eager)
