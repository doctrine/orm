<?php

declare(strict_types=1);

namespace Doctrine\Tests\ORM\Functional\Ticket;

use Doctrine\Tests\Models\Company\CompanyEmployee;
use Doctrine\Tests\Models\Company\CompanyPerson;
use Doctrine\Tests\OrmFunctionalTestCase;

/**
 * @group DDC-1995
 */
class DDC1995Test extends OrmFunctionalTestCase
{
<<<<<<< HEAD
    protected function setUp(): void
=======
    public function setUp() : void
>>>>>>> fce18e93
    {
        $this->useModelSet('company');
        parent::setUp();
    }

<<<<<<< HEAD
    public function testIssue(): void
=======
    public function testIssue() : void
>>>>>>> fce18e93
    {
        $person = new CompanyPerson();
        $person->setName('p1');

        $employee = new CompanyEmployee();
        $employee->setName('Foo');
        $employee->setDepartment('bar');
        $employee->setSalary(1000);

        $this->em->persist($person);
        $this->em->persist($employee);
        $this->em->flush();
        $this->em->clear();

        $dql   = 'SELECT u FROM Doctrine\Tests\Models\Company\CompanyPerson u WHERE u INSTANCE OF ?1';
<<<<<<< HEAD
        $class = $this->_em->getClassMetadata(CompanyEmployee::class);
=======
        $class = $this->em->getClassMetadata(CompanyEmployee::class);
>>>>>>> fce18e93

        $result = $this->em->createQuery($dql)
                ->setParameter(1, $class)
                ->getResult();

        self::assertCount(1, $result);
        self::assertInstanceOf(CompanyEmployee::class, $result[0]);
    }

<<<<<<< HEAD
    public function testQueryCache(): void
=======
    public function testQueryCache() : void
>>>>>>> fce18e93
    {
        $person = new CompanyPerson();
        $person->setName('p1');

        $employee = new CompanyEmployee();
        $employee->setName('Foo');
        $employee->setDepartment('bar');
        $employee->setSalary(1000);

        $this->em->persist($person);
        $this->em->persist($employee);
        $this->em->flush();
        $this->em->clear();

        $dql    = 'SELECT u FROM Doctrine\Tests\Models\Company\CompanyPerson u WHERE u INSTANCE OF :type';
<<<<<<< HEAD
        $class1 = $this->_em->getClassMetadata(CompanyEmployee::class);
        $class2 = $this->_em->getClassMetadata(CompanyPerson::class);
=======
        $class1 = $this->em->getClassMetadata(CompanyEmployee::class);
        $class2 = $this->em->getClassMetadata(CompanyPerson::class);
>>>>>>> fce18e93

        $result1 = $this->em->createQuery($dql)
                ->setParameter('type', $class1)
                ->useQueryCache(true)
                ->getResult();

        $result2 = $this->em->createQuery($dql)
                ->setParameter('type', $class2)
                ->useQueryCache(true)
                ->getResult();

        self::assertCount(1, $result1);
        self::assertCount(2, $result2);

        self::assertContainsOnlyInstancesOf(CompanyEmployee::class, $result1);
        self::assertContainsOnlyInstancesOf(CompanyPerson::class, $result2);
    }
}<|MERGE_RESOLUTION|>--- conflicted
+++ resolved
@@ -13,21 +13,13 @@
  */
 class DDC1995Test extends OrmFunctionalTestCase
 {
-<<<<<<< HEAD
-    protected function setUp(): void
-=======
     public function setUp() : void
->>>>>>> fce18e93
     {
         $this->useModelSet('company');
         parent::setUp();
     }
 
-<<<<<<< HEAD
-    public function testIssue(): void
-=======
     public function testIssue() : void
->>>>>>> fce18e93
     {
         $person = new CompanyPerson();
         $person->setName('p1');
@@ -43,11 +35,7 @@
         $this->em->clear();
 
         $dql   = 'SELECT u FROM Doctrine\Tests\Models\Company\CompanyPerson u WHERE u INSTANCE OF ?1';
-<<<<<<< HEAD
-        $class = $this->_em->getClassMetadata(CompanyEmployee::class);
-=======
         $class = $this->em->getClassMetadata(CompanyEmployee::class);
->>>>>>> fce18e93
 
         $result = $this->em->createQuery($dql)
                 ->setParameter(1, $class)
@@ -57,11 +45,7 @@
         self::assertInstanceOf(CompanyEmployee::class, $result[0]);
     }
 
-<<<<<<< HEAD
-    public function testQueryCache(): void
-=======
     public function testQueryCache() : void
->>>>>>> fce18e93
     {
         $person = new CompanyPerson();
         $person->setName('p1');
@@ -77,13 +61,8 @@
         $this->em->clear();
 
         $dql    = 'SELECT u FROM Doctrine\Tests\Models\Company\CompanyPerson u WHERE u INSTANCE OF :type';
-<<<<<<< HEAD
-        $class1 = $this->_em->getClassMetadata(CompanyEmployee::class);
-        $class2 = $this->_em->getClassMetadata(CompanyPerson::class);
-=======
         $class1 = $this->em->getClassMetadata(CompanyEmployee::class);
         $class2 = $this->em->getClassMetadata(CompanyPerson::class);
->>>>>>> fce18e93
 
         $result1 = $this->em->createQuery($dql)
                 ->setParameter('type', $class1)
