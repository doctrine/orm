--- conflicted
+++ resolved
@@ -7,15 +7,8 @@
 use Doctrine\Common\Collections\ArrayCollection;
 use Doctrine\DBAL\Schema\ForeignKeyConstraint;
 use Doctrine\DBAL\Schema\Table;
-<<<<<<< HEAD
-use Doctrine\ORM\Tools\SchemaTool;
-use Doctrine\Tests\OrmFunctionalTestCase;
-
-use function assert;
-=======
 use Doctrine\ORM\Annotation as ORM;
 use Doctrine\Tests\OrmFunctionalTestCase;
->>>>>>> fce18e93
 use function reset;
 
 class DDC2138Test extends OrmFunctionalTestCase
@@ -23,28 +16,6 @@
     /**
      * @group DDC-2138
      */
-<<<<<<< HEAD
-    public function testForeignKeyOnSTIWithMultipleMapping(): void
-    {
-        $em         = $this->_em;
-        $schemaTool = new SchemaTool($em);
-
-        $classes = [
-            $em->getClassMetadata(DDC2138User::class),
-            $em->getClassMetadata(DDC2138Structure::class),
-            $em->getClassMetadata(DDC2138UserFollowedObject::class),
-            $em->getClassMetadata(DDC2138UserFollowedStructure::class),
-            $em->getClassMetadata(DDC2138UserFollowedUser::class),
-        ];
-
-        $schema = $schemaTool->getSchemaFromMetadata($classes);
-        $this->assertTrue($schema->hasTable('users_followed_objects'), 'Table users_followed_objects should exist.');
-
-        $table = $schema->getTable('users_followed_objects');
-        assert($table instanceof Table);
-        $this->assertTrue($table->columnsAreIndexed(['object_id']));
-        $this->assertTrue($table->columnsAreIndexed(['user_id']));
-=======
     public function testForeignKeyOnSTIWithMultipleMapping() : void
     {
         $schema = $this->schemaTool->getSchemaFromMetadata(
@@ -65,21 +36,14 @@
         self::assertTrue($table->columnsAreIndexed(['object_id']));
         self::assertTrue($table->columnsAreIndexed(['user_id']));
 
->>>>>>> fce18e93
         $foreignKeys = $table->getForeignKeys();
 
-<<<<<<< HEAD
-        $fk = reset($foreignKeys);
-        assert($fk instanceof ForeignKeyConstraint);
-        $this->assertEquals('users', $fk->getForeignTableName());
-=======
         self::assertCount(1, $foreignKeys, 'user_id column has to have FK, but not object_id');
 
         /** @var ForeignKeyConstraint $fk */
         $fk = reset($foreignKeys);
 
         self::assertEquals('users', $fk->getForeignTableName());
->>>>>>> fce18e93
 
         $localColumns = $fk->getLocalColumns();
 
@@ -97,19 +61,6 @@
 class DDC2138Structure
 {
     /**
-<<<<<<< HEAD
-     * @var int
-     * @Id
-     * @Column(type="integer")
-     * @GeneratedValue(strategy="AUTO")
-     */
-    protected $id;
-
-    /**
-     * @var string
-     * @Column(type="string", length=32, nullable=true)
-     */
-=======
      * @ORM\Id
      * @ORM\Column(type="integer")
      * @ORM\GeneratedValue(strategy="AUTO")
@@ -117,7 +68,6 @@
     protected $id;
 
     /** @ORM\Column(type="string", length=32, nullable=true) */
->>>>>>> fce18e93
     protected $name;
 }
 
@@ -131,25 +81,20 @@
 abstract class DDC2138UserFollowedObject
 {
     /**
-<<<<<<< HEAD
-     * @var int $id
-     * @Column(name="id", type="integer")
-     * @Id
-     * @GeneratedValue(strategy="AUTO")
-=======
      * @ORM\Column(name="id", type="integer")
      * @ORM\Id
      * @ORM\GeneratedValue(strategy="AUTO")
      *
      * @var int $id
->>>>>>> fce18e93
      */
     protected $id;
 
     /**
      * Get id
-     */
-    public function getId(): int
+     *
+     * @return int
+     */
+    public function getId()
     {
         return $this->id;
     }
@@ -185,22 +130,20 @@
         $this->followedStructure = $followedStructure;
     }
 
-<<<<<<< HEAD
-    public function getUser(): User
-=======
     /**
      * @return User
      */
     public function getUser()
->>>>>>> fce18e93
     {
         return $this->user;
     }
 
     /**
      * Gets followed structure
-     */
-    public function getFollowedStructure(): Structure
+     *
+     * @return Structure
+     */
+    public function getFollowedStructure()
     {
         return $this->followedStructure;
     }
@@ -238,15 +181,20 @@
         $this->followedUser = $followedUser;
     }
 
-    public function getUser(): User
+    /**
+     * {@inheritdoc}
+     */
+    public function getUser()
     {
         return $this->user;
     }
 
     /**
      * Gets followed user
-     */
-    public function getFollowedUser(): User
+     *
+     * @return User
+     */
+    public function getFollowedUser()
     {
         return $this->followedUser;
     }
@@ -259,19 +207,6 @@
 class DDC2138User
 {
     /**
-<<<<<<< HEAD
-     * @var int
-     * @Id
-     * @Column(type="integer")
-     * @GeneratedValue(strategy="AUTO")
-     */
-    protected $id;
-
-    /**
-     * @var string
-     * @Column(type="string", length=32, nullable=true)
-     */
-=======
      * @ORM\Id
      * @ORM\Column(type="integer")
      * @ORM\GeneratedValue(strategy="AUTO")
@@ -279,7 +214,6 @@
     protected $id;
 
     /** @ORM\Column(type="string", length=32, nullable=true) */
->>>>>>> fce18e93
     protected $name;
 
     /**
@@ -302,9 +236,6 @@
         $this->followedStructures = new ArrayCollection();
     }
 
-<<<<<<< HEAD
-    public function addFollowedUser(UserFollowedUser $followedUsers): User
-=======
     /**
      * Remove followers
      */
@@ -319,67 +250,64 @@
      * @return User
      */
     public function addFollowedUser(UserFollowedUser $followedUsers)
->>>>>>> fce18e93
     {
         $this->followedUsers[] = $followedUsers;
 
         return $this;
     }
 
-<<<<<<< HEAD
-    public function removeFollowedUser(UserFollowedUser $followedUsers): User
-=======
     /**
      * Remove followedUsers
      *
      * @return User
      */
     public function removeFollowedUser(UserFollowedUser $followedUsers)
->>>>>>> fce18e93
     {
         $this->followedUsers->removeElement($followedUsers);
 
         return $this;
     }
 
-    public function getFollowedUsers(): Doctrine\Common\Collections\Collection
+    /**
+     * Get followedUsers
+     *
+     * @return Doctrine\Common\Collections\Collection
+     */
+    public function getFollowedUsers()
     {
         return $this->followedUsers;
     }
 
-<<<<<<< HEAD
-    public function addFollowedStructure(UserFollowedStructure $followedStructures): User
-=======
     /**
      * Add followedStructures
      *
      * @return User
      */
     public function addFollowedStructure(UserFollowedStructure $followedStructures)
->>>>>>> fce18e93
     {
         $this->followedStructures[] = $followedStructures;
 
         return $this;
     }
 
-<<<<<<< HEAD
-    public function removeFollowedStructure(UserFollowedStructure $followedStructures): User
-=======
     /**
      * Remove followedStructures
      *
      * @return User
      */
     public function removeFollowedStructure(UserFollowedStructure $followedStructures)
->>>>>>> fce18e93
     {
         $this->followedStructures->removeElement($followedStructures);
 
         return $this;
     }
 
-    public function getFollowedStructures(): Doctrine\Common\Collections\Collection
+    /**
+     * Get followedStructures
+     *
+     * @return Doctrine\Common\Collections\Collection
+     */
+    public function getFollowedStructures()
     {
         return $this->followedStructures;
     }
