--- conflicted
+++ resolved
@@ -14,11 +14,7 @@
  */
 class DDC3644Test extends OrmFunctionalTestCase
 {
-<<<<<<< HEAD
-    protected function setUp(): void
-=======
     protected function setUp() : void
->>>>>>> fce18e93
     {
         parent::setUp();
 
@@ -35,11 +31,7 @@
     /**
      * @group DDC-3644
      */
-<<<<<<< HEAD
-    public function testIssueWithRegularEntity(): void
-=======
     public function testIssueWithRegularEntity() : void
->>>>>>> fce18e93
     {
         // Define initial dataset
         $current   = new DDC3644Address('Sao Paulo, SP, Brazil');
@@ -91,11 +83,7 @@
     /**
      * @group DDC-3644
      */
-<<<<<<< HEAD
-    public function testIssueWithJoinedEntity(): void
-=======
     public function testIssueWithJoinedEntity() : void
->>>>>>> fce18e93
     {
         // Define initial dataset
         $actual = new DDC3644Pet('Catharina');
@@ -149,31 +137,6 @@
 class DDC3644User
 {
     /**
-<<<<<<< HEAD
-     * @var int
-     * @Id
-     * @GeneratedValue
-     * @Column(type="integer", name="hash_id")
-     */
-    public $id;
-
-    /**
-     * @var string
-     * @Column(type="string")
-     */
-    public $name;
-
-    /**
-     * @psalm-var Collection<int, DDC3644Address>
-     * @OneToMany(targetEntity="DDC3644Address", mappedBy="user", orphanRemoval=true)
-     */
-    public $addresses = [];
-
-    /**
-     * @psalm-var Collection<int, DDC3644Pet>
-     * @OneToMany(targetEntity="DDC3644Pet", mappedBy="owner", orphanRemoval=true)
-     */
-=======
      * @ORM\Id
      * @ORM\GeneratedValue
      * @ORM\Column(type="integer", name="hash_id")
@@ -187,34 +150,23 @@
     public $addresses = [];
 
     /** @ORM\OneToMany(targetEntity=DDC3644Pet::class, mappedBy="owner", orphanRemoval=true) */
->>>>>>> fce18e93
     public $pets = [];
 
-    public function setAddresses(Collection $addresses): void
+    public function setAddresses(Collection $addresses)
     {
         $this->addresses = $addresses;
 
-<<<<<<< HEAD
-        $addresses->map(static function ($address) use ($self): void {
-            $address->user = $self;
-=======
         $addresses->map(function ($address) {
             $address->user = $this;
->>>>>>> fce18e93
         });
     }
 
-    public function setPets(Collection $pets): void
+    public function setPets(Collection $pets)
     {
         $this->pets = $pets;
 
-<<<<<<< HEAD
-        $pets->map(static function ($pet) use ($self): void {
-            $pet->owner = $self;
-=======
         $pets->map(function ($pet) {
             $pet->owner = $this;
->>>>>>> fce18e93
         });
     }
 }
@@ -225,39 +177,19 @@
 class DDC3644Address
 {
     /**
-<<<<<<< HEAD
-     * @var int
-     * @Id
-     * @GeneratedValue
-     * @Column(type="integer")
-=======
      * @ORM\Id
      * @ORM\GeneratedValue
      * @ORM\Column(type="integer")
->>>>>>> fce18e93
      */
     public $id;
 
     /**
-<<<<<<< HEAD
-     * @var DDC3644User
-     * @ManyToOne(targetEntity="DDC3644User", inversedBy="addresses")
-     * @JoinColumn(referencedColumnName="hash_id")
-     */
-    public $user;
-
-    /**
-     * @var string
-     * @Column(type="string")
-     */
-=======
      * @ORM\ManyToOne(targetEntity=DDC3644User::class, inversedBy="addresses")
      * @ORM\JoinColumn(referencedColumnName="hash_id")
      */
     public $user;
 
     /** @ORM\Column(type="string") */
->>>>>>> fce18e93
     public $address;
 
     public function __construct($address)
@@ -275,19 +207,6 @@
 abstract class DDC3644Animal
 {
     /**
-<<<<<<< HEAD
-     * @var int
-     * @Id
-     * @GeneratedValue
-     * @Column(type="integer")
-     */
-    public $id;
-
-    /**
-     * @var string
-     * @Column(type="string")
-     */
-=======
      * @ORM\Id
      * @ORM\GeneratedValue
      * @ORM\Column(type="integer")
@@ -295,7 +214,6 @@
     public $id;
 
     /** @ORM\Column(type="string") */
->>>>>>> fce18e93
     public $name;
 
     public function __construct($name)
@@ -310,14 +228,8 @@
 class DDC3644Pet extends DDC3644Animal
 {
     /**
-<<<<<<< HEAD
-     * @var DDC3644User
-     * @ManyToOne(targetEntity="DDC3644User", inversedBy="pets")
-     * @JoinColumn(referencedColumnName="hash_id")
-=======
      * @ORM\ManyToOne(targetEntity=DDC3644User::class, inversedBy="pets")
      * @ORM\JoinColumn(referencedColumnName="hash_id")
->>>>>>> fce18e93
      */
     public $owner;
 }