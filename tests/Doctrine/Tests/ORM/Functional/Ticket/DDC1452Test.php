<?php

declare(strict_types=1);

namespace Doctrine\Tests\ORM\Functional\Ticket;

use Doctrine\Common\Collections\ArrayCollection;
use Doctrine\Common\Collections\Collection;
<<<<<<< HEAD
use Doctrine\ORM\Proxy\Proxy;
=======
use Doctrine\ORM\Annotation as ORM;
>>>>>>> fce18e93
use Doctrine\Tests\Models\CMS\CmsAddress;
use Doctrine\Tests\Models\CMS\CmsUser;
use Doctrine\Tests\OrmFunctionalTestCase;
use Exception;
<<<<<<< HEAD
=======
use ProxyManager\Proxy\GhostObjectInterface;
>>>>>>> fce18e93

/**
 * @group DDC-1452
 */
class DDC1452Test extends OrmFunctionalTestCase
{
<<<<<<< HEAD
    protected function setUp(): void
=======
    protected function setUp() : void
>>>>>>> fce18e93
    {
        $this->useModelSet('cms');
        parent::setUp();

        try {
            $this->schemaTool->createSchema(
                [
<<<<<<< HEAD
                    $this->_em->getClassMetadata(DDC1452EntityA::class),
                    $this->_em->getClassMetadata(DDC1452EntityB::class),
=======
                    $this->em->getClassMetadata(DDC1452EntityA::class),
                    $this->em->getClassMetadata(DDC1452EntityB::class),
>>>>>>> fce18e93
                ]
            );
        } catch (Exception $ignored) {
        }
    }

<<<<<<< HEAD
    public function testIssue(): void
=======
    public function testIssue() : void
>>>>>>> fce18e93
    {
        $a1        = new DDC1452EntityA();
        $a1->title = 'foo';

        $a2        = new DDC1452EntityA();
        $a2->title = 'bar';

        $b              = new DDC1452EntityB();
        $b->entityAFrom = $a1;
        $b->entityATo   = $a2;

        $this->em->persist($a1);
        $this->em->persist($a2);
        $this->em->persist($b);
        $this->em->flush();
        $this->em->clear();

        $dql     = 'SELECT a, b, ba FROM ' . __NAMESPACE__ . '\DDC1452EntityA AS a LEFT JOIN a.entitiesB AS b LEFT JOIN b.entityATo AS ba';
<<<<<<< HEAD
        $results = $this->_em->createQuery($dql)->setMaxResults(1)->getResult();

        $this->assertSame($results[0], $results[0]->entitiesB[0]->entityAFrom);
        $this->assertFalse($results[0]->entitiesB[0]->entityATo instanceof Proxy);
        $this->assertInstanceOf(Collection::class, $results[0]->entitiesB[0]->entityATo->getEntitiesB());
    }

    public function testFetchJoinOneToOneFromInverse(): void
=======
        $results = $this->em->createQuery($dql)->setMaxResults(1)->getResult();

        self::assertSame($results[0], $results[0]->entitiesB[0]->entityAFrom);
        self::assertNotInstanceOf(GhostObjectInterface::class, $results[0]->entitiesB[0]->entityATo);
        self::assertInstanceOf(Collection::class, $results[0]->entitiesB[0]->entityATo->getEntitiesB());
    }

    public function testFetchJoinOneToOneFromInverse() : void
>>>>>>> fce18e93
    {
        $address          = new CmsAddress();
        $address->city    = 'Bonn';
        $address->country = 'Germany';
        $address->street  = 'Somestreet';
        $address->zip     = 12345;

        $user           = new CmsUser();
        $user->name     = 'beberlei';
        $user->username = 'beberlei';
        $user->status   = 'active';
        $user->address  = $address;
        $address->user  = $user;

<<<<<<< HEAD
        $this->_em->persist($address);
        $this->_em->persist($user);
        $this->_em->flush();
        $this->_em->clear();

        $dql  = 'SELECT a, u FROM Doctrine\Tests\Models\CMS\CmsAddress a INNER JOIN a.user u';
        $data = $this->_em->createQuery($dql)->getResult();
        $this->_em->clear();

        $this->assertFalse($data[0]->user instanceof Proxy);

        $dql  = 'SELECT u, a FROM Doctrine\Tests\Models\CMS\CmsUser u INNER JOIN u.address a';
        $data = $this->_em->createQuery($dql)->getResult();

        $this->assertFalse($data[0]->address instanceof Proxy);
=======
        $this->em->persist($address);
        $this->em->persist($user);
        $this->em->flush();
        $this->em->clear();

        $dql  = 'SELECT a, u FROM Doctrine\Tests\Models\CMS\CmsAddress a INNER JOIN a.user u';
        $data = $this->em->createQuery($dql)->getResult();
        $this->em->clear();

        self::assertNotInstanceOf(GhostObjectInterface::class, $data[0]->user);

        $dql  = 'SELECT u, a FROM Doctrine\Tests\Models\CMS\CmsUser u INNER JOIN u.address a';
        $data = $this->em->createQuery($dql)->getResult();

        self::assertNotInstanceOf(GhostObjectInterface::class, $data[0]->address);
>>>>>>> fce18e93
    }
}

/**
 * @ORM\Entity
 */
class DDC1452EntityA
{
<<<<<<< HEAD
    /**
     * @var int
     * @Id
     * @Column(type="integer")
     * @GeneratedValue
     */
    public $id;

    /**
     * @var string
     * @Column
     */
    public $title;

    /**
     * @psalm-var Collection<int, DDC1452EntityB>
     * @OneToMany(targetEntity="DDC1452EntityB", mappedBy="entityAFrom")
     */
=======
    /** @ORM\Id @ORM\Column(type="integer") @ORM\GeneratedValue */
    public $id;
    /** @ORM\Column */
    public $title;
    /** @ORM\OneToMany(targetEntity=DDC1452EntityB::class, mappedBy="entityAFrom") */
>>>>>>> fce18e93
    public $entitiesB;

    public function __construct()
    {
        $this->entitiesB = new ArrayCollection();
    }

    /**
     * @psalm-return Collection<int, DDC1452EntityB>
     */
    public function getEntitiesB(): Collection
    {
        return $this->entitiesB;
    }
}

/**
 * @ORM\Entity
 */
class DDC1452EntityB
{
<<<<<<< HEAD
    /**
     * @var int
     * @Id
     * @Column(type="integer")
     * @GeneratedValue
     */
    public $id;

    /**
     * @var DDC1452EntityA
     * @ManyToOne(targetEntity="DDC1452EntityA", inversedBy="entitiesB")
     */
    public $entityAFrom;
    /**
     * @var DDC1452EntityA
     * @ManyToOne(targetEntity="DDC1452EntityA")
     */
=======
    /** @ORM\Id @ORM\Column(type="integer") @ORM\GeneratedValue */
    public $id;

    /** @ORM\ManyToOne(targetEntity=DDC1452EntityA::class, inversedBy="entitiesB") */
    public $entityAFrom;
    /** @ORM\ManyToOne(targetEntity=DDC1452EntityA::class) */
>>>>>>> fce18e93
    public $entityATo;
}<|MERGE_RESOLUTION|>--- conflicted
+++ resolved
@@ -6,30 +6,19 @@
 
 use Doctrine\Common\Collections\ArrayCollection;
 use Doctrine\Common\Collections\Collection;
-<<<<<<< HEAD
-use Doctrine\ORM\Proxy\Proxy;
-=======
 use Doctrine\ORM\Annotation as ORM;
->>>>>>> fce18e93
 use Doctrine\Tests\Models\CMS\CmsAddress;
 use Doctrine\Tests\Models\CMS\CmsUser;
 use Doctrine\Tests\OrmFunctionalTestCase;
 use Exception;
-<<<<<<< HEAD
-=======
 use ProxyManager\Proxy\GhostObjectInterface;
->>>>>>> fce18e93
 
 /**
  * @group DDC-1452
  */
 class DDC1452Test extends OrmFunctionalTestCase
 {
-<<<<<<< HEAD
-    protected function setUp(): void
-=======
     protected function setUp() : void
->>>>>>> fce18e93
     {
         $this->useModelSet('cms');
         parent::setUp();
@@ -37,24 +26,15 @@
         try {
             $this->schemaTool->createSchema(
                 [
-<<<<<<< HEAD
-                    $this->_em->getClassMetadata(DDC1452EntityA::class),
-                    $this->_em->getClassMetadata(DDC1452EntityB::class),
-=======
                     $this->em->getClassMetadata(DDC1452EntityA::class),
                     $this->em->getClassMetadata(DDC1452EntityB::class),
->>>>>>> fce18e93
                 ]
             );
         } catch (Exception $ignored) {
         }
     }
 
-<<<<<<< HEAD
-    public function testIssue(): void
-=======
     public function testIssue() : void
->>>>>>> fce18e93
     {
         $a1        = new DDC1452EntityA();
         $a1->title = 'foo';
@@ -73,16 +53,6 @@
         $this->em->clear();
 
         $dql     = 'SELECT a, b, ba FROM ' . __NAMESPACE__ . '\DDC1452EntityA AS a LEFT JOIN a.entitiesB AS b LEFT JOIN b.entityATo AS ba';
-<<<<<<< HEAD
-        $results = $this->_em->createQuery($dql)->setMaxResults(1)->getResult();
-
-        $this->assertSame($results[0], $results[0]->entitiesB[0]->entityAFrom);
-        $this->assertFalse($results[0]->entitiesB[0]->entityATo instanceof Proxy);
-        $this->assertInstanceOf(Collection::class, $results[0]->entitiesB[0]->entityATo->getEntitiesB());
-    }
-
-    public function testFetchJoinOneToOneFromInverse(): void
-=======
         $results = $this->em->createQuery($dql)->setMaxResults(1)->getResult();
 
         self::assertSame($results[0], $results[0]->entitiesB[0]->entityAFrom);
@@ -91,7 +61,6 @@
     }
 
     public function testFetchJoinOneToOneFromInverse() : void
->>>>>>> fce18e93
     {
         $address          = new CmsAddress();
         $address->city    = 'Bonn';
@@ -106,23 +75,6 @@
         $user->address  = $address;
         $address->user  = $user;
 
-<<<<<<< HEAD
-        $this->_em->persist($address);
-        $this->_em->persist($user);
-        $this->_em->flush();
-        $this->_em->clear();
-
-        $dql  = 'SELECT a, u FROM Doctrine\Tests\Models\CMS\CmsAddress a INNER JOIN a.user u';
-        $data = $this->_em->createQuery($dql)->getResult();
-        $this->_em->clear();
-
-        $this->assertFalse($data[0]->user instanceof Proxy);
-
-        $dql  = 'SELECT u, a FROM Doctrine\Tests\Models\CMS\CmsUser u INNER JOIN u.address a';
-        $data = $this->_em->createQuery($dql)->getResult();
-
-        $this->assertFalse($data[0]->address instanceof Proxy);
-=======
         $this->em->persist($address);
         $this->em->persist($user);
         $this->em->flush();
@@ -138,7 +90,6 @@
         $data = $this->em->createQuery($dql)->getResult();
 
         self::assertNotInstanceOf(GhostObjectInterface::class, $data[0]->address);
->>>>>>> fce18e93
     }
 }
 
@@ -147,32 +98,11 @@
  */
 class DDC1452EntityA
 {
-<<<<<<< HEAD
-    /**
-     * @var int
-     * @Id
-     * @Column(type="integer")
-     * @GeneratedValue
-     */
-    public $id;
-
-    /**
-     * @var string
-     * @Column
-     */
-    public $title;
-
-    /**
-     * @psalm-var Collection<int, DDC1452EntityB>
-     * @OneToMany(targetEntity="DDC1452EntityB", mappedBy="entityAFrom")
-     */
-=======
     /** @ORM\Id @ORM\Column(type="integer") @ORM\GeneratedValue */
     public $id;
     /** @ORM\Column */
     public $title;
     /** @ORM\OneToMany(targetEntity=DDC1452EntityB::class, mappedBy="entityAFrom") */
->>>>>>> fce18e93
     public $entitiesB;
 
     public function __construct()
@@ -180,10 +110,7 @@
         $this->entitiesB = new ArrayCollection();
     }
 
-    /**
-     * @psalm-return Collection<int, DDC1452EntityB>
-     */
-    public function getEntitiesB(): Collection
+    public function getEntitiesB()
     {
         return $this->entitiesB;
     }
@@ -194,31 +121,11 @@
  */
 class DDC1452EntityB
 {
-<<<<<<< HEAD
-    /**
-     * @var int
-     * @Id
-     * @Column(type="integer")
-     * @GeneratedValue
-     */
-    public $id;
-
-    /**
-     * @var DDC1452EntityA
-     * @ManyToOne(targetEntity="DDC1452EntityA", inversedBy="entitiesB")
-     */
-    public $entityAFrom;
-    /**
-     * @var DDC1452EntityA
-     * @ManyToOne(targetEntity="DDC1452EntityA")
-     */
-=======
     /** @ORM\Id @ORM\Column(type="integer") @ORM\GeneratedValue */
     public $id;
 
     /** @ORM\ManyToOne(targetEntity=DDC1452EntityA::class, inversedBy="entitiesB") */
     public $entityAFrom;
     /** @ORM\ManyToOne(targetEntity=DDC1452EntityA::class) */
->>>>>>> fce18e93
     public $entityATo;
 }