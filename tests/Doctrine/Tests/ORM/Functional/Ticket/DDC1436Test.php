--- conflicted
+++ resolved
@@ -4,10 +4,7 @@
 
 namespace Doctrine\Tests\ORM\Functional\Ticket;
 
-<<<<<<< HEAD
-=======
 use Doctrine\ORM\Annotation as ORM;
->>>>>>> fce18e93
 use Doctrine\Tests\OrmFunctionalTestCase;
 use Exception;
 
@@ -16,33 +13,21 @@
  */
 class DDC1436Test extends OrmFunctionalTestCase
 {
-<<<<<<< HEAD
-    protected function setUp(): void
-=======
     protected function setUp() : void
->>>>>>> fce18e93
     {
         parent::setUp();
 
         try {
             $this->schemaTool->createSchema(
                 [
-<<<<<<< HEAD
-                    $this->_em->getClassMetadata(DDC1436Page::class),
-=======
                     $this->em->getClassMetadata(DDC1436Page::class),
->>>>>>> fce18e93
                 ]
             );
         } catch (Exception $ignored) {
         }
     }
 
-<<<<<<< HEAD
-    public function testIdentityMap(): void
-=======
     public function testIdentityMap() : void
->>>>>>> fce18e93
     {
         // fixtures
         $parent = null;
@@ -52,14 +37,8 @@
             $this->em->persist($page);
             $parent = $page;
         }
-<<<<<<< HEAD
-
-        $this->_em->flush();
-        $this->_em->clear();
-=======
         $this->em->flush();
         $this->em->clear();
->>>>>>> fce18e93
 
         $id = $parent->getId();
 
@@ -85,42 +64,31 @@
 class DDC1436Page
 {
     /**
-<<<<<<< HEAD
-     * @var int
-     * @Id
-     * @GeneratedValue
-     * @Column(type="integer", name="id")
-=======
      * @ORM\Id
      * @ORM\GeneratedValue
      * @ORM\Column(type="integer", name="id")
->>>>>>> fce18e93
      */
     protected $id;
-
     /**
-<<<<<<< HEAD
-     * @var DDC1436Page
-     * @ManyToOne(targetEntity="DDC1436Page")
-     * @JoinColumn(name="pid", referencedColumnName="id")
-=======
      * @ORM\ManyToOne(targetEntity=DDC1436Page::class)
      * @ORM\JoinColumn(name="pid", referencedColumnName="id")
->>>>>>> fce18e93
      */
     protected $parent;
 
-    public function getId(): int
+    public function getId()
     {
         return $this->id;
     }
 
-    public function getParent(): DDC1436Page
+    /**
+     * @return DDC1436Page
+     */
+    public function getParent()
     {
         return $this->parent;
     }
 
-    public function setParent($parent): void
+    public function setParent($parent)
     {
         $this->parent = $parent;
     }
