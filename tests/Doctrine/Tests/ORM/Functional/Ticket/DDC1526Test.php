--- conflicted
+++ resolved
@@ -4,11 +4,7 @@
 
 namespace Doctrine\Tests\ORM\Functional\Ticket;
 
-<<<<<<< HEAD
-use Doctrine\Common\Collections\Collection;
-=======
 use Doctrine\ORM\Annotation as ORM;
->>>>>>> fce18e93
 use Doctrine\Tests\OrmFunctionalTestCase;
 
 /**
@@ -16,64 +12,36 @@
  */
 class DDC1526Test extends OrmFunctionalTestCase
 {
-<<<<<<< HEAD
-    protected function setUp(): void
-=======
     public function setUp() : void
->>>>>>> fce18e93
     {
         parent::setUp();
         $this->schemaTool->createSchema(
             [
-<<<<<<< HEAD
-                $this->_em->getClassMetadata(DDC1526Menu::class),
-            ]
-        );
-    }
-
-    public function testIssue(): void
-=======
                 $this->em->getClassMetadata(DDC1526Menu::class),
             ]
         );
     }
 
     public function testIssue() : void
->>>>>>> fce18e93
     {
         $parents = [];
         for ($i = 0; $i < 9; $i++) {
             $entity = new DDC1526Menu();
 
-<<<<<<< HEAD
-            if (isset($parents[$i % 3])) {
-                $entity->parent = $parents[$i % 3];
-=======
             if (isset($parents[($i % 3)])) {
                 $entity->parent = $parents[($i%3)];
->>>>>>> fce18e93
             }
 
             $this->em->persist($entity);
             $parents[$i] = $entity;
         }
-<<<<<<< HEAD
-
-        $this->_em->flush();
-        $this->_em->clear();
-=======
         $this->em->flush();
         $this->em->clear();
->>>>>>> fce18e93
 
         $dql   = 'SELECT m, c
             FROM ' . __NAMESPACE__ . '\DDC1526Menu m
             LEFT JOIN m.children c';
-<<<<<<< HEAD
-        $menus = $this->_em->createQuery($dql)->getResult();
-=======
         $menus = $this->em->createQuery($dql)->getResult();
->>>>>>> fce18e93
 
         // All Children collection now have to be initialized
         foreach ($menus as $menu) {
@@ -88,24 +56,6 @@
 class DDC1526Menu
 {
     /**
-<<<<<<< HEAD
-     * @var int
-     * @Column(type="integer")
-     * @Id
-     * @GeneratedValue
-     */
-    public $id;
-    /**
-     * @var DDC1526Menu
-     * @ManyToOne(targetEntity="DDC1526Menu", inversedBy="children")
-     */
-    public $parent;
-
-    /**
-     * @psalm-var Collection<int, DDC1526Menu>
-     * @OneToMany(targetEntity="DDC1526Menu", mappedBy="parent")
-     */
-=======
      * @ORM\Column(type="integer")
      * @ORM\Id
      * @ORM\GeneratedValue
@@ -115,6 +65,5 @@
     public $parent;
 
     /** @ORM\OneToMany(targetEntity=DDC1526Menu::class, mappedBy="parent") */
->>>>>>> fce18e93
     public $children;
 }