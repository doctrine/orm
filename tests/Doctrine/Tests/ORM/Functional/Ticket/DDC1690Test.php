<?php

declare(strict_types=1);

namespace Doctrine\Tests\ORM\Functional\Ticket;

<<<<<<< HEAD
use Doctrine\ORM\Proxy\Proxy;
use Doctrine\Persistence\NotifyPropertyChanged;
use Doctrine\Persistence\PropertyChangedListener;
use Doctrine\Tests\OrmFunctionalTestCase;
use Exception;

use function count;
=======
use Doctrine\Common\NotifyPropertyChanged;
use Doctrine\Common\PropertyChangedListener;
use Doctrine\ORM\Annotation as ORM;
use Doctrine\Tests\OrmFunctionalTestCase;
use Exception;
use ProxyManager\Proxy\GhostObjectInterface;
>>>>>>> fce18e93
use function in_array;

class DDC1690Test extends OrmFunctionalTestCase
{
<<<<<<< HEAD
    protected function setUp(): void
=======
    protected function setUp() : void
>>>>>>> fce18e93
    {
        parent::setUp();
        try {
            $this->schemaTool->createSchema(
                [
<<<<<<< HEAD
                    $this->_em->getClassMetadata(DDC1690Parent::class),
                    $this->_em->getClassMetadata(DDC1690Child::class),
=======
                    $this->em->getClassMetadata(DDC1690Parent::class),
                    $this->em->getClassMetadata(DDC1690Child::class),
>>>>>>> fce18e93
                ]
            );
        } catch (Exception $e) {
            // Swallow all exceptions. We do not test the schema tool here.
        }
    }

<<<<<<< HEAD
    public function testChangeTracking(): void
=======
    public function testChangeTracking() : void
>>>>>>> fce18e93
    {
        $parent = new DDC1690Parent();
        $child  = new DDC1690Child();
        $parent->setName('parent');
        $child->setName('child');

        $parent->setChild($child);
        $child->setParent($parent);

        $this->em->persist($parent);
        $this->em->persist($child);

        self::assertCount(1, $parent->listeners);
        self::assertCount(1, $child->listeners);

        $this->em->flush();
        $this->em->clear();

        self::assertCount(1, $parent->listeners);
        self::assertCount(1, $child->listeners);

        $parentId = $parent->getId();
        $childId  = $child->getId();
<<<<<<< HEAD
        unset($parent, $child);

        $parent = $this->_em->find(DDC1690Parent::class, $parentId);
        $child  = $this->_em->find(DDC1690Child::class, $childId);
=======

        $fetchedParent = $this->em->find(DDC1690Parent::class, $parentId);
        /** @var DDC1690Child|GhostObjectInterface $fetchedChild */
        $fetchedChild = $this->em->find(DDC1690Child::class, $childId);

        self::assertCount(1, $fetchedParent->listeners);
        self::assertInstanceOf(GhostObjectInterface::class, $fetchedChild, 'Verifying that $child is a proxy before using proxy API');
        self::assertFalse($fetchedChild->isProxyInitialized());
        self::assertCount(1, $fetchedChild->listeners);
>>>>>>> fce18e93

        $fetchedChild->initializeProxy();

<<<<<<< HEAD
        $parent = $this->_em->find(DDC1690Parent::class, $parentId);
        $child  = $parent->getChild();
=======
        self::assertCount(1, $fetchedChild->listeners);
>>>>>>> fce18e93

        $secondFetchedParent = $this->em->find(DDC1690Parent::class, $parentId);
        $secondFetchedChild  = $parent->getChild();

<<<<<<< HEAD
        $child  = $this->_em->find(DDC1690Child::class, $childId);
        $parent = $child->getParent();
=======
        self::assertCount(1, $secondFetchedParent->listeners);
        self::assertCount(1, $secondFetchedChild->listeners);
>>>>>>> fce18e93

        $thirdFetchedChild  = $this->em->find(DDC1690Child::class, $childId);
        $thirdFetchedParent = $child->getParent();

        self::assertCount(1, $thirdFetchedParent->listeners);
        self::assertCount(1, $thirdFetchedChild->listeners);
    }
}

class NotifyBaseEntity implements NotifyPropertyChanged
{
<<<<<<< HEAD
    /** @psalm-var list<PropertyChangedListener> */
    public $listeners = [];

    public function addPropertyChangedListener(PropertyChangedListener $listener): void
    {
        if (! in_array($listener, $this->listeners)) {
=======
    public $listeners = [];

    public function addPropertyChangedListener(PropertyChangedListener $listener)
    {
        if (! in_array($listener, $this->listeners, true)) {
>>>>>>> fce18e93
            $this->listeners[] = $listener;
        }
    }

<<<<<<< HEAD
    protected function onPropertyChanged($propName, $oldValue, $newValue): void
    {
        if ($this->listeners) {
            foreach ($this->listeners as $listener) {
                $listener->propertyChanged($this, $propName, $oldValue, $newValue);
            }
        }
    }
}

/** @Entity @ChangeTrackingPolicy("NOTIFY") */
class DDC1690Parent extends NotifyBaseEntity
{
    /**
     * @var int
     * @Id
     * @Column(type="integer")
     * @GeneratedValue
     */
    private $id;

    /**
     * @var string
     * @Column
     */
    private $name;

    /**
     * @var DDC1690Child
     * @OneToOne(targetEntity="DDC1690Child")
     */
    private $child;

    public function getId(): int
=======
    protected function onPropertyChanged($propName, $oldValue, $newValue)
    {
        foreach ($this->listeners as $listener) {
            $listener->propertyChanged($this, $propName, $oldValue, $newValue);
        }
    }
}

/** @ORM\Entity @ORM\ChangeTrackingPolicy("NOTIFY") */
class DDC1690Parent extends NotifyBaseEntity
{
    /** @ORM\Id @ORM\Column(type="integer") @ORM\GeneratedValue */
    private $id;

    /** @ORM\Column */
    private $name;

    /** @ORM\OneToOne(targetEntity=DDC1690Child::class) */
    private $child;

    public function getId()
>>>>>>> fce18e93
    {
        return $this->id;
    }

<<<<<<< HEAD
    public function getName(): string
=======
    public function getName()
>>>>>>> fce18e93
    {
        return $this->name;
    }

<<<<<<< HEAD
    public function setName(string $name): void
=======
    public function setName($name)
>>>>>>> fce18e93
    {
        $this->onPropertyChanged('name', $this->name, $name);
        $this->name = $name;
    }

<<<<<<< HEAD
    public function setChild(DDC1690Child $child): void
=======
    public function setChild($child)
>>>>>>> fce18e93
    {
        $this->child = $child;
    }

<<<<<<< HEAD
    public function getChild(): DDC1690Child
=======
    public function getChild()
>>>>>>> fce18e93
    {
        return $this->child;
    }
}

<<<<<<< HEAD
/** @Entity */
class DDC1690Child extends NotifyBaseEntity
{
    /**
     * @var int
     * @Id
     * @Column(type="integer")
     * @GeneratedValue
     */
    private $id;

    /**
     * @var string
     * @Column
     */
    private $name;

    /**
     * @var DDC1690Parent
     * @OneToOne(targetEntity="DDC1690Parent", mappedBy="child")
     */
    private $parent;

    public function getId(): int
=======
/** @ORM\Entity */
class DDC1690Child extends NotifyBaseEntity
{
    /** @ORM\Id @ORM\Column(type="integer") @ORM\GeneratedValue */
    private $id;

    /** @ORM\Column */
    private $name;

    /** @ORM\OneToOne(targetEntity=DDC1690Parent::class, mappedBy="child") */
    private $parent;

    public function getId()
>>>>>>> fce18e93
    {
        return $this->id;
    }

<<<<<<< HEAD
    public function getName(): string
=======
    public function getName()
>>>>>>> fce18e93
    {
        return $this->name;
    }

<<<<<<< HEAD
    public function setName(string $name): void
=======
    public function setName($name)
>>>>>>> fce18e93
    {
        $this->onPropertyChanged('name', $this->name, $name);
        $this->name = $name;
    }

<<<<<<< HEAD
    public function setParent(DDC1690Parent $parent): void
=======
    public function setParent($parent)
>>>>>>> fce18e93
    {
        $this->parent = $parent;
    }

<<<<<<< HEAD
    public function getParent(): DDC1690Parent
=======
    public function getParent()
>>>>>>> fce18e93
    {
        return $this->parent;
    }
}<|MERGE_RESOLUTION|>--- conflicted
+++ resolved
@@ -4,43 +4,24 @@
 
 namespace Doctrine\Tests\ORM\Functional\Ticket;
 
-<<<<<<< HEAD
-use Doctrine\ORM\Proxy\Proxy;
-use Doctrine\Persistence\NotifyPropertyChanged;
-use Doctrine\Persistence\PropertyChangedListener;
-use Doctrine\Tests\OrmFunctionalTestCase;
-use Exception;
-
-use function count;
-=======
 use Doctrine\Common\NotifyPropertyChanged;
 use Doctrine\Common\PropertyChangedListener;
 use Doctrine\ORM\Annotation as ORM;
 use Doctrine\Tests\OrmFunctionalTestCase;
 use Exception;
 use ProxyManager\Proxy\GhostObjectInterface;
->>>>>>> fce18e93
 use function in_array;
 
 class DDC1690Test extends OrmFunctionalTestCase
 {
-<<<<<<< HEAD
-    protected function setUp(): void
-=======
     protected function setUp() : void
->>>>>>> fce18e93
     {
         parent::setUp();
         try {
             $this->schemaTool->createSchema(
                 [
-<<<<<<< HEAD
-                    $this->_em->getClassMetadata(DDC1690Parent::class),
-                    $this->_em->getClassMetadata(DDC1690Child::class),
-=======
                     $this->em->getClassMetadata(DDC1690Parent::class),
                     $this->em->getClassMetadata(DDC1690Child::class),
->>>>>>> fce18e93
                 ]
             );
         } catch (Exception $e) {
@@ -48,11 +29,7 @@
         }
     }
 
-<<<<<<< HEAD
-    public function testChangeTracking(): void
-=======
     public function testChangeTracking() : void
->>>>>>> fce18e93
     {
         $parent = new DDC1690Parent();
         $child  = new DDC1690Child();
@@ -76,12 +53,6 @@
 
         $parentId = $parent->getId();
         $childId  = $child->getId();
-<<<<<<< HEAD
-        unset($parent, $child);
-
-        $parent = $this->_em->find(DDC1690Parent::class, $parentId);
-        $child  = $this->_em->find(DDC1690Child::class, $childId);
-=======
 
         $fetchedParent = $this->em->find(DDC1690Parent::class, $parentId);
         /** @var DDC1690Child|GhostObjectInterface $fetchedChild */
@@ -91,27 +62,16 @@
         self::assertInstanceOf(GhostObjectInterface::class, $fetchedChild, 'Verifying that $child is a proxy before using proxy API');
         self::assertFalse($fetchedChild->isProxyInitialized());
         self::assertCount(1, $fetchedChild->listeners);
->>>>>>> fce18e93
 
         $fetchedChild->initializeProxy();
 
-<<<<<<< HEAD
-        $parent = $this->_em->find(DDC1690Parent::class, $parentId);
-        $child  = $parent->getChild();
-=======
         self::assertCount(1, $fetchedChild->listeners);
->>>>>>> fce18e93
 
         $secondFetchedParent = $this->em->find(DDC1690Parent::class, $parentId);
         $secondFetchedChild  = $parent->getChild();
 
-<<<<<<< HEAD
-        $child  = $this->_em->find(DDC1690Child::class, $childId);
-        $parent = $child->getParent();
-=======
         self::assertCount(1, $secondFetchedParent->listeners);
         self::assertCount(1, $secondFetchedChild->listeners);
->>>>>>> fce18e93
 
         $thirdFetchedChild  = $this->em->find(DDC1690Child::class, $childId);
         $thirdFetchedParent = $child->getParent();
@@ -123,60 +83,15 @@
 
 class NotifyBaseEntity implements NotifyPropertyChanged
 {
-<<<<<<< HEAD
-    /** @psalm-var list<PropertyChangedListener> */
-    public $listeners = [];
-
-    public function addPropertyChangedListener(PropertyChangedListener $listener): void
-    {
-        if (! in_array($listener, $this->listeners)) {
-=======
     public $listeners = [];
 
     public function addPropertyChangedListener(PropertyChangedListener $listener)
     {
         if (! in_array($listener, $this->listeners, true)) {
->>>>>>> fce18e93
             $this->listeners[] = $listener;
         }
     }
 
-<<<<<<< HEAD
-    protected function onPropertyChanged($propName, $oldValue, $newValue): void
-    {
-        if ($this->listeners) {
-            foreach ($this->listeners as $listener) {
-                $listener->propertyChanged($this, $propName, $oldValue, $newValue);
-            }
-        }
-    }
-}
-
-/** @Entity @ChangeTrackingPolicy("NOTIFY") */
-class DDC1690Parent extends NotifyBaseEntity
-{
-    /**
-     * @var int
-     * @Id
-     * @Column(type="integer")
-     * @GeneratedValue
-     */
-    private $id;
-
-    /**
-     * @var string
-     * @Column
-     */
-    private $name;
-
-    /**
-     * @var DDC1690Child
-     * @OneToOne(targetEntity="DDC1690Child")
-     */
-    private $child;
-
-    public function getId(): int
-=======
     protected function onPropertyChanged($propName, $oldValue, $newValue)
     {
         foreach ($this->listeners as $listener) {
@@ -198,75 +113,32 @@
     private $child;
 
     public function getId()
->>>>>>> fce18e93
     {
         return $this->id;
     }
 
-<<<<<<< HEAD
-    public function getName(): string
-=======
     public function getName()
->>>>>>> fce18e93
     {
         return $this->name;
     }
 
-<<<<<<< HEAD
-    public function setName(string $name): void
-=======
     public function setName($name)
->>>>>>> fce18e93
     {
         $this->onPropertyChanged('name', $this->name, $name);
         $this->name = $name;
     }
 
-<<<<<<< HEAD
-    public function setChild(DDC1690Child $child): void
-=======
     public function setChild($child)
->>>>>>> fce18e93
     {
         $this->child = $child;
     }
 
-<<<<<<< HEAD
-    public function getChild(): DDC1690Child
-=======
     public function getChild()
->>>>>>> fce18e93
     {
         return $this->child;
     }
 }
 
-<<<<<<< HEAD
-/** @Entity */
-class DDC1690Child extends NotifyBaseEntity
-{
-    /**
-     * @var int
-     * @Id
-     * @Column(type="integer")
-     * @GeneratedValue
-     */
-    private $id;
-
-    /**
-     * @var string
-     * @Column
-     */
-    private $name;
-
-    /**
-     * @var DDC1690Parent
-     * @OneToOne(targetEntity="DDC1690Parent", mappedBy="child")
-     */
-    private $parent;
-
-    public function getId(): int
-=======
 /** @ORM\Entity */
 class DDC1690Child extends NotifyBaseEntity
 {
@@ -280,44 +152,27 @@
     private $parent;
 
     public function getId()
->>>>>>> fce18e93
     {
         return $this->id;
     }
 
-<<<<<<< HEAD
-    public function getName(): string
-=======
     public function getName()
->>>>>>> fce18e93
     {
         return $this->name;
     }
 
-<<<<<<< HEAD
-    public function setName(string $name): void
-=======
     public function setName($name)
->>>>>>> fce18e93
     {
         $this->onPropertyChanged('name', $this->name, $name);
         $this->name = $name;
     }
 
-<<<<<<< HEAD
-    public function setParent(DDC1690Parent $parent): void
-=======
     public function setParent($parent)
->>>>>>> fce18e93
     {
         $this->parent = $parent;
     }
 
-<<<<<<< HEAD
-    public function getParent(): DDC1690Parent
-=======
     public function getParent()
->>>>>>> fce18e93
     {
         return $this->parent;
     }
