--- conflicted
+++ resolved
@@ -8,16 +8,9 @@
 use Doctrine\Tests\ORM\Functional\SecondLevelCacheAbstractTest;
 use function uniqid;
 
-use function assert;
-use function uniqid;
-
 class DDC4003Test extends SecondLevelCacheAbstractTest
 {
-<<<<<<< HEAD
-    public function testReadsThroughRepositorySameDataThatItWroteInCache(): void
-=======
     public function testReadsThroughRepositorySameDataThatItWroteInCache() : void
->>>>>>> fce18e93
     {
         $this->loadFixturesCountries();
         $this->loadFixturesStates();
@@ -33,9 +26,10 @@
          * This instance is fresh new, no QueryCache, so the full entity gets loaded from DB.
          * It will be saved in the WRONG KEY (notice the cache.bar at the end):
          * doctrine_tests_models_cache_attraction[doctrine_tests_models_cache_attraction_doctrine.tests.models.cache.bar_1][1]
+         *
+         * @var Bar $bar
          */
         $bar = $repository->findOneBy(['id' => $id]);
-        assert($bar instanceof Bar);
 
         // Let's change it so that we can compare its state
         $bar->setName($newName = uniqid());
@@ -60,9 +54,10 @@
          * Right now QueryCache will HIT, as nothing changed between the last one and now.
          * QueryCache holds a reference to the WRONG KEY, as we saw was formed in line 24 of this test.
          * So this instance won't be updated and will have the original name ("Boteco São Bento"), and not the uniqid().
+         *
+         * @var Bar $cached
          */
         $cached = $repository->findOneBy(['id' => $id]);
-        assert($cached instanceof Bar);
 
         self::assertEquals($newName, $cached->getName());
     }
