<?php

declare(strict_types=1);

namespace Doctrine\Tests\ORM\Functional\Ticket;

use Doctrine\Tests\Models\Quote\Group as GroupQuote;
use Doctrine\Tests\Models\Quote\User;
use Doctrine\Tests\OrmFunctionalTestCase;

/**
 * @group DDC-1845
 * @group DDC-1885
 */
class DDC1885Test extends OrmFunctionalTestCase
{
    /** @var User */
    private $user;

    protected function setUp(): void
    {
        $this->useModelSet('quote');

        parent::setUp();

        $user           = new User();
        $user->name     = 'FabioBatSilva';
        $user->email    = 'fabio.bat.silva@gmail.com';
<<<<<<< HEAD
        $user->groups[] = new Group('G 1');
        $user->groups[] = new Group('G 2');
        $this->user     = $user;

        // Create
        $this->_em->persist($user);
        $this->_em->flush();
        $this->_em->clear();
    }

    public function testCreateRetrieveUpdateDelete(): void
=======
        $user->groups[] = new GroupQuote('G 1');
        $user->groups[] = new GroupQuote('G 2');
        $this->user     = $user;

        // Create
        $this->em->persist($user);
        $this->em->flush();
        $this->em->clear();
    }

    public function testCreateRetrieveUpdateDelete() : void
>>>>>>> fce18e93
    {
        $user = $this->user;
        $g1   = $user->getGroups()->get(0);
        $g2   = $user->getGroups()->get(1);

        $u1Id = $user->id;
        $g1Id = $g1->id;
        $g2Id = $g2->id;

        // Retrieve
        $user = $this->em->find(User::class, $u1Id);

        self::assertInstanceOf(User::class, $user);
        self::assertEquals('FabioBatSilva', $user->name);
        self::assertEquals($u1Id, $user->id);

        self::assertCount(2, $user->groups);

        $g1 = $user->getGroups()->get(0);
        $g2 = $user->getGroups()->get(1);

        self::assertInstanceOf(GroupQuote::class, $g1);
        self::assertInstanceOf(GroupQuote::class, $g2);

        $g1->name = 'Bar 11';
        $g2->name = 'Foo 22';

        // Update
        $this->em->persist($user);
        $this->em->flush();
        $this->em->clear();

        $user = $this->em->find(User::class, $u1Id);

        self::assertInstanceOf(User::class, $user);
        self::assertEquals('FabioBatSilva', $user->name);
        self::assertEquals($u1Id, $user->id);

        // Delete
        $this->em->remove($user);

        $this->em->flush();
        $this->em->clear();

        self::assertNull($this->em->find(User::class, $u1Id));
        self::assertNull($this->em->find(GroupQuote::class, $g1Id));
        self::assertNull($this->em->find(GroupQuote::class, $g2Id));
    }

<<<<<<< HEAD
    public function testRemoveItem(): void
    {
        $user = $this->user;
        $u1Id = $user->id;
        $user = $this->_em->find(User::class, $u1Id);
=======
    public function testRemoveItem() : void
    {
        $user = $this->user;
        $u1Id = $user->id;
        $user = $this->em->find(User::class, $u1Id);
>>>>>>> fce18e93

        self::assertInstanceOf(User::class, $user);
        self::assertEquals('FabioBatSilva', $user->name);
        self::assertEquals($u1Id, $user->id);

        self::assertCount(2, $user->groups);
        self::assertInstanceOf(GroupQuote::class, $user->getGroups()->get(0));
        self::assertInstanceOf(GroupQuote::class, $user->getGroups()->get(1));

        $user->getGroups()->remove(0);

        // Update
        $this->em->persist($user);
        $this->em->flush();
        $this->em->clear();

        $user = $this->em->find(User::class, $u1Id);

        self::assertInstanceOf(User::class, $user);
        self::assertEquals('FabioBatSilva', $user->name);
        self::assertEquals($u1Id, $user->id);

        self::assertCount(1, $user->getGroups());
    }

<<<<<<< HEAD
    public function testClearAll(): void
    {
        $user = $this->user;
        $u1Id = $user->id;
        $user = $this->_em->find(User::class, $u1Id);
=======
    public function testClearAll() : void
    {
        $user = $this->user;
        $u1Id = $user->id;
        $user = $this->em->find(User::class, $u1Id);
>>>>>>> fce18e93

        self::assertInstanceOf(User::class, $user);
        self::assertEquals('FabioBatSilva', $user->name);
        self::assertEquals($u1Id, $user->id);

        self::assertCount(2, $user->groups);
        self::assertInstanceOf(GroupQuote::class, $user->getGroups()->get(0));
        self::assertInstanceOf(GroupQuote::class, $user->getGroups()->get(1));

        $user->getGroups()->clear();

        // Update
        $this->em->persist($user);
        $this->em->flush();
        $this->em->clear();

        $user = $this->em->find(User::class, $u1Id);

        self::assertInstanceOf(User::class, $user);
        self::assertEquals('FabioBatSilva', $user->name);
        self::assertEquals($u1Id, $user->id);

        self::assertCount(0, $user->getGroups());
    }

<<<<<<< HEAD
    public function testCountExtraLazy(): void
    {
        $user = $this->user;
        $u1Id = $user->id;
        $user = $this->_em->find(User::class, $u1Id);
=======
    public function testCountExtraLazy() : void
    {
        $user = $this->user;
        $u1Id = $user->id;
        $user = $this->em->find(User::class, $u1Id);
>>>>>>> fce18e93

        self::assertInstanceOf(User::class, $user);
        self::assertEquals('FabioBatSilva', $user->name);
        self::assertEquals($u1Id, $user->id);

        self::assertCount(2, $user->groups);
        self::assertInstanceOf(GroupQuote::class, $user->getGroups()->get(0));
        self::assertInstanceOf(GroupQuote::class, $user->getGroups()->get(1));
    }
}<|MERGE_RESOLUTION|>--- conflicted
+++ resolved
@@ -17,7 +17,7 @@
     /** @var User */
     private $user;
 
-    protected function setUp(): void
+    protected function setUp() : void
     {
         $this->useModelSet('quote');
 
@@ -26,19 +26,6 @@
         $user           = new User();
         $user->name     = 'FabioBatSilva';
         $user->email    = 'fabio.bat.silva@gmail.com';
-<<<<<<< HEAD
-        $user->groups[] = new Group('G 1');
-        $user->groups[] = new Group('G 2');
-        $this->user     = $user;
-
-        // Create
-        $this->_em->persist($user);
-        $this->_em->flush();
-        $this->_em->clear();
-    }
-
-    public function testCreateRetrieveUpdateDelete(): void
-=======
         $user->groups[] = new GroupQuote('G 1');
         $user->groups[] = new GroupQuote('G 2');
         $this->user     = $user;
@@ -50,7 +37,6 @@
     }
 
     public function testCreateRetrieveUpdateDelete() : void
->>>>>>> fce18e93
     {
         $user = $this->user;
         $g1   = $user->getGroups()->get(0);
@@ -100,19 +86,11 @@
         self::assertNull($this->em->find(GroupQuote::class, $g2Id));
     }
 
-<<<<<<< HEAD
-    public function testRemoveItem(): void
-    {
-        $user = $this->user;
-        $u1Id = $user->id;
-        $user = $this->_em->find(User::class, $u1Id);
-=======
     public function testRemoveItem() : void
     {
         $user = $this->user;
         $u1Id = $user->id;
         $user = $this->em->find(User::class, $u1Id);
->>>>>>> fce18e93
 
         self::assertInstanceOf(User::class, $user);
         self::assertEquals('FabioBatSilva', $user->name);
@@ -138,19 +116,11 @@
         self::assertCount(1, $user->getGroups());
     }
 
-<<<<<<< HEAD
-    public function testClearAll(): void
-    {
-        $user = $this->user;
-        $u1Id = $user->id;
-        $user = $this->_em->find(User::class, $u1Id);
-=======
     public function testClearAll() : void
     {
         $user = $this->user;
         $u1Id = $user->id;
         $user = $this->em->find(User::class, $u1Id);
->>>>>>> fce18e93
 
         self::assertInstanceOf(User::class, $user);
         self::assertEquals('FabioBatSilva', $user->name);
@@ -176,19 +146,11 @@
         self::assertCount(0, $user->getGroups());
     }
 
-<<<<<<< HEAD
-    public function testCountExtraLazy(): void
-    {
-        $user = $this->user;
-        $u1Id = $user->id;
-        $user = $this->_em->find(User::class, $u1Id);
-=======
     public function testCountExtraLazy() : void
     {
         $user = $this->user;
         $u1Id = $user->id;
         $user = $this->em->find(User::class, $u1Id);
->>>>>>> fce18e93
 
         self::assertInstanceOf(User::class, $user);
         self::assertEquals('FabioBatSilva', $user->name);
