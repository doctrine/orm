--- conflicted
+++ resolved
@@ -4,10 +4,7 @@
 
 namespace Doctrine\Tests\ORM\Functional\Ticket;
 
-<<<<<<< HEAD
-=======
 use Doctrine\ORM\Annotation as ORM;
->>>>>>> fce18e93
 use Doctrine\Tests\OrmFunctionalTestCase;
 
 /**
@@ -15,25 +12,11 @@
  */
 class DDC1548Test extends OrmFunctionalTestCase
 {
-<<<<<<< HEAD
-    protected function setUp(): void
-=======
     public function setUp() : void
->>>>>>> fce18e93
     {
         parent::setUp();
         $this->schemaTool->createSchema(
             [
-<<<<<<< HEAD
-                $this->_em->getClassMetadata(DDC1548E1::class),
-                $this->_em->getClassMetadata(DDC1548E2::class),
-                $this->_em->getClassMetadata(DDC1548Rel::class),
-            ]
-        );
-    }
-
-    public function testIssue(): void
-=======
                 $this->em->getClassMetadata(DDC1548E1::class),
                 $this->em->getClassMetadata(DDC1548E2::class),
                 $this->em->getClassMetadata(DDC1548Rel::class),
@@ -42,7 +25,6 @@
     }
 
     public function testIssue() : void
->>>>>>> fce18e93
     {
         $rel = new DDC1548Rel();
         $this->em->persist($rel);
@@ -66,14 +48,8 @@
 class DDC1548E1
 {
     /**
-<<<<<<< HEAD
-     * @var DDC1548Rel
-     * @Id
-     * @OneToOne(targetEntity="DDC1548Rel", inversedBy="e1")
-=======
      * @ORM\Id
      * @ORM\OneToOne(targetEntity=DDC1548Rel::class, inversedBy="e1")
->>>>>>> fce18e93
      */
     public $rel;
 }
@@ -84,14 +60,8 @@
 class DDC1548E2
 {
     /**
-<<<<<<< HEAD
-     * @var DDC1548Rel
-     * @Id
-     * @OneToOne(targetEntity="DDC1548Rel", inversedBy="e2")
-=======
      * @ORM\Id
      * @ORM\OneToOne(targetEntity=DDC1548Rel::class, inversedBy="e2")
->>>>>>> fce18e93
      */
     public $rel;
 }
@@ -102,23 +72,6 @@
 class DDC1548Rel
 {
     /**
-<<<<<<< HEAD
-     * @var int
-     * @Id @GeneratedValue
-     * @Column(type="integer")
-     */
-    public $id;
-
-    /**
-     * @var DDC1548E1
-     * @OneToOne(targetEntity="DDC1548E1", mappedBy="rel")
-     */
-    public $e1;
-    /**
-     * @var DDC1548E2
-     * @OneToOne(targetEntity="DDC1548E2", mappedBy="rel")
-     */
-=======
      * @ORM\Id @ORM\GeneratedValue
      * @ORM\Column(type="integer")
      */
@@ -127,6 +80,5 @@
     /** @ORM\OneToOne(targetEntity=DDC1548E1::class, mappedBy="rel") */
     public $e1;
     /** @ORM\OneToOne(targetEntity=DDC1548E2::class, mappedBy="rel") */
->>>>>>> fce18e93
     public $e2;
 }