--- conflicted
+++ resolved
@@ -5,11 +5,7 @@
 namespace Doctrine\Tests\ORM\Functional\Ticket;
 
 use Doctrine\DBAL\Schema\Table;
-<<<<<<< HEAD
-use Doctrine\ORM\Mapping\ClassMetadataInfo;
-=======
 use Doctrine\ORM\Mapping\GeneratorType;
->>>>>>> fce18e93
 use Doctrine\Tests\ORM\Functional\DatabaseDriverTestCase;
 
 class DDC2387Test extends DatabaseDriverTestCase
@@ -17,11 +13,7 @@
     /**
      * @group DDC-2387
      */
-<<<<<<< HEAD
-    public function testCompositeAssociationKeyDetection(): void
-=======
     public function testCompositeAssociationKeyDetection() : void
->>>>>>> fce18e93
     {
         $product = new Table('ddc2387_product');
         $product->addColumn('id', 'integer');
