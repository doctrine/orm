--- conflicted
+++ resolved
@@ -12,7 +12,10 @@
  */
 class GH6464Test extends OrmFunctionalTestCase
 {
-    protected function setUp(): void
+    /**
+     * {@inheritDoc}
+     */
+    protected function setUp() : void
     {
         parent::setUp();
 
@@ -29,7 +32,7 @@
      * SqlWalker needs to generate nested INNER JOIN statements, otherwise there would be INNER JOIN
      * statements without an ON clause, which are valid on e.g. MySQL but rejected by PostgreSQL.
      */
-    public function testIssue(): void
+    public function testIssue() : void
     {
         $query = $this->em->createQueryBuilder()
             ->select('p')
@@ -51,25 +54,10 @@
 /** @ORM\Entity */
 class GH6464Post
 {
-<<<<<<< HEAD
-    /**
-     * @var int
-     * @Id
-     * @Column(type="integer")
-     * @GeneratedValue
-     */
-    public $id;
-
-    /**
-     * @var int
-     * @Column(type="integer")
-     */
-=======
     /** @ORM\Id @ORM\Column(type="integer") @ORM\GeneratedValue */
     public $id;
 
     /** @ORM\Column(type="integer") */
->>>>>>> fce18e93
     public $authorId;
 }
 
@@ -81,16 +69,7 @@
  */
 abstract class GH6464User
 {
-<<<<<<< HEAD
-    /**
-     * @var int
-     * @Id
-     * @Column(type="integer")
-     * @GeneratedValue
-     */
-=======
     /** @ORM\Id @ORM\Column(type="integer") @ORM\GeneratedValue */
->>>>>>> fce18e93
     public $id;
 }
 
