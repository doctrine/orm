<?php

declare(strict_types=1);

namespace Doctrine\Tests\ORM\Functional\Ticket;

use Doctrine\ORM\Annotation as ORM;
use Doctrine\Tests\OrmFunctionalTestCase;
use ProxyManager\Proxy\GhostObjectInterface;
use function get_class;

use function count;
use function get_class;

class DDC1193Test extends OrmFunctionalTestCase
{
<<<<<<< HEAD
    protected function setUp(): void
=======
    protected function setUp() : void
>>>>>>> fce18e93
    {
        parent::setUp();
        //$this->em->getConnection()->getConfiguration()->setSQLLogger(new \Doctrine\DBAL\Logging\EchoSQLLogger);
        $this->schemaTool->createSchema(
            [
<<<<<<< HEAD
                $this->_em->getClassMetadata(DDC1193Company::class),
                $this->_em->getClassMetadata(DDC1193Person::class),
                $this->_em->getClassMetadata(DDC1193Account::class),
=======
                $this->em->getClassMetadata(DDC1193Company::class),
                $this->em->getClassMetadata(DDC1193Person::class),
                $this->em->getClassMetadata(DDC1193Account::class),
>>>>>>> fce18e93
            ]
        );
    }

    /**
     * @group DDC-1193
     */
<<<<<<< HEAD
    public function testIssue(): void
=======
    public function testIssue() : void
>>>>>>> fce18e93
    {
        $company = new DDC1193Company();
        $person  = new DDC1193Person();
        $account = new DDC1193Account();

        $person->account = $account;
        $person->company = $company;

        $company->member = $person;

        $this->em->persist($company);

        $this->em->flush();

        $companyId = $company->id;

        $this->em->clear();

        /** @var DDC1193Company $company */
        $company = $this->em->find(DDC1193Company::class, $companyId);

        self::assertTrue($this->em->getUnitOfWork()->isInIdentityMap($company), 'Company is in identity map.');

<<<<<<< HEAD
        $this->assertTrue($this->_em->getUnitOfWork()->isInIdentityMap($company), 'Company is in identity map.');
        $this->assertFalse($company->member->__isInitialized__, 'Pre-Condition');
        $this->assertTrue($this->_em->getUnitOfWork()->isInIdentityMap($company->member), 'Member is in identity map.');
=======
        /** @var GhostObjectInterface|DDC1193Person $member */
        $member = $company->member;
>>>>>>> fce18e93

        self::assertInstanceOf(GhostObjectInterface::class, $member);
        self::assertInstanceOf(DDC1193Person::class, $member);
        self::assertFalse($member->isProxyInitialized(), 'Pre-Condition');
        self::assertTrue($this->em->getUnitOfWork()->isInIdentityMap($company->member), 'Member is in identity map.');

        $this->em->remove($company);
        $this->em->flush();

        self::assertCount(0, $this->em->getRepository(get_class($account))->findAll());
    }
}

<<<<<<< HEAD
/** @Entity */
class DDC1193Company
{
    /**
     * @var int
     * @Id @Column(type="integer")
     * @GeneratedValue
     */
    public $id;

    /**
     * @var DDC1193Person
     * @OneToOne(targetEntity="DDC1193Person", cascade={"persist", "remove"})
     */
    public $member;
}

/** @Entity */
class DDC1193Person
{
    /**
     * @var int
     * @Id @Column(type="integer")
     * @GeneratedValue
     */
    public $id;

    /**
     * @var DDC1193Account
     * @OneToOne(targetEntity="DDC1193Account", cascade={"persist", "remove"})
     */
    public $account;
}

/** @Entity */
class DDC1193Account
{
    /**
     * @var int
     * @Id @Column(type="integer")
     * @GeneratedValue
=======
/** @ORM\Entity */
class DDC1193Company
{
    /**
     * @ORM\Id @ORM\Column(type="integer")
     * @ORM\GeneratedValue
     */
    public $id;

    /** @ORM\OneToOne(targetEntity=DDC1193Person::class, cascade={"persist", "remove"}) */
    public $member;
}

/** @ORM\Entity */
class DDC1193Person
{
    /**
     * @ORM\Id @ORM\Column(type="integer")
     * @ORM\GeneratedValue
     */
    public $id;

    /** @ORM\OneToOne(targetEntity=DDC1193Account::class, cascade={"persist", "remove"}) */
    public $account;
}

/** @ORM\Entity */
class DDC1193Account
{
    /**
     * @ORM\Id @ORM\Column(type="integer")
     * @ORM\GeneratedValue
>>>>>>> fce18e93
     */
    public $id;
}<|MERGE_RESOLUTION|>--- conflicted
+++ resolved
@@ -9,30 +9,17 @@
 use ProxyManager\Proxy\GhostObjectInterface;
 use function get_class;
 
-use function count;
-use function get_class;
-
 class DDC1193Test extends OrmFunctionalTestCase
 {
-<<<<<<< HEAD
-    protected function setUp(): void
-=======
     protected function setUp() : void
->>>>>>> fce18e93
     {
         parent::setUp();
         //$this->em->getConnection()->getConfiguration()->setSQLLogger(new \Doctrine\DBAL\Logging\EchoSQLLogger);
         $this->schemaTool->createSchema(
             [
-<<<<<<< HEAD
-                $this->_em->getClassMetadata(DDC1193Company::class),
-                $this->_em->getClassMetadata(DDC1193Person::class),
-                $this->_em->getClassMetadata(DDC1193Account::class),
-=======
                 $this->em->getClassMetadata(DDC1193Company::class),
                 $this->em->getClassMetadata(DDC1193Person::class),
                 $this->em->getClassMetadata(DDC1193Account::class),
->>>>>>> fce18e93
             ]
         );
     }
@@ -40,11 +27,7 @@
     /**
      * @group DDC-1193
      */
-<<<<<<< HEAD
-    public function testIssue(): void
-=======
     public function testIssue() : void
->>>>>>> fce18e93
     {
         $company = new DDC1193Company();
         $person  = new DDC1193Person();
@@ -68,14 +51,8 @@
 
         self::assertTrue($this->em->getUnitOfWork()->isInIdentityMap($company), 'Company is in identity map.');
 
-<<<<<<< HEAD
-        $this->assertTrue($this->_em->getUnitOfWork()->isInIdentityMap($company), 'Company is in identity map.');
-        $this->assertFalse($company->member->__isInitialized__, 'Pre-Condition');
-        $this->assertTrue($this->_em->getUnitOfWork()->isInIdentityMap($company->member), 'Member is in identity map.');
-=======
         /** @var GhostObjectInterface|DDC1193Person $member */
         $member = $company->member;
->>>>>>> fce18e93
 
         self::assertInstanceOf(GhostObjectInterface::class, $member);
         self::assertInstanceOf(DDC1193Person::class, $member);
@@ -89,49 +66,6 @@
     }
 }
 
-<<<<<<< HEAD
-/** @Entity */
-class DDC1193Company
-{
-    /**
-     * @var int
-     * @Id @Column(type="integer")
-     * @GeneratedValue
-     */
-    public $id;
-
-    /**
-     * @var DDC1193Person
-     * @OneToOne(targetEntity="DDC1193Person", cascade={"persist", "remove"})
-     */
-    public $member;
-}
-
-/** @Entity */
-class DDC1193Person
-{
-    /**
-     * @var int
-     * @Id @Column(type="integer")
-     * @GeneratedValue
-     */
-    public $id;
-
-    /**
-     * @var DDC1193Account
-     * @OneToOne(targetEntity="DDC1193Account", cascade={"persist", "remove"})
-     */
-    public $account;
-}
-
-/** @Entity */
-class DDC1193Account
-{
-    /**
-     * @var int
-     * @Id @Column(type="integer")
-     * @GeneratedValue
-=======
 /** @ORM\Entity */
 class DDC1193Company
 {
@@ -164,7 +98,6 @@
     /**
      * @ORM\Id @ORM\Column(type="integer")
      * @ORM\GeneratedValue
->>>>>>> fce18e93
      */
     public $id;
 }