<?php

declare(strict_types=1);

namespace Doctrine\Tests\ORM\Functional\Ticket;

use Doctrine\Tests\Models\Quote\Address;
use Doctrine\Tests\Models\Quote\User;
use Doctrine\Tests\OrmFunctionalTestCase;

/**
 * @group DDC-1845
 * @group DDC-142
 */
class DDC142Test extends OrmFunctionalTestCase
{
    protected function setUp(): void
    {
        $this->useModelSet('quote');

        parent::setUp();
    }

<<<<<<< HEAD
    public function testCreateRetrieveUpdateDelete(): void
    {
        $user       = new User();
        $user->name = 'FabioBatSilva';
        $this->_em->persist($user);

        $address      = new Address();
        $address->zip = '12345';
        $this->_em->persist($address);
=======
    public function testCreateRetrieveUpdateDelete() : void
    {
        $user       = new User();
        $user->name = 'FabioBatSilva';
        $this->em->persist($user);

        $address      = new Address();
        $address->zip = '12345';
        $this->em->persist($address);

        $this->em->flush();
>>>>>>> fce18e93

        $addressRef = $this->em->getReference(Address::class, $address->getId());

        $user->setAddress($addressRef);

        $this->em->flush();
        $this->em->clear();

        $id = $user->id;
<<<<<<< HEAD
        $this->assertNotNull($id);

        $user    = $this->_em->find(User::class, $id);
=======
        self::assertNotNull($id);

        $user    = $this->em->find(User::class, $id);
>>>>>>> fce18e93
        $address = $user->getAddress();

        self::assertInstanceOf(User::class, $user);
        self::assertInstanceOf(Address::class, $user->getAddress());

        self::assertEquals('FabioBatSilva', $user->name);
        self::assertEquals('12345', $address->zip);

        $user->name    = 'FabioBatSilva1';
        $user->address = null;
<<<<<<< HEAD
=======

        $this->em->persist($user);
        $this->em->remove($address);
        $this->em->flush();
        $this->em->clear();
>>>>>>> fce18e93

        $user = $this->em->find(User::class, $id);
        self::assertInstanceOf(User::class, $user);
        self::assertNull($user->getAddress());

<<<<<<< HEAD
        $user = $this->_em->find(User::class, $id);
        $this->assertInstanceOf(User::class, $user);
        $this->assertNull($user->getAddress());

        $this->assertEquals('FabioBatSilva1', $user->name);

        $this->_em->remove($user);
        $this->_em->flush();
        $this->_em->clear();

        $this->assertNull($this->_em->find(User::class, $id));
=======
        self::assertEquals('FabioBatSilva1', $user->name);

        $this->em->remove($user);
        $this->em->flush();
        $this->em->clear();

        self::assertNull($this->em->find(User::class, $id));
>>>>>>> fce18e93
    }
}<|MERGE_RESOLUTION|>--- conflicted
+++ resolved
@@ -14,24 +14,13 @@
  */
 class DDC142Test extends OrmFunctionalTestCase
 {
-    protected function setUp(): void
+    protected function setUp() : void
     {
         $this->useModelSet('quote');
 
         parent::setUp();
     }
 
-<<<<<<< HEAD
-    public function testCreateRetrieveUpdateDelete(): void
-    {
-        $user       = new User();
-        $user->name = 'FabioBatSilva';
-        $this->_em->persist($user);
-
-        $address      = new Address();
-        $address->zip = '12345';
-        $this->_em->persist($address);
-=======
     public function testCreateRetrieveUpdateDelete() : void
     {
         $user       = new User();
@@ -43,7 +32,6 @@
         $this->em->persist($address);
 
         $this->em->flush();
->>>>>>> fce18e93
 
         $addressRef = $this->em->getReference(Address::class, $address->getId());
 
@@ -53,15 +41,9 @@
         $this->em->clear();
 
         $id = $user->id;
-<<<<<<< HEAD
-        $this->assertNotNull($id);
-
-        $user    = $this->_em->find(User::class, $id);
-=======
         self::assertNotNull($id);
 
         $user    = $this->em->find(User::class, $id);
->>>>>>> fce18e93
         $address = $user->getAddress();
 
         self::assertInstanceOf(User::class, $user);
@@ -72,32 +54,16 @@
 
         $user->name    = 'FabioBatSilva1';
         $user->address = null;
-<<<<<<< HEAD
-=======
 
         $this->em->persist($user);
         $this->em->remove($address);
         $this->em->flush();
         $this->em->clear();
->>>>>>> fce18e93
 
         $user = $this->em->find(User::class, $id);
         self::assertInstanceOf(User::class, $user);
         self::assertNull($user->getAddress());
 
-<<<<<<< HEAD
-        $user = $this->_em->find(User::class, $id);
-        $this->assertInstanceOf(User::class, $user);
-        $this->assertNull($user->getAddress());
-
-        $this->assertEquals('FabioBatSilva1', $user->name);
-
-        $this->_em->remove($user);
-        $this->_em->flush();
-        $this->_em->clear();
-
-        $this->assertNull($this->_em->find(User::class, $id));
-=======
         self::assertEquals('FabioBatSilva1', $user->name);
 
         $this->em->remove($user);
@@ -105,6 +71,5 @@
         $this->em->clear();
 
         self::assertNull($this->em->find(User::class, $id));
->>>>>>> fce18e93
     }
 }