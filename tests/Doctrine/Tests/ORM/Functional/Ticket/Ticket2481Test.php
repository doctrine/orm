--- conflicted
+++ resolved
@@ -4,49 +4,27 @@
 
 namespace Doctrine\Tests\ORM\Functional\Ticket;
 
-<<<<<<< HEAD
-=======
 use Doctrine\ORM\Annotation as ORM;
->>>>>>> fce18e93
 use Doctrine\Tests\OrmFunctionalTestCase;
 use Exception;
 
 class Ticket2481Test extends OrmFunctionalTestCase
 {
-<<<<<<< HEAD
-    protected function setUp(): void
-=======
     protected function setUp() : void
->>>>>>> fce18e93
     {
         parent::setUp();
 
         try {
-<<<<<<< HEAD
-            $this->_schemaTool->createSchema(
-                [
-                    $this->_em->getClassMetadata(Ticket2481Product::class),
-                ]
-=======
             $this->schemaTool->createSchema(
                 [$this->em->getClassMetadata(Ticket2481Product::class)]
->>>>>>> fce18e93
             );
         } catch (Exception $e) {
             // Swallow all exceptions. We do not test the schema tool here.
         }
-<<<<<<< HEAD
-
-        $this->_conn = $this->_em->getConnection();
-    }
-
-    public function testEmptyInsert(): void
-=======
         $this->conn = $this->em->getConnection();
     }
 
     public function testEmptyInsert() : void
->>>>>>> fce18e93
     {
         $test = new Ticket2481Product();
         $this->em->persist($test);
@@ -62,17 +40,9 @@
  */
 class Ticket2481Product
 {
-<<<<<<< HEAD
-  /**
-   * @var int
-   * @Id @Column(type="integer")
-   * @GeneratedValue(strategy="AUTO")
-   */
-=======
     /**
      * @ORM\Id @ORM\Column(type="integer")
      * @ORM\GeneratedValue(strategy="AUTO")
      */
->>>>>>> fce18e93
     public $id;
 }