--- conflicted
+++ resolved
@@ -161,14 +161,7 @@
         return new DDC3785AssetId($value);
     }
 
-<<<<<<< HEAD
     public function getName(): string
-=======
-    /**
-     * {@inheritDoc}
-     */
-    public function getName()
->>>>>>> a056552d
     {
         return 'ddc3785_asset_id';
     }
