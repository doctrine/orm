--- conflicted
+++ resolved
@@ -13,21 +13,13 @@
  */
 class DDC1040Test extends OrmFunctionalTestCase
 {
-<<<<<<< HEAD
-    protected function setUp(): void
-=======
     public function setUp() : void
->>>>>>> fce18e93
     {
         $this->useModelSet('cms');
         parent::setUp();
     }
 
-<<<<<<< HEAD
-    public function testReuseNamedEntityParameter(): void
-=======
     public function testReuseNamedEntityParameter() : void
->>>>>>> fce18e93
     {
         $user           = new CmsUser();
         $user->name     = 'John Galt';
@@ -44,29 +36,17 @@
         $this->em->flush();
 
         $dql = 'SELECT a FROM Doctrine\Tests\Models\CMS\CmsArticle a WHERE a.user = :author';
-<<<<<<< HEAD
-        $this->_em->createQuery($dql)
-=======
         $this->em->createQuery($dql)
->>>>>>> fce18e93
                   ->setParameter('author', $user)
                   ->getResult();
 
         $dql = 'SELECT a FROM Doctrine\Tests\Models\CMS\CmsArticle a WHERE a.user = :author AND a.user = :author';
-<<<<<<< HEAD
-        $this->_em->createQuery($dql)
-=======
         $this->em->createQuery($dql)
->>>>>>> fce18e93
                   ->setParameter('author', $user)
                   ->getResult();
 
         $dql      = 'SELECT a FROM Doctrine\Tests\Models\CMS\CmsArticle a WHERE a.topic = :topic AND a.user = :author AND a.user = :author';
-<<<<<<< HEAD
-        $farticle = $this->_em->createQuery($dql)
-=======
         $farticle = $this->em->createQuery($dql)
->>>>>>> fce18e93
                   ->setParameter('author', $user)
                   ->setParameter('topic', 'This is John Galt speaking!')
                   ->getSingleResult();
@@ -74,11 +54,7 @@
         self::assertSame($article, $farticle);
     }
 
-<<<<<<< HEAD
-    public function testUseMultiplePositionalParameters(): void
-=======
     public function testUseMultiplePositionalParameters() : void
->>>>>>> fce18e93
     {
         $user           = new CmsUser();
         $user->name     = 'John Galt';
@@ -95,11 +71,7 @@
         $this->em->flush();
 
         $dql      = 'SELECT a FROM Doctrine\Tests\Models\CMS\CmsArticle a WHERE a.topic = ?1 AND a.user = ?2 AND a.user = ?3';
-<<<<<<< HEAD
-        $farticle = $this->_em->createQuery($dql)
-=======
         $farticle = $this->em->createQuery($dql)
->>>>>>> fce18e93
                   ->setParameter(1, 'This is John Galt speaking!')
                   ->setParameter(2, $user)
                   ->setParameter(3, $user)
