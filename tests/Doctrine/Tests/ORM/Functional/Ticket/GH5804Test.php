<?php

declare(strict_types=1);

namespace Doctrine\Tests\ORM\Functional\Ticket;

use Doctrine\DBAL\Platforms\AbstractPlatform;
use Doctrine\DBAL\Types\Type;
use Doctrine\ORM\Annotation as ORM;
use Doctrine\ORM\EntityManagerInterface;
use Doctrine\ORM\Sequencing\Generator;
use Doctrine\Tests\OrmFunctionalTestCase;

/**
 * @group GH-5804
 */
final class GH5804Test extends OrmFunctionalTestCase
{
<<<<<<< HEAD
    protected function setUp(): void
=======
    protected function setUp() : void
>>>>>>> fce18e93
    {
        parent::setUp();

        Type::addType(GH5804Type::NAME, GH5804Type::class);

        $this->schemaTool->createSchema(
            [$this->em->getClassMetadata(GH5804Article::class)]
        );
    }

<<<<<<< HEAD
    public function testTextColumnSaveAndRetrieve2(): void
=======
    public function testTextColumnSaveAndRetrieve2() : void
>>>>>>> fce18e93
    {
        $firstArticle       = new GH5804Article();
        $firstArticle->text = 'Max';
        $this->em->persist($firstArticle);
        $this->em->flush();

        self::assertSame(1, $firstArticle->version);

        $firstArticle->text = 'Moritz';
        $this->em->persist($firstArticle);
        $this->em->flush();

        self::assertSame(2, $firstArticle->version);
    }
}

final class GH5804Generator implements Generator\Generator
{
    /**
     * {@inheritdoc}
     */
    public function generate(EntityManagerInterface $em, ?object $entity)
    {
        return 'test5804';
    }

    /**
     * {@inheritdoc}
     */
    public function isPostInsertGenerator() : bool
    {
        return false;
    }
}

final class GH5804Type extends Type
{
    public const NAME = 'GH5804Type';

<<<<<<< HEAD
    /**
     * {@inheritdoc}
     */
    public function getName()
=======
    public function getName() : string
>>>>>>> fce18e93
    {
        return self::NAME;
    }

    /**
     * {@inheritdoc}
     */
    public function getSQLDeclaration(array $fieldDeclaration, AbstractPlatform $platform) : string
    {
        return $platform->getVarcharTypeDeclarationSQL($fieldDeclaration);
    }

    /**
     * {@inheritdoc}
     */
    public function convertToDatabaseValue($value, AbstractPlatform $platform)
    {
        if (empty($value)) {
            return null;
        }

        return 'testGh5804DbValue';
    }
}

/**
 * @ORM\Entity
 */
class GH5804Article
{
    /**
<<<<<<< HEAD
     * @var string
     * @Id
     * @Column(type="GH5804Type")
     * @GeneratedValue(strategy="CUSTOM")
     * @CustomIdGenerator(class=\Doctrine\Tests\ORM\Functional\Ticket\GH5804Generator::class)
=======
     * @ORM\Id
     * @ORM\Column(type="GH5804Type")
     * @ORM\GeneratedValue(strategy="CUSTOM")
     * @ORM\CustomIdGenerator(class=GH5804Generator::class)
>>>>>>> fce18e93
     */
    public $id;

    /**
<<<<<<< HEAD
     * @var int
     * @Version
     * @Column(type="integer")
     */
    public $version;

    /**
     * @var string
     * @Column(type="text")
     */
=======
     * @ORM\Version
     * @ORM\Column(type="integer")
     */
    public $version;

    /** @ORM\Column(type="text") */
>>>>>>> fce18e93
    public $text;
}<|MERGE_RESOLUTION|>--- conflicted
+++ resolved
@@ -12,15 +12,11 @@
 use Doctrine\Tests\OrmFunctionalTestCase;
 
 /**
- * @group GH-5804
+ * @group 5804
  */
 final class GH5804Test extends OrmFunctionalTestCase
 {
-<<<<<<< HEAD
-    protected function setUp(): void
-=======
     protected function setUp() : void
->>>>>>> fce18e93
     {
         parent::setUp();
 
@@ -31,11 +27,7 @@
         );
     }
 
-<<<<<<< HEAD
-    public function testTextColumnSaveAndRetrieve2(): void
-=======
     public function testTextColumnSaveAndRetrieve2() : void
->>>>>>> fce18e93
     {
         $firstArticle       = new GH5804Article();
         $firstArticle->text = 'Max';
@@ -75,14 +67,7 @@
 {
     public const NAME = 'GH5804Type';
 
-<<<<<<< HEAD
-    /**
-     * {@inheritdoc}
-     */
-    public function getName()
-=======
     public function getName() : string
->>>>>>> fce18e93
     {
         return self::NAME;
     }
@@ -114,40 +99,19 @@
 class GH5804Article
 {
     /**
-<<<<<<< HEAD
-     * @var string
-     * @Id
-     * @Column(type="GH5804Type")
-     * @GeneratedValue(strategy="CUSTOM")
-     * @CustomIdGenerator(class=\Doctrine\Tests\ORM\Functional\Ticket\GH5804Generator::class)
-=======
      * @ORM\Id
      * @ORM\Column(type="GH5804Type")
      * @ORM\GeneratedValue(strategy="CUSTOM")
      * @ORM\CustomIdGenerator(class=GH5804Generator::class)
->>>>>>> fce18e93
      */
     public $id;
 
     /**
-<<<<<<< HEAD
-     * @var int
-     * @Version
-     * @Column(type="integer")
-     */
-    public $version;
-
-    /**
-     * @var string
-     * @Column(type="text")
-     */
-=======
      * @ORM\Version
      * @ORM\Column(type="integer")
      */
     public $version;
 
     /** @ORM\Column(type="text") */
->>>>>>> fce18e93
     public $text;
 }