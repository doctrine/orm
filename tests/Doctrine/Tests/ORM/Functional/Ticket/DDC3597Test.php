--- conflicted
+++ resolved
@@ -16,28 +16,11 @@
  */
 class DDC3597Test extends OrmFunctionalTestCase
 {
-<<<<<<< HEAD
-    protected function setUp(): void
-=======
     protected function setUp() : void
->>>>>>> fce18e93
     {
         parent::setUp();
         $this->schemaTool->createSchema(
             [
-<<<<<<< HEAD
-                $this->_em->getClassMetadata(DDC3597Root::class),
-                $this->_em->getClassMetadata(DDC3597Media::class),
-                $this->_em->getClassMetadata(DDC3597Image::class),
-            ]
-        );
-    }
-
-    /**
-     * @group DDC-3597
-     */
-    public function testSaveImageEntity(): void
-=======
                 $this->em->getClassMetadata(DDC3597Root::class),
                 $this->em->getClassMetadata(DDC3597Media::class),
                 $this->em->getClassMetadata(DDC3597Image::class),
@@ -46,7 +29,6 @@
     }
 
     public function testSaveImageEntity() : void
->>>>>>> fce18e93
     {
         $imageEntity = new DDC3597Image('foobar');
         $imageEntity->setFormat('JPG');
