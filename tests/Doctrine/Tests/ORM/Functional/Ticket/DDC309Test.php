<?php

declare(strict_types=1);

namespace Doctrine\Tests\ORM\Functional\Ticket;

use Doctrine\ORM\Annotation as ORM;
use Doctrine\Tests\OrmFunctionalTestCase;

class DDC309Test extends OrmFunctionalTestCase
{
<<<<<<< HEAD
    protected function setUp(): void
=======
    protected function setUp() : void
>>>>>>> fce18e93
    {
        parent::setUp();
        $this->schemaTool->createSchema(
            [
<<<<<<< HEAD
                $this->_em->getClassMetadata(DDC309Country::class),
                $this->_em->getClassMetadata(DDC309User::class),
            ]
        );
    }

    public function testTwoIterateHydrations(): void
=======
                $this->em->getClassMetadata(DDC309Country::class),
                $this->em->getClassMetadata(DDC309User::class),
            ]
        );
    }

    public function testTwoIterateHydrations() : void
>>>>>>> fce18e93
    {
        $c1 = new DDC309Country();
        $c2 = new DDC309Country();
        $u1 = new DDC309User();
        $u2 = new DDC309User();

        $this->em->persist($c1);
        $this->em->persist($c2);
        $this->em->persist($u1);
        $this->em->persist($u2);
        $this->em->flush();
        $this->em->clear();

        $q = $this->em->createQuery('SELECT c FROM Doctrine\Tests\ORM\Functional\Ticket\DDC309Country c')->iterate();
        $c = $q->next();

        self::assertEquals(1, $c[0]->id);

        $r = $this->em->createQuery('SELECT u FROM Doctrine\Tests\ORM\Functional\Ticket\DDC309User u')->iterate();
        $u = $r->next(); // This line breaks

        self::assertEquals(1, $u[0]->id);

        $c = $q->next();
        $u = $r->next();

        self::assertEquals(2, $c[0]->id);
        self::assertEquals(2, $u[0]->id);
    }
}

/**
 * @ORM\Entity
 */
class DDC309Country
{
    /**
<<<<<<< HEAD
     * @var int
     * @Id
     * @Column(name="id", type="integer")
     * @GeneratedValue
=======
     * @ORM\Id
     * @ORM\Column(name="id", type="integer")
     * @ORM\GeneratedValue
>>>>>>> fce18e93
     */
    public $id;
}

/**
 * @ORM\Entity
 */
class DDC309User
{
    /**
<<<<<<< HEAD
     * @var int
     * @Id
     * @Column(name="id", type="integer")
     * @GeneratedValue
=======
     * @ORM\Id
     * @ORM\Column(name="id", type="integer")
     * @ORM\GeneratedValue
>>>>>>> fce18e93
     */
    public $id;
}<|MERGE_RESOLUTION|>--- conflicted
+++ resolved
@@ -9,24 +9,11 @@
 
 class DDC309Test extends OrmFunctionalTestCase
 {
-<<<<<<< HEAD
-    protected function setUp(): void
-=======
     protected function setUp() : void
->>>>>>> fce18e93
     {
         parent::setUp();
         $this->schemaTool->createSchema(
             [
-<<<<<<< HEAD
-                $this->_em->getClassMetadata(DDC309Country::class),
-                $this->_em->getClassMetadata(DDC309User::class),
-            ]
-        );
-    }
-
-    public function testTwoIterateHydrations(): void
-=======
                 $this->em->getClassMetadata(DDC309Country::class),
                 $this->em->getClassMetadata(DDC309User::class),
             ]
@@ -34,7 +21,6 @@
     }
 
     public function testTwoIterateHydrations() : void
->>>>>>> fce18e93
     {
         $c1 = new DDC309Country();
         $c2 = new DDC309Country();
@@ -72,16 +58,9 @@
 class DDC309Country
 {
     /**
-<<<<<<< HEAD
-     * @var int
-     * @Id
-     * @Column(name="id", type="integer")
-     * @GeneratedValue
-=======
      * @ORM\Id
      * @ORM\Column(name="id", type="integer")
      * @ORM\GeneratedValue
->>>>>>> fce18e93
      */
     public $id;
 }
@@ -92,16 +71,9 @@
 class DDC309User
 {
     /**
-<<<<<<< HEAD
-     * @var int
-     * @Id
-     * @Column(name="id", type="integer")
-     * @GeneratedValue
-=======
      * @ORM\Id
      * @ORM\Column(name="id", type="integer")
      * @ORM\GeneratedValue
->>>>>>> fce18e93
      */
     public $id;
 }