<?php

declare(strict_types=1);

namespace Doctrine\Tests\ORM\Functional\Ticket;

use Doctrine\Tests\Models\CMS\CmsArticle;
use Doctrine\Tests\Models\CMS\CmsUser;
use Doctrine\Tests\OrmFunctionalTestCase;

/**
 * @group DDC-1545
 */
class DDC1545Test extends OrmFunctionalTestCase
{
    /** @var int */
    private $articleId;

    /** @var int */
    private $userId;

    /** @var int */
    private $user2Id;

<<<<<<< HEAD
    protected function setUp(): void
=======
    public function setUp() : void
>>>>>>> fce18e93
    {
        $this->useModelSet('cms');
        parent::setUp();
    }

    private function initDb(bool $link): void
    {
        $article        = new CmsArticle();
        $article->topic = 'foo';
        $article->text  = 'foo';

        $user           = new CmsUser();
        $user->status   = 'foo';
        $user->username = 'foo';
        $user->name     = 'foo';

        $user2           = new CmsUser();
        $user2->status   = 'bar';
        $user2->username = 'bar';
        $user2->name     = 'bar';

        if ($link) {
            $article->user = $user;
        }

        $this->em->persist($article);
        $this->em->persist($user);
        $this->em->persist($user2);
        $this->em->flush();
        $this->em->clear();

        $this->articleId = $article->id;
        $this->userId    = $user->id;
        $this->user2Id   = $user2->id;
    }

<<<<<<< HEAD
    public function testLinkObjects(): void
=======
    public function testLinkObjects() : void
>>>>>>> fce18e93
    {
        $this->initDb(false);

        // don't join association
        $article = $this->em->find(CmsArticle::class, $this->articleId);

        $user = $this->em->find(CmsUser::class, $this->userId);

        $article->user = $user;

        $this->em->flush();
        $this->em->clear();

        $article = $this->em
            ->createQuery('SELECT a, u FROM Doctrine\Tests\Models\Cms\CmsArticle a LEFT JOIN a.user u WHERE a.id = :id')
            ->setParameter('id', $this->articleId)
            ->getOneOrNullResult();

        self::assertNotNull($article->user);
        self::assertEquals($user->id, $article->user->id);
    }

<<<<<<< HEAD
    public function testLinkObjectsWithAssociationLoaded(): void
=======
    public function testLinkObjectsWithAssociationLoaded() : void
>>>>>>> fce18e93
    {
        $this->initDb(false);

        // join association
        $article = $this->em
            ->createQuery('SELECT a, u FROM Doctrine\Tests\Models\Cms\CmsArticle a LEFT JOIN a.user u WHERE a.id = :id')
            ->setParameter('id', $this->articleId)
            ->getOneOrNullResult();

        $user = $this->em->find(CmsUser::class, $this->userId);

        $article->user = $user;

        $this->em->flush();
        $this->em->clear();

        $article = $this->em
            ->createQuery('SELECT a, u FROM Doctrine\Tests\Models\Cms\CmsArticle a LEFT JOIN a.user u WHERE a.id = :id')
            ->setParameter('id', $this->articleId)
            ->getOneOrNullResult();

        self::assertNotNull($article->user);
        self::assertEquals($user->id, $article->user->id);
    }

<<<<<<< HEAD
    public function testUnlinkObjects(): void
=======
    public function testUnlinkObjects() : void
>>>>>>> fce18e93
    {
        $this->initDb(true);

        // don't join association
        $article = $this->em->find(CmsArticle::class, $this->articleId);

        $article->user = null;

        $this->em->flush();
        $this->em->clear();

        $article = $this->em
            ->createQuery('SELECT a, u FROM Doctrine\Tests\Models\Cms\CmsArticle a LEFT JOIN a.user u WHERE a.id = :id')
            ->setParameter('id', $this->articleId)
            ->getOneOrNullResult();

        self::assertNull($article->user);
    }

<<<<<<< HEAD
    public function testUnlinkObjectsWithAssociationLoaded(): void
=======
    public function testUnlinkObjectsWithAssociationLoaded() : void
>>>>>>> fce18e93
    {
        $this->initDb(true);

        // join association
        $article = $this->em
            ->createQuery('SELECT a, u FROM Doctrine\Tests\Models\Cms\CmsArticle a LEFT JOIN a.user u WHERE a.id = :id')
            ->setParameter('id', $this->articleId)
            ->getOneOrNullResult();

        $article->user = null;

        $this->em->flush();
        $this->em->clear();

        $article = $this->em
            ->createQuery('SELECT a, u FROM Doctrine\Tests\Models\Cms\CmsArticle a LEFT JOIN a.user u WHERE a.id = :id')
            ->setParameter('id', $this->articleId)
            ->getOneOrNullResult();

        self::assertNull($article->user);
    }

<<<<<<< HEAD
    public function testChangeLink(): void
=======
    public function testChangeLink() : void
>>>>>>> fce18e93
    {
        $this->initDb(false);

        // don't join association
        $article = $this->em->find(CmsArticle::class, $this->articleId);

        $user2 = $this->em->find(CmsUser::class, $this->user2Id);

        $article->user = $user2;

        $this->em->flush();
        $this->em->clear();

        $article = $this->em
            ->createQuery('SELECT a, u FROM Doctrine\Tests\Models\Cms\CmsArticle a LEFT JOIN a.user u WHERE a.id = :id')
            ->setParameter('id', $this->articleId)
            ->getOneOrNullResult();

        self::assertNotNull($article->user);
        self::assertEquals($user2->id, $article->user->id);
    }

<<<<<<< HEAD
    public function testChangeLinkWithAssociationLoaded(): void
=======
    public function testChangeLinkWithAssociationLoaded() : void
>>>>>>> fce18e93
    {
        $this->initDb(false);

        // join association
        $article = $this->em
            ->createQuery('SELECT a, u FROM Doctrine\Tests\Models\Cms\CmsArticle a LEFT JOIN a.user u WHERE a.id = :id')
            ->setParameter('id', $this->articleId)
            ->getOneOrNullResult();

        $user2 = $this->em->find(CmsUser::class, $this->user2Id);

        $article->user = $user2;

        $this->em->flush();
        $this->em->clear();

        $article = $this->em
            ->createQuery('SELECT a, u FROM Doctrine\Tests\Models\Cms\CmsArticle a LEFT JOIN a.user u WHERE a.id = :id')
            ->setParameter('id', $this->articleId)
            ->getOneOrNullResult();

        self::assertNotNull($article->user);
        self::assertEquals($user2->id, $article->user->id);
    }
}<|MERGE_RESOLUTION|>--- conflicted
+++ resolved
@@ -13,26 +13,19 @@
  */
 class DDC1545Test extends OrmFunctionalTestCase
 {
-    /** @var int */
     private $articleId;
 
-    /** @var int */
     private $userId;
 
-    /** @var int */
     private $user2Id;
 
-<<<<<<< HEAD
-    protected function setUp(): void
-=======
     public function setUp() : void
->>>>>>> fce18e93
     {
         $this->useModelSet('cms');
         parent::setUp();
     }
 
-    private function initDb(bool $link): void
+    private function initDb($link)
     {
         $article        = new CmsArticle();
         $article->topic = 'foo';
@@ -63,11 +56,7 @@
         $this->user2Id   = $user2->id;
     }
 
-<<<<<<< HEAD
-    public function testLinkObjects(): void
-=======
     public function testLinkObjects() : void
->>>>>>> fce18e93
     {
         $this->initDb(false);
 
@@ -90,11 +79,7 @@
         self::assertEquals($user->id, $article->user->id);
     }
 
-<<<<<<< HEAD
-    public function testLinkObjectsWithAssociationLoaded(): void
-=======
     public function testLinkObjectsWithAssociationLoaded() : void
->>>>>>> fce18e93
     {
         $this->initDb(false);
 
@@ -120,11 +105,7 @@
         self::assertEquals($user->id, $article->user->id);
     }
 
-<<<<<<< HEAD
-    public function testUnlinkObjects(): void
-=======
     public function testUnlinkObjects() : void
->>>>>>> fce18e93
     {
         $this->initDb(true);
 
@@ -144,11 +125,7 @@
         self::assertNull($article->user);
     }
 
-<<<<<<< HEAD
-    public function testUnlinkObjectsWithAssociationLoaded(): void
-=======
     public function testUnlinkObjectsWithAssociationLoaded() : void
->>>>>>> fce18e93
     {
         $this->initDb(true);
 
@@ -171,11 +148,7 @@
         self::assertNull($article->user);
     }
 
-<<<<<<< HEAD
-    public function testChangeLink(): void
-=======
     public function testChangeLink() : void
->>>>>>> fce18e93
     {
         $this->initDb(false);
 
@@ -198,11 +171,7 @@
         self::assertEquals($user2->id, $article->user->id);
     }
 
-<<<<<<< HEAD
-    public function testChangeLinkWithAssociationLoaded(): void
-=======
     public function testChangeLinkWithAssociationLoaded() : void
->>>>>>> fce18e93
     {
         $this->initDb(false);
 
