<?php

declare(strict_types=1);

namespace Doctrine\Tests\ORM\Functional\Ticket;

use Doctrine\ORM\Annotation as ORM;
use Doctrine\ORM\Tools\ToolsException;
use Doctrine\Tests\Models\DDC2825\ExplicitSchemaAndTable;
use Doctrine\Tests\Models\DDC2825\SchemaAndTableInTableName;
use Doctrine\Tests\OrmFunctionalTestCase;
<<<<<<< HEAD

use function sprintf;
=======
use function sprintf;
use function str_replace;
>>>>>>> fce18e93

/**
 * This class makes tests on the correct use of a database schema when entities are stored
 *
 * @group DDC-2825
 */
class DDC2825Test extends OrmFunctionalTestCase
{
<<<<<<< HEAD
    protected function setUp(): void
=======
    /**
     * {@inheritDoc}
     */
    protected function setUp() : void
>>>>>>> fce18e93
    {
        parent::setUp();

        $platform = $this->em->getConnection()->getDatabasePlatform();

        if (! $platform->supportsSchemas() && ! $platform->canEmulateSchemas()) {
            $this->markTestSkipped('This test is only useful for databases that support schemas or can emulate them.');
        }
    }

    /**
<<<<<<< HEAD
     * @dataProvider getTestedClasses
     */
    public function testClassSchemaMappingsValidity(string $className, string $expectedSchemaName, string $expectedTableName): void
=======
     * @param string $className
     * @param string $expectedSchemaName
     * @param string $expectedTableName
     *
     * @dataProvider getTestedClasses
     */
    public function testClassSchemaMappingsValidity($className, $expectedSchemaName, $expectedTableName) : void
>>>>>>> fce18e93
    {
        $classMetadata   = $this->em->getClassMetadata($className);
        $platform        = $this->em->getConnection()->getDatabasePlatform();
        $quotedTableName = $classMetadata->table->getQuotedQualifiedName($platform);

        // Check if table name and schema properties are defined in the class metadata
        self::assertEquals($expectedTableName, $classMetadata->table->getName());
        self::assertEquals($expectedSchemaName, $classMetadata->table->getSchema());

        if ($platform->supportsSchemas()) {
            $fullTableName = sprintf('"%s"."%s"', $expectedSchemaName, $expectedTableName);
        } else {
            $fullTableName = sprintf('"%s__%s"', $expectedSchemaName, $expectedTableName);
        }

        self::assertEquals($fullTableName, $quotedTableName);

        $property       = $classMetadata->getProperty($classMetadata->getSingleIdentifierFieldName());
        $sequencePrefix = $platform->getSequencePrefix($classMetadata->getTableName(), $classMetadata->getSchemaName());
        $idSequenceName = sprintf('%s_%s_seq', $sequencePrefix, $property->getColumnName());

        // Checks sequence name validity
        self::assertEquals(
            str_replace('"', '', $fullTableName) . '_' . $property->getColumnName() . '_seq',
            $idSequenceName
        );
    }

    /**
<<<<<<< HEAD
     * @dataProvider getTestedClasses
     */
    public function testPersistenceOfEntityWithSchemaMapping(string $className): void
=======
     * @param string $className
     *
     * @dataProvider getTestedClasses
     */
    public function testPersistenceOfEntityWithSchemaMapping($className) : void
>>>>>>> fce18e93
    {
        $classMetadata = $this->em->getClassMetadata($className);
        $repository    = $this->em->getRepository($className);

        try {
            $this->schemaTool->createSchema([$classMetadata]);
        } catch (ToolsException $e) {
            // table already exists
        }

        $this->em->persist(new $className());
        $this->em->flush();
        $this->em->clear();

        self::assertCount(1, $repository->findAll());
    }

    /**
     * Data provider
     *
     * @return string[][]
     */
    public function getTestedClasses(): array
    {
        return [
            [ExplicitSchemaAndTable::class, 'explicit_schema', 'explicit_table'],
            [SchemaAndTableInTableName::class, 'implicit_schema', 'implicit_table'],
            [DDC2825ClassWithImplicitlyDefinedSchemaAndQuotedTableName::class, 'myschema', 'order'],
        ];
    }
}

/**
 * @ORM\Entity
 * @ORM\Table(name="order", schema="myschema")
 */
class DDC2825ClassWithImplicitlyDefinedSchemaAndQuotedTableName
{
    /**
<<<<<<< HEAD
     * @Id @GeneratedValue
     * @Column(type="integer")
=======
     * @ORM\Id @ORM\GeneratedValue
     * @ORM\Column(type="integer")
     *
>>>>>>> fce18e93
     * @var int
     */
    public $id;
}<|MERGE_RESOLUTION|>--- conflicted
+++ resolved
@@ -9,13 +9,8 @@
 use Doctrine\Tests\Models\DDC2825\ExplicitSchemaAndTable;
 use Doctrine\Tests\Models\DDC2825\SchemaAndTableInTableName;
 use Doctrine\Tests\OrmFunctionalTestCase;
-<<<<<<< HEAD
-
-use function sprintf;
-=======
 use function sprintf;
 use function str_replace;
->>>>>>> fce18e93
 
 /**
  * This class makes tests on the correct use of a database schema when entities are stored
@@ -24,14 +19,10 @@
  */
 class DDC2825Test extends OrmFunctionalTestCase
 {
-<<<<<<< HEAD
-    protected function setUp(): void
-=======
     /**
      * {@inheritDoc}
      */
     protected function setUp() : void
->>>>>>> fce18e93
     {
         parent::setUp();
 
@@ -43,11 +34,6 @@
     }
 
     /**
-<<<<<<< HEAD
-     * @dataProvider getTestedClasses
-     */
-    public function testClassSchemaMappingsValidity(string $className, string $expectedSchemaName, string $expectedTableName): void
-=======
      * @param string $className
      * @param string $expectedSchemaName
      * @param string $expectedTableName
@@ -55,7 +41,6 @@
      * @dataProvider getTestedClasses
      */
     public function testClassSchemaMappingsValidity($className, $expectedSchemaName, $expectedTableName) : void
->>>>>>> fce18e93
     {
         $classMetadata   = $this->em->getClassMetadata($className);
         $platform        = $this->em->getConnection()->getDatabasePlatform();
@@ -85,17 +70,11 @@
     }
 
     /**
-<<<<<<< HEAD
-     * @dataProvider getTestedClasses
-     */
-    public function testPersistenceOfEntityWithSchemaMapping(string $className): void
-=======
      * @param string $className
      *
      * @dataProvider getTestedClasses
      */
     public function testPersistenceOfEntityWithSchemaMapping($className) : void
->>>>>>> fce18e93
     {
         $classMetadata = $this->em->getClassMetadata($className);
         $repository    = $this->em->getRepository($className);
@@ -118,7 +97,7 @@
      *
      * @return string[][]
      */
-    public function getTestedClasses(): array
+    public function getTestedClasses()
     {
         return [
             [ExplicitSchemaAndTable::class, 'explicit_schema', 'explicit_table'],
@@ -135,14 +114,9 @@
 class DDC2825ClassWithImplicitlyDefinedSchemaAndQuotedTableName
 {
     /**
-<<<<<<< HEAD
-     * @Id @GeneratedValue
-     * @Column(type="integer")
-=======
      * @ORM\Id @ORM\GeneratedValue
      * @ORM\Column(type="integer")
      *
->>>>>>> fce18e93
      * @var int
      */
     public $id;
