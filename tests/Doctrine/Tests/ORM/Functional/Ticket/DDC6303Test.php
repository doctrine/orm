<?php

declare(strict_types=1);

namespace Doctrine\Tests\ORM\Functional\Ticket;

use Doctrine\ORM\Exception\ORMException;
use Doctrine\ORM\Mapping\Column;
use Doctrine\ORM\Mapping\DiscriminatorColumn;
use Doctrine\ORM\Mapping\DiscriminatorMap;
use Doctrine\ORM\Mapping\Entity;
use Doctrine\ORM\Mapping\GeneratedValue;
use Doctrine\ORM\Mapping\Id;
use Doctrine\ORM\Mapping\InheritanceType;
use Doctrine\ORM\Mapping\Table;
use Doctrine\ORM\OptimisticLockException;
use Doctrine\Persistence\Mapping\MappingException;
use Doctrine\Tests\OrmFunctionalTestCase;

use function array_keys;
use function array_walk;
use function count;

/**
 * @group #6303
 */
class DDC6303Test extends OrmFunctionalTestCase
{
    protected function setUp(): void
    {
        parent::setUp();

<<<<<<< HEAD
        try {
            $this->_schemaTool->createSchema([
                $this->_em->getClassMetadata(DDC6303BaseClass::class),
                $this->_em->getClassMetadata(DDC6303ChildA::class),
                $this->_em->getClassMetadata(DDC6303ChildB::class),
            ]);
        } catch (ToolsException) {
        }
=======
        $this->createSchemaForModels(
            DDC6303BaseClass::class,
            DDC6303ChildA::class,
            DDC6303ChildB::class
        );
>>>>>>> 48b4f63f
    }

    public function testMixedTypeHydratedCorrectlyInJoinedInheritance(): void
    {
        // DDC6303ChildA and DDC6303ChildB have an inheritance from DDC6303BaseClass,
        // but one has a string originalData and the second has an array, since the fields
        // are mapped differently
        $this->assertHydratedEntitiesSameToPersistedOnes([
            'a' => new DDC6303ChildA('a', 'authorized'),
            'b' => new DDC6303ChildB('b', ['accepted', 'authorized']),
        ]);
    }

    public function testEmptyValuesInJoinedInheritance(): void
    {
        $this->assertHydratedEntitiesSameToPersistedOnes([
            'stringEmpty' => new DDC6303ChildA('stringEmpty', ''),
            'stringZero'  => new DDC6303ChildA('stringZero', 0),
            'arrayEmpty'  => new DDC6303ChildB('arrayEmpty', []),
        ]);
    }

    /**
     * @param DDC6303BaseClass[] $persistedEntities indexed by identifier
     *
     * @throws MappingException
     * @throws ORMException
     * @throws OptimisticLockException
     */
    private function assertHydratedEntitiesSameToPersistedOnes(array $persistedEntities): void
    {
        array_walk($persistedEntities, [$this->_em, 'persist']);
        $this->_em->flush();
        $this->_em->clear();

        /** @var DDC6303BaseClass[] $entities */
        $entities = $this
            ->_em
            ->getRepository(DDC6303BaseClass::class)
            ->createQueryBuilder('p')
            ->where('p.id IN(:ids)')
            ->setParameter('ids', array_keys($persistedEntities))
            ->getQuery()->getResult();

        self::assertCount(count($persistedEntities), $entities);

        foreach ($entities as $entity) {
            self::assertEquals($entity, $persistedEntities[$entity->id]);
        }
    }
}

/**
 * @Entity
 * @Table
 * @InheritanceType("JOINED")
 * @DiscriminatorColumn(name="discr", type="string")
 * @DiscriminatorMap({
 *      DDC6303ChildB::class = DDC6303ChildB::class,
 *      DDC6303ChildA::class = DDC6303ChildA::class,
 * })
 *
 * Note: discriminator map order *IS IMPORTANT* for this test
 */
abstract class DDC6303BaseClass
{
    /**
     * @var string
     * @Id
     * @Column(type="string", length=255)
     * @GeneratedValue(strategy="NONE")
     */
    public $id;
}

/**
 * @Entity
 * @Table
 */
class DDC6303ChildA extends DDC6303BaseClass
{
    public function __construct(
        string $id,
        /**
         * @Column(type="string", length=255)
         */
        private mixed $originalData
    ) {
        $this->id = $id;
    }
}

/**
 * @Entity
 * @Table
 */
class DDC6303ChildB extends DDC6303BaseClass
{
    /**
     * @param mixed[] $originalData
     */
    public function __construct(
        string $id,
        /**
         * @Column(type="simple_array", nullable=true)
         */
        private array $originalData
    ) {
        $this->id = $id;
    }
}<|MERGE_RESOLUTION|>--- conflicted
+++ resolved
@@ -30,22 +30,11 @@
     {
         parent::setUp();
 
-<<<<<<< HEAD
-        try {
-            $this->_schemaTool->createSchema([
-                $this->_em->getClassMetadata(DDC6303BaseClass::class),
-                $this->_em->getClassMetadata(DDC6303ChildA::class),
-                $this->_em->getClassMetadata(DDC6303ChildB::class),
-            ]);
-        } catch (ToolsException) {
-        }
-=======
         $this->createSchemaForModels(
             DDC6303BaseClass::class,
             DDC6303ChildA::class,
             DDC6303ChildB::class
         );
->>>>>>> 48b4f63f
     }
 
     public function testMixedTypeHydratedCorrectlyInJoinedInheritance(): void
