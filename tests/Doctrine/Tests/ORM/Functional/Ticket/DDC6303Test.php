--- conflicted
+++ resolved
@@ -4,22 +4,12 @@
 
 namespace Doctrine\Tests\ORM\Functional\Ticket;
 
-<<<<<<< HEAD
-use Doctrine\ORM\OptimisticLockException;
-use Doctrine\ORM\ORMException;
-=======
 use Doctrine\Common\Persistence\Mapping\MappingException;
 use Doctrine\ORM\Annotation as ORM;
 use Doctrine\ORM\Exception\ORMException;
 use Doctrine\ORM\OptimisticLockException;
->>>>>>> fce18e93
 use Doctrine\ORM\Tools\ToolsException;
-use Doctrine\Persistence\Mapping\MappingException;
 use Doctrine\Tests\OrmFunctionalTestCase;
-use function array_keys;
-use function array_walk;
-use function count;
-
 use function array_keys;
 use function array_walk;
 use function count;
@@ -29,7 +19,7 @@
  */
 class DDC6303Test extends OrmFunctionalTestCase
 {
-    protected function setUp(): void
+    public function setUp() : void
     {
         parent::setUp();
 
@@ -43,7 +33,7 @@
         }
     }
 
-    public function testMixedTypeHydratedCorrectlyInJoinedInheritance(): void
+    public function testMixedTypeHydratedCorrectlyInJoinedInheritance() : void
     {
         // DDC6303ChildA and DDC6303ChildB have an inheritance from DDC6303BaseClass,
         // but one has a string originalData and the second has an array, since the fields
@@ -54,7 +44,7 @@
         ]);
     }
 
-    public function testEmptyValuesInJoinedInheritance(): void
+    public function testEmptyValuesInJoinedInheritance() : void
     {
         $this->assertHydratedEntitiesSameToPersistedOnes([
             'stringEmpty' => new DDC6303ChildA('stringEmpty', ''),
@@ -70,7 +60,7 @@
      * @throws ORMException
      * @throws OptimisticLockException
      */
-    private function assertHydratedEntitiesSameToPersistedOnes(array $persistedEntities): void
+    private function assertHydratedEntitiesSameToPersistedOnes(array $persistedEntities) : void
     {
         array_walk($persistedEntities, [$this->em, 'persist']);
 
@@ -108,35 +98,16 @@
  */
 abstract class DDC6303BaseClass
 {
-<<<<<<< HEAD
-    /**
-     * @var string
-     * @Id
-     * @Column(type="string")
-     * @GeneratedValue(strategy="NONE")
-     */
-=======
     /** @ORM\Id @ORM\Column(type="string") @ORM\GeneratedValue(strategy="NONE") */
->>>>>>> fce18e93
     public $id;
 }
 
 /** @ORM\Entity @ORM\Table */
 class DDC6303ChildA extends DDC6303BaseClass
 {
-<<<<<<< HEAD
-    /**
-     * @var mixed
-     * @Column(type="string")
-     */
-=======
     /** @ORM\Column(type="string") */
->>>>>>> fce18e93
     private $originalData;
 
-    /**
-     * @param mixed $originalData
-     */
     public function __construct(string $id, $originalData)
     {
         $this->id           = $id;
@@ -147,19 +118,9 @@
 /** @ORM\Entity @ORM\Table */
 class DDC6303ChildB extends DDC6303BaseClass
 {
-<<<<<<< HEAD
-    /**
-     * @var mixed[]
-     * @Column(type="simple_array", nullable=true)
-     */
-=======
     /** @ORM\Column(type="simple_array", nullable=true) */
->>>>>>> fce18e93
     private $originalData;
 
-    /**
-     * @param mixed[] $originalData
-     */
     public function __construct(string $id, array $originalData)
     {
         $this->id           = $id;
