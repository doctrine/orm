<?php

declare(strict_types=1);

namespace Doctrine\Tests\ORM\Functional\Ticket;

use Doctrine\ORM\Exception\ORMException;
use Doctrine\ORM\Mapping\Column;
use Doctrine\ORM\Mapping\DiscriminatorColumn;
use Doctrine\ORM\Mapping\DiscriminatorMap;
use Doctrine\ORM\Mapping\Entity;
use Doctrine\ORM\Mapping\GeneratedValue;
use Doctrine\ORM\Mapping\Id;
use Doctrine\ORM\Mapping\InheritanceType;
use Doctrine\ORM\Mapping\Table;
use Doctrine\ORM\OptimisticLockException;
use Doctrine\Persistence\Mapping\MappingException;
use Doctrine\Tests\OrmFunctionalTestCase;

use function array_keys;
use function array_walk;
use function count;

/** @group #6303 */
class DDC6303Test extends OrmFunctionalTestCase
{
    protected function setUp(): void
    {
        parent::setUp();

        $this->createSchemaForModels(
            DDC6303BaseClass::class,
            DDC6303ChildA::class,
            DDC6303ChildB::class
        );
    }

    public function testMixedTypeHydratedCorrectlyInJoinedInheritance(): void
    {
        // DDC6303ChildA and DDC6303ChildB have an inheritance from DDC6303BaseClass,
        // but one has a string originalData and the second has an array, since the fields
        // are mapped differently
        $this->assertHydratedEntitiesSameToPersistedOnes([
            'a' => new DDC6303ChildA('a', 'authorized'),
            'b' => new DDC6303ChildB('b', ['accepted', 'authorized']),
        ]);
    }

    public function testEmptyValuesInJoinedInheritance(): void
    {
        $this->assertHydratedEntitiesSameToPersistedOnes([
            'stringEmpty' => new DDC6303ChildA('stringEmpty', ''),
            'stringZero'  => new DDC6303ChildA('stringZero', 0),
            'arrayEmpty'  => new DDC6303ChildB('arrayEmpty', []),
        ]);
    }

    /**
     * @param DDC6303BaseClass[] $persistedEntities indexed by identifier
     *
     * @throws MappingException
     * @throws ORMException
     * @throws OptimisticLockException
     */
    private function assertHydratedEntitiesSameToPersistedOnes(array $persistedEntities): void
    {
        array_walk($persistedEntities, [$this->_em, 'persist']);
        $this->_em->flush();
        $this->_em->clear();

        /** @var DDC6303BaseClass[] $entities */
        $entities = $this
            ->_em
            ->getRepository(DDC6303BaseClass::class)
            ->createQueryBuilder('p')
            ->where('p.id IN(:ids)')
            ->setParameter('ids', array_keys($persistedEntities))
            ->getQuery()->getResult();

        self::assertCount(count($persistedEntities), $entities);

        foreach ($entities as $entity) {
            self::assertEquals($entity, $persistedEntities[$entity->id]);
        }
    }
}

/**
 * @Entity
 * @Table
 * @InheritanceType("JOINED")
 * @DiscriminatorColumn(name="discr", type="string")
 * @DiscriminatorMap({
 *      DDC6303ChildB::class = DDC6303ChildB::class,
 *      DDC6303ChildA::class = DDC6303ChildA::class,
 * })
 *
 * Note: discriminator map order *IS IMPORTANT* for this test
 */
abstract class DDC6303BaseClass
{
    /**
     * @var string
     * @Id
     * @Column(type="string", length=255)
     * @GeneratedValue(strategy="NONE")
     */
    public $id;
}

/**
 * @Entity
 * @Table
 */
class DDC6303ChildA extends DDC6303BaseClass
{
    /**
     * @var mixed
<<<<<<< HEAD
     * @Column(type="string", nullable=true) // Oracle DB empty string = NULL
=======
     * @Column(type="string", length=255)
>>>>>>> 0d043059
     */
    private $originalData;

    /** @param mixed $originalData */
    public function __construct(string $id, $originalData)
    {
        $this->id           = $id;
        $this->originalData = $originalData;
    }
}

/**
 * @Entity
 * @Table
 */
class DDC6303ChildB extends DDC6303BaseClass
{
    /**
     * @var mixed[]
     * @Column(type="simple_array", nullable=true)
     */
    private $originalData;

    /** @param mixed[] $originalData */
    public function __construct(string $id, array $originalData)
    {
        $this->id           = $id;
        $this->originalData = $originalData;
    }
}<|MERGE_RESOLUTION|>--- conflicted
+++ resolved
@@ -116,11 +116,7 @@
 {
     /**
      * @var mixed
-<<<<<<< HEAD
-     * @Column(type="string", nullable=true) // Oracle DB empty string = NULL
-=======
-     * @Column(type="string", length=255)
->>>>>>> 0d043059
+     * @Column(type="string", length=255, nullable=true) // Oracle DB empty string = NULL
      */
     private $originalData;
 
