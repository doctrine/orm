<?php

declare(strict_types=1);

namespace Doctrine\Tests\ORM\Functional\Ticket;

<<<<<<< HEAD
use Doctrine\ORM\Mapping\ClassMetadata;
use Doctrine\Tests\OrmFunctionalTestCase;

=======
use Doctrine\ORM\Annotation as ORM;
use Doctrine\ORM\Mapping\ClassMetadataBuildingContext;
use Doctrine\Tests\OrmFunctionalTestCase;
>>>>>>> fce18e93
use function serialize;
use function unserialize;

/**
 * @group DDC-3103
 * @group embedded
 */
class DDC3103Test extends OrmFunctionalTestCase
{
    /**
     * @covers \Doctrine\ORM\Mapping\ClassMetadata::__sleep
     */
<<<<<<< HEAD
    public function testIssue(): void
=======
    public function testIssue() : void
>>>>>>> fce18e93
    {
        $driver = $this->createAnnotationDriver();

        $metadataBuildingContext = new ClassMetadataBuildingContext(
            $this->em->getMetadataFactory(),
            $this->em->getMetadataFactory()->getReflectionService(),
            $this->em->getConnection()->getDatabasePlatform()
        );

        $classMetadata = $driver->loadMetadataForClass(DDC3103ArticleId::class, null, $metadataBuildingContext);

        self::assertTrue(
            $classMetadata->isEmbeddedClass,
            'The isEmbeddedClass property should be true from the mapping data.'
        );

        self::assertTrue(
            unserialize(serialize($classMetadata))->isEmbeddedClass,
            'The isEmbeddedClass property should still be true after serialization and unserialization.'
        );
    }
}

/**
 * @ORM\Embeddable
 */
class DDC3103ArticleId
{
    /**
     * @ORM\Column(name="name", type="string", length=255)
     *
     * @var string
     */
    protected $nameValue;
}<|MERGE_RESOLUTION|>--- conflicted
+++ resolved
@@ -4,15 +4,9 @@
 
 namespace Doctrine\Tests\ORM\Functional\Ticket;
 
-<<<<<<< HEAD
-use Doctrine\ORM\Mapping\ClassMetadata;
-use Doctrine\Tests\OrmFunctionalTestCase;
-
-=======
 use Doctrine\ORM\Annotation as ORM;
 use Doctrine\ORM\Mapping\ClassMetadataBuildingContext;
 use Doctrine\Tests\OrmFunctionalTestCase;
->>>>>>> fce18e93
 use function serialize;
 use function unserialize;
 
@@ -25,11 +19,7 @@
     /**
      * @covers \Doctrine\ORM\Mapping\ClassMetadata::__sleep
      */
-<<<<<<< HEAD
-    public function testIssue(): void
-=======
     public function testIssue() : void
->>>>>>> fce18e93
     {
         $driver = $this->createAnnotationDriver();
 
