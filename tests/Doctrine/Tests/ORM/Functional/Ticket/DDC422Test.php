--- conflicted
+++ resolved
@@ -5,39 +5,22 @@
 namespace Doctrine\Tests\ORM\Functional\Ticket;
 
 use Doctrine\Common\Collections\ArrayCollection;
-<<<<<<< HEAD
-use Doctrine\Common\Collections\Collection;
-use Doctrine\ORM\PersistentCollection;
-use Doctrine\Tests\OrmFunctionalTestCase;
-
-=======
 use Doctrine\ORM\Annotation as ORM;
 use Doctrine\ORM\PersistentCollection;
 use Doctrine\Tests\OrmFunctionalTestCase;
->>>>>>> fce18e93
 use function get_class;
 
 class DDC422Test extends OrmFunctionalTestCase
 {
-<<<<<<< HEAD
-    protected function setUp(): void
-=======
     protected function setUp() : void
->>>>>>> fce18e93
     {
         parent::setUp();
         //$this->em->getConnection()->getConfiguration()->setSQLLogger(new \Doctrine\DBAL\Logging\EchoSQLLogger);
         $this->schemaTool->createSchema(
             [
-<<<<<<< HEAD
-                $this->_em->getClassMetadata(DDC422Guest::class),
-                $this->_em->getClassMetadata(DDC422Customer::class),
-                $this->_em->getClassMetadata(DDC422Contact::class),
-=======
                 $this->em->getClassMetadata(DDC422Guest::class),
                 $this->em->getClassMetadata(DDC422Customer::class),
                 $this->em->getClassMetadata(DDC422Contact::class),
->>>>>>> fce18e93
             ]
         );
     }
@@ -45,42 +28,24 @@
     /**
      * @group DDC-422
      */
-<<<<<<< HEAD
-    public function testIssue(): void
-    {
-        $customer = new DDC422Customer();
-        $this->_em->persist($customer);
-        $this->_em->flush();
-        $this->_em->clear();
-=======
     public function testIssue() : void
     {
         $customer = new DDC422Customer();
         $this->em->persist($customer);
         $this->em->flush();
         $this->em->clear();
->>>>>>> fce18e93
 
         $customer = $this->em->find(get_class($customer), $customer->id);
 
-<<<<<<< HEAD
-        $this->assertInstanceOf(PersistentCollection::class, $customer->contacts);
-        $this->assertFalse($customer->contacts->isInitialized());
-=======
         self::assertInstanceOf(PersistentCollection::class, $customer->contacts);
         self::assertFalse($customer->contacts->isInitialized());
->>>>>>> fce18e93
         $contact = new DDC422Contact();
         $customer->contacts->add($contact);
         self::assertTrue($customer->contacts->isDirty());
         self::assertFalse($customer->contacts->isInitialized());
         $this->em->flush();
 
-<<<<<<< HEAD
-        $this->assertEquals(1, $this->_em->getConnection()->fetchColumn('select count(*) from ddc422_customers_contacts'));
-=======
         self::assertEquals(1, $this->em->getConnection()->fetchColumn('select count(*) from ddc422_customers_contacts'));
->>>>>>> fce18e93
     }
 }
 
@@ -92,27 +57,6 @@
  */
 class DDC422Guest
 {
-<<<<<<< HEAD
-    /**
-     * @var int
-     * @Id
-     * @Column(type="integer")
-     * @GeneratedValue
-     */
-    public $id;
-}
-
-/** @Entity */
-class DDC422Customer extends DDC422Guest
-{
-    /**
-     * @var Collection<int, DDC422Contact>
-     * @ManyToMany(targetEntity="DDC422Contact", cascade={"persist","remove"})
-     * @JoinTable(name="ddc422_customers_contacts",
-     *      joinColumns={@JoinColumn(name="customer_id", referencedColumnName="id", onDelete="cascade" )},
-     *      inverseJoinColumns={@JoinColumn(name="contact_id", referencedColumnName="id", onDelete="cascade" )}
-     *  )
-=======
     /** @ORM\Id @ORM\Column(type="integer") @ORM\GeneratedValue */
     public $id;
 }
@@ -126,7 +70,6 @@
      *      joinColumns={@ORM\JoinColumn(name="customer_id", referencedColumnName="id", onDelete="cascade" )},
      *      inverseJoinColumns={@ORM\JoinColumn(name="contact_id", referencedColumnName="id", onDelete="cascade" )}
      *      )
->>>>>>> fce18e93
      */
     public $contacts;
 
@@ -136,21 +79,9 @@
     }
 }
 
-<<<<<<< HEAD
-/** @Entity */
-class DDC422Contact
-{
-    /**
-     * @var int
-     * @Id
-     * @Column(type="integer")
-     * @GeneratedValue
-     */
-=======
 /** @ORM\Entity */
 class DDC422Contact
 {
     /** @ORM\Id @ORM\Column(type="integer") @ORM\GeneratedValue */
->>>>>>> fce18e93
     public $id;
 }