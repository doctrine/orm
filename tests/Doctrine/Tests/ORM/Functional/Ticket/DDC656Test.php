<?php

declare(strict_types=1);

namespace Doctrine\Tests\ORM\Functional\Ticket;

<<<<<<< HEAD
use Doctrine\Tests\OrmFunctionalTestCase;
use Exception;

=======
use Doctrine\ORM\Annotation as ORM;
use Doctrine\Tests\OrmFunctionalTestCase;
use Exception;
>>>>>>> fce18e93
use function array_keys;
use function get_class;

class DDC656Test extends OrmFunctionalTestCase
{
<<<<<<< HEAD
    protected function setUp(): void
    {
        parent::setUp();
        try {
            $this->_schemaTool->createSchema(
                [
                    $this->_em->getClassMetadata(DDC656Entity::class),
                ]
=======
    protected function setUp() : void
    {
        parent::setUp();
        try {
            $this->schemaTool->createSchema(
                [$this->em->getClassMetadata(DDC656Entity::class)]
>>>>>>> fce18e93
            );
        } catch (Exception $e) {
        }
    }

<<<<<<< HEAD
    public function testRecomputeSingleEntityChangeSetPreservesFieldOrder(): void
=======
    public function testRecomputeSingleEntityChangeSetPreservesFieldOrder() : void
>>>>>>> fce18e93
    {
        $entity = new DDC656Entity();
        $entity->setName('test1');
        $entity->setType('type1');
        $this->em->persist($entity);

        $this->em->getUnitOfWork()->computeChangeSet($this->em->getClassMetadata(get_class($entity)), $entity);
        $data1 = $this->em->getUnitOfWork()->getEntityChangeSet($entity);
        $entity->setType('type2');
        $this->em->getUnitOfWork()->recomputeSingleEntityChangeSet($this->em->getClassMetadata(get_class($entity)), $entity);
        $data2 = $this->em->getUnitOfWork()->getEntityChangeSet($entity);

        self::assertEquals(array_keys($data1), array_keys($data2));

        $this->em->flush();
        $this->em->clear();

        $persistedEntity = $this->em->find(get_class($entity), $entity->specificationId);
        self::assertEquals('type2', $persistedEntity->getType());
        self::assertEquals('test1', $persistedEntity->getName());
    }
}

/**
 * @ORM\Entity
 */
class DDC656Entity
{
<<<<<<< HEAD
    /**
     * @var string
     * @Column(type="string")
     */
    public $name;

    /**
     * @var string
     * @Column(type="string")
     */
    public $type;

    /**
     * @var int
     * @Id
     * @Column(type="integer")
     * @GeneratedValue
     */
    public $specificationId;

    public function getName(): string
=======
    /** @ORM\Column(type="string") */
    public $name;

    /** @ORM\Column(type="string") */
    public $type;

    /** @ORM\Id @ORM\Column(type="integer") @ORM\GeneratedValue */
    public $specificationId;

    public function getName()
>>>>>>> fce18e93
    {
        return $this->name;
    }

<<<<<<< HEAD
    public function setName(string $name): void
=======
    public function setName($name)
>>>>>>> fce18e93
    {
        $this->name = $name;
    }

<<<<<<< HEAD
    public function getType(): string
=======
    public function getType()
>>>>>>> fce18e93
    {
        return $this->type;
    }

<<<<<<< HEAD
    public function setType(string $type): void
=======
    public function setType($type)
>>>>>>> fce18e93
    {
        $this->type = $type;
    }
}<|MERGE_RESOLUTION|>--- conflicted
+++ resolved
@@ -4,47 +4,26 @@
 
 namespace Doctrine\Tests\ORM\Functional\Ticket;
 
-<<<<<<< HEAD
-use Doctrine\Tests\OrmFunctionalTestCase;
-use Exception;
-
-=======
 use Doctrine\ORM\Annotation as ORM;
 use Doctrine\Tests\OrmFunctionalTestCase;
 use Exception;
->>>>>>> fce18e93
 use function array_keys;
 use function get_class;
 
 class DDC656Test extends OrmFunctionalTestCase
 {
-<<<<<<< HEAD
-    protected function setUp(): void
-    {
-        parent::setUp();
-        try {
-            $this->_schemaTool->createSchema(
-                [
-                    $this->_em->getClassMetadata(DDC656Entity::class),
-                ]
-=======
     protected function setUp() : void
     {
         parent::setUp();
         try {
             $this->schemaTool->createSchema(
                 [$this->em->getClassMetadata(DDC656Entity::class)]
->>>>>>> fce18e93
             );
         } catch (Exception $e) {
         }
     }
 
-<<<<<<< HEAD
-    public function testRecomputeSingleEntityChangeSetPreservesFieldOrder(): void
-=======
     public function testRecomputeSingleEntityChangeSetPreservesFieldOrder() : void
->>>>>>> fce18e93
     {
         $entity = new DDC656Entity();
         $entity->setName('test1');
@@ -73,29 +52,6 @@
  */
 class DDC656Entity
 {
-<<<<<<< HEAD
-    /**
-     * @var string
-     * @Column(type="string")
-     */
-    public $name;
-
-    /**
-     * @var string
-     * @Column(type="string")
-     */
-    public $type;
-
-    /**
-     * @var int
-     * @Id
-     * @Column(type="integer")
-     * @GeneratedValue
-     */
-    public $specificationId;
-
-    public function getName(): string
-=======
     /** @ORM\Column(type="string") */
     public $name;
 
@@ -106,34 +62,21 @@
     public $specificationId;
 
     public function getName()
->>>>>>> fce18e93
     {
         return $this->name;
     }
 
-<<<<<<< HEAD
-    public function setName(string $name): void
-=======
     public function setName($name)
->>>>>>> fce18e93
     {
         $this->name = $name;
     }
 
-<<<<<<< HEAD
-    public function getType(): string
-=======
     public function getType()
->>>>>>> fce18e93
     {
         return $this->type;
     }
 
-<<<<<<< HEAD
-    public function setType(string $type): void
-=======
     public function setType($type)
->>>>>>> fce18e93
     {
         $this->type = $type;
     }
