--- conflicted
+++ resolved
@@ -14,30 +14,15 @@
  */
 class DDC2943Test extends OrmFunctionalTestCase
 {
-<<<<<<< HEAD
-    protected function setUp(): void
-=======
     public function setUp() : void
->>>>>>> fce18e93
     {
         $this->enableSecondLevelCache();
         $this->useModelSet('cache');
         parent::setUp();
     }
 
-    private function loadFixtures(): void
+    private function loadFixtures()
     {
-<<<<<<< HEAD
-        $this->_em->persist(new Country('Brazil'));
-        $this->_em->persist(new Country('Canada'));
-        $this->_em->persist(new Country('Germany'));
-        $this->_em->persist(new Country('France'));
-        $this->_em->flush();
-        $this->_em->clear();
-    }
-
-    public function testIssue(): void
-=======
         $this->em->persist(new Country('Brazil'));
         $this->em->persist(new Country('Canada'));
         $this->em->persist(new Country('Germany'));
@@ -47,7 +32,6 @@
     }
 
     public function testIssue() : void
->>>>>>> fce18e93
     {
         $this->loadFixtures();
 
@@ -66,11 +50,7 @@
         self::assertPaginatorQueryHit(new Paginator(clone $query), $region->getName(), 4, 2);
     }
 
-<<<<<<< HEAD
-    public function testIssueNonFetchJoin(): void
-=======
     public function testIssueNonFetchJoin() : void
->>>>>>> fce18e93
     {
         $this->loadFixtures();
 
@@ -89,7 +69,7 @@
         self::assertPaginatorQueryHit(new Paginator(clone $query, false), $region->getName(), 4, 2);
     }
 
-    public function assertPaginatorQueryPut(Paginator $paginator, $regionName, $count, $pageSize): void
+    public function assertPaginatorQueryPut(Paginator $paginator, $regionName, $count, $pageSize)
     {
         self::assertCount($count, $paginator);
         self::assertCount($pageSize, $paginator->getIterator());
@@ -100,7 +80,7 @@
         self::assertEquals($count, $this->secondLevelCacheLogger->getRegionPutCount($regionName));
     }
 
-    public function assertPaginatorQueryHit(Paginator $paginator, $regionName, $count, $pageSize): void
+    public function assertPaginatorQueryHit(Paginator $paginator, $regionName, $count, $pageSize)
     {
         self::assertCount($count, $paginator);
         self::assertCount($pageSize, $paginator->getIterator());
