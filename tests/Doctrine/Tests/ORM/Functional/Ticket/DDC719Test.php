--- conflicted
+++ resolved
@@ -4,43 +4,23 @@
 
 namespace Doctrine\Tests\ORM\Functional\Ticket;
 
-<<<<<<< HEAD
-use Doctrine\Common\Collections\Collection;
-use Doctrine\Tests\OrmFunctionalTestCase;
-
-use function strtolower;
-
-class DDC719Test extends OrmFunctionalTestCase
-{
-    protected function setUp(): void
-=======
 use Doctrine\ORM\Annotation as ORM;
 use Doctrine\Tests\OrmFunctionalTestCase;
 
 class DDC719Test extends OrmFunctionalTestCase
 {
     protected function setUp() : void
->>>>>>> fce18e93
     {
         parent::setUp();
         //$this->em->getConnection()->getConfiguration()->setSQLLogger(new \Doctrine\DBAL\Logging\EchoSQLLogger);
         $this->schemaTool->createSchema(
             [
-<<<<<<< HEAD
-                $this->_em->getClassMetadata(DDC719Group::class),
-            ]
-        );
-    }
-
-    public function testIsEmptySqlGeneration(): void
-=======
                 $this->em->getClassMetadata(DDC719Group::class),
             ]
         );
     }
 
     public function testIsEmptySqlGeneration() : void
->>>>>>> fce18e93
     {
         $q = $this->em->createQuery(
             'SELECT g, c FROM Doctrine\Tests\ORM\Functional\Ticket\DDC719Group g LEFT JOIN g.children c  WHERE g.parents IS EMPTY'
@@ -59,23 +39,12 @@
 class Entity
 {
     /**
-<<<<<<< HEAD
-     * @var int
-     * @Id
-     * @GeneratedValue
-     * @Column(type="integer")
-     */
-    protected $id;
-
-    public function getId(): int
-=======
      * @ORM\Id @ORM\GeneratedValue
      * @ORM\Column(type="integer")
      */
     protected $id;
 
     public function getId()
->>>>>>> fce18e93
     {
         return $this->id;
     }
@@ -87,36 +56,6 @@
  */
 class DDC719Group extends Entity
 {
-<<<<<<< HEAD
-    /**
-     * @var string
-     * @Column(type="string", nullable=false)
-     */
-    protected $name;
-
-    /**
-     * @var string
-     * @Column(type="string", nullable=true)
-     */
-    protected $description;
-
-    /**
-     * @psalm-var Collection<int, DDC719Group>
-     * @ManyToMany(targetEntity="DDC719Group", inversedBy="parents")
-     * @JoinTable(name="groups_groups",
-     *      joinColumns={@JoinColumn(name="parent_id", referencedColumnName="id")},
-     *      inverseJoinColumns={@JoinColumn(name="child_id", referencedColumnName="id")}
-     * )
-     */
-    protected $children = null;
-
-    /**
-     * @psalm-var Collection<int, DDC719Group>
-     * @ManyToMany(targetEntity="DDC719Group", mappedBy="children")
-     */
-    protected $parents = null;
-
-=======
     /** @ORM\Column(type="string", nullable=false) */
     protected $name;
 
@@ -138,7 +77,6 @@
     /**
      * construct
      */
->>>>>>> fce18e93
     public function __construct()
     {
         parent::__construct();
@@ -151,11 +89,7 @@
     /**
      * adds group as new child
      */
-<<<<<<< HEAD
-    public function addGroup(Group $child): void
-=======
     public function addGroup(Group $child)
->>>>>>> fce18e93
     {
         if (! $this->children->contains($child)) {
             $this->children->add($child);
@@ -166,88 +100,47 @@
     /**
      * adds channel as new child
      */
-<<<<<<< HEAD
-    public function addChannel(Channel $child): void
-=======
     public function addChannel(Channel $child)
->>>>>>> fce18e93
     {
         if (! $this->channels->contains($child)) {
             $this->channels->add($child);
         }
     }
 
-<<<<<<< HEAD
-    public function getName(): string
-=======
     /**
      * getter & setter
      */
     public function getName()
->>>>>>> fce18e93
     {
         return $this->name;
     }
 
-<<<<<<< HEAD
-    public function setName(string $name): void
-=======
     public function setName($name)
->>>>>>> fce18e93
     {
         $this->name = $name;
     }
 
-<<<<<<< HEAD
-    public function getDescription(): string
-=======
     public function getDescription()
->>>>>>> fce18e93
     {
         return $this->description;
     }
 
-<<<<<<< HEAD
-    public function setDescription(string $description): void
-=======
     public function setDescription($description)
->>>>>>> fce18e93
     {
         $this->description = $description;
     }
 
-<<<<<<< HEAD
-    /**
-     * @psalm-return Collection<int, DDC719Group>
-     */
-    public function getChildren(): Collection
-=======
     public function getChildren()
->>>>>>> fce18e93
     {
         return $this->children;
     }
 
-<<<<<<< HEAD
-    /**
-     * @psalm-return Collection<int, DDC719Group>
-     */
-    public function getParents(): Collection
-=======
     public function getParents()
->>>>>>> fce18e93
     {
         return $this->parents;
     }
 
-<<<<<<< HEAD
-    /**
-     * @psalm-return Collection<int, Channel>
-     */
-    public function getChannels(): Collection
-=======
     public function getChannels()
->>>>>>> fce18e93
     {
         return $this->channels;
     }
