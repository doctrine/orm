--- conflicted
+++ resolved
@@ -16,42 +16,26 @@
  */
 class DDC2692Test extends OrmFunctionalTestCase
 {
-<<<<<<< HEAD
-    protected function setUp(): void
-=======
     /**
      * {@inheritDoc}
      */
     protected function setUp() : void
->>>>>>> fce18e93
     {
         parent::setUp();
 
         try {
             $this->schemaTool->createSchema(
                 [
-<<<<<<< HEAD
-                    $this->_em->getClassMetadata(DDC2692Foo::class),
-=======
                     $this->em->getClassMetadata(DDC2692Foo::class),
->>>>>>> fce18e93
                 ]
             );
         } catch (Exception $e) {
             return;
         }
-<<<<<<< HEAD
-
-        $this->_em->clear();
-    }
-
-    public function testIsListenerCalledOnlyOnceOnPreFlush(): void
-=======
         $this->em->clear();
     }
 
     public function testIsListenerCalledOnlyOnceOnPreFlush() : void
->>>>>>> fce18e93
     {
         $listener = $this->getMockBuilder(DDC2692Listener::class)
                          ->setMethods(['preFlush'])
@@ -61,13 +45,8 @@
 
         $this->em->getEventManager()->addEventSubscriber($listener);
 
-<<<<<<< HEAD
-        $this->_em->persist(new DDC2692Foo());
-        $this->_em->persist(new DDC2692Foo());
-=======
         $this->em->persist(new DDC2692Foo());
         $this->em->persist(new DDC2692Foo());
->>>>>>> fce18e93
 
         $this->em->flush();
         $this->em->clear();
@@ -78,38 +57,18 @@
  */
 class DDC2692Foo
 {
-<<<<<<< HEAD
-    /**
-     * @var int
-     * @Id
-     * @Column(type="integer")
-     * @GeneratedValue
-     */
-=======
     /** @ORM\Id @ORM\Column(type="integer") @ORM\GeneratedValue */
->>>>>>> fce18e93
     public $id;
 }
 
 class DDC2692Listener implements EventSubscriber
 {
-<<<<<<< HEAD
-    /**
-     * {@inheritDoc}
-     */
-    public function getSubscribedEvents(): array
-=======
     public function getSubscribedEvents()
->>>>>>> fce18e93
     {
         return [Events::preFlush];
     }
 
-<<<<<<< HEAD
-    public function preFlush(PreFlushEventArgs $args): void
-=======
     public function preFlush(PreFlushEventArgs $args)
->>>>>>> fce18e93
     {
     }
 }