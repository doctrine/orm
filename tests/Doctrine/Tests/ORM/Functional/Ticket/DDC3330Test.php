--- conflicted
+++ resolved
@@ -4,17 +4,9 @@
 
 namespace Doctrine\Tests\ORM\Functional\Ticket;
 
-<<<<<<< HEAD
-use Doctrine\Common\Collections\Collection;
-use Doctrine\ORM\Tools\Pagination\Paginator;
-use Doctrine\Tests\OrmFunctionalTestCase;
-
-use function count;
-=======
 use Doctrine\ORM\Annotation as ORM;
 use Doctrine\ORM\Tools\Pagination\Paginator;
 use Doctrine\Tests\OrmFunctionalTestCase;
->>>>>>> fce18e93
 use function iterator_to_array;
 
 /**
@@ -22,11 +14,7 @@
  */
 class DDC3330Test extends OrmFunctionalTestCase
 {
-<<<<<<< HEAD
-    protected function setUp(): void
-=======
     protected function setUp() : void
->>>>>>> fce18e93
     {
         parent::setUp();
 
@@ -38,11 +26,7 @@
         );
     }
 
-<<<<<<< HEAD
-    public function testIssueCollectionOrderWithPaginator(): void
-=======
     public function testIssueCollectionOrderWithPaginator() : void
->>>>>>> fce18e93
     {
         $this->createBuildingAndHalls();
         $this->createBuildingAndHalls();
@@ -50,11 +34,7 @@
 
         $this->em->clear();
 
-<<<<<<< HEAD
-        $query = $this->_em->createQuery(
-=======
         $query = $this->em->createQuery(
->>>>>>> fce18e93
             'SELECT b, h' .
             ' FROM Doctrine\Tests\ORM\Functional\Ticket\DDC3330Building b' .
             ' LEFT JOIN b.halls h' .
@@ -70,7 +50,7 @@
     /**
      * Create a building and 10 halls
      */
-    private function createBuildingAndHalls(): void
+    private function createBuildingAndHalls()
     {
         $building = new DDC3330Building();
 
@@ -91,21 +71,6 @@
 class DDC3330Building
 {
     /**
-<<<<<<< HEAD
-     * @var int
-     * @Id @Column(type="integer")
-     * @GeneratedValue
-     */
-    public $id;
-
-    /**
-     * @psalm-var Collection<int, DDC3330Hall>
-     * @OneToMany(targetEntity="DDC3330Hall", mappedBy="building", cascade={"persist"})
-     */
-    public $halls;
-
-    public function addHall(DDC3330Hall $hall): void
-=======
      * @ORM\Id @ORM\Column(type="integer")
      * @ORM\GeneratedValue
      */
@@ -115,7 +80,6 @@
     public $halls;
 
     public function addHall(DDC3330Hall $hall)
->>>>>>> fce18e93
     {
         $this->halls[]  = $hall;
         $hall->building = $this;
@@ -128,24 +92,6 @@
 class DDC3330Hall
 {
     /**
-<<<<<<< HEAD
-     * @var int
-     * @Id @Column(type="integer")
-     * @GeneratedValue(strategy="AUTO")
-     */
-    public $id;
-
-    /**
-     * @var DDC3330Building
-     * @ManyToOne(targetEntity="DDC3330Building", inversedBy="halls")
-     */
-    public $building;
-
-    /**
-     * @var string
-     * @Column(type="string", length=100)
-     */
-=======
      * @ORM\Id @ORM\Column(type="integer")
      * @ORM\GeneratedValue(strategy="AUTO")
      */
@@ -155,6 +101,5 @@
     public $building;
 
     /** @ORM\Column(type="string", length=100) */
->>>>>>> fce18e93
     public $name;
 }