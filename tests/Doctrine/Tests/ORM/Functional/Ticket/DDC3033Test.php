--- conflicted
+++ resolved
@@ -121,13 +121,8 @@
     {
         $em            = $eventArgs->getObjectManager();
         $uow           = $em->getUnitOfWork();
-<<<<<<< HEAD
-        $entity        = $eventArgs->getEntity();
+        $entity        = $eventArgs->getObject();
         $classMetadata = $em->getClassMetadata($entity::class);
-=======
-        $entity        = $eventArgs->getObject();
-        $classMetadata = $em->getClassMetadata(get_class($entity));
->>>>>>> c125a856
 
         $uow->computeChangeSet($classMetadata, $entity);
         $this->changeSet = $uow->getEntityChangeSet($entity);
