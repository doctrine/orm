--- conflicted
+++ resolved
@@ -5,17 +5,10 @@
 namespace Doctrine\Tests\ORM\Functional\Ticket;
 
 use Doctrine\Common\Collections\ArrayCollection;
-<<<<<<< HEAD
-use Doctrine\Common\Collections\Collection;
-use Doctrine\ORM\Event\LifecycleEventArgs;
-use Doctrine\Tests\OrmFunctionalTestCase;
-
-=======
 use Doctrine\ORM\Annotation as ORM;
 use Doctrine\ORM\Event\LifecycleEventArgs;
 use Doctrine\Tests\OrmFunctionalTestCase;
 use SplFixedArray;
->>>>>>> fce18e93
 use function get_class;
 
 /**
@@ -23,39 +16,22 @@
  */
 class DDC3033Test extends OrmFunctionalTestCase
 {
-<<<<<<< HEAD
-    public function testIssue(): void
-=======
     public function testIssue() : void
->>>>>>> fce18e93
     {
         $this->schemaTool->createSchema(
             [
-<<<<<<< HEAD
-                $this->_em->getClassMetadata(DDC3033User::class),
-                $this->_em->getClassMetadata(DDC3033Product::class),
-=======
                 $this->em->getClassMetadata(DDC3033User::class),
                 $this->em->getClassMetadata(DDC3033Product::class),
->>>>>>> fce18e93
             ]
         );
 
         $user       = new DDC3033User();
         $user->name = 'Test User';
-<<<<<<< HEAD
-        $this->_em->persist($user);
-
-        $user2       = new DDC3033User();
-        $user2->name = 'Test User 2';
-        $this->_em->persist($user2);
-=======
         $this->em->persist($user);
 
         $user2       = new DDC3033User();
         $user2->name = 'Test User 2';
         $this->em->persist($user2);
->>>>>>> fce18e93
 
         $product           = new DDC3033Product();
         $product->title    = 'Test product';
@@ -87,46 +63,27 @@
  */
 class DDC3033Product
 {
-    /** @psalm-var array<string, array{mixed, mixed}> */
     public $changeSet = [];
 
     /**
-<<<<<<< HEAD
-     * @var int $id
-     * @Column(name="id", type="integer")
-     * @Id
-     * @GeneratedValue(strategy="AUTO")
-=======
      * @ORM\Column(name="id", type="integer")
      * @ORM\Id
      * @ORM\GeneratedValue(strategy="AUTO")
      *
      * @var int $id
->>>>>>> fce18e93
      */
     public $id;
 
     /**
-<<<<<<< HEAD
-     * @var string $title
-     * @Column(name="title", type="string", length=255)
-=======
      * @ORM\Column(name="title", type="string", length=255)
      *
      * @var string $title
->>>>>>> fce18e93
      */
     public $title;
 
     /**
-<<<<<<< HEAD
-     * @var Collection<int, DDC3033User>
-     * @ManyToMany(targetEntity="DDC3033User")
-     * @JoinTable(
-=======
      * @ORM\ManyToMany(targetEntity=DDC3033User::class)
      * @ORM\JoinTable(
->>>>>>> fce18e93
      *   name="user_purchases_3033",
      *   joinColumns={@ORM\JoinColumn(name="product_id", referencedColumnName="id")},
      *   inverseJoinColumns={@ORM\JoinColumn(name="user_id", referencedColumnName="id")}
@@ -145,14 +102,14 @@
     /**
      * @ORM\PreUpdate
      */
-    public function preUpdate(LifecycleEventArgs $eventArgs): void
+    public function preUpdate(LifecycleEventArgs $eventArgs)
     {
     }
 
     /**
      * @ORM\PostUpdate
      */
-    public function postUpdate(LifecycleEventArgs $eventArgs): void
+    public function postUpdate(LifecycleEventArgs $eventArgs)
     {
         $em            = $eventArgs->getEntityManager();
         $uow           = $em->getUnitOfWork();
@@ -171,30 +128,18 @@
 class DDC3033User
 {
     /**
-<<<<<<< HEAD
-     * @var int
-     * @Column(name="id", type="integer")
-     * @Id
-     * @GeneratedValue(strategy="AUTO")
-=======
      * @ORM\Column(name="id", type="integer")
      * @ORM\Id
      * @ORM\GeneratedValue(strategy="AUTO")
      *
      * @var int
->>>>>>> fce18e93
      */
     public $id;
 
     /**
-<<<<<<< HEAD
-     * @var string
-     * @Column(name="title", type="string", length=255)
-=======
      * @ORM\Column(name="title", type="string", length=255)
      *
      * @var string
->>>>>>> fce18e93
      */
     public $name;
 }