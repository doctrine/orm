<?php

declare(strict_types=1);

namespace Doctrine\Tests\ORM\Functional\Ticket;

<<<<<<< HEAD
use Doctrine\ORM\Proxy\Proxy;
use Doctrine\ORM\Query;
use Doctrine\ORM\Query\AST;
use Doctrine\ORM\Query\AST\SelectClause;
use Doctrine\ORM\Query\AST\SelectExpression;
=======
use Doctrine\ORM\Query;
use Doctrine\ORM\Query\AST;
use Doctrine\ORM\Query\AST\SelectClause;
>>>>>>> fce18e93
use Doctrine\ORM\Query\TreeWalkerAdapter;
use Doctrine\Tests\Models\ECommerce\ECommerceCart;
use Doctrine\Tests\Models\ECommerce\ECommerceCustomer;
use Doctrine\Tests\OrmFunctionalTestCase;
<<<<<<< HEAD

use function assert;

class DDC736Test extends OrmFunctionalTestCase
{
    protected function setUp(): void
=======
use ProxyManager\Proxy\GhostObjectInterface;

class DDC736Test extends OrmFunctionalTestCase
{
    protected function setUp() : void
>>>>>>> fce18e93
    {
        $this->useModelSet('ecommerce');
        parent::setUp();
    }

    /**
     * @group DDC-736
     */
<<<<<<< HEAD
    public function testReorderEntityFetchJoinForHydration(): void
=======
    public function testReorderEntityFetchJoinForHydration() : void
>>>>>>> fce18e93
    {
        $cust = new ECommerceCustomer();
        $cust->setName('roman');

        $cart = new ECommerceCart();
        $cart->setPayment('cash');
        $cart->setCustomer($cust);

        $this->em->persist($cust);
        $this->em->persist($cart);
        $this->em->flush();
        $this->em->clear();

<<<<<<< HEAD
        $result = $this->_em->createQuery('select c, c.name, ca, ca.payment from Doctrine\Tests\Models\ECommerce\ECommerceCart ca join ca.customer c')
=======
        $result = $this->em->createQuery('select c, c.name, ca, ca.payment from Doctrine\Tests\Models\ECommerce\ECommerceCart ca join ca.customer c')
>>>>>>> fce18e93
            ->getSingleResult(/*\Doctrine\ORM\Query::HYDRATE_ARRAY*/);

        $cart2 = $result[0];
        unset($result[0]);

        self::assertInstanceOf(ECommerceCart::class, $cart2);
        self::assertNotInstanceOf(GhostObjectInterface::class, $cart2->getCustomer());
        self::assertInstanceOf(ECommerceCustomer::class, $cart2->getCustomer());
        self::assertEquals(['name' => 'roman', 'payment' => 'cash'], $result);
    }

    /**
     * @group DDC-736
     * @group DDC-925
     * @group DDC-915
     */
<<<<<<< HEAD
    public function testDqlTreeWalkerReordering(): void
=======
    public function testDqlTreeWalkerReordering() : void
>>>>>>> fce18e93
    {
        $cust = new ECommerceCustomer();
        $cust->setName('roman');

        $cart = new ECommerceCart();
        $cart->setPayment('cash');
        $cart->setCustomer($cust);

        $this->em->persist($cust);
        $this->em->persist($cart);
        $this->em->flush();
        $this->em->clear();

        $dql    = 'select c, c.name, ca, ca.payment from Doctrine\Tests\Models\ECommerce\ECommerceCart ca join ca.customer c';
<<<<<<< HEAD
        $result = $this->_em->createQuery($dql)
                            ->setHint(Query::HINT_CUSTOM_TREE_WALKERS, [DisableFetchJoinTreeWalker::class])
                            ->getResult();

        $cart2 = $result[0][0];
        assert($cart2 instanceof ECommerceCart);
        $this->assertInstanceOf(Proxy::class, $cart2->getCustomer());
=======
        $result = $this->em->createQuery($dql)
                            ->setHint(Query::HINT_CUSTOM_TREE_WALKERS, [DisableFetchJoinTreeWalker::class])
                            ->getResult();

        /** @var ECommerceCart $cart2 */
        $cart2 = $result[0][0];
        self::assertInstanceOf(GhostObjectInterface::class, $cart2->getCustomer());
>>>>>>> fce18e93
    }
}

class DisableFetchJoinTreeWalker extends TreeWalkerAdapter
{
    public function walkSelectStatement(AST\SelectStatement $AST): void
    {
        $this->walkSelectClause($AST->selectClause);
    }

    /**
<<<<<<< HEAD
     * {@inheritdoc}
=======
     * @param SelectClause $selectClause
>>>>>>> fce18e93
     */
    public function walkSelectClause($selectClause): void
    {
<<<<<<< HEAD
        assert($selectClause instanceof SelectClause);
        foreach ($selectClause->selectExpressions as $key => $selectExpr) {
            assert($selectExpr instanceof SelectExpression);
=======
        foreach ($selectClause->selectExpressions as $key => $selectExpr) {
            /** @var $selectExpr \Doctrine\ORM\Query\AST\SelectExpression */
>>>>>>> fce18e93
            if ($selectExpr->expression === 'c') {
                unset($selectClause->selectExpressions[$key]);
                break;
            }
        }
    }
}<|MERGE_RESOLUTION|>--- conflicted
+++ resolved
@@ -4,35 +4,18 @@
 
 namespace Doctrine\Tests\ORM\Functional\Ticket;
 
-<<<<<<< HEAD
-use Doctrine\ORM\Proxy\Proxy;
 use Doctrine\ORM\Query;
 use Doctrine\ORM\Query\AST;
 use Doctrine\ORM\Query\AST\SelectClause;
-use Doctrine\ORM\Query\AST\SelectExpression;
-=======
-use Doctrine\ORM\Query;
-use Doctrine\ORM\Query\AST;
-use Doctrine\ORM\Query\AST\SelectClause;
->>>>>>> fce18e93
 use Doctrine\ORM\Query\TreeWalkerAdapter;
 use Doctrine\Tests\Models\ECommerce\ECommerceCart;
 use Doctrine\Tests\Models\ECommerce\ECommerceCustomer;
 use Doctrine\Tests\OrmFunctionalTestCase;
-<<<<<<< HEAD
-
-use function assert;
-
-class DDC736Test extends OrmFunctionalTestCase
-{
-    protected function setUp(): void
-=======
 use ProxyManager\Proxy\GhostObjectInterface;
 
 class DDC736Test extends OrmFunctionalTestCase
 {
     protected function setUp() : void
->>>>>>> fce18e93
     {
         $this->useModelSet('ecommerce');
         parent::setUp();
@@ -41,11 +24,7 @@
     /**
      * @group DDC-736
      */
-<<<<<<< HEAD
-    public function testReorderEntityFetchJoinForHydration(): void
-=======
     public function testReorderEntityFetchJoinForHydration() : void
->>>>>>> fce18e93
     {
         $cust = new ECommerceCustomer();
         $cust->setName('roman');
@@ -59,11 +38,7 @@
         $this->em->flush();
         $this->em->clear();
 
-<<<<<<< HEAD
-        $result = $this->_em->createQuery('select c, c.name, ca, ca.payment from Doctrine\Tests\Models\ECommerce\ECommerceCart ca join ca.customer c')
-=======
         $result = $this->em->createQuery('select c, c.name, ca, ca.payment from Doctrine\Tests\Models\ECommerce\ECommerceCart ca join ca.customer c')
->>>>>>> fce18e93
             ->getSingleResult(/*\Doctrine\ORM\Query::HYDRATE_ARRAY*/);
 
         $cart2 = $result[0];
@@ -80,11 +55,7 @@
      * @group DDC-925
      * @group DDC-915
      */
-<<<<<<< HEAD
-    public function testDqlTreeWalkerReordering(): void
-=======
     public function testDqlTreeWalkerReordering() : void
->>>>>>> fce18e93
     {
         $cust = new ECommerceCustomer();
         $cust->setName('roman');
@@ -99,15 +70,6 @@
         $this->em->clear();
 
         $dql    = 'select c, c.name, ca, ca.payment from Doctrine\Tests\Models\ECommerce\ECommerceCart ca join ca.customer c';
-<<<<<<< HEAD
-        $result = $this->_em->createQuery($dql)
-                            ->setHint(Query::HINT_CUSTOM_TREE_WALKERS, [DisableFetchJoinTreeWalker::class])
-                            ->getResult();
-
-        $cart2 = $result[0][0];
-        assert($cart2 instanceof ECommerceCart);
-        $this->assertInstanceOf(Proxy::class, $cart2->getCustomer());
-=======
         $result = $this->em->createQuery($dql)
                             ->setHint(Query::HINT_CUSTOM_TREE_WALKERS, [DisableFetchJoinTreeWalker::class])
                             ->getResult();
@@ -115,34 +77,23 @@
         /** @var ECommerceCart $cart2 */
         $cart2 = $result[0][0];
         self::assertInstanceOf(GhostObjectInterface::class, $cart2->getCustomer());
->>>>>>> fce18e93
     }
 }
 
 class DisableFetchJoinTreeWalker extends TreeWalkerAdapter
 {
-    public function walkSelectStatement(AST\SelectStatement $AST): void
+    public function walkSelectStatement(AST\SelectStatement $AST)
     {
         $this->walkSelectClause($AST->selectClause);
     }
 
     /**
-<<<<<<< HEAD
-     * {@inheritdoc}
-=======
      * @param SelectClause $selectClause
->>>>>>> fce18e93
      */
-    public function walkSelectClause($selectClause): void
+    public function walkSelectClause($selectClause)
     {
-<<<<<<< HEAD
-        assert($selectClause instanceof SelectClause);
-        foreach ($selectClause->selectExpressions as $key => $selectExpr) {
-            assert($selectExpr instanceof SelectExpression);
-=======
         foreach ($selectClause->selectExpressions as $key => $selectExpr) {
             /** @var $selectExpr \Doctrine\ORM\Query\AST\SelectExpression */
->>>>>>> fce18e93
             if ($selectExpr->expression === 'c') {
                 unset($selectClause->selectExpressions[$key]);
                 break;
