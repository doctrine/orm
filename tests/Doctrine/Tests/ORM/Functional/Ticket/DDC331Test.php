--- conflicted
+++ resolved
@@ -6,21 +6,12 @@
 
 use Doctrine\Tests\OrmFunctionalTestCase;
 
-<<<<<<< HEAD
-use function strtolower;
-
-=======
->>>>>>> fce18e93
 /**
  * Functional tests for the Class Table Inheritance mapping strategy.
  */
 class DDC331Test extends OrmFunctionalTestCase
 {
-<<<<<<< HEAD
-    protected function setUp(): void
-=======
     protected function setUp() : void
->>>>>>> fce18e93
     {
         $this->useModelSet('company');
         parent::setUp();
@@ -29,11 +20,7 @@
     /**
      * @group DDC-331
      */
-<<<<<<< HEAD
-    public function testSelectFieldOnRootEntity(): void
-=======
     public function testSelectFieldOnRootEntity() : void
->>>>>>> fce18e93
     {
         $q = $this->em->createQuery('SELECT e.name FROM Doctrine\Tests\Models\Company\CompanyEmployee e');
 
