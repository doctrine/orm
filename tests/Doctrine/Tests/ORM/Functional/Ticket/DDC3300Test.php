--- conflicted
+++ resolved
@@ -13,53 +13,28 @@
  */
 class DDC3300Test extends OrmFunctionalTestCase
 {
-<<<<<<< HEAD
-    public function testResolveTargetEntitiesChangesDiscriminatorMapValues(): void
-=======
     public function testResolveTargetEntitiesChangesDiscriminatorMapValues() : void
->>>>>>> fce18e93
     {
         $resolveTargetEntity = new ResolveTargetEntityListener();
 
         $resolveTargetEntity->addResolveTargetEntity(
             DDC3300Boss::class,
-<<<<<<< HEAD
-            DDC3300HumanBoss::class,
-            []
-=======
             DDC3300ConcreteBoss::class
->>>>>>> fce18e93
         );
 
         $resolveTargetEntity->addResolveTargetEntity(
             DDC3300Employee::class,
-<<<<<<< HEAD
-            DDC3300HumanEmployee::class,
-            []
-=======
             DDC3300ConcreteEmployee::class
->>>>>>> fce18e93
         );
 
         $this->em->getEventManager()->addEventSubscriber($resolveTargetEntity);
 
-<<<<<<< HEAD
-        $this->_schemaTool->createSchema(
-            [
-                $this->_em->getClassMetadata(DDC3300Person::class),
-            ]
-        );
-
-        $boss     = new DDC3300HumanBoss();
-        $employee = new DDC3300HumanEmployee();
-=======
         $this->schemaTool->createSchema([
             $this->em->getClassMetadata(DDC3300Person::class),
         ]);
 
         $boss     = new DDC3300ConcreteBoss();
         $employee = new DDC3300ConcreteEmployee();
->>>>>>> fce18e93
 
         $this->em->persist($boss);
         $this->em->persist($employee);
@@ -67,20 +42,6 @@
         $this->em->flush();
         $this->em->clear();
 
-<<<<<<< HEAD
-        $this->assertEquals($boss, $this->_em->find(DDC3300Boss::class, $boss->id));
-        $this->assertEquals($employee, $this->_em->find(DDC3300Employee::class, $employee->id));
-    }
-}
-
-/**
- * @Entity
- * @InheritanceType("SINGLE_TABLE")
- * @DdiscriminatorColumn(name="discr", type="string")
- * @DiscriminatorMap({
- *      "boss"     = "Doctrine\Tests\ORM\Functional\Ticket\DDC3300Boss",
- *      "employee" = "Doctrine\Tests\ORM\Functional\Ticket\DDC3300Employee"
-=======
         self::assertEquals($boss, $this->em->find(DDC3300Boss::class, $boss->id));
         self::assertEquals($employee, $this->em->find(DDC3300Employee::class, $employee->id));
     }
@@ -93,21 +54,11 @@
  * @ORM\DiscriminatorMap({
  *      "boss"     = DDC3300Boss::class,
  *      "employee" = DDC3300Employee::class
->>>>>>> fce18e93
  * })
  */
 abstract class DDC3300Person
 {
-<<<<<<< HEAD
-    /**
-     * @var int
-     * @Id
-     * @Column(type="integer")
-     * @GeneratedValue(strategy="AUTO")
-     */
-=======
     /** @ORM\Id @ORM\Column(type="integer") @ORM\GeneratedValue(strategy="AUTO") */
->>>>>>> fce18e93
     public $id;
 }
 
@@ -115,13 +66,8 @@
 {
 }
 
-<<<<<<< HEAD
-/** @Entity */
-class DDC3300HumanBoss extends DDC3300Person implements DDC3300Boss
-=======
 /** @ORM\Entity */
 class DDC3300ConcreteBoss extends DDC3300Person implements DDC3300Boss
->>>>>>> fce18e93
 {
 }
 
@@ -129,12 +75,7 @@
 {
 }
 
-<<<<<<< HEAD
-/** @Entity */
-class DDC3300HumanEmployee extends DDC3300Person implements DDC3300Employee
-=======
 /** @ORM\Entity */
 class DDC3300ConcreteEmployee extends DDC3300Person implements DDC3300Employee
->>>>>>> fce18e93
 {
 }