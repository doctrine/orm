<?php

declare(strict_types=1);

namespace Doctrine\Tests\ORM\Functional\Ticket;

use Doctrine\ORM\Mapping\Column;
use Doctrine\ORM\Mapping\Entity;
use Doctrine\ORM\Mapping\GeneratedValue;
use Doctrine\ORM\Mapping\Id;
use Doctrine\ORM\Mapping\JoinColumn;
use Doctrine\ORM\Mapping\OneToOne;
use Doctrine\ORM\Mapping\Table;
use Doctrine\Tests\OrmFunctionalTestCase;

class DDC237Test extends OrmFunctionalTestCase
{
    protected function setUp(): void
    {
        parent::setUp();

        $this->createSchemaForModels(
            DDC237EntityX::class,
            DDC237EntityY::class,
            DDC237EntityZ::class,
        );
    }

    public function testUninitializedProxyIsInitializedOnFetchJoin(): void
    {
        $x = new DDC237EntityX();
        $y = new DDC237EntityY();
        $z = new DDC237EntityZ();

        $x->data = 'X';
        $y->data = 'Y';
        $z->data = 'Z';

        $x->y = $y;
        $z->y = $y;

        $this->_em->persist($x);
        $this->_em->persist($y);
        $this->_em->persist($z);

        $this->_em->flush();
        $this->_em->clear();

<<<<<<< HEAD
        $x2 = $this->_em->find($x::class, $x->id); // proxy injected for Y
        self::assertInstanceOf(Proxy::class, $x2->y);
        self::assertFalse($x2->y->__isInitialized());
=======
        $x2 = $this->_em->find(get_class($x), $x->id); // proxy injected for Y
        self::assertTrue($this->isUninitializedObject($x2->y));
>>>>>>> dca7ddf9

        // proxy for Y is in identity map

        $z2 = $this->_em->createQuery('select z,y from ' . $z::class . ' z join z.y y where z.id = ?1')
                ->setParameter(1, $z->id)
                ->getSingleResult();
        self::assertFalse($this->isUninitializedObject($z2->y));
        self::assertEquals('Y', $z2->y->data);
        self::assertEquals($y->id, $z2->y->id);

        // since the Y is the same, the instance from the identity map is
        // used, even if it is a proxy.

        self::assertNotSame($x, $x2);
        self::assertNotSame($z, $z2);
        self::assertSame($z2->y, $x2->y);
    }
}


#[Table(name: 'ddc237_x')]
#[Entity]
class DDC237EntityX
{
    /** @var int */
    #[Id]
    #[Column(type: 'integer')]
    #[GeneratedValue]
    public $id;
    /** @var string */
    #[Column(type: 'string', length: 255)]
    public $data;
    /** @var DDC237EntityY */
    #[OneToOne(targetEntity: 'DDC237EntityY')]
    #[JoinColumn(name: 'y_id', referencedColumnName: 'id')]
    public $y;
}


#[Table(name: 'ddc237_y')]
#[Entity]
class DDC237EntityY
{
    /** @var int */
    #[Id]
    #[Column(type: 'integer')]
    #[GeneratedValue]
    public $id;
    /** @var string */
    #[Column(type: 'string', length: 255)]
    public $data;
}

#[Table(name: 'ddc237_z')]
#[Entity]
class DDC237EntityZ
{
    /** @var int */
    #[Id]
    #[Column(type: 'integer')]
    #[GeneratedValue]
    public $id;
    /** @var string */
    #[Column(type: 'string', length: 255)]
    public $data;

    /** @var DDC237EntityY */
    #[OneToOne(targetEntity: 'DDC237EntityY')]
    #[JoinColumn(name: 'y_id', referencedColumnName: 'id')]
    public $y;
}<|MERGE_RESOLUTION|>--- conflicted
+++ resolved
@@ -46,14 +46,8 @@
         $this->_em->flush();
         $this->_em->clear();
 
-<<<<<<< HEAD
         $x2 = $this->_em->find($x::class, $x->id); // proxy injected for Y
-        self::assertInstanceOf(Proxy::class, $x2->y);
-        self::assertFalse($x2->y->__isInitialized());
-=======
-        $x2 = $this->_em->find(get_class($x), $x->id); // proxy injected for Y
         self::assertTrue($this->isUninitializedObject($x2->y));
->>>>>>> dca7ddf9
 
         // proxy for Y is in identity map
 
