--- conflicted
+++ resolved
@@ -4,38 +4,18 @@
 
 namespace Doctrine\Tests\ORM\Functional\Ticket;
 
-<<<<<<< HEAD
-use Doctrine\ORM\Proxy\Proxy;
-use Doctrine\Tests\OrmFunctionalTestCase;
-
-=======
 use Doctrine\ORM\Annotation as ORM;
 use Doctrine\Tests\OrmFunctionalTestCase;
 use ProxyManager\Proxy\GhostObjectInterface;
->>>>>>> fce18e93
 use function get_class;
 
 class DDC237Test extends OrmFunctionalTestCase
 {
-<<<<<<< HEAD
-    protected function setUp(): void
-=======
     protected function setUp() : void
->>>>>>> fce18e93
     {
         parent::setUp();
         $this->schemaTool->createSchema(
             [
-<<<<<<< HEAD
-                $this->_em->getClassMetadata(DDC237EntityX::class),
-                $this->_em->getClassMetadata(DDC237EntityY::class),
-                $this->_em->getClassMetadata(DDC237EntityZ::class),
-            ]
-        );
-    }
-
-    public function testUninitializedProxyIsInitializedOnFetchJoin(): void
-=======
                 $this->em->getClassMetadata(DDC237EntityX::class),
                 $this->em->getClassMetadata(DDC237EntityY::class),
                 $this->em->getClassMetadata(DDC237EntityZ::class),
@@ -44,7 +24,6 @@
     }
 
     public function testUninitializedProxyIsInitializedOnFetchJoin() : void
->>>>>>> fce18e93
     {
         $x = new DDC237EntityX();
         $y = new DDC237EntityY();
@@ -81,17 +60,10 @@
         // since the Y is the same, the instance from the identity map is
         // used, even if it is a proxy.
 
-<<<<<<< HEAD
-        $this->assertNotSame($x, $x2);
-        $this->assertNotSame($z, $z2);
-        $this->assertSame($z2->y, $x2->y);
-        $this->assertInstanceOf(Proxy::class, $z2->y);
-=======
         self::assertNotSame($x, $x2);
         self::assertNotSame($z, $z2);
         self::assertSame($z2->y, $x2->y);
         self::assertInstanceOf(GhostObjectInterface::class, $z2->y);
->>>>>>> fce18e93
     }
 }
 
@@ -101,24 +73,6 @@
  */
 class DDC237EntityX
 {
-<<<<<<< HEAD
-    /**
-     * @var int
-     * @Id
-     * @Column(type="integer")
-     * @GeneratedValue
-     */
-    public $id;
-    /**
-     * @var string
-     * @Column(type="string")
-     */
-    public $data;
-    /**
-     * @var DDC237EntityY
-     * @OneToOne(targetEntity="DDC237EntityY")
-     * @JoinColumn(name="y_id", referencedColumnName="id")
-=======
     /** @ORM\Id @ORM\Column(type="integer") @ORM\GeneratedValue */
     public $id;
     /** @ORM\Column(type="string") */
@@ -126,7 +80,6 @@
     /**
      * @ORM\OneToOne(targetEntity=DDC237EntityY::class)
      * @ORM\JoinColumn(name="y_id", referencedColumnName="id")
->>>>>>> fce18e93
      */
     public $y;
 }
@@ -135,48 +88,15 @@
 /** @ORM\Entity @ORM\Table(name="ddc237_y") */
 class DDC237EntityY
 {
-<<<<<<< HEAD
-    /**
-     * @var int
-     * @Id
-     * @Column(type="integer")
-     * @GeneratedValue
-     */
-    public $id;
-    /**
-     * @var string
-     * @Column(type="string")
-     */
-=======
     /** @ORM\Id @ORM\Column(type="integer") @ORM\GeneratedValue */
     public $id;
     /** @ORM\Column(type="string") */
->>>>>>> fce18e93
     public $data;
 }
 
 /** @ORM\Entity @ORM\Table(name="ddc237_z") */
 class DDC237EntityZ
 {
-<<<<<<< HEAD
-    /**
-     * @var int
-     * @Id
-     * @Column(type="integer")
-     * @GeneratedValue
-     */
-    public $id;
-    /**
-     * @var string
-     * @Column(type="string")
-     */
-    public $data;
-
-    /**
-     * @var DDC237EntityY
-     * @OneToOne(targetEntity="DDC237EntityY")
-     * @JoinColumn(name="y_id", referencedColumnName="id")
-=======
     /** @ORM\Id @ORM\Column(type="integer") @ORM\GeneratedValue */
     public $id;
     /** @ORM\Column(type="string") */
@@ -185,7 +105,6 @@
     /**
      * @ORM\OneToOne(targetEntity=DDC237EntityY::class)
      * @ORM\JoinColumn(name="y_id", referencedColumnName="id")
->>>>>>> fce18e93
      */
     public $y;
 }