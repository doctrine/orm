<?php

declare(strict_types=1);

namespace Doctrine\Tests\ORM\Functional\Ticket;

use Doctrine\Tests\Models\CMS\CmsGroup;
use Doctrine\Tests\Models\CMS\CmsUser;
use Doctrine\Tests\OrmFunctionalTestCase;
<<<<<<< HEAD

use function count;
=======
>>>>>>> fce18e93
use function get_class;

/**
 * @group DDC-1643
 */
class DDC1643Test extends OrmFunctionalTestCase
{
    /** @var CmsUser */
    private $user1;

    /** @var CmsUser */
    private $user2;

<<<<<<< HEAD
    protected function setUp(): void
=======
    public function setUp() : void
>>>>>>> fce18e93
    {
        $this->useModelSet('cms');

        parent::setUp();

        $user1           = new CmsUser();
        $user1->username = 'beberlei';
        $user1->name     = 'Benjamin';
        $user1->status   = 'active';
        $group1          = new CmsGroup();
        $group1->name    = 'test';
        $group2          = new CmsGroup();
        $group2->name    = 'test';
        $user1->addGroup($group1);
        $user1->addGroup($group2);
        $user2           = new CmsUser();
        $user2->username = 'romanb';
        $user2->name     = 'Roman';
        $user2->status   = 'active';

<<<<<<< HEAD
        $this->_em->persist($user1);
        $this->_em->persist($user2);
        $this->_em->persist($group1);
        $this->_em->persist($group2);
        $this->_em->flush();
        $this->_em->clear();

        $this->user1 = $this->_em->find(get_class($user1), $user1->id);
        $this->user2 = $this->_em->find(get_class($user1), $user2->id);
    }

    public function testClonePersistentCollectionAndReuse(): void
=======
        $this->em->persist($user1);
        $this->em->persist($user2);
        $this->em->persist($group1);
        $this->em->persist($group2);
        $this->em->flush();
        $this->em->clear();

        $this->user1 = $this->em->find(get_class($user1), $user1->id);
        $this->user2 = $this->em->find(get_class($user1), $user2->id);
    }

    public function testClonePersistentCollectionAndReuse() : void
>>>>>>> fce18e93
    {
        $user1 = $this->user1;

        $user1->groups = clone $user1->groups;

        $this->em->flush();
        $this->em->clear();

        $user1 = $this->em->find(get_class($user1), $user1->id);

        self::assertCount(2, $user1->groups);
    }

<<<<<<< HEAD
    public function testClonePersistentCollectionAndShare(): void
=======
    public function testClonePersistentCollectionAndShare() : void
>>>>>>> fce18e93
    {
        $user1 = $this->user1;
        $user2 = $this->user2;

        $user2->groups = clone $user1->groups;

        $this->em->flush();
        $this->em->clear();

        $user1 = $this->em->find(get_class($user1), $user1->id);
        $user2 = $this->em->find(get_class($user1), $user2->id);

        self::assertCount(2, $user1->groups);
        self::assertCount(2, $user2->groups);
    }

<<<<<<< HEAD
    public function testCloneThenDirtyPersistentCollection(): void
=======
    public function testCloneThenDirtyPersistentCollection() : void
>>>>>>> fce18e93
    {
        $user1 = $this->user1;
        $user2 = $this->user2;

        $group3        = new CmsGroup();
        $group3->name  = 'test';
        $user2->groups = clone $user1->groups;
        $user2->groups->add($group3);

        $this->em->persist($group3);
        $this->em->flush();
        $this->em->clear();

        $user1 = $this->em->find(get_class($user1), $user1->id);
        $user2 = $this->em->find(get_class($user1), $user2->id);

        self::assertCount(3, $user2->groups);
        self::assertCount(2, $user1->groups);
    }

<<<<<<< HEAD
    public function testNotCloneAndPassAroundFlush(): void
=======
    public function testNotCloneAndPassAroundFlush() : void
>>>>>>> fce18e93
    {
        $user1 = $this->user1;
        $user2 = $this->user2;

        $group3        = new CmsGroup();
        $group3->name  = 'test';
        $user2->groups = $user1->groups;
        $user2->groups->add($group3);

        self::assertCount(1, $user1->groups->getInsertDiff());

        $this->em->persist($group3);
        $this->em->flush();
        $this->em->clear();

        $user1 = $this->em->find(get_class($user1), $user1->id);
        $user2 = $this->em->find(get_class($user1), $user2->id);

        self::assertCount(3, $user2->groups);
        self::assertCount(3, $user1->groups);
    }
}<|MERGE_RESOLUTION|>--- conflicted
+++ resolved
@@ -7,11 +7,6 @@
 use Doctrine\Tests\Models\CMS\CmsGroup;
 use Doctrine\Tests\Models\CMS\CmsUser;
 use Doctrine\Tests\OrmFunctionalTestCase;
-<<<<<<< HEAD
-
-use function count;
-=======
->>>>>>> fce18e93
 use function get_class;
 
 /**
@@ -19,17 +14,10 @@
  */
 class DDC1643Test extends OrmFunctionalTestCase
 {
-    /** @var CmsUser */
     private $user1;
-
-    /** @var CmsUser */
     private $user2;
 
-<<<<<<< HEAD
-    protected function setUp(): void
-=======
     public function setUp() : void
->>>>>>> fce18e93
     {
         $this->useModelSet('cms');
 
@@ -50,20 +38,6 @@
         $user2->name     = 'Roman';
         $user2->status   = 'active';
 
-<<<<<<< HEAD
-        $this->_em->persist($user1);
-        $this->_em->persist($user2);
-        $this->_em->persist($group1);
-        $this->_em->persist($group2);
-        $this->_em->flush();
-        $this->_em->clear();
-
-        $this->user1 = $this->_em->find(get_class($user1), $user1->id);
-        $this->user2 = $this->_em->find(get_class($user1), $user2->id);
-    }
-
-    public function testClonePersistentCollectionAndReuse(): void
-=======
         $this->em->persist($user1);
         $this->em->persist($user2);
         $this->em->persist($group1);
@@ -76,7 +50,6 @@
     }
 
     public function testClonePersistentCollectionAndReuse() : void
->>>>>>> fce18e93
     {
         $user1 = $this->user1;
 
@@ -90,11 +63,7 @@
         self::assertCount(2, $user1->groups);
     }
 
-<<<<<<< HEAD
-    public function testClonePersistentCollectionAndShare(): void
-=======
     public function testClonePersistentCollectionAndShare() : void
->>>>>>> fce18e93
     {
         $user1 = $this->user1;
         $user2 = $this->user2;
@@ -111,11 +80,7 @@
         self::assertCount(2, $user2->groups);
     }
 
-<<<<<<< HEAD
-    public function testCloneThenDirtyPersistentCollection(): void
-=======
     public function testCloneThenDirtyPersistentCollection() : void
->>>>>>> fce18e93
     {
         $user1 = $this->user1;
         $user2 = $this->user2;
@@ -136,11 +101,7 @@
         self::assertCount(2, $user1->groups);
     }
 
-<<<<<<< HEAD
-    public function testNotCloneAndPassAroundFlush(): void
-=======
     public function testNotCloneAndPassAroundFlush() : void
->>>>>>> fce18e93
     {
         $user1 = $this->user1;
         $user2 = $this->user2;
