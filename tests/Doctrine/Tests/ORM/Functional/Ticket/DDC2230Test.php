--- conflicted
+++ resolved
@@ -26,22 +26,10 @@
     {
         parent::setUp();
 
-<<<<<<< HEAD
-        try {
-            $this->_schemaTool->createSchema(
-                [
-                    $this->_em->getClassMetadata(DDC2230User::class),
-                    $this->_em->getClassMetadata(DDC2230Address::class),
-                ]
-            );
-        } catch (ToolsException) {
-        }
-=======
         $this->createSchemaForModels(
             DDC2230User::class,
             DDC2230Address::class
         );
->>>>>>> 48b4f63f
     }
 
     public function testNotifyTrackingCalledOnProxyInitialization(): void
