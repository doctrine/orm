--- conflicted
+++ resolved
@@ -4,83 +4,31 @@
 
 namespace Doctrine\Tests\ORM\Functional\Ticket;
 
-<<<<<<< HEAD
-use Doctrine\Common\Proxy\Proxy;
-=======
 use Doctrine\Common\NotifyPropertyChanged;
 use Doctrine\Common\PropertyChangedListener;
 use Doctrine\ORM\Annotation as ORM;
->>>>>>> fce18e93
 use Doctrine\ORM\Tools\ToolsException;
-use Doctrine\Persistence\NotifyPropertyChanged;
-use Doctrine\Persistence\PropertyChangedListener;
 use Doctrine\Tests\OrmFunctionalTestCase;
-use Doctrine\Tests\VerifyDeprecations;
-
-use function assert;
 
 /**
  * @group DDC-2230
  */
 class DDC2230Test extends OrmFunctionalTestCase
 {
-<<<<<<< HEAD
-    use VerifyDeprecations;
-
-    protected function setUp(): void
-=======
     protected function setUp() : void
->>>>>>> fce18e93
     {
         parent::setUp();
 
         try {
-<<<<<<< HEAD
-            $this->_schemaTool->createSchema(
-                [
-                    $this->_em->getClassMetadata(DDC2230User::class),
-                    $this->_em->getClassMetadata(DDC2230Address::class),
-                ]
-            );
-=======
             $this->schemaTool->createSchema([
                 $this->em->getClassMetadata(DDC2230User::class),
                 $this->em->getClassMetadata(DDC2230Address::class),
             ]);
->>>>>>> fce18e93
         } catch (ToolsException $e) {
         }
     }
 
-<<<<<<< HEAD
-    public function testNotifyTrackingNotCalledOnUninitializedProxies(): void
-    {
-        $insertedUser          = new DDC2230User();
-        $insertedUser->address = new DDC2230Address();
-
-        $this->_em->persist($insertedUser);
-        $this->_em->persist($insertedUser->address);
-        $this->_em->flush();
-        $this->_em->clear();
-
-        $user = $this->_em->find(DDC2230User::class, $insertedUser->id);
-
-        $this->_em->clear();
-
-        $mergedUser = $this->_em->merge($user);
-
-        $address = $mergedUser->address;
-        assert($address instanceof Proxy);
-
-        $this->assertInstanceOf(Proxy::class, $address);
-        $this->assertFalse($address->__isInitialized());
-        $this->assertHasDeprecationMessages();
-    }
-
-    public function testNotifyTrackingCalledOnProxyInitialization(): void
-=======
     public function testNotifyTrackingCalledOnProxyInitialization() : void
->>>>>>> fce18e93
     {
         $insertedAddress = new DDC2230Address();
 
@@ -88,53 +36,25 @@
         $this->em->flush();
         $this->em->clear();
 
-<<<<<<< HEAD
-        $addressProxy = $this->_em->getReference(DDC2230Address::class, $insertedAddress->id);
-        assert($addressProxy instanceof Proxy || $addressProxy instanceof DDC2230Address);
-
-        $this->assertFalse($addressProxy->__isInitialized());
-        $this->assertNull($addressProxy->listener);
-=======
         $addressProxy = $this->em->getReference(DDC2230Address::class, $insertedAddress->id);
 
         /** @var $addressProxy GhostObjectInterface|\Doctrine\Tests\ORM\Functional\Ticket\DDC2230Address */
         self::assertFalse($addressProxy->isProxyInitialized());
         self::assertNull($addressProxy->listener);
->>>>>>> fce18e93
 
         $addressProxy->initializeProxy();
 
-<<<<<<< HEAD
-        $this->assertSame($this->_em->getUnitOfWork(), $addressProxy->listener);
-        $this->assertNotHasDeprecationMessages();
-=======
         self::assertSame($this->em->getUnitOfWork(), $addressProxy->listener);
->>>>>>> fce18e93
     }
 }
 
 /** @ORM\Entity */
 class DDC2230User
 {
-<<<<<<< HEAD
-    /**
-     * @var int
-     * @Id
-     * @Column(type="integer")
-     * @GeneratedValue(strategy="AUTO")
-     */
-    public $id;
-
-    /**
-     * @var DDC2230Address
-     * @OneToOne(targetEntity="DDC2230Address")
-     */
-=======
     /** @ORM\Id @ORM\Column(type="integer") @ORM\GeneratedValue(strategy="AUTO") */
     public $id;
 
     /** @ORM\OneToOne(targetEntity=DDC2230Address::class) */
->>>>>>> fce18e93
     public $address;
 }
 
@@ -144,22 +64,10 @@
  */
 class DDC2230Address implements NotifyPropertyChanged
 {
-<<<<<<< HEAD
-    /**
-     * @var int
-     * @Id
-     * @Column(type="integer")
-     * @GeneratedValue(strategy="AUTO")
-     */
-    public $id;
-
-    /** @var \Doctrine\Common\PropertyChangedListener */
-=======
     /** @ORM\Id @ORM\Column(type="integer") @ORM\GeneratedValue(strategy="AUTO") */
     public $id;
 
     /** @var PropertyChangedListener */
->>>>>>> fce18e93
     public $listener;
 
     /** {@inheritDoc} */
