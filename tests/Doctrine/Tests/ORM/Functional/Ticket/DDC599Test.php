<?php

declare(strict_types=1);

namespace Doctrine\Tests\ORM\Functional\Ticket;

use Doctrine\Common\Collections\ArrayCollection;
<<<<<<< HEAD
use Doctrine\Common\Collections\Collection;
use Doctrine\Tests\OrmFunctionalTestCase;
use Exception;

class DDC599Test extends OrmFunctionalTestCase
{
    protected function setUp(): void
=======
use Doctrine\ORM\Annotation as ORM;
use Doctrine\Tests\OrmFunctionalTestCase;
use Exception;
use function iterator_to_array;

class DDC599Test extends OrmFunctionalTestCase
{
    protected function setUp() : void
>>>>>>> fce18e93
    {
        parent::setUp();
        //$this->em->getConnection()->getConfiguration()->setSQLLogger(new \Doctrine\DBAL\Logging\EchoSQLLogger);
        try {
<<<<<<< HEAD
            $this->_schemaTool->createSchema(
                [
                    $this->_em->getClassMetadata(DDC599Item::class),
                    $this->_em->getClassMetadata(DDC599Subitem::class),
                    $this->_em->getClassMetadata(DDC599Child::class),
                ]
            );
=======
            $this->schemaTool->createSchema([
                $this->em->getClassMetadata(DDC599Item::class),
                $this->em->getClassMetadata(DDC599Subitem::class),
                $this->em->getClassMetadata(DDC599Child::class),
            ]);
>>>>>>> fce18e93
        } catch (Exception $ignored) {
        }
    }

<<<<<<< HEAD
    public function testCascadeRemoveOnInheritanceHierarchy(): void
=======
    public function testCascadeRemoveOnInheritanceHierarchy() : void
>>>>>>> fce18e93
    {
        $item          = new DDC599Subitem();
        $item->elem    = 'foo';
        $child         = new DDC599Child();
        $child->parent = $item;
        $item->getChildren()->add($child);
        $this->em->persist($item);
        $this->em->persist($child);
        $this->em->flush();
        $this->em->clear();

        $item = $this->em->find(DDC599Item::class, $item->id);

        $this->em->remove($item);
        $this->em->flush(); // Should not fail

        self::assertFalse($this->em->contains($item));
        $children = $item->getChildren();
        self::assertFalse($this->em->contains($children[0]));

        $this->em->clear();

        $item2       = new DDC599Subitem();
        $item2->elem = 'bar';
<<<<<<< HEAD
        $this->_em->persist($item2);
        $this->_em->flush();
=======
        $this->em->persist($item2);
        $this->em->flush();
>>>>>>> fce18e93

        $child2         = new DDC599Child();
        $child2->parent = $item2;
        $item2->getChildren()->add($child2);
        $this->em->persist($child2);
        $this->em->flush();

        $this->em->remove($item2);
        $this->em->flush(); // should not fail

        self::assertFalse($this->em->contains($item));
        $children = $item->getChildren();
        self::assertFalse($this->em->contains($children[0]));
    }

<<<<<<< HEAD
    public function testCascadeRemoveOnChildren(): void
=======
    public function testCascadeRemoveOnChildren() : void
>>>>>>> fce18e93
    {
        $class = $this->em->getClassMetadata(DDC599Subitem::class);

        self::assertArrayHasKey('children', iterator_to_array($class->getPropertiesIterator()));
        self::assertContains('remove', $class->getProperty('children')->getCascade());
    }
}

/**
 * @ORM\Entity
 * @ORM\InheritanceType("SINGLE_TABLE")
 * @ORM\DiscriminatorColumn(name="type", type="integer")
 * @ORM\DiscriminatorMap({"0" = DDC599Item::class, "1" = DDC599Subitem::class})
 */
class DDC599Item
{
    /**
<<<<<<< HEAD
     * @var int
     * @Id
     * @Column(type="integer")
     * @GeneratedValue(strategy="AUTO")
     */
    public $id;

    /**
     * @psalm-var Collection<int, DDC599Child>
     * @OneToMany(targetEntity="DDC599Child", mappedBy="parent", cascade={"remove"})
     */
=======
     * @ORM\Id
     * @ORM\Column(type="integer")
     * @ORM\GeneratedValue(strategy="AUTO")
     */
    public $id;

    /** @ORM\OneToMany(targetEntity=DDC599Child::class, mappedBy="parent", cascade={"remove"}) */
>>>>>>> fce18e93
    protected $children;

    public function __construct()
    {
        $this->children = new ArrayCollection();
    }

    /**
     * @psalm-return Collection<int, DDC599Child>
     */
    public function getChildren(): Collection
    {
        return $this->children;
    }
}

/**
 * @ORM\Entity
 */
class DDC599Subitem extends DDC599Item
{
<<<<<<< HEAD
    /**
     * @var string
     * @Column(type="string")
     */
=======
    /** @ORM\Column(type="string") */
>>>>>>> fce18e93
    public $elem;
}

/**
 * @ORM\Entity
 */
class DDC599Child
{
    /**
<<<<<<< HEAD
     * @var int
     * @Id
     * @Column(type="integer")
     * @GeneratedValue(strategy="AUTO")
=======
     * @ORM\Id
     * @ORM\Column(type="integer")
     * @ORM\GeneratedValue(strategy="AUTO")
>>>>>>> fce18e93
     */
    public $id;

    /**
<<<<<<< HEAD
     * @var DDC599Item
     * @ManyToOne(targetEntity="DDC599Item", inversedBy="children")
     * @JoinColumn(name="parentId", referencedColumnName="id")
=======
     * @ORM\ManyToOne(targetEntity=DDC599Item::class, inversedBy="children")
     * @ORM\JoinColumn(name="parentId", referencedColumnName="id")
>>>>>>> fce18e93
     */
    public $parent;
}<|MERGE_RESOLUTION|>--- conflicted
+++ resolved
@@ -5,15 +5,6 @@
 namespace Doctrine\Tests\ORM\Functional\Ticket;
 
 use Doctrine\Common\Collections\ArrayCollection;
-<<<<<<< HEAD
-use Doctrine\Common\Collections\Collection;
-use Doctrine\Tests\OrmFunctionalTestCase;
-use Exception;
-
-class DDC599Test extends OrmFunctionalTestCase
-{
-    protected function setUp(): void
-=======
 use Doctrine\ORM\Annotation as ORM;
 use Doctrine\Tests\OrmFunctionalTestCase;
 use Exception;
@@ -22,35 +13,20 @@
 class DDC599Test extends OrmFunctionalTestCase
 {
     protected function setUp() : void
->>>>>>> fce18e93
     {
         parent::setUp();
         //$this->em->getConnection()->getConfiguration()->setSQLLogger(new \Doctrine\DBAL\Logging\EchoSQLLogger);
         try {
-<<<<<<< HEAD
-            $this->_schemaTool->createSchema(
-                [
-                    $this->_em->getClassMetadata(DDC599Item::class),
-                    $this->_em->getClassMetadata(DDC599Subitem::class),
-                    $this->_em->getClassMetadata(DDC599Child::class),
-                ]
-            );
-=======
             $this->schemaTool->createSchema([
                 $this->em->getClassMetadata(DDC599Item::class),
                 $this->em->getClassMetadata(DDC599Subitem::class),
                 $this->em->getClassMetadata(DDC599Child::class),
             ]);
->>>>>>> fce18e93
         } catch (Exception $ignored) {
         }
     }
 
-<<<<<<< HEAD
-    public function testCascadeRemoveOnInheritanceHierarchy(): void
-=======
     public function testCascadeRemoveOnInheritanceHierarchy() : void
->>>>>>> fce18e93
     {
         $item          = new DDC599Subitem();
         $item->elem    = 'foo';
@@ -75,13 +51,8 @@
 
         $item2       = new DDC599Subitem();
         $item2->elem = 'bar';
-<<<<<<< HEAD
-        $this->_em->persist($item2);
-        $this->_em->flush();
-=======
         $this->em->persist($item2);
         $this->em->flush();
->>>>>>> fce18e93
 
         $child2         = new DDC599Child();
         $child2->parent = $item2;
@@ -97,11 +68,7 @@
         self::assertFalse($this->em->contains($children[0]));
     }
 
-<<<<<<< HEAD
-    public function testCascadeRemoveOnChildren(): void
-=======
     public function testCascadeRemoveOnChildren() : void
->>>>>>> fce18e93
     {
         $class = $this->em->getClassMetadata(DDC599Subitem::class);
 
@@ -119,19 +86,6 @@
 class DDC599Item
 {
     /**
-<<<<<<< HEAD
-     * @var int
-     * @Id
-     * @Column(type="integer")
-     * @GeneratedValue(strategy="AUTO")
-     */
-    public $id;
-
-    /**
-     * @psalm-var Collection<int, DDC599Child>
-     * @OneToMany(targetEntity="DDC599Child", mappedBy="parent", cascade={"remove"})
-     */
-=======
      * @ORM\Id
      * @ORM\Column(type="integer")
      * @ORM\GeneratedValue(strategy="AUTO")
@@ -139,7 +93,6 @@
     public $id;
 
     /** @ORM\OneToMany(targetEntity=DDC599Child::class, mappedBy="parent", cascade={"remove"}) */
->>>>>>> fce18e93
     protected $children;
 
     public function __construct()
@@ -147,10 +100,7 @@
         $this->children = new ArrayCollection();
     }
 
-    /**
-     * @psalm-return Collection<int, DDC599Child>
-     */
-    public function getChildren(): Collection
+    public function getChildren()
     {
         return $this->children;
     }
@@ -161,14 +111,7 @@
  */
 class DDC599Subitem extends DDC599Item
 {
-<<<<<<< HEAD
-    /**
-     * @var string
-     * @Column(type="string")
-     */
-=======
     /** @ORM\Column(type="string") */
->>>>>>> fce18e93
     public $elem;
 }
 
@@ -178,28 +121,15 @@
 class DDC599Child
 {
     /**
-<<<<<<< HEAD
-     * @var int
-     * @Id
-     * @Column(type="integer")
-     * @GeneratedValue(strategy="AUTO")
-=======
      * @ORM\Id
      * @ORM\Column(type="integer")
      * @ORM\GeneratedValue(strategy="AUTO")
->>>>>>> fce18e93
      */
     public $id;
 
     /**
-<<<<<<< HEAD
-     * @var DDC599Item
-     * @ManyToOne(targetEntity="DDC599Item", inversedBy="children")
-     * @JoinColumn(name="parentId", referencedColumnName="id")
-=======
      * @ORM\ManyToOne(targetEntity=DDC599Item::class, inversedBy="children")
      * @ORM\JoinColumn(name="parentId", referencedColumnName="id")
->>>>>>> fce18e93
      */
     public $parent;
 }