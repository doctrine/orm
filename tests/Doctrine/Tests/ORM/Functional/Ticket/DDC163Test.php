<?php

declare(strict_types=1);

namespace Doctrine\Tests\ORM\Functional\Ticket;

use Doctrine\Tests\Models\Company\CompanyPerson;
use Doctrine\Tests\OrmFunctionalTestCase;

class DDC163Test extends OrmFunctionalTestCase
{
<<<<<<< HEAD
    protected function setUp(): void
=======
    protected function setUp() : void
>>>>>>> fce18e93
    {
        $this->useModelSet('company');
        parent::setUp();
    }

    /**
     * @group DDC-163
     */
<<<<<<< HEAD
    public function testQueryWithOrConditionUsingTwoRelationOnSameEntity(): void
=======
    public function testQueryWithOrConditionUsingTwoRelationOnSameEntity() : void
>>>>>>> fce18e93
    {
        $p1 = new CompanyPerson();
        $p1->setName('p1');

        $p2 = new CompanyPerson();
        $p2->setName('p2');

        $p3 = new CompanyPerson();
        $p3->setName('p3');

        $p4 = new CompanyPerson();
        $p4->setName('p4');

        $p1->setSpouse($p3);
        $p1->addFriend($p2);
        $p2->addFriend($p3);

        $p3->addFriend($p4);

        $this->em->persist($p1);
        $this->em->persist($p2);
        $this->em->persist($p3);
        $this->em->persist($p4);

        $this->em->flush();
        $this->em->clear();

        $dql = 'SELECT PARTIAL person.{id,name}, PARTIAL spouse.{id,name}, PARTIAL friend.{id,name}
            FROM  Doctrine\Tests\Models\Company\CompanyPerson person
            LEFT JOIN person.spouse spouse
            LEFT JOIN person.friends friend
            LEFT JOIN spouse.friends spouse_friend
            LEFT JOIN friend.friends friend_friend
            WHERE person.name=:name AND (spouse_friend.name=:name2 OR friend_friend.name=:name2)';

<<<<<<< HEAD
        $q = $this->_em->createQuery($dql);
=======
        $q = $this->em->createQuery($dql);
>>>>>>> fce18e93
        $q->setParameter('name', 'p1');
        $q->setParameter('name2', 'p4');
        $result = $q->getScalarResult();

        self::assertEquals('p3', $result[0]['spouse_name']);
        self::assertEquals('p1', $result[0]['person_name']);
        self::assertEquals('p2', $result[0]['friend_name']);
    }
}<|MERGE_RESOLUTION|>--- conflicted
+++ resolved
@@ -9,11 +9,7 @@
 
 class DDC163Test extends OrmFunctionalTestCase
 {
-<<<<<<< HEAD
-    protected function setUp(): void
-=======
     protected function setUp() : void
->>>>>>> fce18e93
     {
         $this->useModelSet('company');
         parent::setUp();
@@ -22,11 +18,7 @@
     /**
      * @group DDC-163
      */
-<<<<<<< HEAD
-    public function testQueryWithOrConditionUsingTwoRelationOnSameEntity(): void
-=======
     public function testQueryWithOrConditionUsingTwoRelationOnSameEntity() : void
->>>>>>> fce18e93
     {
         $p1 = new CompanyPerson();
         $p1->setName('p1');
@@ -62,11 +54,7 @@
             LEFT JOIN friend.friends friend_friend
             WHERE person.name=:name AND (spouse_friend.name=:name2 OR friend_friend.name=:name2)';
 
-<<<<<<< HEAD
-        $q = $this->_em->createQuery($dql);
-=======
         $q = $this->em->createQuery($dql);
->>>>>>> fce18e93
         $q->setParameter('name', 'p1');
         $q->setParameter('name2', 'p4');
         $result = $q->getScalarResult();
