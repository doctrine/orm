<?php

declare(strict_types=1);

namespace Doctrine\Tests\ORM\Functional\Ticket;

<<<<<<< HEAD
=======
use Doctrine\ORM\Annotation as ORM;
>>>>>>> fce18e93
use Doctrine\Tests\OrmFunctionalTestCase;
use Exception;

/**
 * @group DDC-1113
 * @group DDC-1306
 */
class DDC1113Test extends OrmFunctionalTestCase
{
<<<<<<< HEAD
    protected function setUp(): void
=======
    public function setUp() : void
>>>>>>> fce18e93
    {
        parent::setUp();

        try {
            $this->schemaTool->createSchema(
                [
                    $this->em->getClassMetadata(DDC1113Engine::class),
                    $this->em->getClassMetadata(DDC1113Vehicle::class),
                    $this->em->getClassMetadata(DDC1113Car::class),
                    $this->em->getClassMetadata(DDC1113Bus::class),
                ]
            );
        } catch (Exception $e) {
        }
    }

<<<<<<< HEAD
    public function testIssue(): void
=======
    public function testIssue() : void
>>>>>>> fce18e93
    {
        $car         = new DDC1113Car();
        $car->engine = new DDC1113Engine();

        $bus         = new DDC1113Bus();
        $bus->engine = new DDC1113Engine();

        $this->em->persist($car);
        $this->em->flush();

        $this->em->persist($bus);
        $this->em->flush();

        $this->em->remove($bus);
        $this->em->remove($car);
        $this->em->flush();

        self::assertEmpty($this->em->getRepository(DDC1113Car::class)->findAll());
        self::assertEmpty($this->em->getRepository(DDC1113Bus::class)->findAll());
        self::assertEmpty($this->em->getRepository(DDC1113Engine::class)->findAll());
    }
}

/**
 * @ORM\Entity
 * @ORM\InheritanceType("SINGLE_TABLE")
 * @ORM\DiscriminatorMap({"vehicle" = DDC1113Vehicle::class, "car" = DDC1113Car::class, "bus" = DDC1113Bus::class})
 */
class DDC1113Vehicle
{
<<<<<<< HEAD
    /**
     * @var int
     * @Id
     * @GeneratedValue
     * @Column(type="integer")
     */
    public $id;

    /**
     * @var DDC1113Vehicle
     * @ManyToOne(targetEntity="DDC1113Vehicle")
     */
    public $parent;

    /**
     * @var DDC1113Engine
     * @OneToOne(targetEntity="DDC1113Engine", cascade={"persist", "remove"})
     */
=======
    /** @ORM\Id @ORM\GeneratedValue @ORM\Column(type="integer") */
    public $id;

    /** @ORM\ManyToOne(targetEntity=DDC1113Vehicle::class) */
    public $parent;

    /** @ORM\OneToOne(targetEntity=DDC1113Engine::class, cascade={"persist", "remove"}) */
>>>>>>> fce18e93
    public $engine;
}

/**
 * @ORM\Entity
 */
class DDC1113Car extends DDC1113Vehicle
{
}

/**
 * @ORM\Entity
 */
class DDC1113Bus extends DDC1113Vehicle
{
}

/**
 * @ORM\Entity
 */
class DDC1113Engine
{
<<<<<<< HEAD
    /**
     * @var int
     * @Id
     * @GeneratedValue
     * @Column(type="integer")
     */
=======
    /** @ORM\Id @ORM\GeneratedValue @ORM\Column(type="integer") */
>>>>>>> fce18e93
    public $id;
}<|MERGE_RESOLUTION|>--- conflicted
+++ resolved
@@ -4,10 +4,7 @@
 
 namespace Doctrine\Tests\ORM\Functional\Ticket;
 
-<<<<<<< HEAD
-=======
 use Doctrine\ORM\Annotation as ORM;
->>>>>>> fce18e93
 use Doctrine\Tests\OrmFunctionalTestCase;
 use Exception;
 
@@ -17,11 +14,7 @@
  */
 class DDC1113Test extends OrmFunctionalTestCase
 {
-<<<<<<< HEAD
-    protected function setUp(): void
-=======
     public function setUp() : void
->>>>>>> fce18e93
     {
         parent::setUp();
 
@@ -38,11 +31,7 @@
         }
     }
 
-<<<<<<< HEAD
-    public function testIssue(): void
-=======
     public function testIssue() : void
->>>>>>> fce18e93
     {
         $car         = new DDC1113Car();
         $car->engine = new DDC1113Engine();
@@ -73,26 +62,6 @@
  */
 class DDC1113Vehicle
 {
-<<<<<<< HEAD
-    /**
-     * @var int
-     * @Id
-     * @GeneratedValue
-     * @Column(type="integer")
-     */
-    public $id;
-
-    /**
-     * @var DDC1113Vehicle
-     * @ManyToOne(targetEntity="DDC1113Vehicle")
-     */
-    public $parent;
-
-    /**
-     * @var DDC1113Engine
-     * @OneToOne(targetEntity="DDC1113Engine", cascade={"persist", "remove"})
-     */
-=======
     /** @ORM\Id @ORM\GeneratedValue @ORM\Column(type="integer") */
     public $id;
 
@@ -100,7 +69,6 @@
     public $parent;
 
     /** @ORM\OneToOne(targetEntity=DDC1113Engine::class, cascade={"persist", "remove"}) */
->>>>>>> fce18e93
     public $engine;
 }
 
@@ -123,15 +91,6 @@
  */
 class DDC1113Engine
 {
-<<<<<<< HEAD
-    /**
-     * @var int
-     * @Id
-     * @GeneratedValue
-     * @Column(type="integer")
-     */
-=======
     /** @ORM\Id @ORM\GeneratedValue @ORM\Column(type="integer") */
->>>>>>> fce18e93
     public $id;
 }