<?php

declare(strict_types=1);

namespace Doctrine\Tests\ORM\Functional\Ticket;

<<<<<<< HEAD
use Doctrine\Common\Collections\Collection;
=======
use Doctrine\ORM\Annotation as ORM;
>>>>>>> fce18e93
use Doctrine\Tests\OrmFunctionalTestCase;

use function count;

class DDC199Test extends OrmFunctionalTestCase
{
<<<<<<< HEAD
    protected function setUp(): void
=======
    protected function setUp() : void
>>>>>>> fce18e93
    {
        parent::setUp();
        $this->schemaTool->createSchema(
            [
<<<<<<< HEAD
                $this->_em->getClassMetadata(DDC199ParentClass::class),
                $this->_em->getClassMetadata(DDC199ChildClass::class),
                $this->_em->getClassMetadata(DDC199RelatedClass::class),
            ]
        );
    }

    public function testPolymorphicLoading(): void
=======
                $this->em->getClassMetadata(DDC199ParentClass::class),
                $this->em->getClassMetadata(DDC199ChildClass::class),
                $this->em->getClassMetadata(DDC199RelatedClass::class),
            ]
        );
    }

    public function testPolymorphicLoading() : void
>>>>>>> fce18e93
    {
        $child             = new DDC199ChildClass();
        $child->parentData = 'parentData';
        $child->childData  = 'childData';
<<<<<<< HEAD
        $this->_em->persist($child);
=======
        $this->em->persist($child);
>>>>>>> fce18e93

        $related1              = new DDC199RelatedClass();
        $related1->relatedData = 'related1';
        $related1->parent      = $child;
<<<<<<< HEAD
        $this->_em->persist($related1);
=======
        $this->em->persist($related1);
>>>>>>> fce18e93

        $related2              = new DDC199RelatedClass();
        $related2->relatedData = 'related2';
        $related2->parent      = $child;
<<<<<<< HEAD
        $this->_em->persist($related2);
=======
        $this->em->persist($related2);
>>>>>>> fce18e93

        $this->em->flush();
        $this->em->clear();

<<<<<<< HEAD
        $query  = $this->_em->createQuery('select e,r from Doctrine\Tests\ORM\Functional\Ticket\DDC199ParentClass e join e.relatedEntities r');
=======
        $query  = $this->em->createQuery('select e,r from Doctrine\Tests\ORM\Functional\Ticket\DDC199ParentClass e join e.relatedEntities r');
>>>>>>> fce18e93
        $result = $query->getResult();

        self::assertCount(1, $result);
        self::assertInstanceOf(DDC199ParentClass::class, $result[0]);
        self::assertTrue($result[0]->relatedEntities->isInitialized());
        self::assertEquals(2, $result[0]->relatedEntities->count());
        self::assertInstanceOf(DDC199RelatedClass::class, $result[0]->relatedEntities[0]);
        self::assertInstanceOf(DDC199RelatedClass::class, $result[0]->relatedEntities[1]);
    }
}


/**
 * @ORM\Entity @ORM\Table(name="ddc199_entities")
 * @ORM\InheritanceType("SINGLE_TABLE")
 * @ORM\DiscriminatorColumn(name="discr", type="string")
 * @ORM\DiscriminatorMap({"parent" = DDC199ParentClass::class, "child" = DDC199ChildClass::class})
 */
class DDC199ParentClass
{
    /**
<<<<<<< HEAD
     * @var int
     * @Id @Column(type="integer")
     * @GeneratedValue(strategy="AUTO")
     */
    public $id;

    /**
     * @var string
     * @Column(type="string")
     */
    public $parentData;

    /**
     * @psalm-var Collection<int, DDC199RelatedClass>
     * @OneToMany(targetEntity="DDC199RelatedClass", mappedBy="parent")
     */
=======
     * @ORM\Id @ORM\Column(type="integer")
     * @ORM\GeneratedValue(strategy="AUTO")
     */
    public $id;

    /** @ORM\Column(type="string") */
    public $parentData;

    /** @ORM\OneToMany(targetEntity=DDC199RelatedClass::class, mappedBy="parent") */
>>>>>>> fce18e93
    public $relatedEntities;
}


/** @ORM\Entity */
class DDC199ChildClass extends DDC199ParentClass
{
<<<<<<< HEAD
    /**
     * @var string
     * @Column
     */
=======
    /** @ORM\Column */
>>>>>>> fce18e93
    public $childData;
}

/** @ORM\Entity @ORM\Table(name="ddc199_relatedclass") */
class DDC199RelatedClass
{
<<<<<<< HEAD
    /**
     * @var int
     * @Id
     * @Column(type="integer")
     * @GeneratedValue
     */
    public $id;

    /**
     * @var string
     * @Column
     */
    public $relatedData;

    /**
     * @var DDC199ParentClass
     * @ManyToOne(targetEntity="DDC199ParentClass", inversedBy="relatedEntities")
     * @JoinColumn(name="parent_id", referencedColumnName="id")
=======
    /** @ORM\Id @ORM\Column(type="integer") @ORM\GeneratedValue */
    public $id;
    /** @ORM\Column */
    public $relatedData;

    /**
     * @ORM\ManyToOne(targetEntity=DDC199ParentClass::class, inversedBy="relatedEntities")
     * @ORM\JoinColumn(name="parent_id", referencedColumnName="id")
>>>>>>> fce18e93
     */
    public $parent;
}<|MERGE_RESOLUTION|>--- conflicted
+++ resolved
@@ -4,36 +4,16 @@
 
 namespace Doctrine\Tests\ORM\Functional\Ticket;
 
-<<<<<<< HEAD
-use Doctrine\Common\Collections\Collection;
-=======
 use Doctrine\ORM\Annotation as ORM;
->>>>>>> fce18e93
 use Doctrine\Tests\OrmFunctionalTestCase;
-
-use function count;
 
 class DDC199Test extends OrmFunctionalTestCase
 {
-<<<<<<< HEAD
-    protected function setUp(): void
-=======
     protected function setUp() : void
->>>>>>> fce18e93
     {
         parent::setUp();
         $this->schemaTool->createSchema(
             [
-<<<<<<< HEAD
-                $this->_em->getClassMetadata(DDC199ParentClass::class),
-                $this->_em->getClassMetadata(DDC199ChildClass::class),
-                $this->_em->getClassMetadata(DDC199RelatedClass::class),
-            ]
-        );
-    }
-
-    public function testPolymorphicLoading(): void
-=======
                 $this->em->getClassMetadata(DDC199ParentClass::class),
                 $this->em->getClassMetadata(DDC199ChildClass::class),
                 $this->em->getClassMetadata(DDC199RelatedClass::class),
@@ -42,43 +22,26 @@
     }
 
     public function testPolymorphicLoading() : void
->>>>>>> fce18e93
     {
         $child             = new DDC199ChildClass();
         $child->parentData = 'parentData';
         $child->childData  = 'childData';
-<<<<<<< HEAD
-        $this->_em->persist($child);
-=======
         $this->em->persist($child);
->>>>>>> fce18e93
 
         $related1              = new DDC199RelatedClass();
         $related1->relatedData = 'related1';
         $related1->parent      = $child;
-<<<<<<< HEAD
-        $this->_em->persist($related1);
-=======
         $this->em->persist($related1);
->>>>>>> fce18e93
 
         $related2              = new DDC199RelatedClass();
         $related2->relatedData = 'related2';
         $related2->parent      = $child;
-<<<<<<< HEAD
-        $this->_em->persist($related2);
-=======
         $this->em->persist($related2);
->>>>>>> fce18e93
 
         $this->em->flush();
         $this->em->clear();
 
-<<<<<<< HEAD
-        $query  = $this->_em->createQuery('select e,r from Doctrine\Tests\ORM\Functional\Ticket\DDC199ParentClass e join e.relatedEntities r');
-=======
         $query  = $this->em->createQuery('select e,r from Doctrine\Tests\ORM\Functional\Ticket\DDC199ParentClass e join e.relatedEntities r');
->>>>>>> fce18e93
         $result = $query->getResult();
 
         self::assertCount(1, $result);
@@ -100,24 +63,6 @@
 class DDC199ParentClass
 {
     /**
-<<<<<<< HEAD
-     * @var int
-     * @Id @Column(type="integer")
-     * @GeneratedValue(strategy="AUTO")
-     */
-    public $id;
-
-    /**
-     * @var string
-     * @Column(type="string")
-     */
-    public $parentData;
-
-    /**
-     * @psalm-var Collection<int, DDC199RelatedClass>
-     * @OneToMany(targetEntity="DDC199RelatedClass", mappedBy="parent")
-     */
-=======
      * @ORM\Id @ORM\Column(type="integer")
      * @ORM\GeneratedValue(strategy="AUTO")
      */
@@ -127,7 +72,6 @@
     public $parentData;
 
     /** @ORM\OneToMany(targetEntity=DDC199RelatedClass::class, mappedBy="parent") */
->>>>>>> fce18e93
     public $relatedEntities;
 }
 
@@ -135,40 +79,13 @@
 /** @ORM\Entity */
 class DDC199ChildClass extends DDC199ParentClass
 {
-<<<<<<< HEAD
-    /**
-     * @var string
-     * @Column
-     */
-=======
     /** @ORM\Column */
->>>>>>> fce18e93
     public $childData;
 }
 
 /** @ORM\Entity @ORM\Table(name="ddc199_relatedclass") */
 class DDC199RelatedClass
 {
-<<<<<<< HEAD
-    /**
-     * @var int
-     * @Id
-     * @Column(type="integer")
-     * @GeneratedValue
-     */
-    public $id;
-
-    /**
-     * @var string
-     * @Column
-     */
-    public $relatedData;
-
-    /**
-     * @var DDC199ParentClass
-     * @ManyToOne(targetEntity="DDC199ParentClass", inversedBy="relatedEntities")
-     * @JoinColumn(name="parent_id", referencedColumnName="id")
-=======
     /** @ORM\Id @ORM\Column(type="integer") @ORM\GeneratedValue */
     public $id;
     /** @ORM\Column */
@@ -177,7 +94,6 @@
     /**
      * @ORM\ManyToOne(targetEntity=DDC199ParentClass::class, inversedBy="relatedEntities")
      * @ORM\JoinColumn(name="parent_id", referencedColumnName="id")
->>>>>>> fce18e93
      */
     public $parent;
 }