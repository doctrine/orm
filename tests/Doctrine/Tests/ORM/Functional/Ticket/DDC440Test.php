--- conflicted
+++ resolved
@@ -4,33 +4,20 @@
 
 namespace Doctrine\Tests\ORM\Functional\Ticket;
 
-<<<<<<< HEAD
-use Doctrine\Common\Collections\Collection;
-=======
 use Doctrine\ORM\Annotation as ORM;
->>>>>>> fce18e93
 use Doctrine\Tests\OrmFunctionalTestCase;
 use Exception;
 
 class DDC440Test extends OrmFunctionalTestCase
 {
-<<<<<<< HEAD
-    protected function setUp(): void
-=======
     protected function setUp() : void
->>>>>>> fce18e93
     {
         parent::setUp();
         try {
             $this->schemaTool->createSchema(
                 [
-<<<<<<< HEAD
-                    $this->_em->getClassMetadata(DDC440Phone::class),
-                    $this->_em->getClassMetadata(DDC440Client::class),
-=======
                     $this->em->getClassMetadata(DDC440Phone::class),
                     $this->em->getClassMetadata(DDC440Client::class),
->>>>>>> fce18e93
                 ]
             );
         } catch (Exception $e) {
@@ -41,20 +28,14 @@
     /**
      * @group DDC-440
      */
-<<<<<<< HEAD
-    public function testOriginalEntityDataEmptyWhenProxyLoadedFromTwoAssociations(): void
-    {
-        /* The key of the problem is that the first phone is fetched via two association, mainPhone and phones.
-=======
     public function testOriginalEntityDataEmptyWhenProxyLoadedFromTwoAssociations() : void
     {
         /* The key of the problem is that the first phone is fetched via two association, main_phone and phones.
->>>>>>> fce18e93
          *
          * You will notice that the original_entity_datas are not loaded for the first phone. (They are for the second)
          *
-         * In the Client entity definition, if you define the mainPhone relation after the phones relation, both assertions pass.
-         * (for the sake or this test, I defined the mainPhone relation before the phones relation)
+         * In the Client entity definition, if you define the main_phone relation after the phones relation, both assertions pass.
+         * (for the sake or this test, I defined the main_phone relation before the phones relation)
          *
          */
 
@@ -79,13 +60,8 @@
         $id = $client->getId();
         $this->em->clear();
 
-<<<<<<< HEAD
-        $uw           = $this->_em->getUnitOfWork();
-        $client       = $this->_em->find(DDC440Client::class, $id);
-=======
         $uw           = $this->em->getUnitOfWork();
         $client       = $this->em->find(DDC440Client::class, $id);
->>>>>>> fce18e93
         $clientPhones = $client->getPhones();
 
         $p1 = $clientPhones[1];
@@ -96,11 +72,7 @@
         // original object when the find on Client is called. However loading proxies did not work correctly.
         self::assertInstanceOf(DDC440Phone::class, $p1);
         $originalData = $uw->getOriginalEntityData($p1);
-<<<<<<< HEAD
-        $this->assertEquals($phone->getNumber(), $originalData['number']);
-=======
         self::assertEquals($phone->getNumber(), $originalData['number']);
->>>>>>> fce18e93
 
         //If you comment out previous test, this one should pass
         self::assertInstanceOf(DDC440Phone::class, $p2);
@@ -116,34 +88,12 @@
 class DDC440Phone
 {
     /**
-<<<<<<< HEAD
-     * @var int
-     * @Column(name="id", type="integer")
-     * @Id
-     * @GeneratedValue(strategy="AUTO")
-=======
      * @ORM\Column(name="id", type="integer")
      * @ORM\Id
      * @ORM\GeneratedValue(strategy="AUTO")
->>>>>>> fce18e93
      */
     protected $id;
-
-    /**
-<<<<<<< HEAD
-     * @var DDC440Client
-     * @ManyToOne(targetEntity="DDC440Client",inversedBy="phones")
-     * @JoinColumns({
-     *   @JoinColumn(name="client_id", referencedColumnName="id")
-     * })
-     */
-    protected $client;
-
-    /**
-     * @var string
-     * @Column(name="phonenumber", type="string")
-     */
-=======
+    /**
      * @ORM\ManyToOne(targetEntity=DDC440Client::class,inversedBy="phones")
      * @ORM\JoinColumns({
      *   @ORM\JoinColumn(name="client_id", referencedColumnName="id")
@@ -151,42 +101,37 @@
      */
     protected $client;
     /** @ORM\Column(name="phonenumber", type="string") */
->>>>>>> fce18e93
     protected $number;
 
-    public function setNumber(string $value): void
+    public function setNumber($value)
     {
         $this->number = $value;
     }
 
-    public function getNumber(): string
+    public function getNumber()
     {
         return $this->number;
     }
 
-<<<<<<< HEAD
-    public function setClient(DDC440Client $value, bool $updateInverse = true): void
-=======
     public function setClient(DDC440Client $value, $update_inverse = true)
->>>>>>> fce18e93
     {
         $this->client = $value;
-        if ($updateInverse) {
+        if ($update_inverse) {
             $value->addPhone($this);
         }
     }
 
-    public function getClient(): DDC440Client
+    public function getClient()
     {
         return $this->client;
     }
 
-    public function getId(): int
+    public function getId()
     {
         return $this->id;
     }
 
-    public function setId(int $value): void
+    public function setId($value)
     {
         $this->id = $value;
     }
@@ -199,99 +144,67 @@
 class DDC440Client
 {
     /**
-<<<<<<< HEAD
-     * @var int
-     * @Column(name="id", type="integer")
-     * @Id
-     * @GeneratedValue(strategy="AUTO")
-=======
      * @ORM\Column(name="id", type="integer")
      * @ORM\Id
      * @ORM\GeneratedValue(strategy="AUTO")
->>>>>>> fce18e93
      */
     protected $id;
-
-    /**
-<<<<<<< HEAD
-     * @var DDC440Phone
-     * @OneToOne(targetEntity="DDC440Phone", fetch="EAGER")
-     * @JoinColumns({
-     *   @JoinColumn(name="main_phone_id", referencedColumnName="id",onDelete="SET NULL")
-=======
+    /**
      * @ORM\OneToOne(targetEntity=DDC440Phone::class, fetch="EAGER")
      * @ORM\JoinColumns({
      *   @ORM\JoinColumn(name="main_phone_id", referencedColumnName="id",onDelete="SET NULL")
->>>>>>> fce18e93
      * })
      */
-    protected $mainPhone;
-
-    /**
-<<<<<<< HEAD
-     * @psalm-var Collection<int, DDC440Phone>
-     * @OneToMany(targetEntity="DDC440Phone", mappedBy="client", cascade={"persist", "remove"}, fetch="EAGER", indexBy="id")
-     * @OrderBy({"number"="ASC"})
-     */
-    protected $phones;
-
-    /**
-     * @var string
-     * @Column(name="name", type="string")
-     */
-=======
+    protected $main_phone;
+    /**
      * @ORM\OneToMany(targetEntity=DDC440Phone::class, mappedBy="client", cascade={"persist", "remove"}, fetch="EAGER", indexBy="id")
      * @ORM\OrderBy({"number"="ASC"})
      */
     protected $phones;
     /** @ORM\Column(name="name", type="string") */
->>>>>>> fce18e93
     protected $name;
 
     public function __construct()
     {
     }
 
-    public function setName(string $value): void
+    public function setName($value)
     {
         $this->name = $value;
     }
 
-    public function getName(): string
+    public function getName()
     {
         return $this->name;
     }
 
-    public function addPhone(DDC440Phone $value): void
+    public function addPhone(DDC440Phone $value)
     {
         $this->phones[] = $value;
         $value->setClient($this, false);
     }
 
-    /**
-     * @psalm-return Collection<int, DDC440Phone>
-     */
-    public function getPhones(): Collection
+    public function getPhones()
     {
         return $this->phones;
     }
 
-    public function setMainPhone(DDC440Phone $value): void
-    {
-        $this->mainPhone = $value;
-    }
-
-    public function getMainPhone(): DDC440Phone
-    {
-        return $this->mainPhone;
-    }
-
-    public function getId(): int
+    public function setMainPhone(DDC440Phone $value)
+    {
+        $this->main_phone = $value;
+    }
+
+    public function getMainPhone()
+    {
+        return $this->main_phone;
+    }
+
+    public function getId()
     {
         return $this->id;
     }
 
-    public function setId($value): void
+    public function setId($value)
     {
         $this->id = $value;
     }
