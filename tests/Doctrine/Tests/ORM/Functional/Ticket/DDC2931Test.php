<?php

declare(strict_types=1);

namespace Doctrine\Tests\ORM\Functional\Ticket;

use Doctrine\ORM\Annotation as ORM;
use Doctrine\ORM\Query;
use Doctrine\Tests\OrmFunctionalTestCase;
use Exception;

/**
 * @group DDC-2931
 */
class DDC2931Test extends OrmFunctionalTestCase
{
<<<<<<< HEAD
    protected function setUp(): void
=======
    public function setUp() : void
>>>>>>> fce18e93
    {
        parent::setUp();

        try {
            $this->schemaTool->createSchema(
                [
<<<<<<< HEAD
                    $this->_em->getClassMetadata(DDC2931User::class),
=======
                    $this->em->getClassMetadata(DDC2931User::class),
>>>>>>> fce18e93
                ]
            );
        } catch (Exception $e) {
            // no action needed - schema seems to be already in place
        }
    }

<<<<<<< HEAD
    public function testIssue(): void
=======
    public function testIssue() : void
>>>>>>> fce18e93
    {
        $first  = new DDC2931User();
        $second = new DDC2931User();
        $third  = new DDC2931User();

        $second->parent = $first;
        $third->parent  = $second;

        $this->em->persist($first);
        $this->em->persist($second);
        $this->em->persist($third);

        $this->em->flush();
        $this->em->clear();

        $second = $this->em->find(DDC2931User::class, $second->id);

        self::assertSame(2, $second->getRank());
    }

<<<<<<< HEAD
    public function testFetchJoinedEntitiesCanBeRefreshed(): void
=======
    public function testFetchJoinedEntitiesCanBeRefreshed() : void
>>>>>>> fce18e93
    {
        $first  = new DDC2931User();
        $second = new DDC2931User();
        $third  = new DDC2931User();

        $second->parent = $first;
        $third->parent  = $second;

        $first->value  = 1;
        $second->value = 2;
        $third->value  = 3;

        $this->em->persist($first);
        $this->em->persist($second);
        $this->em->persist($third);

        $this->em->flush();

        $first->value  = 4;
        $second->value = 5;
        $third->value  = 6;

        $refreshedSecond = $this
            ->em
            ->createQuery(
                'SELECT e, p, c FROM '
                . __NAMESPACE__ . '\\DDC2931User e LEFT JOIN e.parent p LEFT JOIN e.child c WHERE e = :id'
            )
            ->setParameter('id', $second)
            ->setHint(Query::HINT_REFRESH, true)
            ->getResult();

        self::assertCount(1, $refreshedSecond);
        self::assertSame(1, $first->value);
        self::assertSame(2, $second->value);
        self::assertSame(3, $third->value);
    }
}


/** @ORM\Entity */
class DDC2931User
{
<<<<<<< HEAD
    /**
     * @var int
     * @Id
     * @Column(type="integer")
     * @GeneratedValue(strategy="AUTO")
     */
    public $id;

    /**
     * @var DDC2931User
     * @OneToOne(targetEntity="DDC2931User", inversedBy="child")
     */
    public $parent;

    /**
     * @var DDC2931User
     * @OneToOne(targetEntity="DDC2931User", mappedBy="parent")
     */
    public $child;

    /**
     * @var int
     * @Column(type="integer")
     */
=======
    /** @ORM\Id @ORM\Column(type="integer") @ORM\GeneratedValue(strategy="AUTO") */
    public $id;

    /** @ORM\OneToOne(targetEntity=DDC2931User::class, inversedBy="child") */
    public $parent;

    /** @ORM\OneToOne(targetEntity=DDC2931User::class, mappedBy="parent") */
    public $child;

    /** @ORM\Column(type="integer") */
>>>>>>> fce18e93
    public $value = 0;

    /**
     * Return Rank recursively
     * My rank is 1 + rank of my parent
<<<<<<< HEAD
=======
     *
     * @return int
>>>>>>> fce18e93
     */
    public function getRank(): int
    {
        return 1 + ($this->parent ? $this->parent->getRank() : 0);
    }

    public function __wakeup(): void
    {
    }
}<|MERGE_RESOLUTION|>--- conflicted
+++ resolved
@@ -14,22 +14,14 @@
  */
 class DDC2931Test extends OrmFunctionalTestCase
 {
-<<<<<<< HEAD
-    protected function setUp(): void
-=======
     public function setUp() : void
->>>>>>> fce18e93
     {
         parent::setUp();
 
         try {
             $this->schemaTool->createSchema(
                 [
-<<<<<<< HEAD
-                    $this->_em->getClassMetadata(DDC2931User::class),
-=======
                     $this->em->getClassMetadata(DDC2931User::class),
->>>>>>> fce18e93
                 ]
             );
         } catch (Exception $e) {
@@ -37,11 +29,7 @@
         }
     }
 
-<<<<<<< HEAD
-    public function testIssue(): void
-=======
     public function testIssue() : void
->>>>>>> fce18e93
     {
         $first  = new DDC2931User();
         $second = new DDC2931User();
@@ -62,11 +50,7 @@
         self::assertSame(2, $second->getRank());
     }
 
-<<<<<<< HEAD
-    public function testFetchJoinedEntitiesCanBeRefreshed(): void
-=======
     public function testFetchJoinedEntitiesCanBeRefreshed() : void
->>>>>>> fce18e93
     {
         $first  = new DDC2931User();
         $second = new DDC2931User();
@@ -110,32 +94,6 @@
 /** @ORM\Entity */
 class DDC2931User
 {
-<<<<<<< HEAD
-    /**
-     * @var int
-     * @Id
-     * @Column(type="integer")
-     * @GeneratedValue(strategy="AUTO")
-     */
-    public $id;
-
-    /**
-     * @var DDC2931User
-     * @OneToOne(targetEntity="DDC2931User", inversedBy="child")
-     */
-    public $parent;
-
-    /**
-     * @var DDC2931User
-     * @OneToOne(targetEntity="DDC2931User", mappedBy="parent")
-     */
-    public $child;
-
-    /**
-     * @var int
-     * @Column(type="integer")
-     */
-=======
     /** @ORM\Id @ORM\Column(type="integer") @ORM\GeneratedValue(strategy="AUTO") */
     public $id;
 
@@ -146,24 +104,20 @@
     public $child;
 
     /** @ORM\Column(type="integer") */
->>>>>>> fce18e93
     public $value = 0;
 
     /**
      * Return Rank recursively
      * My rank is 1 + rank of my parent
-<<<<<<< HEAD
-=======
      *
      * @return int
->>>>>>> fce18e93
      */
-    public function getRank(): int
+    public function getRank()
     {
         return 1 + ($this->parent ? $this->parent->getRank() : 0);
     }
 
-    public function __wakeup(): void
+    public function __wakeup()
     {
     }
 }