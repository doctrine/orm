--- conflicted
+++ resolved
@@ -12,21 +12,13 @@
  */
 class DDC2655Test extends OrmFunctionalTestCase
 {
-<<<<<<< HEAD
-    protected function setUp(): void
-=======
     public function setUp() : void
->>>>>>> fce18e93
     {
         $this->useModelSet('cms');
         parent::setUp();
     }
 
-<<<<<<< HEAD
-    public function testSingleScalarOneOrNullResult(): void
-=======
     public function testSingleScalarOneOrNullResult() : void
->>>>>>> fce18e93
     {
         $query = $this->em->createQuery("SELECT u.name FROM Doctrine\Tests\Models\CMS\CmsUser u WHERE u.username = 'happy_doctrine_user'");
         self::assertNull($query->getOneOrNullResult(Query::HYDRATE_SINGLE_SCALAR));
