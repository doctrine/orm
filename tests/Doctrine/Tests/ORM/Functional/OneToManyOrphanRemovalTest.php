--- conflicted
+++ resolved
@@ -8,21 +8,14 @@
 use Doctrine\Tests\Models\CMS\CmsUser;
 use Doctrine\Tests\OrmFunctionalTestCase;
 
-use function count;
-
 /**
  * Tests a bidirectional one-to-many association mapping with orphan removal.
  */
 class OneToManyOrphanRemovalTest extends OrmFunctionalTestCase
 {
-    /** @var int */
     protected $userId;
 
-<<<<<<< HEAD
-    protected function setUp(): void
-=======
     protected function setUp() : void
->>>>>>> fce18e93
     {
         $this->useModelSet('cms');
 
@@ -49,11 +42,7 @@
         $this->em->clear();
     }
 
-<<<<<<< HEAD
-    public function testOrphanRemoval(): void
-=======
     public function testOrphanRemoval() : void
->>>>>>> fce18e93
     {
         $userProxy = $this->em->getReference(CmsUser::class, $this->userId);
 
@@ -75,11 +64,7 @@
     /**
      * @group DDC-3382
      */
-<<<<<<< HEAD
-    public function testOrphanRemovalRemoveFromCollection(): void
-=======
     public function testOrphanRemovalRemoveFromCollection() : void
->>>>>>> fce18e93
     {
         $user = $this->em->find(CmsUser::class, $this->userId);
 
@@ -97,11 +82,7 @@
     /**
      * @group DDC-3382
      */
-<<<<<<< HEAD
-    public function testOrphanRemovalClearCollectionAndReAdd(): void
-=======
     public function testOrphanRemovalClearCollectionAndReAdd() : void
->>>>>>> fce18e93
     {
         $user = $this->em->find(CmsUser::class, $this->userId);
 
@@ -121,11 +102,7 @@
     /**
      * @group DDC-2524
      */
-<<<<<<< HEAD
-    public function testOrphanRemovalClearCollectionAndAddNew(): void
-=======
     public function testOrphanRemovalClearCollectionAndAddNew() : void
->>>>>>> fce18e93
     {
         $user     = $this->em->find(CmsUser::class, $this->userId);
         $newPhone = new CmsPhonenumber();
@@ -146,11 +123,7 @@
     /**
      * @group DDC-1496
      */
-<<<<<<< HEAD
-    public function testOrphanRemovalUnitializedCollection(): void
-=======
     public function testOrphanRemovalUnitializedCollection() : void
->>>>>>> fce18e93
     {
         $user = $this->em->find(CmsUser::class, $this->userId);
 
