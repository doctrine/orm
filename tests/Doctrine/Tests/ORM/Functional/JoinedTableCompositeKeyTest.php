<?php

declare(strict_types=1);

namespace Doctrine\Tests\ORM\Functional;

use Doctrine\Tests\Models\CompositeKeyInheritance\JoinedChildClass;
use Doctrine\Tests\Models\CompositeKeyInheritance\JoinedRootClass;
use Doctrine\Tests\OrmFunctionalTestCase;

class JoinedTableCompositeKeyTest extends OrmFunctionalTestCase
{
<<<<<<< HEAD
    protected function setUp(): void
=======
    public function setUp() : void
>>>>>>> fce18e93
    {
        $this->useModelSet('compositekeyinheritance');
        parent::setUp();
    }

<<<<<<< HEAD
    public function testInsertWithCompositeKey(): void
=======
    public function testInsertWithCompositeKey() : void
>>>>>>> fce18e93
    {
        $childEntity = new JoinedChildClass();
        $this->em->persist($childEntity);
        $this->em->flush();

        $this->em->clear();

        $entity = $this->findEntity();
        self::assertEquals($childEntity, $entity);
    }

    /**
     * @group non-cacheable
     */
<<<<<<< HEAD
    public function testUpdateWithCompositeKey(): void
=======
    public function testUpdateWithCompositeKey() : void
>>>>>>> fce18e93
    {
        $childEntity = new JoinedChildClass();
        $this->em->persist($childEntity);
        $this->em->flush();

        $this->em->clear();

        $entity            = $this->findEntity();
        $entity->extension = 'ext-new';
        $this->em->persist($entity);
        $this->em->flush();

        $this->em->clear();

        $persistedEntity = $this->findEntity();
        self::assertEquals($entity, $persistedEntity);
    }

<<<<<<< HEAD
    private function findEntity(): JoinedChildClass
=======
    /**
     * @return JoinedChildClass
     */
    private function findEntity()
>>>>>>> fce18e93
    {
        return $this->em->find(
            JoinedRootClass::class,
            ['keyPart1' => 'part-1', 'keyPart2' => 'part-2']
        );
    }
}<|MERGE_RESOLUTION|>--- conflicted
+++ resolved
@@ -10,21 +10,13 @@
 
 class JoinedTableCompositeKeyTest extends OrmFunctionalTestCase
 {
-<<<<<<< HEAD
-    protected function setUp(): void
-=======
     public function setUp() : void
->>>>>>> fce18e93
     {
         $this->useModelSet('compositekeyinheritance');
         parent::setUp();
     }
 
-<<<<<<< HEAD
-    public function testInsertWithCompositeKey(): void
-=======
     public function testInsertWithCompositeKey() : void
->>>>>>> fce18e93
     {
         $childEntity = new JoinedChildClass();
         $this->em->persist($childEntity);
@@ -39,11 +31,7 @@
     /**
      * @group non-cacheable
      */
-<<<<<<< HEAD
-    public function testUpdateWithCompositeKey(): void
-=======
     public function testUpdateWithCompositeKey() : void
->>>>>>> fce18e93
     {
         $childEntity = new JoinedChildClass();
         $this->em->persist($childEntity);
@@ -62,14 +50,10 @@
         self::assertEquals($entity, $persistedEntity);
     }
 
-<<<<<<< HEAD
-    private function findEntity(): JoinedChildClass
-=======
     /**
      * @return JoinedChildClass
      */
     private function findEntity()
->>>>>>> fce18e93
     {
         return $this->em->find(
             JoinedRootClass::class,
