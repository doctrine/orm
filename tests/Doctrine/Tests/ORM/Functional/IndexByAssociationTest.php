--- conflicted
+++ resolved
@@ -9,9 +9,6 @@
 use Doctrine\Tests\Models\StockExchange\Stock;
 use Doctrine\Tests\OrmFunctionalTestCase;
 
-use function assert;
-use function count;
-
 /**
  * @group DDC-250
  */
@@ -22,18 +19,14 @@
 
     private $bond;
 
-<<<<<<< HEAD
-    protected function setUp(): void
-=======
     public function setUp() : void
->>>>>>> fce18e93
     {
         $this->useModelSet('stockexchange');
         parent::setUp();
         $this->loadFixture();
     }
 
-    public function loadFixture(): void
+    public function loadFixture()
     {
         $this->market = new Market('Some Exchange');
         $stock1       = new Stock('AAPL', 10, $this->market);
@@ -51,33 +44,6 @@
         $this->em->clear();
     }
 
-<<<<<<< HEAD
-    public function testManyToOneFinder(): void
-    {
-        $market = $this->_em->find(Market::class, $this->market->getId());
-        assert($market instanceof Market);
-
-        $this->assertEquals(2, count($market->stocks));
-        $this->assertTrue(isset($market->stocks['AAPL']), 'AAPL symbol has to be key in indexed association.');
-        $this->assertTrue(isset($market->stocks['GOOG']), 'GOOG symbol has to be key in indexed association.');
-        $this->assertEquals('AAPL', $market->stocks['AAPL']->getSymbol());
-        $this->assertEquals('GOOG', $market->stocks['GOOG']->getSymbol());
-    }
-
-    public function testManyToOneDQL(): void
-    {
-        $dql    = 'SELECT m, s FROM Doctrine\Tests\Models\StockExchange\Market m JOIN m.stocks s WHERE m.id = ?1';
-        $market = $this->_em->createQuery($dql)->setParameter(1, $this->market->getId())->getSingleResult();
-
-        $this->assertEquals(2, count($market->stocks));
-        $this->assertTrue(isset($market->stocks['AAPL']), 'AAPL symbol has to be key in indexed association.');
-        $this->assertTrue(isset($market->stocks['GOOG']), 'GOOG symbol has to be key in indexed association.');
-        $this->assertEquals('AAPL', $market->stocks['AAPL']->getSymbol());
-        $this->assertEquals('GOOG', $market->stocks['GOOG']->getSymbol());
-    }
-
-    public function testManyToMany(): void
-=======
     public function testManyToOneFinder() : void
     {
         /** @var Market $market */
@@ -103,39 +69,9 @@
     }
 
     public function testManyToMany() : void
->>>>>>> fce18e93
     {
         $bond = $this->em->find(Bond::class, $this->bond->getId());
 
-<<<<<<< HEAD
-        $this->assertEquals(2, count($bond->stocks));
-        $this->assertTrue(isset($bond->stocks['AAPL']), 'AAPL symbol has to be key in indexed association.');
-        $this->assertTrue(isset($bond->stocks['GOOG']), 'GOOG symbol has to be key in indexed association.');
-        $this->assertEquals('AAPL', $bond->stocks['AAPL']->getSymbol());
-        $this->assertEquals('GOOG', $bond->stocks['GOOG']->getSymbol());
-    }
-
-    public function testManytoManyDQL(): void
-    {
-        $dql  = 'SELECT b, s FROM Doctrine\Tests\Models\StockExchange\Bond b JOIN b.stocks s WHERE b.id = ?1';
-        $bond = $this->_em->createQuery($dql)->setParameter(1, $this->bond->getId())->getSingleResult();
-
-        $this->assertEquals(2, count($bond->stocks));
-        $this->assertTrue(isset($bond->stocks['AAPL']), 'AAPL symbol has to be key in indexed association.');
-        $this->assertTrue(isset($bond->stocks['GOOG']), 'GOOG symbol has to be key in indexed association.');
-        $this->assertEquals('AAPL', $bond->stocks['AAPL']->getSymbol());
-        $this->assertEquals('GOOG', $bond->stocks['GOOG']->getSymbol());
-    }
-
-    public function testDqlOverrideIndexBy(): void
-    {
-        $dql  = 'SELECT b, s FROM Doctrine\Tests\Models\StockExchange\Bond b JOIN b.stocks s INDEX BY s.id WHERE b.id = ?1';
-        $bond = $this->_em->createQuery($dql)->setParameter(1, $this->bond->getId())->getSingleResult();
-
-        $this->assertEquals(2, count($bond->stocks));
-        $this->assertFalse(isset($bond->stocks['AAPL']), 'AAPL symbol not exists in re-indexed association.');
-        $this->assertFalse(isset($bond->stocks['GOOG']), 'GOOG symbol not exists in re-indexed association.');
-=======
         self::assertCount(2, $bond->stocks);
         self::assertTrue(isset($bond->stocks['AAPL']), 'AAPL symbol has to be key in indexed association.');
         self::assertTrue(isset($bond->stocks['GOOG']), 'GOOG symbol has to be key in indexed association.');
@@ -163,6 +99,5 @@
         self::assertCount(2, $bond->stocks);
         self::assertFalse(isset($bond->stocks['AAPL']), 'AAPL symbol not exists in re-indexed association.');
         self::assertFalse(isset($bond->stocks['GOOG']), 'GOOG symbol not exists in re-indexed association.');
->>>>>>> fce18e93
     }
 }