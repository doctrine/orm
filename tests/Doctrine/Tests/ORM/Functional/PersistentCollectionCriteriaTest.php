<?php

declare(strict_types=1);

namespace Doctrine\Tests\ORM\Functional;

use Doctrine\Common\Collections\Criteria;
use Doctrine\ORM\LazyCriteriaCollection;
use Doctrine\Tests\Models\Quote\Group;
use Doctrine\Tests\Models\Quote\User as QuoteUser;
use Doctrine\Tests\Models\Tweet\Tweet;
use Doctrine\Tests\Models\Tweet\User;
use Doctrine\Tests\Models\Tweet\User as TweetUser;
use Doctrine\Tests\OrmFunctionalTestCase;

class PersistentCollectionCriteriaTest extends OrmFunctionalTestCase
{
<<<<<<< HEAD
    protected function setUp(): void
=======
    protected function setUp() : void
>>>>>>> fce18e93
    {
        $this->useModelSet('tweet');
        $this->useModelSet('quote');

<<<<<<< HEAD
    public function tearDown(): void
    {
        if ($this->_em) {
            $this->_em->getConfiguration()->setEntityNamespaces([]);
        }

        parent::tearDown();
=======
        parent::setUp();
>>>>>>> fce18e93
    }

    public function loadTweetFixture(): void
    {
        $author       = new TweetUser();
        $author->name = 'ngal';
        $this->em->persist($author);

        $tweet1          = new Tweet();
        $tweet1->content = 'Foo';
        $author->addTweet($tweet1);

        $tweet2          = new Tweet();
        $tweet2->content = 'Bar';
        $author->addTweet($tweet2);

        $this->em->flush();

        unset($author, $tweet1, $tweet2);

        $this->em->clear();
    }

    public function loadQuoteFixture(): void
    {
        $user       = new QuoteUser();
        $user->name = 'mgal';
        $this->em->persist($user);

        $quote1 = new Group('quote1');
        $user->groups->add($quote1);

        $quote2 = new Group('quote2');
        $user->groups->add($quote2);

        $this->em->flush();

        $this->em->clear();
    }

<<<<<<< HEAD
    public function testCanCountWithoutLoadingPersistentCollection(): void
=======
    public function testCanCountWithoutLoadingPersistentCollection() : void
>>>>>>> fce18e93
    {
        $this->loadTweetFixture();

        $repository = $this->em->getRepository(User::class);

        $user   = $repository->findOneBy(['name' => 'ngal']);
        $tweets = $user->tweets->matching(new Criteria());

        self::assertInstanceOf(LazyCriteriaCollection::class, $tweets);
        self::assertFalse($tweets->isInitialized());
        self::assertCount(2, $tweets);
        self::assertFalse($tweets->isInitialized());

        // Make sure it works with constraints
        $tweets = $user->tweets->matching(new Criteria(
            Criteria::expr()->eq('content', 'Foo')
        ));

        self::assertInstanceOf(LazyCriteriaCollection::class, $tweets);
        self::assertFalse($tweets->isInitialized());
        self::assertCount(1, $tweets);
        self::assertFalse($tweets->isInitialized());
    }
}<|MERGE_RESOLUTION|>--- conflicted
+++ resolved
@@ -15,29 +15,15 @@
 
 class PersistentCollectionCriteriaTest extends OrmFunctionalTestCase
 {
-<<<<<<< HEAD
-    protected function setUp(): void
-=======
     protected function setUp() : void
->>>>>>> fce18e93
     {
         $this->useModelSet('tweet');
         $this->useModelSet('quote');
 
-<<<<<<< HEAD
-    public function tearDown(): void
-    {
-        if ($this->_em) {
-            $this->_em->getConfiguration()->setEntityNamespaces([]);
-        }
-
-        parent::tearDown();
-=======
         parent::setUp();
->>>>>>> fce18e93
     }
 
-    public function loadTweetFixture(): void
+    public function loadTweetFixture()
     {
         $author       = new TweetUser();
         $author->name = 'ngal';
@@ -58,7 +44,7 @@
         $this->em->clear();
     }
 
-    public function loadQuoteFixture(): void
+    public function loadQuoteFixture()
     {
         $user       = new QuoteUser();
         $user->name = 'mgal';
@@ -75,11 +61,7 @@
         $this->em->clear();
     }
 
-<<<<<<< HEAD
-    public function testCanCountWithoutLoadingPersistentCollection(): void
-=======
     public function testCanCountWithoutLoadingPersistentCollection() : void
->>>>>>> fce18e93
     {
         $this->loadTweetFixture();
 
