<?php

declare(strict_types=1);

namespace Doctrine\Tests\ORM\Functional;

use Doctrine\Tests\Models\ECommerce\ECommerceCategory;
use Doctrine\Tests\Models\ECommerce\ECommerceProduct;
<<<<<<< HEAD

use function count;
=======
>>>>>>> fce18e93

/**
 * Tests a bidirectional many-to-many association mapping (without inheritance).
 * Owning side is ECommerceProduct, inverse side is ECommerceCategory.
 */
class ManyToManyBidirectionalAssociationTest extends AbstractManyToManyAssociationTestCase
{
<<<<<<< HEAD
    /** @var string */
    protected $firstField = 'product_id';

    /** @var string */
    protected $secondField = 'category_id';

    /** @var string */
    protected $table = 'ecommerce_products_categories';

    /** @var ECommerceProduct */
=======
    protected $firstField  = 'product_id';
    protected $secondField = 'category_id';
    protected $table       = 'ecommerce_products_categories';
>>>>>>> fce18e93
    private $firstProduct;

    /** @var ECommerceProduct */
    private $secondProduct;

    /** @var ECommerceCategory */
    private $firstCategory;

    /** @var ECommerceCategory */
    private $secondCategory;

<<<<<<< HEAD
    protected function setUp(): void
=======
    protected function setUp() : void
>>>>>>> fce18e93
    {
        $this->useModelSet('ecommerce');

        parent::setUp();

        $this->firstProduct = new ECommerceProduct();
        $this->firstProduct->setName('First Product');
<<<<<<< HEAD
        $this->secondProduct = new ECommerceProduct();
        $this->secondProduct->setName('Second Product');
        $this->firstCategory = new ECommerceCategory();
        $this->firstCategory->setName('Business');
=======

        $this->secondProduct = new ECommerceProduct();
        $this->secondProduct->setName('Second Product');

        $this->firstCategory = new ECommerceCategory();
        $this->firstCategory->setName('Business');

>>>>>>> fce18e93
        $this->secondCategory = new ECommerceCategory();
        $this->secondCategory->setName('Home');
    }

<<<<<<< HEAD
    public function testSavesAManyToManyAssociationWithCascadeSaveSet(): void
=======
    public function testSavesAManyToManyAssociationWithCascadeSaveSet() : void
>>>>>>> fce18e93
    {
        $this->firstProduct->addCategory($this->firstCategory);
        $this->firstProduct->addCategory($this->secondCategory);

        $this->em->persist($this->firstProduct);
        $this->em->flush();

        self::assertForeignKeysContain($this->firstProduct->getId(), $this->firstCategory->getId());
        self::assertForeignKeysContain($this->firstProduct->getId(), $this->secondCategory->getId());
    }

<<<<<<< HEAD
    public function testRemovesAManyToManyAssociation(): void
=======
    public function testRemovesAManyToManyAssociation() : void
>>>>>>> fce18e93
    {
        $this->firstProduct->addCategory($this->firstCategory);
        $this->firstProduct->addCategory($this->secondCategory);

        $this->em->persist($this->firstProduct);

        $this->firstProduct->removeCategory($this->firstCategory);

        $this->em->flush();

        self::assertForeignKeysNotContain($this->firstProduct->getId(), $this->firstCategory->getId());
        self::assertForeignKeysContain($this->firstProduct->getId(), $this->secondCategory->getId());

        $this->firstProduct->getCategories()->remove(1);

        $this->em->flush();

        self::assertForeignKeysNotContain($this->firstProduct->getId(), $this->secondCategory->getId());
    }

<<<<<<< HEAD
    public function testEagerLoadFromInverseSideAndLazyLoadFromOwningSide(): void
    {
        //$this->_em->getConnection()->getConfiguration()->setSQLLogger(new \Doctrine\DBAL\Logging\EchoSQLLogger);
        $this->createLoadingFixture();
        $categories = $this->findCategories();
        $this->assertLazyLoadFromOwningSide($categories);
    }

    public function testEagerLoadFromOwningSideAndLazyLoadFromInverseSide(): void
    {
        //$this->_em->getConnection()->getConfiguration()->setSQLLogger(new \Doctrine\DBAL\Logging\EchoSQLLogger);
        $this->createLoadingFixture();
        $products = $this->findProducts();
        $this->assertLazyLoadFromInverseSide($products);
    }

    private function createLoadingFixture(): void
=======
    public function testEagerLoadFromInverseSideAndLazyLoadFromOwningSide() : void
    {
        //$this->em->getConnection()->getConfiguration()->setSQLLogger(new \Doctrine\DBAL\Logging\EchoSQLLogger);
        $this->createLoadingFixture();

        $categories = $this->findCategories();

        self::assertLazyLoadFromOwningSide($categories);
    }

    public function testEagerLoadFromOwningSideAndLazyLoadFromInverseSide() : void
    {
        //$this->em->getConnection()->getConfiguration()->setSQLLogger(new \Doctrine\DBAL\Logging\EchoSQLLogger);
        $this->createLoadingFixture();

        $products = $this->findProducts();

        self::assertLazyLoadFromInverseSide($products);
    }

    private function createLoadingFixture()
>>>>>>> fce18e93
    {
        $this->firstProduct->addCategory($this->firstCategory);
        $this->firstProduct->addCategory($this->secondCategory);

        $this->secondProduct->addCategory($this->firstCategory);
        $this->secondProduct->addCategory($this->secondCategory);

        $this->em->persist($this->firstProduct);
        $this->em->persist($this->secondProduct);

        $this->em->flush();
        $this->em->clear();
    }

<<<<<<< HEAD
    /**
     * @psalm-return list<ECommerceProduct>
     */
    protected function findProducts(): array
=======
    protected function findProducts()
>>>>>>> fce18e93
    {
        $query = $this->em->createQuery('SELECT p, c FROM Doctrine\Tests\Models\ECommerce\ECommerceProduct p LEFT JOIN p.categories c ORDER BY p.id, c.id');
        //$query->setHint(Query::HINT_FORCE_PARTIAL_LOAD, true);

        $result = $query->getResult();

        self::assertCount(2, $result);

        $cats1 = $result[0]->getCategories();
        $cats2 = $result[1]->getCategories();

        self::assertTrue($cats1->isInitialized());
        self::assertTrue($cats2->isInitialized());

        self::assertFalse($cats1[0]->getProducts()->isInitialized());
        self::assertFalse($cats2[0]->getProducts()->isInitialized());

        return $result;
    }

<<<<<<< HEAD
    /**
     * @psalm-return list<ECommerceCategory>
     */
    protected function findCategories(): array
=======
    protected function findCategories()
>>>>>>> fce18e93
    {
        $query = $this->em->createQuery('SELECT c, p FROM Doctrine\Tests\Models\ECommerce\ECommerceCategory c LEFT JOIN c.products p ORDER BY c.id, p.id');
        //$query->setHint(Query::HINT_FORCE_PARTIAL_LOAD, true);

        $result = $query->getResult();

        self::assertCount(2, $result);
        self::assertInstanceOf(ECommerceCategory::class, $result[0]);
        self::assertInstanceOf(ECommerceCategory::class, $result[1]);

        $prods1 = $result[0]->getProducts();
        $prods2 = $result[1]->getProducts();

        self::assertTrue($prods1->isInitialized());
        self::assertTrue($prods2->isInitialized());

        self::assertFalse($prods1[0]->getCategories()->isInitialized());
        self::assertFalse($prods2[0]->getCategories()->isInitialized());

        return $result;
    }

    /**
     * @psalm-param list<ECommerceProduct>
     */
    public function assertLazyLoadFromInverseSide(array $products): void
    {
        [$firstProduct, $secondProduct] = $products;

        $firstProductCategories  = $firstProduct->getCategories();
        $secondProductCategories = $secondProduct->getCategories();

        self::assertCount(2, $firstProductCategories);
        self::assertCount(2, $secondProductCategories);

        self::assertSame($firstProductCategories[0], $secondProductCategories[0]);
        self::assertSame($firstProductCategories[1], $secondProductCategories[1]);

        $firstCategoryProducts  = $firstProductCategories[0]->getProducts();
        $secondCategoryProducts = $firstProductCategories[1]->getProducts();

        self::assertFalse($firstCategoryProducts->isInitialized());
        self::assertFalse($secondCategoryProducts->isInitialized());
        self::assertEquals(0, $firstCategoryProducts->unwrap()->count());
        self::assertEquals(0, $secondCategoryProducts->unwrap()->count());

        self::assertCount(2, $firstCategoryProducts); // lazy-load
        self::assertTrue($firstCategoryProducts->isInitialized());
        self::assertFalse($secondCategoryProducts->isInitialized());
        self::assertCount(2, $secondCategoryProducts); // lazy-load
        self::assertTrue($secondCategoryProducts->isInitialized());

        self::assertInstanceOf(ECommerceProduct::class, $firstCategoryProducts[0]);
        self::assertInstanceOf(ECommerceProduct::class, $firstCategoryProducts[1]);
        self::assertInstanceOf(ECommerceProduct::class, $secondCategoryProducts[0]);
        self::assertInstanceOf(ECommerceProduct::class, $secondCategoryProducts[1]);

        self::assertCollectionEquals($firstCategoryProducts, $secondCategoryProducts);
    }

    /**
     * @psalm-param list<ECommerceCategory>
     */
    public function assertLazyLoadFromOwningSide(array $categories): void
    {
        [$firstCategory, $secondCategory] = $categories;

        $firstCategoryProducts  = $firstCategory->getProducts();
        $secondCategoryProducts = $secondCategory->getProducts();

        self::assertCount(2, $firstCategoryProducts);
        self::assertCount(2, $secondCategoryProducts);

        self::assertSame($firstCategoryProducts[0], $secondCategoryProducts[0]);
        self::assertSame($firstCategoryProducts[1], $secondCategoryProducts[1]);

        $firstProductCategories  = $firstCategoryProducts[0]->getCategories();
        $secondProductCategories = $firstCategoryProducts[1]->getCategories();

        self::assertFalse($firstProductCategories->isInitialized());
        self::assertFalse($secondProductCategories->isInitialized());
        self::assertEquals(0, $firstProductCategories->unwrap()->count());
        self::assertEquals(0, $secondProductCategories->unwrap()->count());

        self::assertCount(2, $firstProductCategories); // lazy-load
        self::assertTrue($firstProductCategories->isInitialized());
        self::assertFalse($secondProductCategories->isInitialized());
        self::assertCount(2, $secondProductCategories); // lazy-load
        self::assertTrue($secondProductCategories->isInitialized());

        self::assertInstanceOf(ECommerceCategory::class, $firstProductCategories[0]);
        self::assertInstanceOf(ECommerceCategory::class, $firstProductCategories[1]);
        self::assertInstanceOf(ECommerceCategory::class, $secondProductCategories[0]);
        self::assertInstanceOf(ECommerceCategory::class, $secondProductCategories[1]);

        self::assertCollectionEquals($firstProductCategories, $secondProductCategories);
    }
}<|MERGE_RESOLUTION|>--- conflicted
+++ resolved
@@ -6,11 +6,6 @@
 
 use Doctrine\Tests\Models\ECommerce\ECommerceCategory;
 use Doctrine\Tests\Models\ECommerce\ECommerceProduct;
-<<<<<<< HEAD
-
-use function count;
-=======
->>>>>>> fce18e93
 
 /**
  * Tests a bidirectional many-to-many association mapping (without inheritance).
@@ -18,38 +13,15 @@
  */
 class ManyToManyBidirectionalAssociationTest extends AbstractManyToManyAssociationTestCase
 {
-<<<<<<< HEAD
-    /** @var string */
-    protected $firstField = 'product_id';
-
-    /** @var string */
-    protected $secondField = 'category_id';
-
-    /** @var string */
-    protected $table = 'ecommerce_products_categories';
-
-    /** @var ECommerceProduct */
-=======
     protected $firstField  = 'product_id';
     protected $secondField = 'category_id';
     protected $table       = 'ecommerce_products_categories';
->>>>>>> fce18e93
     private $firstProduct;
-
-    /** @var ECommerceProduct */
     private $secondProduct;
-
-    /** @var ECommerceCategory */
     private $firstCategory;
-
-    /** @var ECommerceCategory */
     private $secondCategory;
 
-<<<<<<< HEAD
-    protected function setUp(): void
-=======
     protected function setUp() : void
->>>>>>> fce18e93
     {
         $this->useModelSet('ecommerce');
 
@@ -57,29 +29,18 @@
 
         $this->firstProduct = new ECommerceProduct();
         $this->firstProduct->setName('First Product');
-<<<<<<< HEAD
+
         $this->secondProduct = new ECommerceProduct();
         $this->secondProduct->setName('Second Product');
+
         $this->firstCategory = new ECommerceCategory();
         $this->firstCategory->setName('Business');
-=======
-
-        $this->secondProduct = new ECommerceProduct();
-        $this->secondProduct->setName('Second Product');
-
-        $this->firstCategory = new ECommerceCategory();
-        $this->firstCategory->setName('Business');
-
->>>>>>> fce18e93
+
         $this->secondCategory = new ECommerceCategory();
         $this->secondCategory->setName('Home');
     }
 
-<<<<<<< HEAD
-    public function testSavesAManyToManyAssociationWithCascadeSaveSet(): void
-=======
     public function testSavesAManyToManyAssociationWithCascadeSaveSet() : void
->>>>>>> fce18e93
     {
         $this->firstProduct->addCategory($this->firstCategory);
         $this->firstProduct->addCategory($this->secondCategory);
@@ -91,11 +52,7 @@
         self::assertForeignKeysContain($this->firstProduct->getId(), $this->secondCategory->getId());
     }
 
-<<<<<<< HEAD
-    public function testRemovesAManyToManyAssociation(): void
-=======
     public function testRemovesAManyToManyAssociation() : void
->>>>>>> fce18e93
     {
         $this->firstProduct->addCategory($this->firstCategory);
         $this->firstProduct->addCategory($this->secondCategory);
@@ -116,25 +73,6 @@
         self::assertForeignKeysNotContain($this->firstProduct->getId(), $this->secondCategory->getId());
     }
 
-<<<<<<< HEAD
-    public function testEagerLoadFromInverseSideAndLazyLoadFromOwningSide(): void
-    {
-        //$this->_em->getConnection()->getConfiguration()->setSQLLogger(new \Doctrine\DBAL\Logging\EchoSQLLogger);
-        $this->createLoadingFixture();
-        $categories = $this->findCategories();
-        $this->assertLazyLoadFromOwningSide($categories);
-    }
-
-    public function testEagerLoadFromOwningSideAndLazyLoadFromInverseSide(): void
-    {
-        //$this->_em->getConnection()->getConfiguration()->setSQLLogger(new \Doctrine\DBAL\Logging\EchoSQLLogger);
-        $this->createLoadingFixture();
-        $products = $this->findProducts();
-        $this->assertLazyLoadFromInverseSide($products);
-    }
-
-    private function createLoadingFixture(): void
-=======
     public function testEagerLoadFromInverseSideAndLazyLoadFromOwningSide() : void
     {
         //$this->em->getConnection()->getConfiguration()->setSQLLogger(new \Doctrine\DBAL\Logging\EchoSQLLogger);
@@ -156,7 +94,6 @@
     }
 
     private function createLoadingFixture()
->>>>>>> fce18e93
     {
         $this->firstProduct->addCategory($this->firstCategory);
         $this->firstProduct->addCategory($this->secondCategory);
@@ -171,14 +108,7 @@
         $this->em->clear();
     }
 
-<<<<<<< HEAD
-    /**
-     * @psalm-return list<ECommerceProduct>
-     */
-    protected function findProducts(): array
-=======
     protected function findProducts()
->>>>>>> fce18e93
     {
         $query = $this->em->createQuery('SELECT p, c FROM Doctrine\Tests\Models\ECommerce\ECommerceProduct p LEFT JOIN p.categories c ORDER BY p.id, c.id');
         //$query->setHint(Query::HINT_FORCE_PARTIAL_LOAD, true);
@@ -199,14 +129,7 @@
         return $result;
     }
 
-<<<<<<< HEAD
-    /**
-     * @psalm-return list<ECommerceCategory>
-     */
-    protected function findCategories(): array
-=======
     protected function findCategories()
->>>>>>> fce18e93
     {
         $query = $this->em->createQuery('SELECT c, p FROM Doctrine\Tests\Models\ECommerce\ECommerceCategory c LEFT JOIN c.products p ORDER BY c.id, p.id');
         //$query->setHint(Query::HINT_FORCE_PARTIAL_LOAD, true);
@@ -229,10 +152,7 @@
         return $result;
     }
 
-    /**
-     * @psalm-param list<ECommerceProduct>
-     */
-    public function assertLazyLoadFromInverseSide(array $products): void
+    public function assertLazyLoadFromInverseSide($products)
     {
         [$firstProduct, $secondProduct] = $products;
 
@@ -267,10 +187,7 @@
         self::assertCollectionEquals($firstCategoryProducts, $secondCategoryProducts);
     }
 
-    /**
-     * @psalm-param list<ECommerceCategory>
-     */
-    public function assertLazyLoadFromOwningSide(array $categories): void
+    public function assertLazyLoadFromOwningSide($categories)
     {
         [$firstCategory, $secondCategory] = $categories;
 
