<?php

declare(strict_types=1);

namespace Doctrine\Tests\ORM\Functional;

use Doctrine\DBAL\Logging\DebugStack;
use Doctrine\ORM\Mapping\FetchMode;
use Doctrine\ORM\ORMInvalidArgumentException;
use Doctrine\ORM\PersistentCollection;
use Doctrine\ORM\Query;
use Doctrine\ORM\UnitOfWork;
use Doctrine\Tests\IterableTester;
use Doctrine\Tests\Models\CMS\CmsAddress;
use Doctrine\Tests\Models\CMS\CmsArticle;
use Doctrine\Tests\Models\CMS\CmsComment;
use Doctrine\Tests\Models\CMS\CmsPhonenumber;
use Doctrine\Tests\Models\CMS\CmsUser;
use Doctrine\Tests\OrmFunctionalTestCase;
<<<<<<< HEAD
use Doctrine\Tests\VerifyDeprecations;
use InvalidArgumentException;

use function count;
use function get_class;
use function is_array;
use function is_numeric;

class BasicFunctionalTest extends OrmFunctionalTestCase
{
    use VerifyDeprecations;

    protected function setUp(): void
=======
use InvalidArgumentException;
use ProxyManager\Proxy\GhostObjectInterface;
use function get_class;

class BasicFunctionalTest extends OrmFunctionalTestCase
{
    protected function setUp() : void
>>>>>>> fce18e93
    {
        $this->useModelSet('cms');
        parent::setUp();
    }

<<<<<<< HEAD
    public function testBasicUnitsOfWorkWithOneToManyAssociation(): void
=======
    public function testBasicUnitsOfWorkWithOneToManyAssociation() : void
>>>>>>> fce18e93
    {
        // Create
        $user           = new CmsUser();
        $user->name     = 'Roman';
        $user->username = 'romanb';
        $user->status   = 'developer';
<<<<<<< HEAD
        $this->_em->persist($user);
=======
        $this->em->persist($user);
>>>>>>> fce18e93

        $this->em->flush();

        self::assertInternalType('numeric', $user->id);
        self::assertTrue($this->em->contains($user));

        // Read
        $user2 = $this->em->find(CmsUser::class, $user->id);
        self::assertSame($user, $user2);

        // Add a phonenumber
        $ph              = new CmsPhonenumber();
        $ph->phonenumber = '12345';
        $user->addPhonenumber($ph);
        $this->em->flush();
        self::assertTrue($this->em->contains($ph));
        self::assertTrue($this->em->contains($user));

        // Update name
        $user->name = 'guilherme';
        $this->em->flush();
        self::assertEquals('guilherme', $user->name);

        // Add another phonenumber
        $ph2              = new CmsPhonenumber();
        $ph2->phonenumber = '6789';
        $user->addPhonenumber($ph2);
        $this->em->flush();
        self::assertTrue($this->em->contains($ph2));

        // Delete
<<<<<<< HEAD
        $this->_em->remove($user);
        $this->assertTrue($this->_em->getUnitOfWork()->isScheduledForDelete($user));
        $this->assertTrue($this->_em->getUnitOfWork()->isScheduledForDelete($ph));
        $this->assertTrue($this->_em->getUnitOfWork()->isScheduledForDelete($ph2));
        $this->_em->flush();
        $this->assertFalse($this->_em->getUnitOfWork()->isScheduledForDelete($user));
        $this->assertFalse($this->_em->getUnitOfWork()->isScheduledForDelete($ph));
        $this->assertFalse($this->_em->getUnitOfWork()->isScheduledForDelete($ph2));
        $this->assertEquals(UnitOfWork::STATE_NEW, $this->_em->getUnitOfWork()->getEntityState($user));
        $this->assertEquals(UnitOfWork::STATE_NEW, $this->_em->getUnitOfWork()->getEntityState($ph));
        $this->assertEquals(UnitOfWork::STATE_NEW, $this->_em->getUnitOfWork()->getEntityState($ph2));
    }

    public function testOneToManyAssociationModification(): void
=======
        $this->em->remove($user);
        self::assertTrue($this->em->getUnitOfWork()->isScheduledForDelete($user));
        self::assertTrue($this->em->getUnitOfWork()->isScheduledForDelete($ph));
        self::assertTrue($this->em->getUnitOfWork()->isScheduledForDelete($ph2));
        $this->em->flush();
        self::assertFalse($this->em->getUnitOfWork()->isScheduledForDelete($user));
        self::assertFalse($this->em->getUnitOfWork()->isScheduledForDelete($ph));
        self::assertFalse($this->em->getUnitOfWork()->isScheduledForDelete($ph2));
        self::assertEquals(UnitOfWork::STATE_NEW, $this->em->getUnitOfWork()->getEntityState($user));
        self::assertEquals(UnitOfWork::STATE_NEW, $this->em->getUnitOfWork()->getEntityState($ph));
        self::assertEquals(UnitOfWork::STATE_NEW, $this->em->getUnitOfWork()->getEntityState($ph2));
    }

    public function testOneToManyAssociationModification() : void
>>>>>>> fce18e93
    {
        $user           = new CmsUser();
        $user->name     = 'Roman';
        $user->username = 'romanb';
        $user->status   = 'developer';

        $ph1              = new CmsPhonenumber();
        $ph1->phonenumber = '0301234';
        $ph2              = new CmsPhonenumber();
        $ph2->phonenumber = '987654321';

        $user->addPhonenumber($ph1);
        $user->addPhonenumber($ph2);

        $this->em->persist($user);
        $this->em->flush();

        // Remove the first element from the collection
        unset($user->phonenumbers[0]);
        $ph1->user = null; // owning side!

        $this->em->flush();

        self::assertCount(1, $user->phonenumbers);
        self::assertNull($ph1->user);
    }

<<<<<<< HEAD
    public function testBasicOneToOne(): void
    {
        //$this->_em->getConnection()->getConfiguration()->setSQLLogger(new \Doctrine\DBAL\Logging\EchoSQLLogger);
=======
    public function testBasicOneToOne() : void
    {
        //$this->em->getConnection()->getConfiguration()->setSQLLogger(new \Doctrine\DBAL\Logging\EchoSQLLogger);
>>>>>>> fce18e93
        $user           = new CmsUser();
        $user->name     = 'Roman';
        $user->username = 'romanb';
        $user->status   = 'developer';

        $address          = new CmsAddress();
        $address->country = 'Germany';
        $address->city    = 'Berlin';
        $address->zip     = '12345';

        $user->address = $address; // inverse side
        $address->user = $user; // owning side!

        $this->em->persist($user);
        $this->em->flush();

        // Check that the foreign key has been set
<<<<<<< HEAD
        $userId = $this->_em->getConnection()->executeQuery(
=======
        $userId = $this->em->getConnection()->executeQuery(
>>>>>>> fce18e93
            'SELECT user_id FROM cms_addresses WHERE id=?',
            [$address->id]
        )->fetchColumn();
        self::assertInternalType('numeric', $userId);

        $this->em->clear();

        $user2 = $this->em->createQuery('select u from \Doctrine\Tests\Models\CMS\CmsUser u where u.id=?1')
                ->setParameter(1, $userId)
                ->getSingleResult();

        // Address has been eager-loaded because it cant be lazy
        self::assertInstanceOf(CmsAddress::class, $user2->address);
        self::assertNotInstanceOf(GhostObjectInterface::class, $user2->address);
    }

    /**
     * @group DDC-1230
     */
<<<<<<< HEAD
    public function testRemove(): void
=======
    public function testRemove() : void
>>>>>>> fce18e93
    {
        $user           = new CmsUser();
        $user->name     = 'Guilherme';
        $user->username = 'gblanco';
        $user->status   = 'developer';

<<<<<<< HEAD
        $this->assertEquals(UnitOfWork::STATE_NEW, $this->_em->getUnitOfWork()->getEntityState($user), 'State should be UnitOfWork::STATE_NEW');
=======
        self::assertEquals(UnitOfWork::STATE_NEW, $this->em->getUnitOfWork()->getEntityState($user), 'State should be UnitOfWork::STATE_NEW');
>>>>>>> fce18e93

        $this->em->persist($user);

<<<<<<< HEAD
        $this->assertEquals(UnitOfWork::STATE_MANAGED, $this->_em->getUnitOfWork()->getEntityState($user), 'State should be UnitOfWork::STATE_MANAGED');
=======
        self::assertEquals(UnitOfWork::STATE_MANAGED, $this->em->getUnitOfWork()->getEntityState($user), 'State should be UnitOfWork::STATE_MANAGED');
>>>>>>> fce18e93

        $this->em->remove($user);

<<<<<<< HEAD
        $this->assertEquals(UnitOfWork::STATE_NEW, $this->_em->getUnitOfWork()->getEntityState($user), 'State should be UnitOfWork::STATE_NEW');
=======
        self::assertEquals(UnitOfWork::STATE_NEW, $this->em->getUnitOfWork()->getEntityState($user), 'State should be UnitOfWork::STATE_NEW');
>>>>>>> fce18e93

        $this->em->persist($user);
        $this->em->flush();
        $id = $user->getId();

        $this->em->remove($user);

<<<<<<< HEAD
        $this->assertEquals(UnitOfWork::STATE_REMOVED, $this->_em->getUnitOfWork()->getEntityState($user), 'State should be UnitOfWork::STATE_REMOVED');
        $this->_em->flush();

        $this->assertEquals(UnitOfWork::STATE_NEW, $this->_em->getUnitOfWork()->getEntityState($user), 'State should be UnitOfWork::STATE_NEW');
=======
        self::assertEquals(UnitOfWork::STATE_REMOVED, $this->em->getUnitOfWork()->getEntityState($user), 'State should be UnitOfWork::STATE_REMOVED');
        $this->em->flush();

        self::assertEquals(UnitOfWork::STATE_NEW, $this->em->getUnitOfWork()->getEntityState($user), 'State should be UnitOfWork::STATE_NEW');
>>>>>>> fce18e93

        self::assertNull($this->em->find(CmsUser::class, $id));
    }

<<<<<<< HEAD
    public function testOneToManyOrphanRemoval(): void
=======
    public function testOneToManyOrphanRemoval() : void
>>>>>>> fce18e93
    {
        $user           = new CmsUser();
        $user->name     = 'Guilherme';
        $user->username = 'gblanco';
        $user->status   = 'developer';

<<<<<<< HEAD
        for ($i = 0; $i < 3; ++$i) {
=======
        for ($i=0; $i<3; ++$i) {
>>>>>>> fce18e93
            $phone              = new CmsPhonenumber();
            $phone->phonenumber = 100 + $i;
            $user->addPhonenumber($phone);
        }

        $this->em->persist($user);

        $this->em->flush();

        $user->getPhonenumbers()->remove(0);
        self::assertCount(2, $user->getPhonenumbers());

        $this->em->flush();

        // Check that there are just 2 phonenumbers left
<<<<<<< HEAD
        $count = $this->_em->getConnection()->fetchColumn('SELECT COUNT(*) FROM cms_phonenumbers');
        $this->assertEquals(2, $count); // only 2 remaining

        // check that clear() removes the others via orphan removal
        $user->getPhonenumbers()->clear();
        $this->_em->flush();
        $this->assertEquals(0, $this->_em->getConnection()->fetchColumn('select count(*) from cms_phonenumbers'));
    }

    public function testBasicQuery(): void
=======
        $count = $this->em->getConnection()->fetchColumn('SELECT COUNT(*) FROM cms_phonenumbers');
        self::assertEquals(2, $count); // only 2 remaining

        // check that clear() removes the others via orphan removal
        $user->getPhonenumbers()->clear();
        $this->em->flush();
        self::assertEquals(0, $this->em->getConnection()->fetchColumn('select count(*) from cms_phonenumbers'));
    }

    public function testBasicQuery() : void
>>>>>>> fce18e93
    {
        $user           = new CmsUser();
        $user->name     = 'Guilherme';
        $user->username = 'gblanco';
        $user->status   = 'developer';
<<<<<<< HEAD
        $this->_em->persist($user);
        $this->_em->flush();

        $query = $this->_em->createQuery('select u from Doctrine\Tests\Models\CMS\CmsUser u');
=======
        $this->em->persist($user);
        $this->em->flush();

        $query = $this->em->createQuery('select u from Doctrine\Tests\Models\CMS\CmsUser u');
>>>>>>> fce18e93

        $users = $query->getResult();

        self::assertCount(1, $users);
        self::assertEquals('Guilherme', $users[0]->name);
        self::assertEquals('gblanco', $users[0]->username);
        self::assertEquals('developer', $users[0]->status);
        //self::assertNull($users[0]->phonenumbers);
        //self::assertNull($users[0]->articles);

        $this->_em->clear();

        IterableTester::assertResultsAreTheSame($query);

        $usersArray = $query->getArrayResult();

        self::assertInternalType('array', $usersArray);
        self::assertCount(1, $usersArray);
        self::assertEquals('Guilherme', $usersArray[0]['name']);
        self::assertEquals('gblanco', $usersArray[0]['username']);
        self::assertEquals('developer', $usersArray[0]['status']);

        $usersScalar = $query->getScalarResult();

        self::assertInternalType('array', $usersScalar);
        self::assertCount(1, $usersScalar);
        self::assertEquals('Guilherme', $usersScalar[0]['u_name']);
        self::assertEquals('gblanco', $usersScalar[0]['u_username']);
        self::assertEquals('developer', $usersScalar[0]['u_status']);
    }

<<<<<<< HEAD
    public function testBasicOneToManyInnerJoin(): void
=======
    public function testBasicOneToManyInnerJoin() : void
>>>>>>> fce18e93
    {
        $user           = new CmsUser();
        $user->name     = 'Guilherme';
        $user->username = 'gblanco';
        $user->status   = 'developer';
<<<<<<< HEAD
        $this->_em->persist($user);
        $this->_em->flush();

        $query = $this->_em->createQuery('select u from Doctrine\Tests\Models\CMS\CmsUser u join u.phonenumbers p');
=======
        $this->em->persist($user);
        $this->em->flush();

        $query = $this->em->createQuery('select u from Doctrine\Tests\Models\CMS\CmsUser u join u.phonenumbers p');
>>>>>>> fce18e93

        $users = $query->getResult();

        self::assertCount(0, $users);
    }

<<<<<<< HEAD
    public function testBasicOneToManyLeftJoin(): void
=======
    public function testBasicOneToManyLeftJoin() : void
>>>>>>> fce18e93
    {
        $user           = new CmsUser();
        $user->name     = 'Guilherme';
        $user->username = 'gblanco';
        $user->status   = 'developer';
<<<<<<< HEAD
        $this->_em->persist($user);
        $this->_em->flush();

        $query = $this->_em->createQuery('select u,p from Doctrine\Tests\Models\CMS\CmsUser u left join u.phonenumbers p');
=======
        $this->em->persist($user);
        $this->em->flush();

        $query = $this->em->createQuery('select u,p from Doctrine\Tests\Models\CMS\CmsUser u left join u.phonenumbers p');
>>>>>>> fce18e93

        $users = $query->getResult();

        self::assertCount(1, $users);
        self::assertEquals('Guilherme', $users[0]->name);
        self::assertEquals('gblanco', $users[0]->username);
        self::assertEquals('developer', $users[0]->status);
        self::assertInstanceOf(PersistentCollection::class, $users[0]->phonenumbers);
        self::assertTrue($users[0]->phonenumbers->isInitialized());
        self::assertEquals(0, $users[0]->phonenumbers->count());
    }

<<<<<<< HEAD
    public function testBasicRefresh(): void
=======
    public function testBasicRefresh() : void
>>>>>>> fce18e93
    {
        $user           = new CmsUser();
        $user->name     = 'Guilherme';
        $user->username = 'gblanco';
        $user->status   = 'developer';

        $this->em->persist($user);
        $this->em->flush();

        $user->status = 'mascot';

        self::assertEquals('mascot', $user->status);
        $this->em->refresh($user);
        self::assertEquals('developer', $user->status);
    }

    /**
     * @group DDC-833
     */
<<<<<<< HEAD
    public function testRefreshResetsCollection(): void
=======
    public function testRefreshResetsCollection() : void
>>>>>>> fce18e93
    {
        $user           = new CmsUser();
        $user->name     = 'Guilherme';
        $user->username = 'gblanco';
        $user->status   = 'developer';

        // Add a phonenumber
        $ph1              = new CmsPhonenumber();
        $ph1->phonenumber = '12345';
        $user->addPhonenumber($ph1);

        // Add a phonenumber
        $ph2              = new CmsPhonenumber();
        $ph2->phonenumber = '54321';

        $this->em->persist($user);
        $this->em->persist($ph1);
        $this->em->persist($ph2);
        $this->em->flush();

        $user->addPhonenumber($ph2);

        self::assertCount(2, $user->phonenumbers);
        $this->em->refresh($user);

        self::assertCount(1, $user->phonenumbers);
    }

    /**
     * @group DDC-833
     */
<<<<<<< HEAD
    public function testDqlRefreshResetsCollection(): void
=======
    public function testDqlRefreshResetsCollection() : void
>>>>>>> fce18e93
    {
        $user           = new CmsUser();
        $user->name     = 'Guilherme';
        $user->username = 'gblanco';
        $user->status   = 'developer';

        // Add a phonenumber
        $ph1              = new CmsPhonenumber();
        $ph1->phonenumber = '12345';
        $user->addPhonenumber($ph1);

        // Add a phonenumber
        $ph2              = new CmsPhonenumber();
        $ph2->phonenumber = '54321';

        $this->em->persist($user);
        $this->em->persist($ph1);
        $this->em->persist($ph2);
        $this->em->flush();

        $user->addPhonenumber($ph2);

<<<<<<< HEAD
        $this->assertEquals(2, count($user->phonenumbers));
        $dql  = 'SELECT u FROM Doctrine\Tests\Models\CMS\CmsUser u WHERE u.id = ?1';
        $user = $this->_em->createQuery($dql)
=======
        self::assertCount(2, $user->phonenumbers);
        $dql  = 'SELECT u FROM Doctrine\Tests\Models\CMS\CmsUser u WHERE u.id = ?1';
        $user = $this->em->createQuery($dql)
>>>>>>> fce18e93
                          ->setParameter(1, $user->id)
                          ->setHint(Query::HINT_REFRESH, true)
                          ->getSingleResult();

        self::assertCount(1, $user->phonenumbers);
    }

    /**
     * @group DDC-833
     */
<<<<<<< HEAD
    public function testCreateEntityOfProxy(): void
=======
    public function testCreateEntityOfProxy() : void
>>>>>>> fce18e93
    {
        $user           = new CmsUser();
        $user->name     = 'Guilherme';
        $user->username = 'gblanco';
        $user->status   = 'developer';

        // Add a phonenumber
        $ph1              = new CmsPhonenumber();
        $ph1->phonenumber = '12345';
        $user->addPhonenumber($ph1);

        // Add a phonenumber
        $ph2              = new CmsPhonenumber();
        $ph2->phonenumber = '54321';

        $this->em->persist($user);
        $this->em->persist($ph1);
        $this->em->persist($ph2);
        $this->em->flush();
        $this->em->clear();

        $userId = $user->id;
<<<<<<< HEAD
        $user   = $this->_em->getReference(CmsUser::class, $user->id);

        $dql  = 'SELECT u FROM Doctrine\Tests\Models\CMS\CmsUser u WHERE u.id = ?1';
        $user = $this->_em->createQuery($dql)
=======
        $user   = $this->em->getReference(CmsUser::class, $user->id);

        $dql  = 'SELECT u FROM Doctrine\Tests\Models\CMS\CmsUser u WHERE u.id = ?1';
        $user = $this->em->createQuery($dql)
>>>>>>> fce18e93
                          ->setParameter(1, $userId)
                          ->getSingleResult();

        self::assertCount(1, $user->phonenumbers);
    }

<<<<<<< HEAD
    public function testAddToCollectionDoesNotInitialize(): void
=======
    public function testAddToCollectionDoesNotInitialize() : void
>>>>>>> fce18e93
    {
        $user           = new CmsUser();
        $user->name     = 'Guilherme';
        $user->username = 'gblanco';
        $user->status   = 'developer';

<<<<<<< HEAD
        for ($i = 0; $i < 3; ++$i) {
=======
        for ($i=0; $i<3; ++$i) {
>>>>>>> fce18e93
            $phone              = new CmsPhonenumber();
            $phone->phonenumber = 100 + $i;
            $user->addPhonenumber($phone);
        }

        $this->em->persist($user);
        $this->em->flush();
        $this->em->clear();

        self::assertEquals(3, $user->getPhonenumbers()->count());

        $query = $this->em->createQuery("select u from Doctrine\Tests\Models\CMS\CmsUser u where u.username='gblanco'");

        $gblanco = $query->getSingleResult();

        self::assertFalse($gblanco->getPhonenumbers()->isInitialized());

        $newPhone              = new CmsPhonenumber();
        $newPhone->phonenumber = 555;
        $gblanco->addPhonenumber($newPhone);

        self::assertFalse($gblanco->getPhonenumbers()->isInitialized());
        $this->em->persist($gblanco);

        $this->em->flush();
        $this->em->clear();

<<<<<<< HEAD
        $query    = $this->_em->createQuery("select u, p from Doctrine\Tests\Models\CMS\CmsUser u join u.phonenumbers p where u.username='gblanco'");
=======
        $query    = $this->em->createQuery("select u, p from Doctrine\Tests\Models\CMS\CmsUser u join u.phonenumbers p where u.username='gblanco'");
>>>>>>> fce18e93
        $gblanco2 = $query->getSingleResult();
        self::assertEquals(4, $gblanco2->getPhonenumbers()->count());
    }

<<<<<<< HEAD
    public function testInitializeCollectionWithNewObjectsRetainsNewObjects(): void
=======
    public function testInitializeCollectionWithNewObjectsRetainsNewObjects() : void
>>>>>>> fce18e93
    {
        $user           = new CmsUser();
        $user->name     = 'Guilherme';
        $user->username = 'gblanco';
        $user->status   = 'developer';

<<<<<<< HEAD
        for ($i = 0; $i < 3; ++$i) {
=======
        for ($i=0; $i<3; ++$i) {
>>>>>>> fce18e93
            $phone              = new CmsPhonenumber();
            $phone->phonenumber = 100 + $i;
            $user->addPhonenumber($phone);
        }

        $this->em->persist($user);
        $this->em->flush();
        $this->em->clear();

        self::assertEquals(3, $user->getPhonenumbers()->count());

        $query = $this->em->createQuery("select u from Doctrine\Tests\Models\CMS\CmsUser u where u.username='gblanco'");

        $gblanco = $query->getSingleResult();

        self::assertFalse($gblanco->getPhonenumbers()->isInitialized());

        $newPhone              = new CmsPhonenumber();
        $newPhone->phonenumber = 555;
        $gblanco->addPhonenumber($newPhone);

        self::assertFalse($gblanco->getPhonenumbers()->isInitialized());
        self::assertEquals(4, $gblanco->getPhonenumbers()->count());
        self::assertTrue($gblanco->getPhonenumbers()->isInitialized());

        $this->em->flush();
        $this->em->clear();

<<<<<<< HEAD
        $query    = $this->_em->createQuery("select u, p from Doctrine\Tests\Models\CMS\CmsUser u join u.phonenumbers p where u.username='gblanco'");
        $gblanco2 = $query->getSingleResult();
        $this->assertEquals(4, $gblanco2->getPhonenumbers()->count());
    }

    public function testSetSetAssociationWithGetReference(): void
    {
        $user           = new CmsUser();
        $user->name     = 'Guilherme';
        $user->username = 'gblanco';
        $user->status   = 'developer';
        $this->_em->persist($user);

        $address          = new CmsAddress();
        $address->country = 'Germany';
        $address->city    = 'Berlin';
        $address->zip     = '12345';
        $this->_em->persist($address);

        $this->_em->flush();
        $this->_em->clear(CmsAddress::class);

        $this->assertFalse($this->_em->contains($address));
        $this->assertTrue($this->_em->contains($user));

        // Assume we only got the identifier of the address and now want to attach
        // that address to the user without actually loading it, using getReference().
        $addressRef = $this->_em->getReference(CmsAddress::class, $address->getId());

        $user->setAddress($addressRef); // Ugh! Initializes address 'cause of $address->setUser($user)!

        $this->_em->flush();
        $this->_em->clear();

        // Check with a fresh load that the association is indeed there
        $query   = $this->_em->createQuery("select u, a from Doctrine\Tests\Models\CMS\CmsUser u join u.address a where u.username='gblanco'");
        $gblanco = $query->getSingleResult();

        $this->assertInstanceOf(CmsUser::class, $gblanco);
        $this->assertInstanceOf(CmsAddress::class, $gblanco->getAddress());
        $this->assertEquals('Berlin', $gblanco->getAddress()->getCity());
    }

    public function testOneToManyCascadeRemove(): void
=======
        $query    = $this->em->createQuery("select u, p from Doctrine\Tests\Models\CMS\CmsUser u join u.phonenumbers p where u.username='gblanco'");
        $gblanco2 = $query->getSingleResult();
        self::assertEquals(4, $gblanco2->getPhonenumbers()->count());
    }

    public function testOneToManyCascadeRemove() : void
>>>>>>> fce18e93
    {
        $user           = new CmsUser();
        $user->name     = 'Guilherme';
        $user->username = 'gblanco';
        $user->status   = 'developer';

<<<<<<< HEAD
        for ($i = 0; $i < 3; ++$i) {
=======
        for ($i=0; $i<3; ++$i) {
>>>>>>> fce18e93
            $phone              = new CmsPhonenumber();
            $phone->phonenumber = 100 + $i;
            $user->addPhonenumber($phone);
        }

        $this->em->persist($user);
        $this->em->flush();
        $this->em->clear();

<<<<<<< HEAD
        $query   = $this->_em->createQuery("select u from Doctrine\Tests\Models\CMS\CmsUser u where u.username='gblanco'");
=======
        $query   = $this->em->createQuery("select u from Doctrine\Tests\Models\CMS\CmsUser u where u.username='gblanco'");
>>>>>>> fce18e93
        $gblanco = $query->getSingleResult();

        $this->em->remove($gblanco);
        $this->em->flush();

        $this->em->clear();

<<<<<<< HEAD
        $this->assertEquals(0, $this->_em->createQuery(
=======
        self::assertEquals(0, $this->em->createQuery(
>>>>>>> fce18e93
            'select count(p.phonenumber) from Doctrine\Tests\Models\CMS\CmsPhonenumber p'
        )
                ->getSingleScalarResult());

<<<<<<< HEAD
        $this->assertEquals(0, $this->_em->createQuery(
=======
        self::assertEquals(0, $this->em->createQuery(
>>>>>>> fce18e93
            'select count(u.id) from Doctrine\Tests\Models\CMS\CmsUser u'
        )
                ->getSingleScalarResult());
    }

<<<<<<< HEAD
    public function testTextColumnSaveAndRetrieve(): void
=======
    public function testTextColumnSaveAndRetrieve() : void
>>>>>>> fce18e93
    {
        $user           = new CmsUser();
        $user->name     = 'Guilherme';
        $user->username = 'gblanco';
        $user->status   = 'developer';

        $this->em->persist($user);

        $article        = new CmsArticle();
        $article->text  = 'Lorem ipsum dolor sunt.';
        $article->topic = 'A Test Article!';
        $article->setAuthor($user);

        $this->em->persist($article);
        $this->em->flush();
        $articleId = $article->id;

        $this->em->clear();

        // test find() with leading backslash at the same time
<<<<<<< HEAD
        $articleNew = $this->_em->find('\Doctrine\Tests\Models\CMS\CmsArticle', $articleId);
        $this->assertTrue($this->_em->contains($articleNew));
        $this->assertEquals('Lorem ipsum dolor sunt.', $articleNew->text);
=======
        $articleNew = $this->em->find('\Doctrine\Tests\Models\CMS\CmsArticle', $articleId);
        self::assertTrue($this->em->contains($articleNew));
        self::assertEquals('Lorem ipsum dolor sunt.', $articleNew->text);
>>>>>>> fce18e93

        self::assertNotSame($article, $articleNew);

        $articleNew->text = 'Lorem ipsum dolor sunt. And stuff!';

        $this->em->flush();
        $this->em->clear();

<<<<<<< HEAD
        $articleNew = $this->_em->find(CmsArticle::class, $articleId);
        $this->assertEquals('Lorem ipsum dolor sunt. And stuff!', $articleNew->text);
        $this->assertTrue($this->_em->contains($articleNew));
    }

    public function testFlushDoesNotIssueUnnecessaryUpdates(): void
=======
        $articleNew = $this->em->find(CmsArticle::class, $articleId);
        self::assertEquals('Lorem ipsum dolor sunt. And stuff!', $articleNew->text);
        self::assertTrue($this->em->contains($articleNew));
    }

    public function testFlushDoesNotIssueUnnecessaryUpdates() : void
>>>>>>> fce18e93
    {
        $user           = new CmsUser();
        $user->name     = 'Guilherme';
        $user->username = 'gblanco';
        $user->status   = 'developer';

        $address          = new CmsAddress();
        $address->country = 'Germany';
        $address->city    = 'Berlin';
        $address->zip     = '12345';

        $address->user = $user;
        $user->address = $address;

        $article        = new CmsArticle();
        $article->text  = 'Lorem ipsum dolor sunt.';
        $article->topic = 'A Test Article!';
        $article->setAuthor($user);

        $this->em->persist($article);
        $this->em->persist($user);

        //$this->em->getConnection()->getConfiguration()->setSQLLogger(new \Doctrine\DBAL\Logging\EchoSQLLogger);

        $this->em->flush();
        $this->em->clear();

        $query = $this->em->createQuery('select u,a,ad from Doctrine\Tests\Models\CMS\CmsUser u join u.articles a join u.address ad');
        $user2 = $query->getSingleResult();

        self::assertCount(1, $user2->articles);
        self::assertInstanceOf(CmsAddress::class, $user2->address);

<<<<<<< HEAD
        $oldLogger  = $this->_em->getConnection()->getConfiguration()->getSQLLogger();
=======
        $oldLogger  = $this->em->getConnection()->getConfiguration()->getSQLLogger();
>>>>>>> fce18e93
        $debugStack = new DebugStack();
        $this->em->getConnection()->getConfiguration()->setSQLLogger($debugStack);

        $this->em->flush();
        self::assertCount(0, $debugStack->queries);

        $this->em->getConnection()->getConfiguration()->setSQLLogger($oldLogger);
    }

<<<<<<< HEAD
    public function testRemoveEntityByReference(): void
=======
    public function testRemoveEntityByReference() : void
>>>>>>> fce18e93
    {
        $user           = new CmsUser();
        $user->name     = 'Guilherme';
        $user->username = 'gblanco';
        $user->status   = 'developer';

        //$this->em->getConnection()->getConfiguration()->setSQLLogger(new \Doctrine\DBAL\Logging\EchoSQLLogger);

        $this->em->persist($user);
        $this->em->flush();
        $this->em->clear();

        $userRef = $this->em->getReference(CmsUser::class, $user->getId());
        $this->em->remove($userRef);
        $this->em->flush();
        $this->em->clear();

<<<<<<< HEAD
        $this->assertEquals(0, $this->_em->getConnection()->fetchColumn('select count(*) from cms_users'));
=======
        self::assertEquals(0, $this->em->getConnection()->fetchColumn('select count(*) from cms_users'));
>>>>>>> fce18e93

        //$this->em->getConnection()->getConfiguration()->setSQLLogger(null);
    }

<<<<<<< HEAD
    public function testQueryEntityByReference(): void
=======
    public function testQueryEntityByReference() : void
>>>>>>> fce18e93
    {
        $user           = new CmsUser();
        $user->name     = 'Guilherme';
        $user->username = 'gblanco';
        $user->status   = 'developer';

        $address          = new CmsAddress();
        $address->country = 'Germany';
        $address->city    = 'Berlin';
        $address->zip     = '12345';

        $user->setAddress($address);

<<<<<<< HEAD
        $this->_em->transactional(static function ($em) use ($user): void {
=======
        $this->em->transactional(static function ($em) use ($user) {
>>>>>>> fce18e93
            $em->persist($user);
        });
        $this->em->clear();

        //$this->em->getConnection()->getConfiguration()->setSQLLogger(new \Doctrine\DBAL\Logging\EchoSQLLogger);

<<<<<<< HEAD
        $userRef  = $this->_em->getReference(CmsUser::class, $user->getId());
        $address2 = $this->_em->createQuery('select a from Doctrine\Tests\Models\CMS\CmsAddress a where a.user = :user')
=======
        $userRef  = $this->em->getReference(CmsUser::class, $user->getId());
        $address2 = $this->em->createQuery('select a from Doctrine\Tests\Models\CMS\CmsAddress a where a.user = :user')
>>>>>>> fce18e93
                ->setParameter('user', $userRef)
                ->getSingleResult();

        /** @var CmsUser|GhostObjectInterface $fetchedUser */
        $fetchedUser = $address2->getUser();

        self::assertInstanceOf(GhostObjectInterface::class, $fetchedUser);
        self::assertSame($userRef, $fetchedUser);
        self::assertFalse($userRef->isProxyInitialized());
        self::assertEquals('Germany', $address2->country);
        self::assertEquals('Berlin', $address2->city);
        self::assertEquals('12345', $address2->zip);
    }

<<<<<<< HEAD
    public function testOneToOneNullUpdate(): void
=======
    public function testOneToOneNullUpdate() : void
>>>>>>> fce18e93
    {
        $user           = new CmsUser();
        $user->username = 'beberlei';
        $user->name     = 'Benjamin E.';
        $user->status   = 'active';

        $address          = new CmsAddress();
        $address->city    = 'Bonn';
        $address->zip     = '12354';
        $address->country = 'Germany';
        $address->street  = 'somestreet';
        $address->user    = $user;

        $this->em->persist($address);
        $this->em->persist($user);
        $this->em->flush();

<<<<<<< HEAD
        $this->assertEquals(1, $this->_em->getConnection()->fetchColumn('select 1 from cms_addresses where user_id = ' . $user->id));
=======
        self::assertEquals(1, $this->em->getConnection()->fetchColumn('select 1 from cms_addresses where user_id = ' . $user->id));
>>>>>>> fce18e93

        $address->user = null;
        $this->em->flush();

<<<<<<< HEAD
        $this->assertNotEquals(1, $this->_em->getConnection()->fetchColumn('select 1 from cms_addresses where user_id = ' . $user->id));
=======
        self::assertNotEquals(1, $this->em->getConnection()->fetchColumn('select 1 from cms_addresses where user_id = ' . $user->id));
>>>>>>> fce18e93
    }

    /**
     * @group DDC-600
     * @group DDC-455
     */
<<<<<<< HEAD
    public function testNewAssociatedEntityDuringFlushThrowsException(): void
    {
=======
    public function testNewAssociatedEntityDuringFlushThrowsException() : void
    {
        $this->expectException(InvalidArgumentException::class);

>>>>>>> fce18e93
        $user           = new CmsUser();
        $user->username = 'beberlei';
        $user->name     = 'Benjamin E.';
        $user->status   = 'active';
<<<<<<< HEAD

        $address          = new CmsAddress();
        $address->city    = 'Bonn';
        $address->zip     = '12354';
        $address->country = 'Germany';
        $address->street  = 'somestreet';
        $address->user    = $user;
=======
>>>>>>> fce18e93

        $address          = new CmsAddress();
        $address->city    = 'Bonn';
        $address->zip     = '12354';
        $address->country = 'Germany';
        $address->street  = 'somestreet';
        $address->user    = $user;

        $this->em->persist($address);

        // flushing without persisting $user should raise an exception
<<<<<<< HEAD
        $this->expectException(InvalidArgumentException::class);
        $this->_em->flush();
=======
        $this->em->flush();
>>>>>>> fce18e93
    }

    /**
     * @group DDC-600
     * @group DDC-455
     */
<<<<<<< HEAD
    public function testNewAssociatedEntityDuringFlushThrowsException2(): void
    {
=======
    public function testNewAssociatedEntityDuringFlushThrowsException2() : void
    {
        $this->expectException(InvalidArgumentException::class);

>>>>>>> fce18e93
        $user           = new CmsUser();
        $user->username = 'beberlei';
        $user->name     = 'Benjamin E.';
        $user->status   = 'active';

        $address          = new CmsAddress();
        $address->city    = 'Bonn';
        $address->zip     = '12354';
        $address->country = 'Germany';
        $address->street  = 'somestreet';
        $address->user    = $user;

        $this->em->persist($address);
        $this->em->persist($user);
        $this->em->flush();

        $u2            = new CmsUser();
        $u2->username  = 'beberlei';
        $u2->name      = 'Benjamin E.';
        $u2->status    = 'inactive';
        $address->user = $u2;

        // flushing without persisting $u2 should raise an exception
<<<<<<< HEAD
        $this->expectException(InvalidArgumentException::class);
        $this->_em->flush();
=======
        $this->em->flush();
>>>>>>> fce18e93
    }

    /**
     * @group DDC-600
     * @group DDC-455
     */
<<<<<<< HEAD
    public function testNewAssociatedEntityDuringFlushThrowsException3(): void
    {
=======
    public function testNewAssociatedEntityDuringFlushThrowsException3() : void
    {
        $this->expectException(InvalidArgumentException::class);

>>>>>>> fce18e93
        $art        = new CmsArticle();
        $art->topic = 'topic';
        $art->text  = 'the text';

        $com        = new CmsComment();
        $com->topic = 'Good';
        $com->text  = 'Really good!';
        $art->addComment($com);

        $this->em->persist($art);

        // flushing without persisting $com should raise an exception
<<<<<<< HEAD
        $this->expectException(InvalidArgumentException::class);
        $this->_em->flush();
    }

    public function testOneToOneOrphanRemoval(): void
=======
        $this->em->flush();
    }

    public function testOneToOneOrphanRemoval() : void
>>>>>>> fce18e93
    {
        $user           = new CmsUser();
        $user->username = 'beberlei';
        $user->name     = 'Benjamin E.';
        $user->status   = 'active';

        $address          = new CmsAddress();
        $address->city    = 'Bonn';
        $address->zip     = '12354';
        $address->country = 'Germany';
        $address->street  = 'somestreet';
        $address->user    = $user;
        $user->address    = $address;

        $this->em->persist($address);
        $this->em->persist($user);
        $this->em->flush();
        $addressId = $address->getId();

        $user->address = null;

        $this->em->flush();

<<<<<<< HEAD
        $this->assertEquals(0, $this->_em->getConnection()->fetchColumn('select count(*) from cms_addresses'));
=======
        self::assertEquals(0, $this->em->getConnection()->fetchColumn('select count(*) from cms_addresses'));
>>>>>>> fce18e93

        // check orphan removal through replacement
        $user->address = $address;
        $address->user = $user;

<<<<<<< HEAD
        $this->_em->flush();
        $this->assertEquals(1, $this->_em->getConnection()->fetchColumn('select count(*) from cms_addresses'));

        // remove $address to free up unique key id
        $this->_em->remove($address);
        $this->_em->flush();

        $newAddress          = new CmsAddress();
        $newAddress->city    = 'NewBonn';
        $newAddress->zip     = '12354';
        $newAddress->country = 'NewGermany';
        $newAddress->street  = 'somenewstreet';
        $newAddress->user    = $user;
        $user->address       = $newAddress;

        $this->_em->flush();
        $this->assertEquals(1, $this->_em->getConnection()->fetchColumn('select count(*) from cms_addresses'));
    }

    public function testGetPartialReferenceToUpdateObjectWithoutLoadingIt(): void
    {
        $user           = new CmsUser();
        $user->username = 'beberlei';
        $user->name     = 'Benjamin E.';
        $user->status   = 'active';
        $this->_em->persist($user);
        $this->_em->flush();
        $userId = $user->id;
        $this->_em->clear();
=======
        $this->em->flush();

        self::assertEquals(1, $this->em->getConnection()->fetchColumn('select count(*) from cms_addresses'));

        // remove $address to free up unique key id
        $this->em->remove($address);
        $this->em->flush();
>>>>>>> fce18e93

        $newAddress          = new CmsAddress();
        $newAddress->city    = 'NewBonn';
        $newAddress->zip     = '12354';
        $newAddress->country = 'NewGermany';
        $newAddress->street  = 'somenewstreet';
        $newAddress->user    = $user;
        $user->address       = $newAddress;

        $this->em->flush();

        self::assertEquals(1, $this->em->getConnection()->fetchColumn('select count(*) from cms_addresses'));
    }

<<<<<<< HEAD
    public function testMergePersistsNewEntities(): void
=======
    public function testGetPartialReferenceToUpdateObjectWithoutLoadingIt() : void
>>>>>>> fce18e93
    {
        $user           = new CmsUser();
        $user->username = 'beberlei';
        $user->name     = 'Benjamin E.';
        $user->status   = 'active';
<<<<<<< HEAD

        $managedUser = $this->_em->merge($user);
        $this->assertEquals('beberlei', $managedUser->username);
        $this->assertEquals('Benjamin E.', $managedUser->name);
        $this->assertEquals('active', $managedUser->status);

        $this->assertTrue($user !== $managedUser);
        $this->assertTrue($this->_em->contains($managedUser));

        $this->_em->flush();
        $userId = $managedUser->id;
        $this->_em->clear();

        $user2 = $this->_em->find(get_class($managedUser), $userId);
        $this->assertInstanceOf(CmsUser::class, $user2);
        $this->assertHasDeprecationMessages();
    }

    public function testMergeNonPersistedProperties(): void
    {
        $user                             = new CmsUser();
        $user->username                   = 'beberlei';
        $user->name                       = 'Benjamin E.';
        $user->status                     = 'active';
        $user->nonPersistedProperty       = 'test';
        $user->nonPersistedPropertyObject = new CmsPhonenumber();

        $managedUser = $this->_em->merge($user);
        $this->assertEquals('test', $managedUser->nonPersistedProperty);
        $this->assertSame($user->nonPersistedProperty, $managedUser->nonPersistedProperty);
        $this->assertSame($user->nonPersistedPropertyObject, $managedUser->nonPersistedPropertyObject);

        $this->assertTrue($user !== $managedUser);
        $this->assertTrue($this->_em->contains($managedUser));

        $this->_em->flush();
        $userId = $managedUser->id;
        $this->_em->clear();

        $user2 = $this->_em->find(get_class($managedUser), $userId);
        $this->assertNull($user2->nonPersistedProperty);
        $this->assertNull($user2->nonPersistedPropertyObject);
        $this->assertEquals('active', $user2->status);
        $this->assertHasDeprecationMessages();
    }

    public function testMergeThrowsExceptionIfEntityWithGeneratedIdentifierDoesNotExist(): void
    {
        $user           = new CmsUser();
        $user->username = 'beberlei';
        $user->name     = 'Benjamin E.';
        $user->status   = 'active';
        $user->id       = 42;

        $this->expectException(EntityNotFoundException::class);
        $this->_em->merge($user);
        $this->assertHasDeprecationMessages();
=======
        $this->em->persist($user);
        $this->em->flush();
        $userId = $user->id;
        $this->em->clear();

        $user = $this->em->getPartialReference(CmsUser::class, $userId);
        self::assertTrue($this->em->contains($user));
        self::assertNull($user->getName());
        self::assertEquals($userId, $user->id);

        $user->name = 'Stephan';
        $this->em->flush();
        $this->em->clear();

        self::assertEquals('Benjamin E.', $this->em->find(get_class($user), $userId)->name);
>>>>>>> fce18e93
    }

    /**
     * @group DDC-952
     */
<<<<<<< HEAD
    public function testOneToOneMergeSetNull(): void
=======
    public function testManyToOneFetchModeQuery() : void
>>>>>>> fce18e93
    {
        $user           = new CmsUser();
        $user->username = 'beberlei';
        $user->name     = 'Benjamin E.';
        $user->status   = 'active';
<<<<<<< HEAD

        $ph              = new CmsPhonenumber();
        $ph->phonenumber = '12345';
        $user->addPhonenumber($ph);

        $this->_em->persist($user);
        $this->_em->persist($ph);
        $this->_em->flush();
=======
>>>>>>> fce18e93

        $article        = new CmsArticle();
        $article->topic = 'foo';
        $article->text  = 'bar';
        $article->user  = $user;

<<<<<<< HEAD
        $ph->user  = null;
        $managedPh = $this->_em->merge($ph);
=======
        $this->em->persist($article);
        $this->em->persist($user);
        $this->em->flush();
        $this->em->clear();
>>>>>>> fce18e93

        $qc  = $this->getCurrentQueryCount();
        $dql = 'SELECT a FROM Doctrine\Tests\Models\CMS\CmsArticle a WHERE a.id = ?1';
        /** @var CmsArticle $article */
        $article = $this->em
            ->createQuery($dql)
            ->setParameter(1, $article->id)
            ->setFetchMode(CmsArticle::class, 'user', FetchMode::EAGER)
            ->getSingleResult();

<<<<<<< HEAD
        $this->assertNull($this->_em->find(get_class($ph), $ph->phonenumber)->getUser());
        $this->assertHasDeprecationMessages();
    }

    /**
     * @group DDC-952
     */
    public function testManyToOneFetchModeQuery(): void
    {
        $user           = new CmsUser();
        $user->username = 'beberlei';
        $user->name     = 'Benjamin E.';
        $user->status   = 'active';

        $article        = new CmsArticle();
        $article->topic = 'foo';
        $article->text  = 'bar';
        $article->user  = $user;

        $this->_em->persist($article);
        $this->_em->persist($user);
        $this->_em->flush();
        $this->_em->clear();

        $qc      = $this->getCurrentQueryCount();
        $dql     = 'SELECT a FROM Doctrine\Tests\Models\CMS\CmsArticle a WHERE a.id = ?1';
        $article = $this->_em->createQuery($dql)
                             ->setParameter(1, $article->id)
                             ->setFetchMode(CmsArticle::class, 'user', ClassMetadata::FETCH_EAGER)
                             ->getSingleResult();
        $this->assertInstanceOf(Proxy::class, $article->user, 'It IS a proxy, ...');
        $this->assertTrue($article->user->__isInitialized__, '...but its initialized!');
        $this->assertEquals($qc + 2, $this->getCurrentQueryCount());
=======
        /** @var CmsUser|GhostObjectInterface $fetchedUser */
        $fetchedUser = $article->user;

        self::assertInstanceOf(GhostObjectInterface::class, $fetchedUser, 'It IS a proxy, ...');
        self::assertTrue($fetchedUser->isProxyInitialized(), '...but its initialized!');
        self::assertEquals($qc+2, $this->getCurrentQueryCount());
>>>>>>> fce18e93
    }

    /**
     * @group DDC-1278
     */
<<<<<<< HEAD
    public function testClearWithEntityName(): void
=======
    public function testClear() : void
>>>>>>> fce18e93
    {
        $user           = new CmsUser();
        $user->name     = 'Dominik';
        $user->username = 'domnikl';
        $user->status   = 'developer';

        $address          = new CmsAddress();
        $address->city    = 'Springfield';
        $address->zip     = '12354';
        $address->country = 'Germany';
        $address->street  = 'Foo Street';
        $address->user    = $user;
        $user->address    = $address;

        $article1        = new CmsArticle();
        $article1->topic = 'Foo';
        $article1->text  = 'Foo Text';

        $article2        = new CmsArticle();
        $article2->topic = 'Bar';
        $article2->text  = 'Bar Text';

        $user->addArticle($article1);
        $user->addArticle($article2);

<<<<<<< HEAD
        $this->_em->persist($article1);
        $this->_em->persist($article2);
        $this->_em->persist($address);
        $this->_em->persist($user);
        $this->_em->flush();

        $unitOfWork = $this->_em->getUnitOfWork();

        $this->_em->clear(CmsUser::class);

        $this->assertEquals(UnitOfWork::STATE_DETACHED, $unitOfWork->getEntityState($user));
        $this->assertEquals(UnitOfWork::STATE_DETACHED, $unitOfWork->getEntityState($article1));
        $this->assertEquals(UnitOfWork::STATE_DETACHED, $unitOfWork->getEntityState($article2));
        $this->assertEquals(UnitOfWork::STATE_MANAGED, $unitOfWork->getEntityState($address));

        $this->_em->clear();

        $this->assertEquals(UnitOfWork::STATE_DETACHED, $unitOfWork->getEntityState($address));
    }

    public function testFlushManyExplicitEntities(): void
    {
        $userA           = new CmsUser();
        $userA->username = 'UserA';
        $userA->name     = 'UserA';

        $userB           = new CmsUser();
        $userB->username = 'UserB';
        $userB->name     = 'UserB';

        $userC           = new CmsUser();
        $userC->username = 'UserC';
        $userC->name     = 'UserC';

        $this->_em->persist($userA);
        $this->_em->persist($userB);
        $this->_em->persist($userC);

        $this->_em->flush([$userA, $userB, $userB]);

        $userC->name = 'changed name';

        $this->_em->flush([$userA, $userB]);
        $this->_em->refresh($userC);

        $this->assertTrue($userA->id > 0, 'user a has an id');
        $this->assertTrue($userB->id > 0, 'user b has an id');
        $this->assertTrue($userC->id > 0, 'user c has an id');
        $this->assertEquals('UserC', $userC->name, 'name has not changed because we did not flush it');
        $this->assertHasDeprecationMessages();
    }

    /**
     * @group DDC-720
     */
    public function testFlushSingleManagedEntity(): void
    {
        $user           = new CmsUser();
        $user->name     = 'Dominik';
        $user->username = 'domnikl';
        $user->status   = 'developer';

        $this->_em->persist($user);
        $this->_em->flush();

        $user->status = 'administrator';
        $this->_em->flush($user);
        $this->_em->clear();

        $user = $this->_em->find(get_class($user), $user->id);
        $this->assertEquals('administrator', $user->status);
        $this->assertHasDeprecationMessages();
    }

    /**
     * @group DDC-720
     */
    public function testFlushSingleUnmanagedEntity(): void
    {
        $user           = new CmsUser();
        $user->name     = 'Dominik';
        $user->username = 'domnikl';
        $user->status   = 'developer';

        $this->expectException(InvalidArgumentException::class);
        $this->expectExceptionMessage('Entity has to be managed or scheduled for removal for single computation');

        $this->_em->flush($user);
    }

    /**
     * @group DDC-720
     */
    public function testFlushSingleAndNewEntity(): void
    {
        $user           = new CmsUser();
        $user->name     = 'Dominik';
        $user->username = 'domnikl';
        $user->status   = 'developer';

        $this->_em->persist($user);
        $this->_em->flush();

        $otherUser           = new CmsUser();
        $otherUser->name     = 'Dominik2';
        $otherUser->username = 'domnikl2';
        $otherUser->status   = 'developer';

        $user->status = 'administrator';

        $this->_em->persist($otherUser);
        $this->_em->flush($user);

        $this->assertTrue($this->_em->contains($otherUser), 'Other user is contained in EntityManager');
        $this->assertTrue($otherUser->id > 0, 'other user has an id');
        $this->assertHasDeprecationMessages();
    }

    /**
     * @group DDC-720
     */
    public function testFlushAndCascadePersist(): void
    {
        $user           = new CmsUser();
        $user->name     = 'Dominik';
        $user->username = 'domnikl';
        $user->status   = 'developer';

        $this->_em->persist($user);
        $this->_em->flush();

        $address          = new CmsAddress();
        $address->city    = 'Springfield';
        $address->zip     = '12354';
        $address->country = 'Germany';
        $address->street  = 'Foo Street';
        $address->user    = $user;
        $user->address    = $address;

        $this->_em->flush($user);

        $this->assertTrue($this->_em->contains($address), 'Other user is contained in EntityManager');
        $this->assertTrue($address->id > 0, 'other user has an id');
        $this->assertHasDeprecationMessages();
    }

    /**
     * @group DDC-720
     */
    public function testFlushSingleAndNoCascade(): void
    {
        $user           = new CmsUser();
        $user->name     = 'Dominik';
        $user->username = 'domnikl';
        $user->status   = 'developer';

        $this->_em->persist($user);
        $this->_em->flush();

        $article1         = new CmsArticle();
        $article1->topic  = 'Foo';
        $article1->text   = 'Foo Text';
        $article1->author = $user;
        $user->articles[] = $article1;

        $this->expectException(InvalidArgumentException::class);
        $this->expectExceptionMessage("A new entity was found through the relationship 'Doctrine\Tests\Models\CMS\CmsUser#articles'");

        $this->_em->flush($user);
    }

    /**
     * @group DDC-720
     * @group DDC-1612
     * @group DDC-2267
     */
    public function testFlushSingleNewEntityThenRemove(): void
    {
        $user           = new CmsUser();
        $user->name     = 'Dominik';
        $user->username = 'domnikl';
        $user->status   = 'developer';

        $this->_em->persist($user);
        $this->_em->flush($user);

        $userId = $user->id;

        $this->_em->remove($user);
        $this->_em->flush($user);
        $this->_em->clear();

        $this->assertNull($this->_em->find(get_class($user), $userId));
        $this->assertHasDeprecationMessages();
    }

    /**
     * @group DDC-720
     */
    public function testProxyIsIgnored(): void
    {
        $user           = new CmsUser();
        $user->name     = 'Dominik';
        $user->username = 'domnikl';
        $user->status   = 'developer';

        $this->_em->persist($user);
        $this->_em->flush();
        $this->_em->clear();

        $user = $this->_em->getReference(get_class($user), $user->id);

        $otherUser           = new CmsUser();
        $otherUser->name     = 'Dominik2';
        $otherUser->username = 'domnikl2';
        $otherUser->status   = 'developer';

        $this->_em->persist($otherUser);
        $this->_em->flush($user);

        $this->assertTrue($this->_em->contains($otherUser), 'Other user is contained in EntityManager');
        $this->assertTrue($otherUser->id > 0, 'other user has an id');
        $this->assertHasDeprecationMessages();
    }

    /**
     * @group DDC-720
     */
    public function testFlushSingleSaveOnlySingle(): void
    {
        $user           = new CmsUser();
        $user->name     = 'Dominik';
        $user->username = 'domnikl';
        $user->status   = 'developer';
        $this->_em->persist($user);

        $user2           = new CmsUser();
        $user2->name     = 'Dominik';
        $user2->username = 'domnikl2';
        $user2->status   = 'developer';
        $this->_em->persist($user2);

        $this->_em->flush();

        $user->status  = 'admin';
        $user2->status = 'admin';

        $this->_em->flush($user);
        $this->_em->clear();

        $user2 = $this->_em->find(get_class($user2), $user2->id);
        $this->assertEquals('developer', $user2->status);
        $this->assertHasDeprecationMessages();
=======
        $this->em->persist($article1);
        $this->em->persist($article2);
        $this->em->persist($address);
        $this->em->persist($user);
        $this->em->flush();

        $unitOfWork = $this->em->getUnitOfWork();

        $this->em->clear();

        self::assertEquals(UnitOfWork::STATE_DETACHED, $unitOfWork->getEntityState($user));
        self::assertEquals(UnitOfWork::STATE_DETACHED, $unitOfWork->getEntityState($article1));
        self::assertEquals(UnitOfWork::STATE_DETACHED, $unitOfWork->getEntityState($article2));
        self::assertEquals(UnitOfWork::STATE_DETACHED, $unitOfWork->getEntityState($address));
>>>>>>> fce18e93
    }

    /**
     * @group DDC-1585
     */
<<<<<<< HEAD
    public function testWrongAssociationInstance(): void
=======
    public function testWrongAssociationInstance() : void
>>>>>>> fce18e93
    {
        $user           = new CmsUser();
        $user->name     = 'Dominik';
        $user->username = 'domnikl';
        $user->status   = 'developer';
        $user->address  = $user;

        $this->expectException(ORMInvalidArgumentException::class);
        $this->expectExceptionMessage(
            'Expected value of type "Doctrine\Tests\Models\CMS\CmsAddress" for association field ' .
            '"Doctrine\Tests\Models\CMS\CmsUser#$address", got "Doctrine\Tests\Models\CMS\CmsUser" instead.'
        );

        $this->em->persist($user);
        $this->em->flush();
    }
}<|MERGE_RESOLUTION|>--- conflicted
+++ resolved
@@ -10,28 +10,12 @@
 use Doctrine\ORM\PersistentCollection;
 use Doctrine\ORM\Query;
 use Doctrine\ORM\UnitOfWork;
-use Doctrine\Tests\IterableTester;
 use Doctrine\Tests\Models\CMS\CmsAddress;
 use Doctrine\Tests\Models\CMS\CmsArticle;
 use Doctrine\Tests\Models\CMS\CmsComment;
 use Doctrine\Tests\Models\CMS\CmsPhonenumber;
 use Doctrine\Tests\Models\CMS\CmsUser;
 use Doctrine\Tests\OrmFunctionalTestCase;
-<<<<<<< HEAD
-use Doctrine\Tests\VerifyDeprecations;
-use InvalidArgumentException;
-
-use function count;
-use function get_class;
-use function is_array;
-use function is_numeric;
-
-class BasicFunctionalTest extends OrmFunctionalTestCase
-{
-    use VerifyDeprecations;
-
-    protected function setUp(): void
-=======
 use InvalidArgumentException;
 use ProxyManager\Proxy\GhostObjectInterface;
 use function get_class;
@@ -39,28 +23,19 @@
 class BasicFunctionalTest extends OrmFunctionalTestCase
 {
     protected function setUp() : void
->>>>>>> fce18e93
     {
         $this->useModelSet('cms');
         parent::setUp();
     }
 
-<<<<<<< HEAD
-    public function testBasicUnitsOfWorkWithOneToManyAssociation(): void
-=======
     public function testBasicUnitsOfWorkWithOneToManyAssociation() : void
->>>>>>> fce18e93
     {
         // Create
         $user           = new CmsUser();
         $user->name     = 'Roman';
         $user->username = 'romanb';
         $user->status   = 'developer';
-<<<<<<< HEAD
-        $this->_em->persist($user);
-=======
-        $this->em->persist($user);
->>>>>>> fce18e93
+        $this->em->persist($user);
 
         $this->em->flush();
 
@@ -92,22 +67,6 @@
         self::assertTrue($this->em->contains($ph2));
 
         // Delete
-<<<<<<< HEAD
-        $this->_em->remove($user);
-        $this->assertTrue($this->_em->getUnitOfWork()->isScheduledForDelete($user));
-        $this->assertTrue($this->_em->getUnitOfWork()->isScheduledForDelete($ph));
-        $this->assertTrue($this->_em->getUnitOfWork()->isScheduledForDelete($ph2));
-        $this->_em->flush();
-        $this->assertFalse($this->_em->getUnitOfWork()->isScheduledForDelete($user));
-        $this->assertFalse($this->_em->getUnitOfWork()->isScheduledForDelete($ph));
-        $this->assertFalse($this->_em->getUnitOfWork()->isScheduledForDelete($ph2));
-        $this->assertEquals(UnitOfWork::STATE_NEW, $this->_em->getUnitOfWork()->getEntityState($user));
-        $this->assertEquals(UnitOfWork::STATE_NEW, $this->_em->getUnitOfWork()->getEntityState($ph));
-        $this->assertEquals(UnitOfWork::STATE_NEW, $this->_em->getUnitOfWork()->getEntityState($ph2));
-    }
-
-    public function testOneToManyAssociationModification(): void
-=======
         $this->em->remove($user);
         self::assertTrue($this->em->getUnitOfWork()->isScheduledForDelete($user));
         self::assertTrue($this->em->getUnitOfWork()->isScheduledForDelete($ph));
@@ -122,7 +81,6 @@
     }
 
     public function testOneToManyAssociationModification() : void
->>>>>>> fce18e93
     {
         $user           = new CmsUser();
         $user->name     = 'Roman';
@@ -150,15 +108,9 @@
         self::assertNull($ph1->user);
     }
 
-<<<<<<< HEAD
-    public function testBasicOneToOne(): void
-    {
-        //$this->_em->getConnection()->getConfiguration()->setSQLLogger(new \Doctrine\DBAL\Logging\EchoSQLLogger);
-=======
     public function testBasicOneToOne() : void
     {
         //$this->em->getConnection()->getConfiguration()->setSQLLogger(new \Doctrine\DBAL\Logging\EchoSQLLogger);
->>>>>>> fce18e93
         $user           = new CmsUser();
         $user->name     = 'Roman';
         $user->username = 'romanb';
@@ -176,11 +128,7 @@
         $this->em->flush();
 
         // Check that the foreign key has been set
-<<<<<<< HEAD
-        $userId = $this->_em->getConnection()->executeQuery(
-=======
         $userId = $this->em->getConnection()->executeQuery(
->>>>>>> fce18e93
             'SELECT user_id FROM cms_addresses WHERE id=?',
             [$address->id]
         )->fetchColumn();
@@ -200,38 +148,22 @@
     /**
      * @group DDC-1230
      */
-<<<<<<< HEAD
-    public function testRemove(): void
-=======
     public function testRemove() : void
->>>>>>> fce18e93
-    {
-        $user           = new CmsUser();
-        $user->name     = 'Guilherme';
-        $user->username = 'gblanco';
-        $user->status   = 'developer';
-
-<<<<<<< HEAD
-        $this->assertEquals(UnitOfWork::STATE_NEW, $this->_em->getUnitOfWork()->getEntityState($user), 'State should be UnitOfWork::STATE_NEW');
-=======
+    {
+        $user           = new CmsUser();
+        $user->name     = 'Guilherme';
+        $user->username = 'gblanco';
+        $user->status   = 'developer';
+
         self::assertEquals(UnitOfWork::STATE_NEW, $this->em->getUnitOfWork()->getEntityState($user), 'State should be UnitOfWork::STATE_NEW');
->>>>>>> fce18e93
-
-        $this->em->persist($user);
-
-<<<<<<< HEAD
-        $this->assertEquals(UnitOfWork::STATE_MANAGED, $this->_em->getUnitOfWork()->getEntityState($user), 'State should be UnitOfWork::STATE_MANAGED');
-=======
+
+        $this->em->persist($user);
+
         self::assertEquals(UnitOfWork::STATE_MANAGED, $this->em->getUnitOfWork()->getEntityState($user), 'State should be UnitOfWork::STATE_MANAGED');
->>>>>>> fce18e93
 
         $this->em->remove($user);
 
-<<<<<<< HEAD
-        $this->assertEquals(UnitOfWork::STATE_NEW, $this->_em->getUnitOfWork()->getEntityState($user), 'State should be UnitOfWork::STATE_NEW');
-=======
         self::assertEquals(UnitOfWork::STATE_NEW, $this->em->getUnitOfWork()->getEntityState($user), 'State should be UnitOfWork::STATE_NEW');
->>>>>>> fce18e93
 
         $this->em->persist($user);
         $this->em->flush();
@@ -239,37 +171,22 @@
 
         $this->em->remove($user);
 
-<<<<<<< HEAD
-        $this->assertEquals(UnitOfWork::STATE_REMOVED, $this->_em->getUnitOfWork()->getEntityState($user), 'State should be UnitOfWork::STATE_REMOVED');
-        $this->_em->flush();
-
-        $this->assertEquals(UnitOfWork::STATE_NEW, $this->_em->getUnitOfWork()->getEntityState($user), 'State should be UnitOfWork::STATE_NEW');
-=======
         self::assertEquals(UnitOfWork::STATE_REMOVED, $this->em->getUnitOfWork()->getEntityState($user), 'State should be UnitOfWork::STATE_REMOVED');
         $this->em->flush();
 
         self::assertEquals(UnitOfWork::STATE_NEW, $this->em->getUnitOfWork()->getEntityState($user), 'State should be UnitOfWork::STATE_NEW');
->>>>>>> fce18e93
 
         self::assertNull($this->em->find(CmsUser::class, $id));
     }
 
-<<<<<<< HEAD
-    public function testOneToManyOrphanRemoval(): void
-=======
     public function testOneToManyOrphanRemoval() : void
->>>>>>> fce18e93
-    {
-        $user           = new CmsUser();
-        $user->name     = 'Guilherme';
-        $user->username = 'gblanco';
-        $user->status   = 'developer';
-
-<<<<<<< HEAD
-        for ($i = 0; $i < 3; ++$i) {
-=======
+    {
+        $user           = new CmsUser();
+        $user->name     = 'Guilherme';
+        $user->username = 'gblanco';
+        $user->status   = 'developer';
+
         for ($i=0; $i<3; ++$i) {
->>>>>>> fce18e93
             $phone              = new CmsPhonenumber();
             $phone->phonenumber = 100 + $i;
             $user->addPhonenumber($phone);
@@ -285,45 +202,25 @@
         $this->em->flush();
 
         // Check that there are just 2 phonenumbers left
-<<<<<<< HEAD
-        $count = $this->_em->getConnection()->fetchColumn('SELECT COUNT(*) FROM cms_phonenumbers');
-        $this->assertEquals(2, $count); // only 2 remaining
+        $count = $this->em->getConnection()->fetchColumn('SELECT COUNT(*) FROM cms_phonenumbers');
+        self::assertEquals(2, $count); // only 2 remaining
 
         // check that clear() removes the others via orphan removal
         $user->getPhonenumbers()->clear();
-        $this->_em->flush();
-        $this->assertEquals(0, $this->_em->getConnection()->fetchColumn('select count(*) from cms_phonenumbers'));
-    }
-
-    public function testBasicQuery(): void
-=======
-        $count = $this->em->getConnection()->fetchColumn('SELECT COUNT(*) FROM cms_phonenumbers');
-        self::assertEquals(2, $count); // only 2 remaining
-
-        // check that clear() removes the others via orphan removal
-        $user->getPhonenumbers()->clear();
         $this->em->flush();
         self::assertEquals(0, $this->em->getConnection()->fetchColumn('select count(*) from cms_phonenumbers'));
     }
 
     public function testBasicQuery() : void
->>>>>>> fce18e93
-    {
-        $user           = new CmsUser();
-        $user->name     = 'Guilherme';
-        $user->username = 'gblanco';
-        $user->status   = 'developer';
-<<<<<<< HEAD
-        $this->_em->persist($user);
-        $this->_em->flush();
-
-        $query = $this->_em->createQuery('select u from Doctrine\Tests\Models\CMS\CmsUser u');
-=======
+    {
+        $user           = new CmsUser();
+        $user->name     = 'Guilherme';
+        $user->username = 'gblanco';
+        $user->status   = 'developer';
         $this->em->persist($user);
         $this->em->flush();
 
         $query = $this->em->createQuery('select u from Doctrine\Tests\Models\CMS\CmsUser u');
->>>>>>> fce18e93
 
         $users = $query->getResult();
 
@@ -334,10 +231,6 @@
         //self::assertNull($users[0]->phonenumbers);
         //self::assertNull($users[0]->articles);
 
-        $this->_em->clear();
-
-        IterableTester::assertResultsAreTheSame($query);
-
         $usersArray = $query->getArrayResult();
 
         self::assertInternalType('array', $usersArray);
@@ -355,54 +248,32 @@
         self::assertEquals('developer', $usersScalar[0]['u_status']);
     }
 
-<<<<<<< HEAD
-    public function testBasicOneToManyInnerJoin(): void
-=======
     public function testBasicOneToManyInnerJoin() : void
->>>>>>> fce18e93
-    {
-        $user           = new CmsUser();
-        $user->name     = 'Guilherme';
-        $user->username = 'gblanco';
-        $user->status   = 'developer';
-<<<<<<< HEAD
-        $this->_em->persist($user);
-        $this->_em->flush();
-
-        $query = $this->_em->createQuery('select u from Doctrine\Tests\Models\CMS\CmsUser u join u.phonenumbers p');
-=======
+    {
+        $user           = new CmsUser();
+        $user->name     = 'Guilherme';
+        $user->username = 'gblanco';
+        $user->status   = 'developer';
         $this->em->persist($user);
         $this->em->flush();
 
         $query = $this->em->createQuery('select u from Doctrine\Tests\Models\CMS\CmsUser u join u.phonenumbers p');
->>>>>>> fce18e93
 
         $users = $query->getResult();
 
         self::assertCount(0, $users);
     }
 
-<<<<<<< HEAD
-    public function testBasicOneToManyLeftJoin(): void
-=======
     public function testBasicOneToManyLeftJoin() : void
->>>>>>> fce18e93
-    {
-        $user           = new CmsUser();
-        $user->name     = 'Guilherme';
-        $user->username = 'gblanco';
-        $user->status   = 'developer';
-<<<<<<< HEAD
-        $this->_em->persist($user);
-        $this->_em->flush();
-
-        $query = $this->_em->createQuery('select u,p from Doctrine\Tests\Models\CMS\CmsUser u left join u.phonenumbers p');
-=======
+    {
+        $user           = new CmsUser();
+        $user->name     = 'Guilherme';
+        $user->username = 'gblanco';
+        $user->status   = 'developer';
         $this->em->persist($user);
         $this->em->flush();
 
         $query = $this->em->createQuery('select u,p from Doctrine\Tests\Models\CMS\CmsUser u left join u.phonenumbers p');
->>>>>>> fce18e93
 
         $users = $query->getResult();
 
@@ -415,11 +286,7 @@
         self::assertEquals(0, $users[0]->phonenumbers->count());
     }
 
-<<<<<<< HEAD
-    public function testBasicRefresh(): void
-=======
     public function testBasicRefresh() : void
->>>>>>> fce18e93
     {
         $user           = new CmsUser();
         $user->name     = 'Guilherme';
@@ -439,11 +306,7 @@
     /**
      * @group DDC-833
      */
-<<<<<<< HEAD
-    public function testRefreshResetsCollection(): void
-=======
     public function testRefreshResetsCollection() : void
->>>>>>> fce18e93
     {
         $user           = new CmsUser();
         $user->name     = 'Guilherme';
@@ -475,11 +338,7 @@
     /**
      * @group DDC-833
      */
-<<<<<<< HEAD
-    public function testDqlRefreshResetsCollection(): void
-=======
     public function testDqlRefreshResetsCollection() : void
->>>>>>> fce18e93
     {
         $user           = new CmsUser();
         $user->name     = 'Guilherme';
@@ -502,15 +361,9 @@
 
         $user->addPhonenumber($ph2);
 
-<<<<<<< HEAD
-        $this->assertEquals(2, count($user->phonenumbers));
-        $dql  = 'SELECT u FROM Doctrine\Tests\Models\CMS\CmsUser u WHERE u.id = ?1';
-        $user = $this->_em->createQuery($dql)
-=======
         self::assertCount(2, $user->phonenumbers);
         $dql  = 'SELECT u FROM Doctrine\Tests\Models\CMS\CmsUser u WHERE u.id = ?1';
         $user = $this->em->createQuery($dql)
->>>>>>> fce18e93
                           ->setParameter(1, $user->id)
                           ->setHint(Query::HINT_REFRESH, true)
                           ->getSingleResult();
@@ -521,11 +374,7 @@
     /**
      * @group DDC-833
      */
-<<<<<<< HEAD
-    public function testCreateEntityOfProxy(): void
-=======
     public function testCreateEntityOfProxy() : void
->>>>>>> fce18e93
     {
         $user           = new CmsUser();
         $user->name     = 'Guilherme';
@@ -548,39 +397,24 @@
         $this->em->clear();
 
         $userId = $user->id;
-<<<<<<< HEAD
-        $user   = $this->_em->getReference(CmsUser::class, $user->id);
-
-        $dql  = 'SELECT u FROM Doctrine\Tests\Models\CMS\CmsUser u WHERE u.id = ?1';
-        $user = $this->_em->createQuery($dql)
-=======
         $user   = $this->em->getReference(CmsUser::class, $user->id);
 
         $dql  = 'SELECT u FROM Doctrine\Tests\Models\CMS\CmsUser u WHERE u.id = ?1';
         $user = $this->em->createQuery($dql)
->>>>>>> fce18e93
                           ->setParameter(1, $userId)
                           ->getSingleResult();
 
         self::assertCount(1, $user->phonenumbers);
     }
 
-<<<<<<< HEAD
-    public function testAddToCollectionDoesNotInitialize(): void
-=======
     public function testAddToCollectionDoesNotInitialize() : void
->>>>>>> fce18e93
-    {
-        $user           = new CmsUser();
-        $user->name     = 'Guilherme';
-        $user->username = 'gblanco';
-        $user->status   = 'developer';
-
-<<<<<<< HEAD
-        for ($i = 0; $i < 3; ++$i) {
-=======
+    {
+        $user           = new CmsUser();
+        $user->name     = 'Guilherme';
+        $user->username = 'gblanco';
+        $user->status   = 'developer';
+
         for ($i=0; $i<3; ++$i) {
->>>>>>> fce18e93
             $phone              = new CmsPhonenumber();
             $phone->phonenumber = 100 + $i;
             $user->addPhonenumber($phone);
@@ -608,31 +442,19 @@
         $this->em->flush();
         $this->em->clear();
 
-<<<<<<< HEAD
-        $query    = $this->_em->createQuery("select u, p from Doctrine\Tests\Models\CMS\CmsUser u join u.phonenumbers p where u.username='gblanco'");
-=======
         $query    = $this->em->createQuery("select u, p from Doctrine\Tests\Models\CMS\CmsUser u join u.phonenumbers p where u.username='gblanco'");
->>>>>>> fce18e93
         $gblanco2 = $query->getSingleResult();
         self::assertEquals(4, $gblanco2->getPhonenumbers()->count());
     }
 
-<<<<<<< HEAD
-    public function testInitializeCollectionWithNewObjectsRetainsNewObjects(): void
-=======
     public function testInitializeCollectionWithNewObjectsRetainsNewObjects() : void
->>>>>>> fce18e93
-    {
-        $user           = new CmsUser();
-        $user->name     = 'Guilherme';
-        $user->username = 'gblanco';
-        $user->status   = 'developer';
-
-<<<<<<< HEAD
-        for ($i = 0; $i < 3; ++$i) {
-=======
+    {
+        $user           = new CmsUser();
+        $user->name     = 'Guilherme';
+        $user->username = 'gblanco';
+        $user->status   = 'developer';
+
         for ($i=0; $i<3; ++$i) {
->>>>>>> fce18e93
             $phone              = new CmsPhonenumber();
             $phone->phonenumber = 100 + $i;
             $user->addPhonenumber($phone);
@@ -661,122 +483,98 @@
         $this->em->flush();
         $this->em->clear();
 
-<<<<<<< HEAD
-        $query    = $this->_em->createQuery("select u, p from Doctrine\Tests\Models\CMS\CmsUser u join u.phonenumbers p where u.username='gblanco'");
+        $query    = $this->em->createQuery("select u, p from Doctrine\Tests\Models\CMS\CmsUser u join u.phonenumbers p where u.username='gblanco'");
         $gblanco2 = $query->getSingleResult();
-        $this->assertEquals(4, $gblanco2->getPhonenumbers()->count());
-    }
-
-    public function testSetSetAssociationWithGetReference(): void
-    {
-        $user           = new CmsUser();
-        $user->name     = 'Guilherme';
-        $user->username = 'gblanco';
-        $user->status   = 'developer';
-        $this->_em->persist($user);
+        self::assertEquals(4, $gblanco2->getPhonenumbers()->count());
+    }
+
+    public function testOneToManyCascadeRemove() : void
+    {
+        $user           = new CmsUser();
+        $user->name     = 'Guilherme';
+        $user->username = 'gblanco';
+        $user->status   = 'developer';
+
+        for ($i=0; $i<3; ++$i) {
+            $phone              = new CmsPhonenumber();
+            $phone->phonenumber = 100 + $i;
+            $user->addPhonenumber($phone);
+        }
+
+        $this->em->persist($user);
+        $this->em->flush();
+        $this->em->clear();
+
+        $query   = $this->em->createQuery("select u from Doctrine\Tests\Models\CMS\CmsUser u where u.username='gblanco'");
+        $gblanco = $query->getSingleResult();
+
+        $this->em->remove($gblanco);
+        $this->em->flush();
+
+        $this->em->clear();
+
+        self::assertEquals(0, $this->em->createQuery(
+            'select count(p.phonenumber) from Doctrine\Tests\Models\CMS\CmsPhonenumber p'
+        )
+                ->getSingleScalarResult());
+
+        self::assertEquals(0, $this->em->createQuery(
+            'select count(u.id) from Doctrine\Tests\Models\CMS\CmsUser u'
+        )
+                ->getSingleScalarResult());
+    }
+
+    public function testTextColumnSaveAndRetrieve() : void
+    {
+        $user           = new CmsUser();
+        $user->name     = 'Guilherme';
+        $user->username = 'gblanco';
+        $user->status   = 'developer';
+
+        $this->em->persist($user);
+
+        $article        = new CmsArticle();
+        $article->text  = 'Lorem ipsum dolor sunt.';
+        $article->topic = 'A Test Article!';
+        $article->setAuthor($user);
+
+        $this->em->persist($article);
+        $this->em->flush();
+        $articleId = $article->id;
+
+        $this->em->clear();
+
+        // test find() with leading backslash at the same time
+        $articleNew = $this->em->find('\Doctrine\Tests\Models\CMS\CmsArticle', $articleId);
+        self::assertTrue($this->em->contains($articleNew));
+        self::assertEquals('Lorem ipsum dolor sunt.', $articleNew->text);
+
+        self::assertNotSame($article, $articleNew);
+
+        $articleNew->text = 'Lorem ipsum dolor sunt. And stuff!';
+
+        $this->em->flush();
+        $this->em->clear();
+
+        $articleNew = $this->em->find(CmsArticle::class, $articleId);
+        self::assertEquals('Lorem ipsum dolor sunt. And stuff!', $articleNew->text);
+        self::assertTrue($this->em->contains($articleNew));
+    }
+
+    public function testFlushDoesNotIssueUnnecessaryUpdates() : void
+    {
+        $user           = new CmsUser();
+        $user->name     = 'Guilherme';
+        $user->username = 'gblanco';
+        $user->status   = 'developer';
 
         $address          = new CmsAddress();
         $address->country = 'Germany';
         $address->city    = 'Berlin';
         $address->zip     = '12345';
-        $this->_em->persist($address);
-
-        $this->_em->flush();
-        $this->_em->clear(CmsAddress::class);
-
-        $this->assertFalse($this->_em->contains($address));
-        $this->assertTrue($this->_em->contains($user));
-
-        // Assume we only got the identifier of the address and now want to attach
-        // that address to the user without actually loading it, using getReference().
-        $addressRef = $this->_em->getReference(CmsAddress::class, $address->getId());
-
-        $user->setAddress($addressRef); // Ugh! Initializes address 'cause of $address->setUser($user)!
-
-        $this->_em->flush();
-        $this->_em->clear();
-
-        // Check with a fresh load that the association is indeed there
-        $query   = $this->_em->createQuery("select u, a from Doctrine\Tests\Models\CMS\CmsUser u join u.address a where u.username='gblanco'");
-        $gblanco = $query->getSingleResult();
-
-        $this->assertInstanceOf(CmsUser::class, $gblanco);
-        $this->assertInstanceOf(CmsAddress::class, $gblanco->getAddress());
-        $this->assertEquals('Berlin', $gblanco->getAddress()->getCity());
-    }
-
-    public function testOneToManyCascadeRemove(): void
-=======
-        $query    = $this->em->createQuery("select u, p from Doctrine\Tests\Models\CMS\CmsUser u join u.phonenumbers p where u.username='gblanco'");
-        $gblanco2 = $query->getSingleResult();
-        self::assertEquals(4, $gblanco2->getPhonenumbers()->count());
-    }
-
-    public function testOneToManyCascadeRemove() : void
->>>>>>> fce18e93
-    {
-        $user           = new CmsUser();
-        $user->name     = 'Guilherme';
-        $user->username = 'gblanco';
-        $user->status   = 'developer';
-
-<<<<<<< HEAD
-        for ($i = 0; $i < 3; ++$i) {
-=======
-        for ($i=0; $i<3; ++$i) {
->>>>>>> fce18e93
-            $phone              = new CmsPhonenumber();
-            $phone->phonenumber = 100 + $i;
-            $user->addPhonenumber($phone);
-        }
-
-        $this->em->persist($user);
-        $this->em->flush();
-        $this->em->clear();
-
-<<<<<<< HEAD
-        $query   = $this->_em->createQuery("select u from Doctrine\Tests\Models\CMS\CmsUser u where u.username='gblanco'");
-=======
-        $query   = $this->em->createQuery("select u from Doctrine\Tests\Models\CMS\CmsUser u where u.username='gblanco'");
->>>>>>> fce18e93
-        $gblanco = $query->getSingleResult();
-
-        $this->em->remove($gblanco);
-        $this->em->flush();
-
-        $this->em->clear();
-
-<<<<<<< HEAD
-        $this->assertEquals(0, $this->_em->createQuery(
-=======
-        self::assertEquals(0, $this->em->createQuery(
->>>>>>> fce18e93
-            'select count(p.phonenumber) from Doctrine\Tests\Models\CMS\CmsPhonenumber p'
-        )
-                ->getSingleScalarResult());
-
-<<<<<<< HEAD
-        $this->assertEquals(0, $this->_em->createQuery(
-=======
-        self::assertEquals(0, $this->em->createQuery(
->>>>>>> fce18e93
-            'select count(u.id) from Doctrine\Tests\Models\CMS\CmsUser u'
-        )
-                ->getSingleScalarResult());
-    }
-
-<<<<<<< HEAD
-    public function testTextColumnSaveAndRetrieve(): void
-=======
-    public function testTextColumnSaveAndRetrieve() : void
->>>>>>> fce18e93
-    {
-        $user           = new CmsUser();
-        $user->name     = 'Guilherme';
-        $user->username = 'gblanco';
-        $user->status   = 'developer';
-
-        $this->em->persist($user);
+
+        $address->user = $user;
+        $user->address = $address;
 
         $article        = new CmsArticle();
         $article->text  = 'Lorem ipsum dolor sunt.';
@@ -784,44 +582,53 @@
         $article->setAuthor($user);
 
         $this->em->persist($article);
-        $this->em->flush();
-        $articleId = $article->id;
-
-        $this->em->clear();
-
-        // test find() with leading backslash at the same time
-<<<<<<< HEAD
-        $articleNew = $this->_em->find('\Doctrine\Tests\Models\CMS\CmsArticle', $articleId);
-        $this->assertTrue($this->_em->contains($articleNew));
-        $this->assertEquals('Lorem ipsum dolor sunt.', $articleNew->text);
-=======
-        $articleNew = $this->em->find('\Doctrine\Tests\Models\CMS\CmsArticle', $articleId);
-        self::assertTrue($this->em->contains($articleNew));
-        self::assertEquals('Lorem ipsum dolor sunt.', $articleNew->text);
->>>>>>> fce18e93
-
-        self::assertNotSame($article, $articleNew);
-
-        $articleNew->text = 'Lorem ipsum dolor sunt. And stuff!';
-
-        $this->em->flush();
-        $this->em->clear();
-
-<<<<<<< HEAD
-        $articleNew = $this->_em->find(CmsArticle::class, $articleId);
-        $this->assertEquals('Lorem ipsum dolor sunt. And stuff!', $articleNew->text);
-        $this->assertTrue($this->_em->contains($articleNew));
-    }
-
-    public function testFlushDoesNotIssueUnnecessaryUpdates(): void
-=======
-        $articleNew = $this->em->find(CmsArticle::class, $articleId);
-        self::assertEquals('Lorem ipsum dolor sunt. And stuff!', $articleNew->text);
-        self::assertTrue($this->em->contains($articleNew));
-    }
-
-    public function testFlushDoesNotIssueUnnecessaryUpdates() : void
->>>>>>> fce18e93
+        $this->em->persist($user);
+
+        //$this->em->getConnection()->getConfiguration()->setSQLLogger(new \Doctrine\DBAL\Logging\EchoSQLLogger);
+
+        $this->em->flush();
+        $this->em->clear();
+
+        $query = $this->em->createQuery('select u,a,ad from Doctrine\Tests\Models\CMS\CmsUser u join u.articles a join u.address ad');
+        $user2 = $query->getSingleResult();
+
+        self::assertCount(1, $user2->articles);
+        self::assertInstanceOf(CmsAddress::class, $user2->address);
+
+        $oldLogger  = $this->em->getConnection()->getConfiguration()->getSQLLogger();
+        $debugStack = new DebugStack();
+        $this->em->getConnection()->getConfiguration()->setSQLLogger($debugStack);
+
+        $this->em->flush();
+        self::assertCount(0, $debugStack->queries);
+
+        $this->em->getConnection()->getConfiguration()->setSQLLogger($oldLogger);
+    }
+
+    public function testRemoveEntityByReference() : void
+    {
+        $user           = new CmsUser();
+        $user->name     = 'Guilherme';
+        $user->username = 'gblanco';
+        $user->status   = 'developer';
+
+        //$this->em->getConnection()->getConfiguration()->setSQLLogger(new \Doctrine\DBAL\Logging\EchoSQLLogger);
+
+        $this->em->persist($user);
+        $this->em->flush();
+        $this->em->clear();
+
+        $userRef = $this->em->getReference(CmsUser::class, $user->getId());
+        $this->em->remove($userRef);
+        $this->em->flush();
+        $this->em->clear();
+
+        self::assertEquals(0, $this->em->getConnection()->fetchColumn('select count(*) from cms_users'));
+
+        //$this->em->getConnection()->getConfiguration()->setSQLLogger(null);
+    }
+
+    public function testQueryEntityByReference() : void
     {
         $user           = new CmsUser();
         $user->name     = 'Guilherme';
@@ -833,109 +640,17 @@
         $address->city    = 'Berlin';
         $address->zip     = '12345';
 
-        $address->user = $user;
-        $user->address = $address;
-
-        $article        = new CmsArticle();
-        $article->text  = 'Lorem ipsum dolor sunt.';
-        $article->topic = 'A Test Article!';
-        $article->setAuthor($user);
-
-        $this->em->persist($article);
-        $this->em->persist($user);
-
-        //$this->em->getConnection()->getConfiguration()->setSQLLogger(new \Doctrine\DBAL\Logging\EchoSQLLogger);
-
-        $this->em->flush();
-        $this->em->clear();
-
-        $query = $this->em->createQuery('select u,a,ad from Doctrine\Tests\Models\CMS\CmsUser u join u.articles a join u.address ad');
-        $user2 = $query->getSingleResult();
-
-        self::assertCount(1, $user2->articles);
-        self::assertInstanceOf(CmsAddress::class, $user2->address);
-
-<<<<<<< HEAD
-        $oldLogger  = $this->_em->getConnection()->getConfiguration()->getSQLLogger();
-=======
-        $oldLogger  = $this->em->getConnection()->getConfiguration()->getSQLLogger();
->>>>>>> fce18e93
-        $debugStack = new DebugStack();
-        $this->em->getConnection()->getConfiguration()->setSQLLogger($debugStack);
-
-        $this->em->flush();
-        self::assertCount(0, $debugStack->queries);
-
-        $this->em->getConnection()->getConfiguration()->setSQLLogger($oldLogger);
-    }
-
-<<<<<<< HEAD
-    public function testRemoveEntityByReference(): void
-=======
-    public function testRemoveEntityByReference() : void
->>>>>>> fce18e93
-    {
-        $user           = new CmsUser();
-        $user->name     = 'Guilherme';
-        $user->username = 'gblanco';
-        $user->status   = 'developer';
-
-        //$this->em->getConnection()->getConfiguration()->setSQLLogger(new \Doctrine\DBAL\Logging\EchoSQLLogger);
-
-        $this->em->persist($user);
-        $this->em->flush();
-        $this->em->clear();
-
-        $userRef = $this->em->getReference(CmsUser::class, $user->getId());
-        $this->em->remove($userRef);
-        $this->em->flush();
-        $this->em->clear();
-
-<<<<<<< HEAD
-        $this->assertEquals(0, $this->_em->getConnection()->fetchColumn('select count(*) from cms_users'));
-=======
-        self::assertEquals(0, $this->em->getConnection()->fetchColumn('select count(*) from cms_users'));
->>>>>>> fce18e93
-
-        //$this->em->getConnection()->getConfiguration()->setSQLLogger(null);
-    }
-
-<<<<<<< HEAD
-    public function testQueryEntityByReference(): void
-=======
-    public function testQueryEntityByReference() : void
->>>>>>> fce18e93
-    {
-        $user           = new CmsUser();
-        $user->name     = 'Guilherme';
-        $user->username = 'gblanco';
-        $user->status   = 'developer';
-
-        $address          = new CmsAddress();
-        $address->country = 'Germany';
-        $address->city    = 'Berlin';
-        $address->zip     = '12345';
-
         $user->setAddress($address);
 
-<<<<<<< HEAD
-        $this->_em->transactional(static function ($em) use ($user): void {
-=======
         $this->em->transactional(static function ($em) use ($user) {
->>>>>>> fce18e93
             $em->persist($user);
         });
         $this->em->clear();
 
         //$this->em->getConnection()->getConfiguration()->setSQLLogger(new \Doctrine\DBAL\Logging\EchoSQLLogger);
 
-<<<<<<< HEAD
-        $userRef  = $this->_em->getReference(CmsUser::class, $user->getId());
-        $address2 = $this->_em->createQuery('select a from Doctrine\Tests\Models\CMS\CmsAddress a where a.user = :user')
-=======
         $userRef  = $this->em->getReference(CmsUser::class, $user->getId());
         $address2 = $this->em->createQuery('select a from Doctrine\Tests\Models\CMS\CmsAddress a where a.user = :user')
->>>>>>> fce18e93
                 ->setParameter('user', $userRef)
                 ->getSingleResult();
 
@@ -950,11 +665,7 @@
         self::assertEquals('12345', $address2->zip);
     }
 
-<<<<<<< HEAD
-    public function testOneToOneNullUpdate(): void
-=======
     public function testOneToOneNullUpdate() : void
->>>>>>> fce18e93
     {
         $user           = new CmsUser();
         $user->username = 'beberlei';
@@ -972,40 +683,26 @@
         $this->em->persist($user);
         $this->em->flush();
 
-<<<<<<< HEAD
-        $this->assertEquals(1, $this->_em->getConnection()->fetchColumn('select 1 from cms_addresses where user_id = ' . $user->id));
-=======
         self::assertEquals(1, $this->em->getConnection()->fetchColumn('select 1 from cms_addresses where user_id = ' . $user->id));
->>>>>>> fce18e93
 
         $address->user = null;
         $this->em->flush();
 
-<<<<<<< HEAD
-        $this->assertNotEquals(1, $this->_em->getConnection()->fetchColumn('select 1 from cms_addresses where user_id = ' . $user->id));
-=======
         self::assertNotEquals(1, $this->em->getConnection()->fetchColumn('select 1 from cms_addresses where user_id = ' . $user->id));
->>>>>>> fce18e93
     }
 
     /**
      * @group DDC-600
      * @group DDC-455
      */
-<<<<<<< HEAD
-    public function testNewAssociatedEntityDuringFlushThrowsException(): void
-    {
-=======
     public function testNewAssociatedEntityDuringFlushThrowsException() : void
     {
         $this->expectException(InvalidArgumentException::class);
 
->>>>>>> fce18e93
         $user           = new CmsUser();
         $user->username = 'beberlei';
         $user->name     = 'Benjamin E.';
         $user->status   = 'active';
-<<<<<<< HEAD
 
         $address          = new CmsAddress();
         $address->city    = 'Bonn';
@@ -1013,8 +710,25 @@
         $address->country = 'Germany';
         $address->street  = 'somestreet';
         $address->user    = $user;
-=======
->>>>>>> fce18e93
+
+        $this->em->persist($address);
+
+        // flushing without persisting $user should raise an exception
+        $this->em->flush();
+    }
+
+    /**
+     * @group DDC-600
+     * @group DDC-455
+     */
+    public function testNewAssociatedEntityDuringFlushThrowsException2() : void
+    {
+        $this->expectException(InvalidArgumentException::class);
+
+        $user           = new CmsUser();
+        $user->username = 'beberlei';
+        $user->name     = 'Benjamin E.';
+        $user->status   = 'active';
 
         $address          = new CmsAddress();
         $address->city    = 'Bonn';
@@ -1024,42 +738,6 @@
         $address->user    = $user;
 
         $this->em->persist($address);
-
-        // flushing without persisting $user should raise an exception
-<<<<<<< HEAD
-        $this->expectException(InvalidArgumentException::class);
-        $this->_em->flush();
-=======
-        $this->em->flush();
->>>>>>> fce18e93
-    }
-
-    /**
-     * @group DDC-600
-     * @group DDC-455
-     */
-<<<<<<< HEAD
-    public function testNewAssociatedEntityDuringFlushThrowsException2(): void
-    {
-=======
-    public function testNewAssociatedEntityDuringFlushThrowsException2() : void
-    {
-        $this->expectException(InvalidArgumentException::class);
-
->>>>>>> fce18e93
-        $user           = new CmsUser();
-        $user->username = 'beberlei';
-        $user->name     = 'Benjamin E.';
-        $user->status   = 'active';
-
-        $address          = new CmsAddress();
-        $address->city    = 'Bonn';
-        $address->zip     = '12354';
-        $address->country = 'Germany';
-        $address->street  = 'somestreet';
-        $address->user    = $user;
-
-        $this->em->persist($address);
         $this->em->persist($user);
         $this->em->flush();
 
@@ -1070,27 +748,17 @@
         $address->user = $u2;
 
         // flushing without persisting $u2 should raise an exception
-<<<<<<< HEAD
-        $this->expectException(InvalidArgumentException::class);
-        $this->_em->flush();
-=======
-        $this->em->flush();
->>>>>>> fce18e93
+        $this->em->flush();
     }
 
     /**
      * @group DDC-600
      * @group DDC-455
      */
-<<<<<<< HEAD
-    public function testNewAssociatedEntityDuringFlushThrowsException3(): void
-    {
-=======
     public function testNewAssociatedEntityDuringFlushThrowsException3() : void
     {
         $this->expectException(InvalidArgumentException::class);
 
->>>>>>> fce18e93
         $art        = new CmsArticle();
         $art->topic = 'topic';
         $art->text  = 'the text';
@@ -1103,18 +771,10 @@
         $this->em->persist($art);
 
         // flushing without persisting $com should raise an exception
-<<<<<<< HEAD
-        $this->expectException(InvalidArgumentException::class);
-        $this->_em->flush();
-    }
-
-    public function testOneToOneOrphanRemoval(): void
-=======
         $this->em->flush();
     }
 
     public function testOneToOneOrphanRemoval() : void
->>>>>>> fce18e93
     {
         $user           = new CmsUser();
         $user->username = 'beberlei';
@@ -1138,23 +798,19 @@
 
         $this->em->flush();
 
-<<<<<<< HEAD
-        $this->assertEquals(0, $this->_em->getConnection()->fetchColumn('select count(*) from cms_addresses'));
-=======
         self::assertEquals(0, $this->em->getConnection()->fetchColumn('select count(*) from cms_addresses'));
->>>>>>> fce18e93
 
         // check orphan removal through replacement
         $user->address = $address;
         $address->user = $user;
 
-<<<<<<< HEAD
-        $this->_em->flush();
-        $this->assertEquals(1, $this->_em->getConnection()->fetchColumn('select count(*) from cms_addresses'));
+        $this->em->flush();
+
+        self::assertEquals(1, $this->em->getConnection()->fetchColumn('select count(*) from cms_addresses'));
 
         // remove $address to free up unique key id
-        $this->_em->remove($address);
-        $this->_em->flush();
+        $this->em->remove($address);
+        $this->em->flush();
 
         $newAddress          = new CmsAddress();
         $newAddress->city    = 'NewBonn';
@@ -1164,112 +820,17 @@
         $newAddress->user    = $user;
         $user->address       = $newAddress;
 
-        $this->_em->flush();
-        $this->assertEquals(1, $this->_em->getConnection()->fetchColumn('select count(*) from cms_addresses'));
-    }
-
-    public function testGetPartialReferenceToUpdateObjectWithoutLoadingIt(): void
+        $this->em->flush();
+
+        self::assertEquals(1, $this->em->getConnection()->fetchColumn('select count(*) from cms_addresses'));
+    }
+
+    public function testGetPartialReferenceToUpdateObjectWithoutLoadingIt() : void
     {
         $user           = new CmsUser();
         $user->username = 'beberlei';
         $user->name     = 'Benjamin E.';
         $user->status   = 'active';
-        $this->_em->persist($user);
-        $this->_em->flush();
-        $userId = $user->id;
-        $this->_em->clear();
-=======
-        $this->em->flush();
-
-        self::assertEquals(1, $this->em->getConnection()->fetchColumn('select count(*) from cms_addresses'));
-
-        // remove $address to free up unique key id
-        $this->em->remove($address);
-        $this->em->flush();
->>>>>>> fce18e93
-
-        $newAddress          = new CmsAddress();
-        $newAddress->city    = 'NewBonn';
-        $newAddress->zip     = '12354';
-        $newAddress->country = 'NewGermany';
-        $newAddress->street  = 'somenewstreet';
-        $newAddress->user    = $user;
-        $user->address       = $newAddress;
-
-        $this->em->flush();
-
-        self::assertEquals(1, $this->em->getConnection()->fetchColumn('select count(*) from cms_addresses'));
-    }
-
-<<<<<<< HEAD
-    public function testMergePersistsNewEntities(): void
-=======
-    public function testGetPartialReferenceToUpdateObjectWithoutLoadingIt() : void
->>>>>>> fce18e93
-    {
-        $user           = new CmsUser();
-        $user->username = 'beberlei';
-        $user->name     = 'Benjamin E.';
-        $user->status   = 'active';
-<<<<<<< HEAD
-
-        $managedUser = $this->_em->merge($user);
-        $this->assertEquals('beberlei', $managedUser->username);
-        $this->assertEquals('Benjamin E.', $managedUser->name);
-        $this->assertEquals('active', $managedUser->status);
-
-        $this->assertTrue($user !== $managedUser);
-        $this->assertTrue($this->_em->contains($managedUser));
-
-        $this->_em->flush();
-        $userId = $managedUser->id;
-        $this->_em->clear();
-
-        $user2 = $this->_em->find(get_class($managedUser), $userId);
-        $this->assertInstanceOf(CmsUser::class, $user2);
-        $this->assertHasDeprecationMessages();
-    }
-
-    public function testMergeNonPersistedProperties(): void
-    {
-        $user                             = new CmsUser();
-        $user->username                   = 'beberlei';
-        $user->name                       = 'Benjamin E.';
-        $user->status                     = 'active';
-        $user->nonPersistedProperty       = 'test';
-        $user->nonPersistedPropertyObject = new CmsPhonenumber();
-
-        $managedUser = $this->_em->merge($user);
-        $this->assertEquals('test', $managedUser->nonPersistedProperty);
-        $this->assertSame($user->nonPersistedProperty, $managedUser->nonPersistedProperty);
-        $this->assertSame($user->nonPersistedPropertyObject, $managedUser->nonPersistedPropertyObject);
-
-        $this->assertTrue($user !== $managedUser);
-        $this->assertTrue($this->_em->contains($managedUser));
-
-        $this->_em->flush();
-        $userId = $managedUser->id;
-        $this->_em->clear();
-
-        $user2 = $this->_em->find(get_class($managedUser), $userId);
-        $this->assertNull($user2->nonPersistedProperty);
-        $this->assertNull($user2->nonPersistedPropertyObject);
-        $this->assertEquals('active', $user2->status);
-        $this->assertHasDeprecationMessages();
-    }
-
-    public function testMergeThrowsExceptionIfEntityWithGeneratedIdentifierDoesNotExist(): void
-    {
-        $user           = new CmsUser();
-        $user->username = 'beberlei';
-        $user->name     = 'Benjamin E.';
-        $user->status   = 'active';
-        $user->id       = 42;
-
-        $this->expectException(EntityNotFoundException::class);
-        $this->_em->merge($user);
-        $this->assertHasDeprecationMessages();
-=======
         $this->em->persist($user);
         $this->em->flush();
         $userId = $user->id;
@@ -1285,48 +846,27 @@
         $this->em->clear();
 
         self::assertEquals('Benjamin E.', $this->em->find(get_class($user), $userId)->name);
->>>>>>> fce18e93
     }
 
     /**
      * @group DDC-952
      */
-<<<<<<< HEAD
-    public function testOneToOneMergeSetNull(): void
-=======
     public function testManyToOneFetchModeQuery() : void
->>>>>>> fce18e93
     {
         $user           = new CmsUser();
         $user->username = 'beberlei';
         $user->name     = 'Benjamin E.';
         $user->status   = 'active';
-<<<<<<< HEAD
-
-        $ph              = new CmsPhonenumber();
-        $ph->phonenumber = '12345';
-        $user->addPhonenumber($ph);
-
-        $this->_em->persist($user);
-        $this->_em->persist($ph);
-        $this->_em->flush();
-=======
->>>>>>> fce18e93
 
         $article        = new CmsArticle();
         $article->topic = 'foo';
         $article->text  = 'bar';
         $article->user  = $user;
 
-<<<<<<< HEAD
-        $ph->user  = null;
-        $managedPh = $this->_em->merge($ph);
-=======
         $this->em->persist($article);
         $this->em->persist($user);
         $this->em->flush();
         $this->em->clear();
->>>>>>> fce18e93
 
         $qc  = $this->getCurrentQueryCount();
         $dql = 'SELECT a FROM Doctrine\Tests\Models\CMS\CmsArticle a WHERE a.id = ?1';
@@ -1337,58 +877,18 @@
             ->setFetchMode(CmsArticle::class, 'user', FetchMode::EAGER)
             ->getSingleResult();
 
-<<<<<<< HEAD
-        $this->assertNull($this->_em->find(get_class($ph), $ph->phonenumber)->getUser());
-        $this->assertHasDeprecationMessages();
-    }
-
-    /**
-     * @group DDC-952
-     */
-    public function testManyToOneFetchModeQuery(): void
-    {
-        $user           = new CmsUser();
-        $user->username = 'beberlei';
-        $user->name     = 'Benjamin E.';
-        $user->status   = 'active';
-
-        $article        = new CmsArticle();
-        $article->topic = 'foo';
-        $article->text  = 'bar';
-        $article->user  = $user;
-
-        $this->_em->persist($article);
-        $this->_em->persist($user);
-        $this->_em->flush();
-        $this->_em->clear();
-
-        $qc      = $this->getCurrentQueryCount();
-        $dql     = 'SELECT a FROM Doctrine\Tests\Models\CMS\CmsArticle a WHERE a.id = ?1';
-        $article = $this->_em->createQuery($dql)
-                             ->setParameter(1, $article->id)
-                             ->setFetchMode(CmsArticle::class, 'user', ClassMetadata::FETCH_EAGER)
-                             ->getSingleResult();
-        $this->assertInstanceOf(Proxy::class, $article->user, 'It IS a proxy, ...');
-        $this->assertTrue($article->user->__isInitialized__, '...but its initialized!');
-        $this->assertEquals($qc + 2, $this->getCurrentQueryCount());
-=======
         /** @var CmsUser|GhostObjectInterface $fetchedUser */
         $fetchedUser = $article->user;
 
         self::assertInstanceOf(GhostObjectInterface::class, $fetchedUser, 'It IS a proxy, ...');
         self::assertTrue($fetchedUser->isProxyInitialized(), '...but its initialized!');
         self::assertEquals($qc+2, $this->getCurrentQueryCount());
->>>>>>> fce18e93
     }
 
     /**
      * @group DDC-1278
      */
-<<<<<<< HEAD
-    public function testClearWithEntityName(): void
-=======
     public function testClear() : void
->>>>>>> fce18e93
     {
         $user           = new CmsUser();
         $user->name     = 'Dominik';
@@ -1414,261 +914,6 @@
         $user->addArticle($article1);
         $user->addArticle($article2);
 
-<<<<<<< HEAD
-        $this->_em->persist($article1);
-        $this->_em->persist($article2);
-        $this->_em->persist($address);
-        $this->_em->persist($user);
-        $this->_em->flush();
-
-        $unitOfWork = $this->_em->getUnitOfWork();
-
-        $this->_em->clear(CmsUser::class);
-
-        $this->assertEquals(UnitOfWork::STATE_DETACHED, $unitOfWork->getEntityState($user));
-        $this->assertEquals(UnitOfWork::STATE_DETACHED, $unitOfWork->getEntityState($article1));
-        $this->assertEquals(UnitOfWork::STATE_DETACHED, $unitOfWork->getEntityState($article2));
-        $this->assertEquals(UnitOfWork::STATE_MANAGED, $unitOfWork->getEntityState($address));
-
-        $this->_em->clear();
-
-        $this->assertEquals(UnitOfWork::STATE_DETACHED, $unitOfWork->getEntityState($address));
-    }
-
-    public function testFlushManyExplicitEntities(): void
-    {
-        $userA           = new CmsUser();
-        $userA->username = 'UserA';
-        $userA->name     = 'UserA';
-
-        $userB           = new CmsUser();
-        $userB->username = 'UserB';
-        $userB->name     = 'UserB';
-
-        $userC           = new CmsUser();
-        $userC->username = 'UserC';
-        $userC->name     = 'UserC';
-
-        $this->_em->persist($userA);
-        $this->_em->persist($userB);
-        $this->_em->persist($userC);
-
-        $this->_em->flush([$userA, $userB, $userB]);
-
-        $userC->name = 'changed name';
-
-        $this->_em->flush([$userA, $userB]);
-        $this->_em->refresh($userC);
-
-        $this->assertTrue($userA->id > 0, 'user a has an id');
-        $this->assertTrue($userB->id > 0, 'user b has an id');
-        $this->assertTrue($userC->id > 0, 'user c has an id');
-        $this->assertEquals('UserC', $userC->name, 'name has not changed because we did not flush it');
-        $this->assertHasDeprecationMessages();
-    }
-
-    /**
-     * @group DDC-720
-     */
-    public function testFlushSingleManagedEntity(): void
-    {
-        $user           = new CmsUser();
-        $user->name     = 'Dominik';
-        $user->username = 'domnikl';
-        $user->status   = 'developer';
-
-        $this->_em->persist($user);
-        $this->_em->flush();
-
-        $user->status = 'administrator';
-        $this->_em->flush($user);
-        $this->_em->clear();
-
-        $user = $this->_em->find(get_class($user), $user->id);
-        $this->assertEquals('administrator', $user->status);
-        $this->assertHasDeprecationMessages();
-    }
-
-    /**
-     * @group DDC-720
-     */
-    public function testFlushSingleUnmanagedEntity(): void
-    {
-        $user           = new CmsUser();
-        $user->name     = 'Dominik';
-        $user->username = 'domnikl';
-        $user->status   = 'developer';
-
-        $this->expectException(InvalidArgumentException::class);
-        $this->expectExceptionMessage('Entity has to be managed or scheduled for removal for single computation');
-
-        $this->_em->flush($user);
-    }
-
-    /**
-     * @group DDC-720
-     */
-    public function testFlushSingleAndNewEntity(): void
-    {
-        $user           = new CmsUser();
-        $user->name     = 'Dominik';
-        $user->username = 'domnikl';
-        $user->status   = 'developer';
-
-        $this->_em->persist($user);
-        $this->_em->flush();
-
-        $otherUser           = new CmsUser();
-        $otherUser->name     = 'Dominik2';
-        $otherUser->username = 'domnikl2';
-        $otherUser->status   = 'developer';
-
-        $user->status = 'administrator';
-
-        $this->_em->persist($otherUser);
-        $this->_em->flush($user);
-
-        $this->assertTrue($this->_em->contains($otherUser), 'Other user is contained in EntityManager');
-        $this->assertTrue($otherUser->id > 0, 'other user has an id');
-        $this->assertHasDeprecationMessages();
-    }
-
-    /**
-     * @group DDC-720
-     */
-    public function testFlushAndCascadePersist(): void
-    {
-        $user           = new CmsUser();
-        $user->name     = 'Dominik';
-        $user->username = 'domnikl';
-        $user->status   = 'developer';
-
-        $this->_em->persist($user);
-        $this->_em->flush();
-
-        $address          = new CmsAddress();
-        $address->city    = 'Springfield';
-        $address->zip     = '12354';
-        $address->country = 'Germany';
-        $address->street  = 'Foo Street';
-        $address->user    = $user;
-        $user->address    = $address;
-
-        $this->_em->flush($user);
-
-        $this->assertTrue($this->_em->contains($address), 'Other user is contained in EntityManager');
-        $this->assertTrue($address->id > 0, 'other user has an id');
-        $this->assertHasDeprecationMessages();
-    }
-
-    /**
-     * @group DDC-720
-     */
-    public function testFlushSingleAndNoCascade(): void
-    {
-        $user           = new CmsUser();
-        $user->name     = 'Dominik';
-        $user->username = 'domnikl';
-        $user->status   = 'developer';
-
-        $this->_em->persist($user);
-        $this->_em->flush();
-
-        $article1         = new CmsArticle();
-        $article1->topic  = 'Foo';
-        $article1->text   = 'Foo Text';
-        $article1->author = $user;
-        $user->articles[] = $article1;
-
-        $this->expectException(InvalidArgumentException::class);
-        $this->expectExceptionMessage("A new entity was found through the relationship 'Doctrine\Tests\Models\CMS\CmsUser#articles'");
-
-        $this->_em->flush($user);
-    }
-
-    /**
-     * @group DDC-720
-     * @group DDC-1612
-     * @group DDC-2267
-     */
-    public function testFlushSingleNewEntityThenRemove(): void
-    {
-        $user           = new CmsUser();
-        $user->name     = 'Dominik';
-        $user->username = 'domnikl';
-        $user->status   = 'developer';
-
-        $this->_em->persist($user);
-        $this->_em->flush($user);
-
-        $userId = $user->id;
-
-        $this->_em->remove($user);
-        $this->_em->flush($user);
-        $this->_em->clear();
-
-        $this->assertNull($this->_em->find(get_class($user), $userId));
-        $this->assertHasDeprecationMessages();
-    }
-
-    /**
-     * @group DDC-720
-     */
-    public function testProxyIsIgnored(): void
-    {
-        $user           = new CmsUser();
-        $user->name     = 'Dominik';
-        $user->username = 'domnikl';
-        $user->status   = 'developer';
-
-        $this->_em->persist($user);
-        $this->_em->flush();
-        $this->_em->clear();
-
-        $user = $this->_em->getReference(get_class($user), $user->id);
-
-        $otherUser           = new CmsUser();
-        $otherUser->name     = 'Dominik2';
-        $otherUser->username = 'domnikl2';
-        $otherUser->status   = 'developer';
-
-        $this->_em->persist($otherUser);
-        $this->_em->flush($user);
-
-        $this->assertTrue($this->_em->contains($otherUser), 'Other user is contained in EntityManager');
-        $this->assertTrue($otherUser->id > 0, 'other user has an id');
-        $this->assertHasDeprecationMessages();
-    }
-
-    /**
-     * @group DDC-720
-     */
-    public function testFlushSingleSaveOnlySingle(): void
-    {
-        $user           = new CmsUser();
-        $user->name     = 'Dominik';
-        $user->username = 'domnikl';
-        $user->status   = 'developer';
-        $this->_em->persist($user);
-
-        $user2           = new CmsUser();
-        $user2->name     = 'Dominik';
-        $user2->username = 'domnikl2';
-        $user2->status   = 'developer';
-        $this->_em->persist($user2);
-
-        $this->_em->flush();
-
-        $user->status  = 'admin';
-        $user2->status = 'admin';
-
-        $this->_em->flush($user);
-        $this->_em->clear();
-
-        $user2 = $this->_em->find(get_class($user2), $user2->id);
-        $this->assertEquals('developer', $user2->status);
-        $this->assertHasDeprecationMessages();
-=======
         $this->em->persist($article1);
         $this->em->persist($article2);
         $this->em->persist($address);
@@ -1683,17 +928,12 @@
         self::assertEquals(UnitOfWork::STATE_DETACHED, $unitOfWork->getEntityState($article1));
         self::assertEquals(UnitOfWork::STATE_DETACHED, $unitOfWork->getEntityState($article2));
         self::assertEquals(UnitOfWork::STATE_DETACHED, $unitOfWork->getEntityState($address));
->>>>>>> fce18e93
     }
 
     /**
      * @group DDC-1585
      */
-<<<<<<< HEAD
-    public function testWrongAssociationInstance(): void
-=======
     public function testWrongAssociationInstance() : void
->>>>>>> fce18e93
     {
         $user           = new CmsUser();
         $user->name     = 'Dominik';
