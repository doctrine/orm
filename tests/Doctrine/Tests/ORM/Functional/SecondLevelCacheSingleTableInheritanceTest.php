--- conflicted
+++ resolved
@@ -13,40 +13,24 @@
 use function count;
 use function get_class;
 
-use function count;
-use function get_class;
-
 /**
  * @group DDC-2183
  */
 class SecondLevelCacheSingleTableInheritanceTest extends SecondLevelCacheAbstractTest
 {
-<<<<<<< HEAD
-    public function testUseSameRegion(): void
-=======
     public function testUseSameRegion() : void
->>>>>>> fce18e93
     {
         $attractionRegion = $this->cache->getEntityCacheRegion(Attraction::class);
         $restaurantRegion = $this->cache->getEntityCacheRegion(Restaurant::class);
         $beachRegion      = $this->cache->getEntityCacheRegion(Beach::class);
         $barRegion        = $this->cache->getEntityCacheRegion(Bar::class);
 
-<<<<<<< HEAD
-        $this->assertEquals($attractionRegion->getName(), $restaurantRegion->getName());
-        $this->assertEquals($attractionRegion->getName(), $beachRegion->getName());
-        $this->assertEquals($attractionRegion->getName(), $barRegion->getName());
-    }
-
-    public function testPutOnPersistSingleTableInheritance(): void
-=======
         self::assertEquals($attractionRegion->getName(), $restaurantRegion->getName());
         self::assertEquals($attractionRegion->getName(), $beachRegion->getName());
         self::assertEquals($attractionRegion->getName(), $barRegion->getName());
     }
 
     public function testPutOnPersistSingleTableInheritance() : void
->>>>>>> fce18e93
     {
         $this->loadFixturesCountries();
         $this->loadFixturesStates();
@@ -59,11 +43,7 @@
         self::assertTrue($this->cache->containsEntity(Bar::class, $this->attractions[1]->getId()));
     }
 
-<<<<<<< HEAD
-    public function testCountaisRootClass(): void
-=======
     public function testCountaisRootClass() : void
->>>>>>> fce18e93
     {
         $this->loadFixturesCountries();
         $this->loadFixturesStates();
@@ -78,11 +58,7 @@
         }
     }
 
-<<<<<<< HEAD
-    public function testPutAndLoadEntities(): void
-=======
     public function testPutAndLoadEntities() : void
->>>>>>> fce18e93
     {
         $this->loadFixturesCountries();
         $this->loadFixturesStates();
@@ -143,11 +119,7 @@
         self::assertEquals($entity2->getName(), $entity4->getName());
     }
 
-<<<<<<< HEAD
-    public function testQueryCacheFindAll(): void
-=======
     public function testQueryCacheFindAll() : void
->>>>>>> fce18e93
     {
         $this->loadFixturesCountries();
         $this->loadFixturesStates();
@@ -176,11 +148,7 @@
         self::assertContainsOnlyInstancesOf(Attraction::class, $result2);
     }
 
-<<<<<<< HEAD
-    public function testShouldNotPutOneToManyRelationOnPersist(): void
-=======
     public function testShouldNotPutOneToManyRelationOnPersist() : void
->>>>>>> fce18e93
     {
         $this->loadFixturesCountries();
         $this->loadFixturesStates();
@@ -199,11 +167,7 @@
         }
     }
 
-<<<<<<< HEAD
-    public function testOneToManyRelationSingleTable(): void
-=======
     public function testOneToManyRelationSingleTable() : void
->>>>>>> fce18e93
     {
         $this->loadFixturesCountries();
         $this->loadFixturesStates();
@@ -249,11 +213,7 @@
         self::assertEquals($this->attractions[1]->getName(), $entity->getAttractions()->get(1)->getName());
     }
 
-<<<<<<< HEAD
-    public function testQueryCacheShouldBeEvictedOnTimestampUpdate(): void
-=======
     public function testQueryCacheShouldBeEvictedOnTimestampUpdate() : void
->>>>>>> fce18e93
     {
         $this->loadFixturesCountries();
         $this->loadFixturesStates();
@@ -264,11 +224,7 @@
         $queryCount = $this->getCurrentQueryCount();
         $dql        = 'SELECT attraction FROM Doctrine\Tests\Models\Cache\Attraction attraction';
 
-<<<<<<< HEAD
-        $result1 = $this->_em->createQuery($dql)
-=======
         $result1 = $this->em->createQuery($dql)
->>>>>>> fce18e93
             ->setCacheable(true)
             ->getResult();
 
