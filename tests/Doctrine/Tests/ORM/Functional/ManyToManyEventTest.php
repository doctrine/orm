--- conflicted
+++ resolved
@@ -17,28 +17,16 @@
     /** @var PostUpdateListener */
     private $listener;
 
-<<<<<<< HEAD
-    protected function setUp(): void
-=======
     protected function setUp() : void
->>>>>>> fce18e93
     {
         $this->useModelSet('cms');
         parent::setUp();
         $this->listener = new PostUpdateListener();
-<<<<<<< HEAD
-        $evm            = $this->_em->getEventManager();
-        $evm->addEventListener(Events::postUpdate, $this->listener);
-    }
-
-    public function testListenerShouldBeNotifiedOnlyWhenUpdating(): void
-=======
         $evm            = $this->em->getEventManager();
         $evm->addEventListener(Events::postUpdate, $this->listener);
     }
 
     public function testListenerShouldBeNotifiedOnlyWhenUpdating() : void
->>>>>>> fce18e93
     {
         $user = $this->createNewValidUser();
         $this->em->persist($user);
@@ -54,7 +42,10 @@
         self::assertTrue($this->listener->wasNotified);
     }
 
-    private function createNewValidUser(): CmsUser
+    /**
+     * @return CmsUser
+     */
+    private function createNewValidUser()
     {
         $user           = new CmsUser();
         $user->username = 'fran6co';
@@ -72,11 +63,7 @@
     /** @var bool */
     public $wasNotified = false;
 
-<<<<<<< HEAD
-    public function postUpdate($args): void
-=======
     public function postUpdate($args)
->>>>>>> fce18e93
     {
         $this->wasNotified = true;
     }
