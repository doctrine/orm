<?php

declare(strict_types=1);

namespace Doctrine\Tests\ORM\Functional;

use Doctrine\DBAL\Types\Type as DBALType;
use Doctrine\Tests\DbalTypes\NegativeToPositiveType;
use Doctrine\Tests\DbalTypes\UpperCaseStringType;
use Doctrine\Tests\Models\CustomType\CustomTypeChild;
use Doctrine\Tests\Models\CustomType\CustomTypeParent;
use Doctrine\Tests\Models\CustomType\CustomTypeUpperCase;
use Doctrine\Tests\OrmFunctionalTestCase;

use function count;

class TypeValueSqlTest extends OrmFunctionalTestCase
{
<<<<<<< HEAD
    protected function setUp(): void
=======
    protected function setUp() : void
>>>>>>> fce18e93
    {
        if (DBALType::hasType(UpperCaseStringType::NAME)) {
            DBALType::overrideType(UpperCaseStringType::NAME, UpperCaseStringType::class);
        } else {
            DBALType::addType(UpperCaseStringType::NAME, UpperCaseStringType::class);
        }

        if (DBALType::hasType(NegativeToPositiveType::NAME)) {
            DBALType::overrideType(NegativeToPositiveType::NAME, NegativeToPositiveType::class);
        } else {
            DBALType::addType(NegativeToPositiveType::NAME, NegativeToPositiveType::class);
        }

        $this->useModelSet('customtype');
        parent::setUp();
    }

<<<<<<< HEAD
    public function testUpperCaseStringType(): void
=======
    public function testUpperCaseStringType() : void
>>>>>>> fce18e93
    {
        $entity                  = new CustomTypeUpperCase();
        $entity->lowerCaseString = 'foo';

        $this->em->persist($entity);
        $this->em->flush();

        $id = $entity->id;

        $this->em->clear();

        $entity = $this->em->find('\Doctrine\Tests\Models\CustomType\CustomTypeUpperCase', $id);

<<<<<<< HEAD
        $this->assertEquals('foo', $entity->lowerCaseString, 'Entity holds lowercase string');
        $this->assertEquals('FOO', $this->_em->getConnection()->fetchColumn('select lowerCaseString from customtype_uppercases where id=' . $entity->id . ''), 'Database holds uppercase string');
=======
        self::assertEquals('foo', $entity->lowerCaseString, 'Entity holds lowercase string');
        self::assertEquals('FOO', $this->em->getConnection()->fetchColumn('select lowerCaseString from customtype_uppercases where id=' . $entity->id . ''), 'Database holds uppercase string');
>>>>>>> fce18e93
    }

    /**
     * @group DDC-1642
     */
<<<<<<< HEAD
    public function testUpperCaseStringTypeWhenColumnNameIsDefined(): void
=======
    public function testUpperCaseStringTypeWhenColumnNameIsDefined() : void
>>>>>>> fce18e93
    {
        $entity                       = new CustomTypeUpperCase();
        $entity->lowerCaseString      = 'Some Value';
        $entity->namedLowerCaseString = 'foo';

<<<<<<< HEAD
        $this->_em->persist($entity);
        $this->_em->flush();
=======
        $this->em->persist($entity);
        $this->em->flush();
>>>>>>> fce18e93

        $id = $entity->id;

        $this->em->clear();

<<<<<<< HEAD
        $entity = $this->_em->find('\Doctrine\Tests\Models\CustomType\CustomTypeUpperCase', $id);
        $this->assertEquals('foo', $entity->namedLowerCaseString, 'Entity holds lowercase string');
        $this->assertEquals('FOO', $this->_em->getConnection()->fetchColumn('select named_lower_case_string from customtype_uppercases where id=' . $entity->id . ''), 'Database holds uppercase string');

        $entity->namedLowerCaseString = 'bar';

        $this->_em->persist($entity);
        $this->_em->flush();

        $id = $entity->id;

        $this->_em->clear();

        $entity = $this->_em->find('\Doctrine\Tests\Models\CustomType\CustomTypeUpperCase', $id);
        $this->assertEquals('bar', $entity->namedLowerCaseString, 'Entity holds lowercase string');
        $this->assertEquals('BAR', $this->_em->getConnection()->fetchColumn('select named_lower_case_string from customtype_uppercases where id=' . $entity->id . ''), 'Database holds uppercase string');
    }

    public function testTypeValueSqlWithAssociations(): void
=======
        $entity = $this->em->find('\Doctrine\Tests\Models\CustomType\CustomTypeUpperCase', $id);
        self::assertEquals('foo', $entity->namedLowerCaseString, 'Entity holds lowercase string');
        self::assertEquals('FOO', $this->em->getConnection()->fetchColumn('select named_lower_case_string from customtype_uppercases where id=' . $entity->id . ''), 'Database holds uppercase string');

        $entity->namedLowerCaseString = 'bar';

        $this->em->persist($entity);
        $this->em->flush();

        $id = $entity->id;

        $this->em->clear();

        $entity = $this->em->find('\Doctrine\Tests\Models\CustomType\CustomTypeUpperCase', $id);
        self::assertEquals('bar', $entity->namedLowerCaseString, 'Entity holds lowercase string');
        self::assertEquals('BAR', $this->em->getConnection()->fetchColumn('select named_lower_case_string from customtype_uppercases where id=' . $entity->id . ''), 'Database holds uppercase string');
    }

    public function testTypeValueSqlWithAssociations() : void
>>>>>>> fce18e93
    {
        $parent                = new CustomTypeParent();
        $parent->customInteger = -1;
        $parent->child         = new CustomTypeChild();

        $friend1 = new CustomTypeParent();
        $friend2 = new CustomTypeParent();

        $parent->addMyFriend($friend1);
        $parent->addMyFriend($friend2);

        $this->em->persist($parent);
        $this->em->persist($friend1);
        $this->em->persist($friend2);
        $this->em->flush();

        $parentId = $parent->id;

        $this->em->clear();

        $entity = $this->em->find(CustomTypeParent::class, $parentId);

<<<<<<< HEAD
        $this->assertTrue($entity->customInteger < 0, 'Fetched customInteger negative');
        $this->assertEquals(1, $this->_em->getConnection()->fetchColumn('select customInteger from customtype_parents where id=' . $entity->id . ''), 'Database has stored customInteger positive');
=======
        self::assertTrue($entity->customInteger < 0, 'Fetched customInteger negative');
        self::assertEquals(1, $this->em->getConnection()->fetchColumn('select customInteger from customtype_parents where id=' . $entity->id . ''), 'Database has stored customInteger positive');
>>>>>>> fce18e93

        self::assertNotNull($parent->child, 'Child attached');
        self::assertCount(2, $entity->getMyFriends(), '2 friends attached');
    }

<<<<<<< HEAD
    public function testSelectDQL(): void
=======
    public function testSelectDQL() : void
>>>>>>> fce18e93
    {
        $parent                = new CustomTypeParent();
        $parent->customInteger = -1;
        $parent->child         = new CustomTypeChild();

        $this->em->persist($parent);
        $this->em->flush();

        $parentId = $parent->id;

        $this->em->clear();

<<<<<<< HEAD
        $query = $this->_em->createQuery('SELECT p, p.customInteger, c from Doctrine\Tests\Models\CustomType\CustomTypeParent p JOIN p.child c where p.id = ' . $parentId);
=======
        $query = $this->em->createQuery('SELECT p, p.customInteger, c from Doctrine\Tests\Models\CustomType\CustomTypeParent p JOIN p.child c where p.id = ' . $parentId);
>>>>>>> fce18e93

        $result = $query->getResult();

        self::assertCount(1, $result);
        self::assertInstanceOf(CustomTypeParent::class, $result[0][0]);
        self::assertEquals(-1, $result[0][0]->customInteger);

        self::assertEquals(-1, $result[0]['customInteger']);

        self::assertEquals('foo', $result[0][0]->child->lowerCaseString);
    }
}<|MERGE_RESOLUTION|>--- conflicted
+++ resolved
@@ -12,15 +12,9 @@
 use Doctrine\Tests\Models\CustomType\CustomTypeUpperCase;
 use Doctrine\Tests\OrmFunctionalTestCase;
 
-use function count;
-
 class TypeValueSqlTest extends OrmFunctionalTestCase
 {
-<<<<<<< HEAD
-    protected function setUp(): void
-=======
     protected function setUp() : void
->>>>>>> fce18e93
     {
         if (DBALType::hasType(UpperCaseStringType::NAME)) {
             DBALType::overrideType(UpperCaseStringType::NAME, UpperCaseStringType::class);
@@ -38,11 +32,7 @@
         parent::setUp();
     }
 
-<<<<<<< HEAD
-    public function testUpperCaseStringType(): void
-=======
     public function testUpperCaseStringType() : void
->>>>>>> fce18e93
     {
         $entity                  = new CustomTypeUpperCase();
         $entity->lowerCaseString = 'foo';
@@ -56,61 +46,26 @@
 
         $entity = $this->em->find('\Doctrine\Tests\Models\CustomType\CustomTypeUpperCase', $id);
 
-<<<<<<< HEAD
-        $this->assertEquals('foo', $entity->lowerCaseString, 'Entity holds lowercase string');
-        $this->assertEquals('FOO', $this->_em->getConnection()->fetchColumn('select lowerCaseString from customtype_uppercases where id=' . $entity->id . ''), 'Database holds uppercase string');
-=======
         self::assertEquals('foo', $entity->lowerCaseString, 'Entity holds lowercase string');
         self::assertEquals('FOO', $this->em->getConnection()->fetchColumn('select lowerCaseString from customtype_uppercases where id=' . $entity->id . ''), 'Database holds uppercase string');
->>>>>>> fce18e93
     }
 
     /**
      * @group DDC-1642
      */
-<<<<<<< HEAD
-    public function testUpperCaseStringTypeWhenColumnNameIsDefined(): void
-=======
     public function testUpperCaseStringTypeWhenColumnNameIsDefined() : void
->>>>>>> fce18e93
     {
         $entity                       = new CustomTypeUpperCase();
         $entity->lowerCaseString      = 'Some Value';
         $entity->namedLowerCaseString = 'foo';
 
-<<<<<<< HEAD
-        $this->_em->persist($entity);
-        $this->_em->flush();
-=======
         $this->em->persist($entity);
         $this->em->flush();
->>>>>>> fce18e93
 
         $id = $entity->id;
 
         $this->em->clear();
 
-<<<<<<< HEAD
-        $entity = $this->_em->find('\Doctrine\Tests\Models\CustomType\CustomTypeUpperCase', $id);
-        $this->assertEquals('foo', $entity->namedLowerCaseString, 'Entity holds lowercase string');
-        $this->assertEquals('FOO', $this->_em->getConnection()->fetchColumn('select named_lower_case_string from customtype_uppercases where id=' . $entity->id . ''), 'Database holds uppercase string');
-
-        $entity->namedLowerCaseString = 'bar';
-
-        $this->_em->persist($entity);
-        $this->_em->flush();
-
-        $id = $entity->id;
-
-        $this->_em->clear();
-
-        $entity = $this->_em->find('\Doctrine\Tests\Models\CustomType\CustomTypeUpperCase', $id);
-        $this->assertEquals('bar', $entity->namedLowerCaseString, 'Entity holds lowercase string');
-        $this->assertEquals('BAR', $this->_em->getConnection()->fetchColumn('select named_lower_case_string from customtype_uppercases where id=' . $entity->id . ''), 'Database holds uppercase string');
-    }
-
-    public function testTypeValueSqlWithAssociations(): void
-=======
         $entity = $this->em->find('\Doctrine\Tests\Models\CustomType\CustomTypeUpperCase', $id);
         self::assertEquals('foo', $entity->namedLowerCaseString, 'Entity holds lowercase string');
         self::assertEquals('FOO', $this->em->getConnection()->fetchColumn('select named_lower_case_string from customtype_uppercases where id=' . $entity->id . ''), 'Database holds uppercase string');
@@ -130,7 +85,6 @@
     }
 
     public function testTypeValueSqlWithAssociations() : void
->>>>>>> fce18e93
     {
         $parent                = new CustomTypeParent();
         $parent->customInteger = -1;
@@ -153,23 +107,14 @@
 
         $entity = $this->em->find(CustomTypeParent::class, $parentId);
 
-<<<<<<< HEAD
-        $this->assertTrue($entity->customInteger < 0, 'Fetched customInteger negative');
-        $this->assertEquals(1, $this->_em->getConnection()->fetchColumn('select customInteger from customtype_parents where id=' . $entity->id . ''), 'Database has stored customInteger positive');
-=======
         self::assertTrue($entity->customInteger < 0, 'Fetched customInteger negative');
         self::assertEquals(1, $this->em->getConnection()->fetchColumn('select customInteger from customtype_parents where id=' . $entity->id . ''), 'Database has stored customInteger positive');
->>>>>>> fce18e93
 
         self::assertNotNull($parent->child, 'Child attached');
         self::assertCount(2, $entity->getMyFriends(), '2 friends attached');
     }
 
-<<<<<<< HEAD
-    public function testSelectDQL(): void
-=======
     public function testSelectDQL() : void
->>>>>>> fce18e93
     {
         $parent                = new CustomTypeParent();
         $parent->customInteger = -1;
@@ -182,11 +127,7 @@
 
         $this->em->clear();
 
-<<<<<<< HEAD
-        $query = $this->_em->createQuery('SELECT p, p.customInteger, c from Doctrine\Tests\Models\CustomType\CustomTypeParent p JOIN p.child c where p.id = ' . $parentId);
-=======
         $query = $this->em->createQuery('SELECT p, p.customInteger, c from Doctrine\Tests\Models\CustomType\CustomTypeParent p JOIN p.child c where p.id = ' . $parentId);
->>>>>>> fce18e93
 
         $result = $query->getResult();
 
