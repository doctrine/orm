--- conflicted
+++ resolved
@@ -9,15 +9,9 @@
 use Doctrine\Tests\Models\OneToOneInverseSideLoad\OwningSide;
 use Doctrine\Tests\OrmFunctionalTestCase;
 
-use function assert;
-
 class OneToOneInverseSideLoadAfterDqlQueryTest extends OrmFunctionalTestCase
 {
-<<<<<<< HEAD
-    protected function setUp(): void
-=======
     protected function setUp() : void
->>>>>>> fce18e93
     {
         parent::setUp();
 
@@ -32,7 +26,7 @@
     }
 
     /**
-     * @group GH-6759
+     * @group 6759
      */
     public function testInverseSideOneToOneLoadedAfterDqlQuery() : void
     {
@@ -49,18 +43,6 @@
         $this->em->flush();
         $this->em->clear();
 
-<<<<<<< HEAD
-        $fetchedInverse = $this
-            ->_em
-            ->createQueryBuilder()
-            ->select('inverse')
-            ->from(InverseSide::class, 'inverse')
-            ->andWhere('inverse.id = :id')
-            ->setParameter('id', 'inverse')
-            ->getQuery()
-            ->getSingleResult();
-        assert($fetchedInverse instanceof InverseSide);
-=======
         /** @var InverseSide $fetchedInverse */
         $fetchedInverse = $this->em->createQueryBuilder()
                                    ->select('inverse')
@@ -69,7 +51,6 @@
                                    ->setParameter('id', 'inverse')
                                    ->getQuery()
                                    ->getSingleResult();
->>>>>>> fce18e93
 
         self::assertInstanceOf(InverseSide::class, $fetchedInverse);
         self::assertInstanceOf(OwningSide::class, $fetchedInverse->owning);
