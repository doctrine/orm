<?php

declare(strict_types=1);

namespace Doctrine\Tests\ORM\Functional;

use Doctrine\Tests\Models\CMS\CmsAddress;
use Doctrine\Tests\Models\CMS\CmsArticle;
use Doctrine\Tests\Models\CMS\CmsEmail;
use Doctrine\Tests\Models\CMS\CmsGroup;
use Doctrine\Tests\Models\CMS\CmsPhonenumber;
use Doctrine\Tests\Models\CMS\CmsTag;
use Doctrine\Tests\Models\CMS\CmsUser;
use Doctrine\Tests\OrmFunctionalTestCase;
<<<<<<< HEAD
use Doctrine\Tests\Proxies\__CG__\Doctrine\Tests\Models\CMS\CmsUser as CmsUserProxy;
use Exception;

use function assert;
=======
use Exception;
use ProxyManager\Configuration;
use ProxyManager\Proxy\GhostObjectInterface;
use function sprintf;
>>>>>>> fce18e93

/**
 * Test that Doctrine ORM correctly works with proxy instances exactly like with ordinary Entities
 *
 * The test considers two possible cases:
 *  a) __initialized__ = true and no identifier set in proxy
 *  b) __initialized__ = false and identifier set in proxy and in property
 *
 * @todo All other cases would cause lazy loading
 */
class ProxiesLikeEntitiesTest extends OrmFunctionalTestCase
{
    /** @var CmsUser */
    protected $user;

<<<<<<< HEAD
    protected function setUp(): void
=======
    /** @var string */
    private $proxyClassName;

    protected function setUp() : void
>>>>>>> fce18e93
    {
        parent::setUp();
        try {
            $this->schemaTool->createSchema(
                [
                    $this->em->getClassMetadata(CmsUser::class),
                    $this->em->getClassMetadata(CmsTag::class),
                    $this->em->getClassMetadata(CmsPhonenumber::class),
                    $this->em->getClassMetadata(CmsArticle::class),
                    $this->em->getClassMetadata(CmsAddress::class),
                    $this->em->getClassMetadata(CmsEmail::class),
                    $this->em->getClassMetadata(CmsGroup::class),
                ]
            );
        } catch (Exception $e) {
        }
<<<<<<< HEAD

        $this->user           = new CmsUser();
        $this->user->username = 'ocramius';
        $this->user->name     = 'Marco';
        $this->_em->persist($this->user);
        $this->_em->flush();
        $this->_em->clear();
=======
        $this->user           = new CmsUser();
        $this->user->username = 'ocramius';
        $this->user->name     = 'Marco';
        $this->em->persist($this->user);
        $this->em->flush();
        $this->em->clear();

        $this->proxyClassName = (new Configuration())->getClassNameInflector()->getProxyClassName(CmsUser::class);
>>>>>>> fce18e93
    }

    /**
     * Verifies that a proxy can be successfully persisted and updated
     */
<<<<<<< HEAD
    public function testPersistUpdate(): void
    {
        // Considering case (a)
        $proxy                    = $this->_em->getProxyFactory()->getProxy(CmsUser::class, ['id' => 123]);
        $proxy->__isInitialized__ = true;
        $proxy->id                = null;
        $proxy->username          = 'ocra';
        $proxy->name              = 'Marco';
        $this->_em->persist($proxy);
        $this->_em->flush();
        $this->assertNotNull($proxy->getId());
=======
    public function testPersistUpdate() : void
    {
        // Considering case (a)
        $metadata = $this->em->getClassMetadata(CmsUser::class);
        $proxy    = $this->em->getProxyFactory()->getProxy($metadata, ['id' => 123]);

        $proxy->setProxyInitializer(null);
        $proxy->id       = null;
        $proxy->username = 'ocra';
        $proxy->name     = 'Marco';

        $this->em->persist($proxy);
        $this->em->flush();

        self::assertNotNull($proxy->getId());

>>>>>>> fce18e93
        $proxy->name = 'Marco Pivetta';

        $this->em->getUnitOfWork()->computeChangeSet($metadata, $proxy);
        self::assertNotEmpty($this->em->getUnitOfWork()->getEntityChangeSet($proxy));
        self::assertEquals('Marco Pivetta', $this->em->find(CmsUser::class, $proxy->getId())->name);

        $this->em->remove($proxy);
        $this->em->flush();
    }

<<<<<<< HEAD
    public function testEntityWithIdentifier(): void
    {
        $userId             = $this->user->getId();
        $uninitializedProxy = $this->_em->getReference(CmsUser::class, $userId);
        assert($uninitializedProxy instanceof CmsUserProxy);
        $this->assertInstanceOf(CmsUserProxy::class, $uninitializedProxy);

        $this->_em->persist($uninitializedProxy);
        $this->_em->flush();
        $this->assertFalse($uninitializedProxy->__isInitialized(), 'Proxy didn\'t get initialized during flush operations');
        $this->assertEquals($userId, $uninitializedProxy->getId());
        $this->_em->remove($uninitializedProxy);
        $this->_em->flush();
=======
    public function testEntityWithIdentifier() : void
    {
        $userId = $this->user->getId();
        /** @var CmsUser|GhostObjectInterface $uninitializedProxy */
        $uninitializedProxy = $this->em->getReference(CmsUser::class, $userId);
        self::assertInstanceOf(GhostObjectInterface::class, $uninitializedProxy);
        self::assertInstanceOf(CmsUser::class, $uninitializedProxy);
        self::assertFalse($uninitializedProxy->isProxyInitialized());

        $this->em->persist($uninitializedProxy);
        $this->em->flush();
        self::assertFalse($uninitializedProxy->isProxyInitialized(), 'Proxy didn\'t get initialized during flush operations');
        self::assertEquals($userId, $uninitializedProxy->getId());
        $this->em->remove($uninitializedProxy);
        $this->em->flush();
>>>>>>> fce18e93
    }

    /**
     * Verifying that proxies can be used without problems as query parameters
     */
<<<<<<< HEAD
    public function testProxyAsDqlParameterPersist(): void
    {
        $proxy     = $this->_em->getProxyFactory()->getProxy(CmsUser::class, ['id' => $this->user->getId()]);
        $proxy->id = $this->user->getId();
        $result    = $this
            ->_em
=======
    public function testProxyAsDqlParameterPersist() : void
    {
        $proxy = $this->em->getProxyFactory()->getProxy(
            $this->em->getClassMetadata(CmsUser::class),
            ['id' => $this->user->getId()]
        );

        $proxy->id = $this->user->getId();

        $result = $this
            ->em
>>>>>>> fce18e93
            ->createQuery('SELECT u FROM Doctrine\Tests\Models\CMS\CmsUser u WHERE u = ?1')
            ->setParameter(1, $proxy)
            ->getSingleResult();

        self::assertSame($this->user->getId(), $result->getId());

        $this->em->remove($proxy);
        $this->em->flush();
    }

    /**
     * Verifying that proxies can be used without problems as query parameters
     */
<<<<<<< HEAD
    public function testFindWithProxyName(): void
=======
    public function testFindWithProxyName() : void
>>>>>>> fce18e93
    {
        self::assertNotEquals(CmsUser::class, $this->proxyClassName);

        $result = $this->em->find($this->proxyClassName, $this->user->getId());

        self::assertSame($this->user->getId(), $result->getId());

        $this->em->clear();

        $result = $this->em->getReference($this->proxyClassName, $this->user->getId());

        self::assertSame($this->user->getId(), $result->getId());

        $this->em->clear();

        $result = $this->em->getRepository($this->proxyClassName)->findOneBy([
            'username' => $this->user->username,
        ]);

        self::assertSame($this->user->getId(), $result->getId());

        $this->em->clear();

        $result = $this->em
            ->createQuery(sprintf('SELECT u FROM %s u WHERE u.id = ?1', $this->proxyClassName))
            ->setParameter(1, $this->user->getId())
            ->getSingleResult();

        self::assertSame($this->user->getId(), $result->getId());

        $this->em->clear();
    }

<<<<<<< HEAD
    protected function tearDown(): void
=======
    protected function tearDown() : void
>>>>>>> fce18e93
    {
        $this->em->createQuery('DELETE FROM Doctrine\Tests\Models\CMS\CmsUser u')->execute();
    }
}<|MERGE_RESOLUTION|>--- conflicted
+++ resolved
@@ -12,17 +12,10 @@
 use Doctrine\Tests\Models\CMS\CmsTag;
 use Doctrine\Tests\Models\CMS\CmsUser;
 use Doctrine\Tests\OrmFunctionalTestCase;
-<<<<<<< HEAD
-use Doctrine\Tests\Proxies\__CG__\Doctrine\Tests\Models\CMS\CmsUser as CmsUserProxy;
-use Exception;
-
-use function assert;
-=======
 use Exception;
 use ProxyManager\Configuration;
 use ProxyManager\Proxy\GhostObjectInterface;
 use function sprintf;
->>>>>>> fce18e93
 
 /**
  * Test that Doctrine ORM correctly works with proxy instances exactly like with ordinary Entities
@@ -38,14 +31,10 @@
     /** @var CmsUser */
     protected $user;
 
-<<<<<<< HEAD
-    protected function setUp(): void
-=======
     /** @var string */
     private $proxyClassName;
 
     protected function setUp() : void
->>>>>>> fce18e93
     {
         parent::setUp();
         try {
@@ -62,15 +51,6 @@
             );
         } catch (Exception $e) {
         }
-<<<<<<< HEAD
-
-        $this->user           = new CmsUser();
-        $this->user->username = 'ocramius';
-        $this->user->name     = 'Marco';
-        $this->_em->persist($this->user);
-        $this->_em->flush();
-        $this->_em->clear();
-=======
         $this->user           = new CmsUser();
         $this->user->username = 'ocramius';
         $this->user->name     = 'Marco';
@@ -79,25 +59,11 @@
         $this->em->clear();
 
         $this->proxyClassName = (new Configuration())->getClassNameInflector()->getProxyClassName(CmsUser::class);
->>>>>>> fce18e93
     }
 
     /**
      * Verifies that a proxy can be successfully persisted and updated
      */
-<<<<<<< HEAD
-    public function testPersistUpdate(): void
-    {
-        // Considering case (a)
-        $proxy                    = $this->_em->getProxyFactory()->getProxy(CmsUser::class, ['id' => 123]);
-        $proxy->__isInitialized__ = true;
-        $proxy->id                = null;
-        $proxy->username          = 'ocra';
-        $proxy->name              = 'Marco';
-        $this->_em->persist($proxy);
-        $this->_em->flush();
-        $this->assertNotNull($proxy->getId());
-=======
     public function testPersistUpdate() : void
     {
         // Considering case (a)
@@ -114,7 +80,6 @@
 
         self::assertNotNull($proxy->getId());
 
->>>>>>> fce18e93
         $proxy->name = 'Marco Pivetta';
 
         $this->em->getUnitOfWork()->computeChangeSet($metadata, $proxy);
@@ -125,21 +90,6 @@
         $this->em->flush();
     }
 
-<<<<<<< HEAD
-    public function testEntityWithIdentifier(): void
-    {
-        $userId             = $this->user->getId();
-        $uninitializedProxy = $this->_em->getReference(CmsUser::class, $userId);
-        assert($uninitializedProxy instanceof CmsUserProxy);
-        $this->assertInstanceOf(CmsUserProxy::class, $uninitializedProxy);
-
-        $this->_em->persist($uninitializedProxy);
-        $this->_em->flush();
-        $this->assertFalse($uninitializedProxy->__isInitialized(), 'Proxy didn\'t get initialized during flush operations');
-        $this->assertEquals($userId, $uninitializedProxy->getId());
-        $this->_em->remove($uninitializedProxy);
-        $this->_em->flush();
-=======
     public function testEntityWithIdentifier() : void
     {
         $userId = $this->user->getId();
@@ -155,20 +105,11 @@
         self::assertEquals($userId, $uninitializedProxy->getId());
         $this->em->remove($uninitializedProxy);
         $this->em->flush();
->>>>>>> fce18e93
     }
 
     /**
      * Verifying that proxies can be used without problems as query parameters
      */
-<<<<<<< HEAD
-    public function testProxyAsDqlParameterPersist(): void
-    {
-        $proxy     = $this->_em->getProxyFactory()->getProxy(CmsUser::class, ['id' => $this->user->getId()]);
-        $proxy->id = $this->user->getId();
-        $result    = $this
-            ->_em
-=======
     public function testProxyAsDqlParameterPersist() : void
     {
         $proxy = $this->em->getProxyFactory()->getProxy(
@@ -180,7 +121,6 @@
 
         $result = $this
             ->em
->>>>>>> fce18e93
             ->createQuery('SELECT u FROM Doctrine\Tests\Models\CMS\CmsUser u WHERE u = ?1')
             ->setParameter(1, $proxy)
             ->getSingleResult();
@@ -194,11 +134,7 @@
     /**
      * Verifying that proxies can be used without problems as query parameters
      */
-<<<<<<< HEAD
-    public function testFindWithProxyName(): void
-=======
     public function testFindWithProxyName() : void
->>>>>>> fce18e93
     {
         self::assertNotEquals(CmsUser::class, $this->proxyClassName);
 
@@ -232,11 +168,7 @@
         $this->em->clear();
     }
 
-<<<<<<< HEAD
-    protected function tearDown(): void
-=======
     protected function tearDown() : void
->>>>>>> fce18e93
     {
         $this->em->createQuery('DELETE FROM Doctrine\Tests\Models\CMS\CmsUser u')->execute();
     }
