<?php

declare(strict_types=1);

namespace Doctrine\Tests\ORM\Functional\ValueConversionType;

use Doctrine\Tests\Models\ValueConversionType as Entity;
use Doctrine\Tests\OrmFunctionalTestCase;

/**
 * The entities all use a custom type that converst the value as identifier(s).
 * {@see \Doctrine\Tests\DbalTypes\Rot13Type}
 *
 * Test that OneToMany associations work correctly, focusing on EXTRA_LAZY
 * functionality.
 *
 * @group DDC-3380
 */
class OneToManyExtraLazyTest extends OrmFunctionalTestCase
{
<<<<<<< HEAD
    protected function setUp(): void
=======
    public function setUp() : void
>>>>>>> fce18e93
    {
        $this->useModelSet('vct_onetomany_extralazy');

        parent::setUp();

        $inversed      = new Entity\InversedOneToManyExtraLazyEntity();
        $inversed->id1 = 'abc';

        $owning1      = new Entity\OwningManyToOneExtraLazyEntity();
        $owning1->id2 = 'def';

        $owning2      = new Entity\OwningManyToOneExtraLazyEntity();
        $owning2->id2 = 'ghi';

        $owning3      = new Entity\OwningManyToOneExtraLazyEntity();
        $owning3->id2 = 'jkl';

        $inversed->associatedEntities->add($owning1);
        $owning1->associatedEntity = $inversed;
        $inversed->associatedEntities->add($owning2);
        $owning2->associatedEntity = $inversed;
        $inversed->associatedEntities->add($owning3);
        $owning3->associatedEntity = $inversed;

<<<<<<< HEAD
        $this->_em->persist($inversed);
        $this->_em->persist($owning1);
        $this->_em->persist($owning2);
        $this->_em->persist($owning3);

        $this->_em->flush();
        $this->_em->clear();
    }

    public static function tearDownAfterClass(): void
    {
        $conn = static::$_sharedConn;
=======
        $this->em->persist($inversed);
        $this->em->persist($owning1);
        $this->em->persist($owning2);
        $this->em->persist($owning3);
>>>>>>> fce18e93

        $this->em->flush();
        $this->em->clear();
    }

<<<<<<< HEAD
    public function testThatExtraLazyCollectionIsCounted(): void
=======
    public function testThatExtraLazyCollectionIsCounted() : void
>>>>>>> fce18e93
    {
        $inversed = $this->em->find(Entity\InversedOneToManyExtraLazyEntity::class, 'abc');

        self::assertEquals(3, $inversed->associatedEntities->count());
    }

<<<<<<< HEAD
    public function testThatExtraLazyCollectionContainsAnEntity(): void
=======
    public function testThatExtraLazyCollectionContainsAnEntity() : void
>>>>>>> fce18e93
    {
        $inversed = $this->em->find(Entity\InversedOneToManyExtraLazyEntity::class, 'abc');
        $owning   = $this->em->find(Entity\OwningManyToOneExtraLazyEntity::class, 'def');

        self::assertTrue($inversed->associatedEntities->contains($owning));
    }

<<<<<<< HEAD
    public function testThatExtraLazyCollectionContainsAnIndexbyKey(): void
=======
    public function testThatExtraLazyCollectionContainsAnIndexbyKey() : void
>>>>>>> fce18e93
    {
        $inversed = $this->em->find(Entity\InversedOneToManyExtraLazyEntity::class, 'abc');

        self::assertTrue($inversed->associatedEntities->containsKey('def'));
    }

<<<<<<< HEAD
    public function testThatASliceOfTheExtraLazyCollectionIsLoaded(): void
=======
    public function testThatASliceOfTheExtraLazyCollectionIsLoaded() : void
>>>>>>> fce18e93
    {
        $inversed = $this->em->find(Entity\InversedOneToManyExtraLazyEntity::class, 'abc');

        self::assertCount(2, $inversed->associatedEntities->slice(0, 2));
    }
}<|MERGE_RESOLUTION|>--- conflicted
+++ resolved
@@ -18,11 +18,7 @@
  */
 class OneToManyExtraLazyTest extends OrmFunctionalTestCase
 {
-<<<<<<< HEAD
-    protected function setUp(): void
-=======
     public function setUp() : void
->>>>>>> fce18e93
     {
         $this->useModelSet('vct_onetomany_extralazy');
 
@@ -47,46 +43,23 @@
         $inversed->associatedEntities->add($owning3);
         $owning3->associatedEntity = $inversed;
 
-<<<<<<< HEAD
-        $this->_em->persist($inversed);
-        $this->_em->persist($owning1);
-        $this->_em->persist($owning2);
-        $this->_em->persist($owning3);
-
-        $this->_em->flush();
-        $this->_em->clear();
-    }
-
-    public static function tearDownAfterClass(): void
-    {
-        $conn = static::$_sharedConn;
-=======
         $this->em->persist($inversed);
         $this->em->persist($owning1);
         $this->em->persist($owning2);
         $this->em->persist($owning3);
->>>>>>> fce18e93
 
         $this->em->flush();
         $this->em->clear();
     }
 
-<<<<<<< HEAD
-    public function testThatExtraLazyCollectionIsCounted(): void
-=======
     public function testThatExtraLazyCollectionIsCounted() : void
->>>>>>> fce18e93
     {
         $inversed = $this->em->find(Entity\InversedOneToManyExtraLazyEntity::class, 'abc');
 
         self::assertEquals(3, $inversed->associatedEntities->count());
     }
 
-<<<<<<< HEAD
-    public function testThatExtraLazyCollectionContainsAnEntity(): void
-=======
     public function testThatExtraLazyCollectionContainsAnEntity() : void
->>>>>>> fce18e93
     {
         $inversed = $this->em->find(Entity\InversedOneToManyExtraLazyEntity::class, 'abc');
         $owning   = $this->em->find(Entity\OwningManyToOneExtraLazyEntity::class, 'def');
@@ -94,22 +67,14 @@
         self::assertTrue($inversed->associatedEntities->contains($owning));
     }
 
-<<<<<<< HEAD
-    public function testThatExtraLazyCollectionContainsAnIndexbyKey(): void
-=======
     public function testThatExtraLazyCollectionContainsAnIndexbyKey() : void
->>>>>>> fce18e93
     {
         $inversed = $this->em->find(Entity\InversedOneToManyExtraLazyEntity::class, 'abc');
 
         self::assertTrue($inversed->associatedEntities->containsKey('def'));
     }
 
-<<<<<<< HEAD
-    public function testThatASliceOfTheExtraLazyCollectionIsLoaded(): void
-=======
     public function testThatASliceOfTheExtraLazyCollectionIsLoaded() : void
->>>>>>> fce18e93
     {
         $inversed = $this->em->find(Entity\InversedOneToManyExtraLazyEntity::class, 'abc');
 
