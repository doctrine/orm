--- conflicted
+++ resolved
@@ -17,11 +17,7 @@
  */
 class OneToManyCompositeIdTest extends OrmFunctionalTestCase
 {
-<<<<<<< HEAD
-    protected function setUp(): void
-=======
     public function setUp() : void
->>>>>>> fce18e93
     {
         $this->useModelSet('vct_onetomany_compositeid');
 
@@ -38,31 +34,14 @@
         $inversed->associatedEntities->add($owning);
         $owning->associatedEntity = $inversed;
 
-<<<<<<< HEAD
-        $this->_em->persist($inversed);
-        $this->_em->persist($owning);
-
-        $this->_em->flush();
-        $this->_em->clear();
-    }
-
-    public static function tearDownAfterClass(): void
-    {
-        $conn = static::$_sharedConn;
-=======
         $this->em->persist($inversed);
         $this->em->persist($owning);
->>>>>>> fce18e93
 
         $this->em->flush();
         $this->em->clear();
     }
 
-<<<<<<< HEAD
-    public function testThatTheValueOfIdentifiersAreConvertedInTheDatabase(): void
-=======
     public function testThatTheValueOfIdentifiersAreConvertedInTheDatabase() : void
->>>>>>> fce18e93
     {
         $conn = $this->em->getConnection();
 
@@ -74,14 +53,7 @@
         self::assertEquals('qrs', $conn->fetchColumn('SELECT associated_id2 FROM vct_owning_manytoone_compositeid LIMIT 1'));
     }
 
-<<<<<<< HEAD
-    /**
-     * @depends testThatTheValueOfIdentifiersAreConvertedInTheDatabase
-     */
-    public function testThatEntitiesAreFetchedFromTheDatabase(): void
-=======
     public function testThatEntitiesAreFetchedFromTheDatabase() : void
->>>>>>> fce18e93
     {
         $inversed = $this->em->find(
             Entity\InversedOneToManyCompositeIdEntity::class,
@@ -94,14 +66,7 @@
         self::assertInstanceOf(Entity\OwningManyToOneCompositeIdEntity::class, $owning);
     }
 
-<<<<<<< HEAD
-    /**
-     * @depends testThatEntitiesAreFetchedFromTheDatabase
-     */
-    public function testThatTheValueOfIdentifiersAreConvertedBackAfterBeingFetchedFromTheDatabase(): void
-=======
     public function testThatTheValueOfIdentifiersAreConvertedBackAfterBeingFetchedFromTheDatabase() : void
->>>>>>> fce18e93
     {
         $inversed = $this->em->find(
             Entity\InversedOneToManyCompositeIdEntity::class,
@@ -115,14 +80,7 @@
         self::assertEquals('ghi', $owning->id3);
     }
 
-<<<<<<< HEAD
-    /**
-     * @depends testThatEntitiesAreFetchedFromTheDatabase
-     */
-    public function testThatTheProxyFromOwningToInversedIsLoaded(): void
-=======
     public function testThatTheProxyFromOwningToInversedIsLoaded() : void
->>>>>>> fce18e93
     {
         $owning = $this->em->find(Entity\OwningManyToOneCompositeIdEntity::class, 'ghi');
 
@@ -131,14 +89,7 @@
         self::assertEquals('some value to be loaded', $inversedProxy->someProperty);
     }
 
-<<<<<<< HEAD
-    /**
-     * @depends testThatEntitiesAreFetchedFromTheDatabase
-     */
-    public function testThatTheCollectionFromInversedToOwningIsLoaded(): void
-=======
     public function testThatTheCollectionFromInversedToOwningIsLoaded() : void
->>>>>>> fce18e93
     {
         $inversed = $this->em->find(
             Entity\InversedOneToManyCompositeIdEntity::class,
