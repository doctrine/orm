<?php

declare(strict_types=1);

namespace Doctrine\Tests\ORM\Functional\ValueConversionType;

use Doctrine\Tests\Models\ValueConversionType as Entity;
use Doctrine\Tests\OrmFunctionalTestCase;

/**
 * The entities all use a custom type that converst the value as identifier(s).
 * {@see \Doctrine\Tests\DbalTypes\Rot13Type}
 *
 * Test that OneToMany associations with composite id of which one is a
 * association itself work correctly.
 *
 * @group DDC-3380
 */
class OneToManyCompositeIdForeignKeyTest extends OrmFunctionalTestCase
{
<<<<<<< HEAD
    protected function setUp(): void
=======
    public function setUp() : void
>>>>>>> fce18e93
    {
        $this->useModelSet('vct_onetomany_compositeid_foreignkey');

        parent::setUp();

        $auxiliary      = new Entity\AuxiliaryEntity();
        $auxiliary->id4 = 'abc';

        $inversed                = new Entity\InversedOneToManyCompositeIdForeignKeyEntity();
        $inversed->id1           = 'def';
        $inversed->foreignEntity = $auxiliary;
        $inversed->someProperty  = 'some value to be loaded';

        $owning      = new Entity\OwningManyToOneCompositeIdForeignKeyEntity();
        $owning->id2 = 'ghi';

        $inversed->associatedEntities->add($owning);
        $owning->associatedEntity = $inversed;

<<<<<<< HEAD
        $this->_em->persist($auxiliary);
        $this->_em->persist($inversed);
        $this->_em->persist($owning);

        $this->_em->flush();
        $this->_em->clear();
    }

    public static function tearDownAfterClass(): void
    {
        $conn = static::$_sharedConn;
=======
        $this->em->persist($auxiliary);
        $this->em->persist($inversed);
        $this->em->persist($owning);
>>>>>>> fce18e93

        $this->em->flush();
        $this->em->clear();
    }

<<<<<<< HEAD
    public function testThatTheValueOfIdentifiersAreConvertedInTheDatabase(): void
=======
    public function testThatTheValueOfIdentifiersAreConvertedInTheDatabase() : void
>>>>>>> fce18e93
    {
        $conn = $this->em->getConnection();

        self::assertEquals('nop', $conn->fetchColumn('SELECT id4 FROM vct_auxiliary LIMIT 1'));

        self::assertEquals('qrs', $conn->fetchColumn('SELECT id1 FROM vct_inversed_onetomany_compositeid_foreignkey LIMIT 1'));
        self::assertEquals('nop', $conn->fetchColumn('SELECT foreign_id FROM vct_inversed_onetomany_compositeid_foreignkey LIMIT 1'));

        self::assertEquals('tuv', $conn->fetchColumn('SELECT id2 FROM vct_owning_manytoone_compositeid_foreignkey LIMIT 1'));
        self::assertEquals('qrs', $conn->fetchColumn('SELECT associated_id FROM vct_owning_manytoone_compositeid_foreignkey LIMIT 1'));
        self::assertEquals('nop', $conn->fetchColumn('SELECT associated_foreign_id FROM vct_owning_manytoone_compositeid_foreignkey LIMIT 1'));
    }

<<<<<<< HEAD
    /**
     * @depends testThatTheValueOfIdentifiersAreConvertedInTheDatabase
     */
    public function testThatEntitiesAreFetchedFromTheDatabase(): void
=======
    public function testThatEntitiesAreFetchedFromTheDatabase() : void
>>>>>>> fce18e93
    {
        $auxiliary = $this->em->find(Entity\AuxiliaryEntity::class, 'abc');

        $inversed = $this->em->find(
            Entity\InversedOneToManyCompositeIdForeignKeyEntity::class,
            ['id1' => 'def', 'foreignEntity' => 'abc']
        );

        $owning = $this->em->find(Entity\OwningManyToOneCompositeIdForeignKeyEntity::class, 'ghi');

        self::assertInstanceOf(Entity\AuxiliaryEntity::class, $auxiliary);
        self::assertInstanceOf(Entity\InversedOneToManyCompositeIdForeignKeyEntity::class, $inversed);
        self::assertInstanceOf(Entity\OwningManyToOneCompositeIdForeignKeyEntity::class, $owning);
    }

<<<<<<< HEAD
    /**
     * @depends testThatEntitiesAreFetchedFromTheDatabase
     */
    public function testThatTheValueOfIdentifiersAreConvertedBackAfterBeingFetchedFromTheDatabase(): void
=======
    public function testThatTheValueOfIdentifiersAreConvertedBackAfterBeingFetchedFromTheDatabase() : void
>>>>>>> fce18e93
    {
        $auxiliary = $this->em->find(Entity\AuxiliaryEntity::class, 'abc');

        $inversed = $this->em->find(
            Entity\InversedOneToManyCompositeIdForeignKeyEntity::class,
            ['id1' => 'def', 'foreignEntity' => 'abc']
        );

        $owning = $this->em->find(Entity\OwningManyToOneCompositeIdForeignKeyEntity::class, 'ghi');

        self::assertEquals('abc', $auxiliary->id4);
        self::assertEquals('def', $inversed->id1);
        self::assertEquals('abc', $inversed->foreignEntity->id4);
        self::assertEquals('ghi', $owning->id2);
    }

<<<<<<< HEAD
    /**
     * @depends testThatTheValueOfIdentifiersAreConvertedBackAfterBeingFetchedFromTheDatabase
     */
    public function testThatInversedEntityIsFetchedFromTheDatabaseUsingAuxiliaryEntityAsId(): void
=======
    public function testThatInversedEntityIsFetchedFromTheDatabaseUsingAuxiliaryEntityAsId() : void
>>>>>>> fce18e93
    {
        $auxiliary = $this->em->find(Entity\AuxiliaryEntity::class, 'abc');

        $inversed = $this->em->find(
            Entity\InversedOneToManyCompositeIdForeignKeyEntity::class,
            ['id1' => 'def', 'foreignEntity' => $auxiliary]
        );

        self::assertInstanceOf(Entity\InversedOneToManyCompositeIdForeignKeyEntity::class, $inversed);
    }

<<<<<<< HEAD
    /**
     * @depends testThatEntitiesAreFetchedFromTheDatabase
     */
    public function testThatTheProxyFromOwningToInversedIsLoaded(): void
=======
    public function testThatTheProxyFromOwningToInversedIsLoaded() : void
>>>>>>> fce18e93
    {
        $owning = $this->em->find(Entity\OwningManyToOneCompositeIdForeignKeyEntity::class, 'ghi');

        $inversedProxy = $owning->associatedEntity;

        self::assertSame('def', $inversedProxy->id1, 'Proxy identifier is converted');

        self::assertEquals('some value to be loaded', $inversedProxy->someProperty);
    }

<<<<<<< HEAD
    /**
     * @depends testThatEntitiesAreFetchedFromTheDatabase
     */
    public function testThatTheCollectionFromInversedToOwningIsLoaded(): void
=======
    public function testThatTheCollectionFromInversedToOwningIsLoaded() : void
>>>>>>> fce18e93
    {
        $inversed = $this->em->find(
            Entity\InversedOneToManyCompositeIdForeignKeyEntity::class,
            ['id1' => 'def', 'foreignEntity' => 'abc']
        );

        self::assertCount(1, $inversed->associatedEntities);
    }
}<|MERGE_RESOLUTION|>--- conflicted
+++ resolved
@@ -18,11 +18,7 @@
  */
 class OneToManyCompositeIdForeignKeyTest extends OrmFunctionalTestCase
 {
-<<<<<<< HEAD
-    protected function setUp(): void
-=======
     public function setUp() : void
->>>>>>> fce18e93
     {
         $this->useModelSet('vct_onetomany_compositeid_foreignkey');
 
@@ -42,33 +38,15 @@
         $inversed->associatedEntities->add($owning);
         $owning->associatedEntity = $inversed;
 
-<<<<<<< HEAD
-        $this->_em->persist($auxiliary);
-        $this->_em->persist($inversed);
-        $this->_em->persist($owning);
-
-        $this->_em->flush();
-        $this->_em->clear();
-    }
-
-    public static function tearDownAfterClass(): void
-    {
-        $conn = static::$_sharedConn;
-=======
         $this->em->persist($auxiliary);
         $this->em->persist($inversed);
         $this->em->persist($owning);
->>>>>>> fce18e93
 
         $this->em->flush();
         $this->em->clear();
     }
 
-<<<<<<< HEAD
-    public function testThatTheValueOfIdentifiersAreConvertedInTheDatabase(): void
-=======
     public function testThatTheValueOfIdentifiersAreConvertedInTheDatabase() : void
->>>>>>> fce18e93
     {
         $conn = $this->em->getConnection();
 
@@ -82,14 +60,7 @@
         self::assertEquals('nop', $conn->fetchColumn('SELECT associated_foreign_id FROM vct_owning_manytoone_compositeid_foreignkey LIMIT 1'));
     }
 
-<<<<<<< HEAD
-    /**
-     * @depends testThatTheValueOfIdentifiersAreConvertedInTheDatabase
-     */
-    public function testThatEntitiesAreFetchedFromTheDatabase(): void
-=======
     public function testThatEntitiesAreFetchedFromTheDatabase() : void
->>>>>>> fce18e93
     {
         $auxiliary = $this->em->find(Entity\AuxiliaryEntity::class, 'abc');
 
@@ -105,14 +76,7 @@
         self::assertInstanceOf(Entity\OwningManyToOneCompositeIdForeignKeyEntity::class, $owning);
     }
 
-<<<<<<< HEAD
-    /**
-     * @depends testThatEntitiesAreFetchedFromTheDatabase
-     */
-    public function testThatTheValueOfIdentifiersAreConvertedBackAfterBeingFetchedFromTheDatabase(): void
-=======
     public function testThatTheValueOfIdentifiersAreConvertedBackAfterBeingFetchedFromTheDatabase() : void
->>>>>>> fce18e93
     {
         $auxiliary = $this->em->find(Entity\AuxiliaryEntity::class, 'abc');
 
@@ -129,14 +93,7 @@
         self::assertEquals('ghi', $owning->id2);
     }
 
-<<<<<<< HEAD
-    /**
-     * @depends testThatTheValueOfIdentifiersAreConvertedBackAfterBeingFetchedFromTheDatabase
-     */
-    public function testThatInversedEntityIsFetchedFromTheDatabaseUsingAuxiliaryEntityAsId(): void
-=======
     public function testThatInversedEntityIsFetchedFromTheDatabaseUsingAuxiliaryEntityAsId() : void
->>>>>>> fce18e93
     {
         $auxiliary = $this->em->find(Entity\AuxiliaryEntity::class, 'abc');
 
@@ -148,14 +105,7 @@
         self::assertInstanceOf(Entity\InversedOneToManyCompositeIdForeignKeyEntity::class, $inversed);
     }
 
-<<<<<<< HEAD
-    /**
-     * @depends testThatEntitiesAreFetchedFromTheDatabase
-     */
-    public function testThatTheProxyFromOwningToInversedIsLoaded(): void
-=======
     public function testThatTheProxyFromOwningToInversedIsLoaded() : void
->>>>>>> fce18e93
     {
         $owning = $this->em->find(Entity\OwningManyToOneCompositeIdForeignKeyEntity::class, 'ghi');
 
@@ -166,14 +116,7 @@
         self::assertEquals('some value to be loaded', $inversedProxy->someProperty);
     }
 
-<<<<<<< HEAD
-    /**
-     * @depends testThatEntitiesAreFetchedFromTheDatabase
-     */
-    public function testThatTheCollectionFromInversedToOwningIsLoaded(): void
-=======
     public function testThatTheCollectionFromInversedToOwningIsLoaded() : void
->>>>>>> fce18e93
     {
         $inversed = $this->em->find(
             Entity\InversedOneToManyCompositeIdForeignKeyEntity::class,
