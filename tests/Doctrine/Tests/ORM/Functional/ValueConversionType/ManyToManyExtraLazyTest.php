<?php

declare(strict_types=1);

namespace Doctrine\Tests\ORM\Functional\ValueConversionType;

use Doctrine\Tests\Models\ValueConversionType as Entity;
use Doctrine\Tests\OrmFunctionalTestCase;

/**
 * The entities all use a custom type that converst the value as identifier(s).
 * {@see \Doctrine\Tests\DbalTypes\Rot13Type}
 *
 * Test that ManyToMany associations work correctly, focusing on EXTRA_LAZY
 * functionality.
 *
 * @group DDC-3380
 */
class ManyToManyExtraLazyTest extends OrmFunctionalTestCase
{
<<<<<<< HEAD
    protected function setUp(): void
=======
    public function setUp() : void
>>>>>>> fce18e93
    {
        $this->useModelSet('vct_manytomany_extralazy');

        parent::setUp();

        $inversed1      = new Entity\InversedManyToManyExtraLazyEntity();
        $inversed1->id1 = 'abc';

        $inversed2      = new Entity\InversedManyToManyExtraLazyEntity();
        $inversed2->id1 = 'def';

        $owning1      = new Entity\OwningManyToManyExtraLazyEntity();
        $owning1->id2 = 'ghi';

        $owning2      = new Entity\OwningManyToManyExtraLazyEntity();
        $owning2->id2 = 'jkl';

        $inversed1->associatedEntities->add($owning1);
        $owning1->associatedEntities->add($inversed1);
        $inversed1->associatedEntities->add($owning2);
        $owning2->associatedEntities->add($inversed1);

        $inversed2->associatedEntities->add($owning1);
        $owning1->associatedEntities->add($inversed2);
        $inversed2->associatedEntities->add($owning2);
        $owning2->associatedEntities->add($inversed2);

<<<<<<< HEAD
        $this->_em->persist($inversed1);
        $this->_em->persist($inversed2);
        $this->_em->persist($owning1);
        $this->_em->persist($owning2);

        $this->_em->flush();
        $this->_em->clear();
    }

    public static function tearDownAfterClass(): void
    {
        $conn = static::$_sharedConn;
=======
        $this->em->persist($inversed1);
        $this->em->persist($inversed2);
        $this->em->persist($owning1);
        $this->em->persist($owning2);
>>>>>>> fce18e93

        $this->em->flush();
        $this->em->clear();
    }

<<<<<<< HEAD
    public function testThatTheExtraLazyCollectionFromOwningToInversedIsCounted(): void
=======
    public function testThatTheExtraLazyCollectionFromOwningToInversedIsCounted() : void
>>>>>>> fce18e93
    {
        $owning = $this->em->find(Entity\OwningManyToManyExtraLazyEntity::class, 'ghi');

        self::assertEquals(2, $owning->associatedEntities->count());
    }

<<<<<<< HEAD
    public function testThatTheExtraLazyCollectionFromInversedToOwningIsCounted(): void
=======
    public function testThatTheExtraLazyCollectionFromInversedToOwningIsCounted() : void
>>>>>>> fce18e93
    {
        $inversed = $this->em->find(Entity\InversedManyToManyExtraLazyEntity::class, 'abc');

        self::assertEquals(2, $inversed->associatedEntities->count());
    }

<<<<<<< HEAD
    public function testThatTheExtraLazyCollectionFromOwningToInversedContainsAnEntity(): void
=======
    public function testThatTheExtraLazyCollectionFromOwningToInversedContainsAnEntity() : void
>>>>>>> fce18e93
    {
        $owning   = $this->em->find(Entity\OwningManyToManyExtraLazyEntity::class, 'ghi');
        $inversed = $this->em->find(Entity\InversedManyToManyExtraLazyEntity::class, 'abc');

        self::assertTrue($owning->associatedEntities->contains($inversed));
    }

<<<<<<< HEAD
    public function testThatTheExtraLazyCollectionFromInversedToOwningContainsAnEntity(): void
=======
    public function testThatTheExtraLazyCollectionFromInversedToOwningContainsAnEntity() : void
>>>>>>> fce18e93
    {
        $inversed = $this->em->find(Entity\InversedManyToManyExtraLazyEntity::class, 'abc');
        $owning   = $this->em->find(Entity\OwningManyToManyExtraLazyEntity::class, 'ghi');

        self::assertTrue($inversed->associatedEntities->contains($owning));
    }

<<<<<<< HEAD
    public function testThatTheExtraLazyCollectionFromOwningToInversedContainsAnIndexByKey(): void
=======
    public function testThatTheExtraLazyCollectionFromOwningToInversedContainsAnIndexByKey() : void
>>>>>>> fce18e93
    {
        $owning = $this->em->find(Entity\OwningManyToManyExtraLazyEntity::class, 'ghi');

        self::assertTrue($owning->associatedEntities->containsKey('abc'));
    }

<<<<<<< HEAD
    public function testThatTheExtraLazyCollectionFromInversedToOwningContainsAnIndexByKey(): void
=======
    public function testThatTheExtraLazyCollectionFromInversedToOwningContainsAnIndexByKey() : void
>>>>>>> fce18e93
    {
        $inversed = $this->em->find(Entity\InversedManyToManyExtraLazyEntity::class, 'abc');

        self::assertTrue($inversed->associatedEntities->containsKey('ghi'));
    }

<<<<<<< HEAD
    public function testThatASliceOfTheExtraLazyCollectionFromOwningToInversedIsLoaded(): void
=======
    public function testThatASliceOfTheExtraLazyCollectionFromOwningToInversedIsLoaded() : void
>>>>>>> fce18e93
    {
        $owning = $this->em->find(Entity\OwningManyToManyExtraLazyEntity::class, 'ghi');

        self::assertCount(1, $owning->associatedEntities->slice(0, 1));
    }

<<<<<<< HEAD
    public function testThatASliceOfTheExtraLazyCollectionFromInversedToOwningIsLoaded(): void
=======
    public function testThatASliceOfTheExtraLazyCollectionFromInversedToOwningIsLoaded() : void
>>>>>>> fce18e93
    {
        $inversed = $this->em->find(Entity\InversedManyToManyExtraLazyEntity::class, 'abc');

        self::assertCount(1, $inversed->associatedEntities->slice(1, 1));
    }
}<|MERGE_RESOLUTION|>--- conflicted
+++ resolved
@@ -18,11 +18,7 @@
  */
 class ManyToManyExtraLazyTest extends OrmFunctionalTestCase
 {
-<<<<<<< HEAD
-    protected function setUp(): void
-=======
     public function setUp() : void
->>>>>>> fce18e93
     {
         $this->useModelSet('vct_manytomany_extralazy');
 
@@ -50,57 +46,30 @@
         $inversed2->associatedEntities->add($owning2);
         $owning2->associatedEntities->add($inversed2);
 
-<<<<<<< HEAD
-        $this->_em->persist($inversed1);
-        $this->_em->persist($inversed2);
-        $this->_em->persist($owning1);
-        $this->_em->persist($owning2);
-
-        $this->_em->flush();
-        $this->_em->clear();
-    }
-
-    public static function tearDownAfterClass(): void
-    {
-        $conn = static::$_sharedConn;
-=======
         $this->em->persist($inversed1);
         $this->em->persist($inversed2);
         $this->em->persist($owning1);
         $this->em->persist($owning2);
->>>>>>> fce18e93
 
         $this->em->flush();
         $this->em->clear();
     }
 
-<<<<<<< HEAD
-    public function testThatTheExtraLazyCollectionFromOwningToInversedIsCounted(): void
-=======
     public function testThatTheExtraLazyCollectionFromOwningToInversedIsCounted() : void
->>>>>>> fce18e93
     {
         $owning = $this->em->find(Entity\OwningManyToManyExtraLazyEntity::class, 'ghi');
 
         self::assertEquals(2, $owning->associatedEntities->count());
     }
 
-<<<<<<< HEAD
-    public function testThatTheExtraLazyCollectionFromInversedToOwningIsCounted(): void
-=======
     public function testThatTheExtraLazyCollectionFromInversedToOwningIsCounted() : void
->>>>>>> fce18e93
     {
         $inversed = $this->em->find(Entity\InversedManyToManyExtraLazyEntity::class, 'abc');
 
         self::assertEquals(2, $inversed->associatedEntities->count());
     }
 
-<<<<<<< HEAD
-    public function testThatTheExtraLazyCollectionFromOwningToInversedContainsAnEntity(): void
-=======
     public function testThatTheExtraLazyCollectionFromOwningToInversedContainsAnEntity() : void
->>>>>>> fce18e93
     {
         $owning   = $this->em->find(Entity\OwningManyToManyExtraLazyEntity::class, 'ghi');
         $inversed = $this->em->find(Entity\InversedManyToManyExtraLazyEntity::class, 'abc');
@@ -108,11 +77,7 @@
         self::assertTrue($owning->associatedEntities->contains($inversed));
     }
 
-<<<<<<< HEAD
-    public function testThatTheExtraLazyCollectionFromInversedToOwningContainsAnEntity(): void
-=======
     public function testThatTheExtraLazyCollectionFromInversedToOwningContainsAnEntity() : void
->>>>>>> fce18e93
     {
         $inversed = $this->em->find(Entity\InversedManyToManyExtraLazyEntity::class, 'abc');
         $owning   = $this->em->find(Entity\OwningManyToManyExtraLazyEntity::class, 'ghi');
@@ -120,44 +85,28 @@
         self::assertTrue($inversed->associatedEntities->contains($owning));
     }
 
-<<<<<<< HEAD
-    public function testThatTheExtraLazyCollectionFromOwningToInversedContainsAnIndexByKey(): void
-=======
     public function testThatTheExtraLazyCollectionFromOwningToInversedContainsAnIndexByKey() : void
->>>>>>> fce18e93
     {
         $owning = $this->em->find(Entity\OwningManyToManyExtraLazyEntity::class, 'ghi');
 
         self::assertTrue($owning->associatedEntities->containsKey('abc'));
     }
 
-<<<<<<< HEAD
-    public function testThatTheExtraLazyCollectionFromInversedToOwningContainsAnIndexByKey(): void
-=======
     public function testThatTheExtraLazyCollectionFromInversedToOwningContainsAnIndexByKey() : void
->>>>>>> fce18e93
     {
         $inversed = $this->em->find(Entity\InversedManyToManyExtraLazyEntity::class, 'abc');
 
         self::assertTrue($inversed->associatedEntities->containsKey('ghi'));
     }
 
-<<<<<<< HEAD
-    public function testThatASliceOfTheExtraLazyCollectionFromOwningToInversedIsLoaded(): void
-=======
     public function testThatASliceOfTheExtraLazyCollectionFromOwningToInversedIsLoaded() : void
->>>>>>> fce18e93
     {
         $owning = $this->em->find(Entity\OwningManyToManyExtraLazyEntity::class, 'ghi');
 
         self::assertCount(1, $owning->associatedEntities->slice(0, 1));
     }
 
-<<<<<<< HEAD
-    public function testThatASliceOfTheExtraLazyCollectionFromInversedToOwningIsLoaded(): void
-=======
     public function testThatASliceOfTheExtraLazyCollectionFromInversedToOwningIsLoaded() : void
->>>>>>> fce18e93
     {
         $inversed = $this->em->find(Entity\InversedManyToManyExtraLazyEntity::class, 'abc');
 
