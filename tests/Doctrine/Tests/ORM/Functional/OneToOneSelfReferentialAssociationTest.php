<?php

declare(strict_types=1);

namespace Doctrine\Tests\ORM\Functional;

<<<<<<< HEAD
use Doctrine\ORM\Mapping\ClassMetadata;
use Doctrine\ORM\Proxy\Proxy;
use Doctrine\Tests\Models\ECommerce\ECommerceCustomer;
use Doctrine\Tests\OrmFunctionalTestCase;
use Exception;

=======
use Doctrine\ORM\Annotation as ORM;
use Doctrine\ORM\Mapping\FetchMode;
use Doctrine\Tests\Models\ECommerce\ECommerceCustomer;
use Doctrine\Tests\OrmFunctionalTestCase;
use Exception;
use ProxyManager\Proxy\GhostObjectInterface;
>>>>>>> fce18e93
use function get_class;

/**
 * Tests a self referential one-to-one association mapping (without inheritance).
 * Relation is defined as the mentor that a customer choose. The mentor could
 * help only one other customer, while a customer can choose only one mentor
 * for receiving support.
 * Inverse side is not present.
 */
class OneToOneSelfReferentialAssociationTest extends OrmFunctionalTestCase
{
    /** @var ECommerceCustomer */
    private $customer;

    /** @var ECommerceCustomer */
    private $mentor;

<<<<<<< HEAD
    protected function setUp(): void
=======
    protected function setUp() : void
>>>>>>> fce18e93
    {
        $this->useModelSet('ecommerce');
        parent::setUp();
        $this->customer = new ECommerceCustomer();
        $this->customer->setName('Anakin Skywalker');
        $this->mentor = new ECommerceCustomer();
        $this->mentor->setName('Obi-wan Kenobi');
    }

<<<<<<< HEAD
    public function testSavesAOneToOneAssociationWithCascadeSaveSet(): void
=======
    public function testSavesAOneToOneAssociationWithCascadeSaveSet() : void
>>>>>>> fce18e93
    {
        $this->customer->setMentor($this->mentor);
        $this->em->persist($this->customer);
        $this->em->flush();

        self::assertForeignKeyIs($this->mentor->getId());
    }

<<<<<<< HEAD
    public function testRemovesOneToOneAssociation(): void
=======
    public function testRemovesOneToOneAssociation() : void
>>>>>>> fce18e93
    {
        $this->customer->setMentor($this->mentor);
        $this->em->persist($this->customer);
        $this->customer->removeMentor();

        $this->em->flush();

        self::assertForeignKeyIs(null);
    }

<<<<<<< HEAD
    public function testFind(): void
=======
    public function testFind() : void
>>>>>>> fce18e93
    {
        $id = $this->createFixture();

        $customer = $this->em->find(ECommerceCustomer::class, $id);
        self::assertNotInstanceOf(GhostObjectInterface::class, $customer->getMentor());
    }

<<<<<<< HEAD
    public function testEagerLoadsAssociation(): void
    {
        $this->createFixture();

        $query    = $this->_em->createQuery('select c, m from Doctrine\Tests\Models\ECommerce\ECommerceCustomer c left join c.mentor m order by c.id asc');
=======
    public function testEagerLoadsAssociation() : void
    {
        $this->createFixture();

        $query    = $this->em->createQuery('select c, m from Doctrine\Tests\Models\ECommerce\ECommerceCustomer c left join c.mentor m order by c.id asc');
>>>>>>> fce18e93
        $result   = $query->getResult();
        $customer = $result[0];
        self::assertLoadingOfAssociation($customer);
    }

    /**
     * @group mine
     */
<<<<<<< HEAD
    public function testLazyLoadsAssociation(): void
    {
        $this->createFixture();

        $metadata                                         = $this->_em->getClassMetadata(ECommerceCustomer::class);
        $metadata->associationMappings['mentor']['fetch'] = ClassMetadata::FETCH_LAZY;

        $query    = $this->_em->createQuery("select c from Doctrine\Tests\Models\ECommerce\ECommerceCustomer c where c.name='Luke Skywalker'");
=======
    public function testLazyLoadsAssociation() : void
    {
        $this->createFixture();

        $metadata = $this->em->getClassMetadata(ECommerceCustomer::class);
        $metadata->getProperty('mentor')->setFetchMode(FetchMode::LAZY);

        $query    = $this->em->createQuery("select c from Doctrine\Tests\Models\ECommerce\ECommerceCustomer c where c.name='Luke Skywalker'");
>>>>>>> fce18e93
        $result   = $query->getResult();
        $customer = $result[0];

        self::assertLoadingOfAssociation($customer);
    }

<<<<<<< HEAD
    public function testMultiSelfReference(): void
    {
        try {
            $this->_schemaTool->createSchema(
                [
                    $this->_em->getClassMetadata(MultiSelfReference::class),
                ]
=======
    public function testMultiSelfReference() : void
    {
        try {
            $this->schemaTool->createSchema(
                [$this->em->getClassMetadata(MultiSelfReference::class)]
>>>>>>> fce18e93
            );
        } catch (Exception $e) {
            // Swallow all exceptions. We do not test the schema tool here.
        }

        $entity1 = new MultiSelfReference();
<<<<<<< HEAD
        $this->_em->persist($entity1);
        $entity1->setOther1($entity2 = new MultiSelfReference());
        $entity1->setOther2($entity3 = new MultiSelfReference());
        $this->_em->flush();
=======
        $this->em->persist($entity1);
        $entity1->setOther1($entity2 = new MultiSelfReference());
        $entity1->setOther2($entity3 = new MultiSelfReference());
        $this->em->flush();
>>>>>>> fce18e93

        $this->em->clear();

        $entity2 = $this->em->find(get_class($entity1), $entity1->getId());

        self::assertInstanceOf(MultiSelfReference::class, $entity2->getOther1());
        self::assertInstanceOf(MultiSelfReference::class, $entity2->getOther2());
        self::assertNull($entity2->getOther1()->getOther1());
        self::assertNull($entity2->getOther1()->getOther2());
        self::assertNull($entity2->getOther2()->getOther1());
        self::assertNull($entity2->getOther2()->getOther2());
    }

    public function assertLoadingOfAssociation($customer): void
    {
        self::assertInstanceOf(ECommerceCustomer::class, $customer->getMentor());
        self::assertEquals('Obi-wan Kenobi', $customer->getMentor()->getName());
    }

<<<<<<< HEAD
    public function assertForeignKeyIs($value): void
    {
        $foreignKey = $this->_em->getConnection()->executeQuery('SELECT mentor_id FROM ecommerce_customers WHERE id=?', [$this->customer->getId()])->fetchColumn();
        $this->assertEquals($value, $foreignKey);
    }

    private function createFixture(): int
=======
    public function assertForeignKeyIs($value)
    {
        $foreignKey = $this->em->getConnection()->executeQuery('SELECT mentor_id FROM ecommerce_customers WHERE id=?', [$this->customer->getId()])->fetchColumn();
        self::assertEquals($value, $foreignKey);
    }

    private function createFixture()
>>>>>>> fce18e93
    {
        $customer = new ECommerceCustomer();
        $customer->setName('Luke Skywalker');
        $mentor = new ECommerceCustomer();
        $mentor->setName('Obi-wan Kenobi');
        $customer->setMentor($mentor);

        $this->em->persist($customer);

        $this->em->flush();
        $this->em->clear();

        return $customer->getId();
    }
}

/**
 * @ORM\Entity
 */
class MultiSelfReference
{
<<<<<<< HEAD
    /**
     * @var int
     * @Id
     * @GeneratedValue(strategy="AUTO")
     * @Column(type="integer")
     */
=======
    /** @ORM\Id @ORM\GeneratedValue(strategy="AUTO") @ORM\Column(type="integer") */
>>>>>>> fce18e93
    private $id;

    /**
<<<<<<< HEAD
     * @var MultiSelfReference|null
     * @OneToOne(targetEntity="MultiSelfReference", cascade={"persist"})
     * @JoinColumn(name="other1", referencedColumnName="id")
=======
     * @ORM\OneToOne(targetEntity=MultiSelfReference::class, cascade={"persist"})
     * @ORM\JoinColumn(name="other1", referencedColumnName="id")
>>>>>>> fce18e93
     */
    private $other1;

    /**
<<<<<<< HEAD
     * @var MultiSelfReference|null
     * @OneToOne(targetEntity="MultiSelfReference", cascade={"persist"})
     * @JoinColumn(name="other2", referencedColumnName="id")
     */
    private $other2;

    public function getId(): int
=======
     * @ORM\OneToOne(targetEntity=MultiSelfReference::class, cascade={"persist"})
     * @ORM\JoinColumn(name="other2", referencedColumnName="id")
     */
    private $other2;

    public function getId()
>>>>>>> fce18e93
    {
        return $this->id;
    }

<<<<<<< HEAD
    public function setOther1(MultiSelfReference $other1): void
=======
    public function setOther1($other1)
>>>>>>> fce18e93
    {
        $this->other1 = $other1;
    }

<<<<<<< HEAD
    public function getOther1(): ?MultiSelfReference
=======
    public function getOther1()
>>>>>>> fce18e93
    {
        return $this->other1;
    }

<<<<<<< HEAD
    public function setOther2(MultiSelfReference $other2): void
=======
    public function setOther2($other2)
>>>>>>> fce18e93
    {
        $this->other2 = $other2;
    }

<<<<<<< HEAD
    public function getOther2(): ?MultiSelfReference
=======
    public function getOther2()
>>>>>>> fce18e93
    {
        return $this->other2;
    }
}<|MERGE_RESOLUTION|>--- conflicted
+++ resolved
@@ -4,21 +4,12 @@
 
 namespace Doctrine\Tests\ORM\Functional;
 
-<<<<<<< HEAD
-use Doctrine\ORM\Mapping\ClassMetadata;
-use Doctrine\ORM\Proxy\Proxy;
-use Doctrine\Tests\Models\ECommerce\ECommerceCustomer;
-use Doctrine\Tests\OrmFunctionalTestCase;
-use Exception;
-
-=======
 use Doctrine\ORM\Annotation as ORM;
 use Doctrine\ORM\Mapping\FetchMode;
 use Doctrine\Tests\Models\ECommerce\ECommerceCustomer;
 use Doctrine\Tests\OrmFunctionalTestCase;
 use Exception;
 use ProxyManager\Proxy\GhostObjectInterface;
->>>>>>> fce18e93
 use function get_class;
 
 /**
@@ -30,17 +21,10 @@
  */
 class OneToOneSelfReferentialAssociationTest extends OrmFunctionalTestCase
 {
-    /** @var ECommerceCustomer */
     private $customer;
-
-    /** @var ECommerceCustomer */
     private $mentor;
 
-<<<<<<< HEAD
-    protected function setUp(): void
-=======
     protected function setUp() : void
->>>>>>> fce18e93
     {
         $this->useModelSet('ecommerce');
         parent::setUp();
@@ -50,11 +34,7 @@
         $this->mentor->setName('Obi-wan Kenobi');
     }
 
-<<<<<<< HEAD
-    public function testSavesAOneToOneAssociationWithCascadeSaveSet(): void
-=======
     public function testSavesAOneToOneAssociationWithCascadeSaveSet() : void
->>>>>>> fce18e93
     {
         $this->customer->setMentor($this->mentor);
         $this->em->persist($this->customer);
@@ -63,11 +43,7 @@
         self::assertForeignKeyIs($this->mentor->getId());
     }
 
-<<<<<<< HEAD
-    public function testRemovesOneToOneAssociation(): void
-=======
     public function testRemovesOneToOneAssociation() : void
->>>>>>> fce18e93
     {
         $this->customer->setMentor($this->mentor);
         $this->em->persist($this->customer);
@@ -78,11 +54,7 @@
         self::assertForeignKeyIs(null);
     }
 
-<<<<<<< HEAD
-    public function testFind(): void
-=======
     public function testFind() : void
->>>>>>> fce18e93
     {
         $id = $this->createFixture();
 
@@ -90,19 +62,11 @@
         self::assertNotInstanceOf(GhostObjectInterface::class, $customer->getMentor());
     }
 
-<<<<<<< HEAD
-    public function testEagerLoadsAssociation(): void
-    {
-        $this->createFixture();
-
-        $query    = $this->_em->createQuery('select c, m from Doctrine\Tests\Models\ECommerce\ECommerceCustomer c left join c.mentor m order by c.id asc');
-=======
     public function testEagerLoadsAssociation() : void
     {
         $this->createFixture();
 
         $query    = $this->em->createQuery('select c, m from Doctrine\Tests\Models\ECommerce\ECommerceCustomer c left join c.mentor m order by c.id asc');
->>>>>>> fce18e93
         $result   = $query->getResult();
         $customer = $result[0];
         self::assertLoadingOfAssociation($customer);
@@ -111,16 +75,6 @@
     /**
      * @group mine
      */
-<<<<<<< HEAD
-    public function testLazyLoadsAssociation(): void
-    {
-        $this->createFixture();
-
-        $metadata                                         = $this->_em->getClassMetadata(ECommerceCustomer::class);
-        $metadata->associationMappings['mentor']['fetch'] = ClassMetadata::FETCH_LAZY;
-
-        $query    = $this->_em->createQuery("select c from Doctrine\Tests\Models\ECommerce\ECommerceCustomer c where c.name='Luke Skywalker'");
-=======
     public function testLazyLoadsAssociation() : void
     {
         $this->createFixture();
@@ -129,45 +83,27 @@
         $metadata->getProperty('mentor')->setFetchMode(FetchMode::LAZY);
 
         $query    = $this->em->createQuery("select c from Doctrine\Tests\Models\ECommerce\ECommerceCustomer c where c.name='Luke Skywalker'");
->>>>>>> fce18e93
         $result   = $query->getResult();
         $customer = $result[0];
 
         self::assertLoadingOfAssociation($customer);
     }
 
-<<<<<<< HEAD
-    public function testMultiSelfReference(): void
-    {
-        try {
-            $this->_schemaTool->createSchema(
-                [
-                    $this->_em->getClassMetadata(MultiSelfReference::class),
-                ]
-=======
     public function testMultiSelfReference() : void
     {
         try {
             $this->schemaTool->createSchema(
                 [$this->em->getClassMetadata(MultiSelfReference::class)]
->>>>>>> fce18e93
             );
         } catch (Exception $e) {
             // Swallow all exceptions. We do not test the schema tool here.
         }
 
         $entity1 = new MultiSelfReference();
-<<<<<<< HEAD
-        $this->_em->persist($entity1);
-        $entity1->setOther1($entity2 = new MultiSelfReference());
-        $entity1->setOther2($entity3 = new MultiSelfReference());
-        $this->_em->flush();
-=======
         $this->em->persist($entity1);
         $entity1->setOther1($entity2 = new MultiSelfReference());
         $entity1->setOther2($entity3 = new MultiSelfReference());
         $this->em->flush();
->>>>>>> fce18e93
 
         $this->em->clear();
 
@@ -181,21 +117,12 @@
         self::assertNull($entity2->getOther2()->getOther2());
     }
 
-    public function assertLoadingOfAssociation($customer): void
+    public function assertLoadingOfAssociation($customer)
     {
         self::assertInstanceOf(ECommerceCustomer::class, $customer->getMentor());
         self::assertEquals('Obi-wan Kenobi', $customer->getMentor()->getName());
     }
 
-<<<<<<< HEAD
-    public function assertForeignKeyIs($value): void
-    {
-        $foreignKey = $this->_em->getConnection()->executeQuery('SELECT mentor_id FROM ecommerce_customers WHERE id=?', [$this->customer->getId()])->fetchColumn();
-        $this->assertEquals($value, $foreignKey);
-    }
-
-    private function createFixture(): int
-=======
     public function assertForeignKeyIs($value)
     {
         $foreignKey = $this->em->getConnection()->executeQuery('SELECT mentor_id FROM ecommerce_customers WHERE id=?', [$this->customer->getId()])->fetchColumn();
@@ -203,7 +130,6 @@
     }
 
     private function createFixture()
->>>>>>> fce18e93
     {
         $customer = new ECommerceCustomer();
         $customer->setName('Luke Skywalker');
@@ -225,83 +151,40 @@
  */
 class MultiSelfReference
 {
-<<<<<<< HEAD
+    /** @ORM\Id @ORM\GeneratedValue(strategy="AUTO") @ORM\Column(type="integer") */
+    private $id;
     /**
-     * @var int
-     * @Id
-     * @GeneratedValue(strategy="AUTO")
-     * @Column(type="integer")
-     */
-=======
-    /** @ORM\Id @ORM\GeneratedValue(strategy="AUTO") @ORM\Column(type="integer") */
->>>>>>> fce18e93
-    private $id;
-
-    /**
-<<<<<<< HEAD
-     * @var MultiSelfReference|null
-     * @OneToOne(targetEntity="MultiSelfReference", cascade={"persist"})
-     * @JoinColumn(name="other1", referencedColumnName="id")
-=======
      * @ORM\OneToOne(targetEntity=MultiSelfReference::class, cascade={"persist"})
      * @ORM\JoinColumn(name="other1", referencedColumnName="id")
->>>>>>> fce18e93
      */
     private $other1;
-
     /**
-<<<<<<< HEAD
-     * @var MultiSelfReference|null
-     * @OneToOne(targetEntity="MultiSelfReference", cascade={"persist"})
-     * @JoinColumn(name="other2", referencedColumnName="id")
-     */
-    private $other2;
-
-    public function getId(): int
-=======
      * @ORM\OneToOne(targetEntity=MultiSelfReference::class, cascade={"persist"})
      * @ORM\JoinColumn(name="other2", referencedColumnName="id")
      */
     private $other2;
 
     public function getId()
->>>>>>> fce18e93
     {
         return $this->id;
     }
 
-<<<<<<< HEAD
-    public function setOther1(MultiSelfReference $other1): void
-=======
     public function setOther1($other1)
->>>>>>> fce18e93
     {
         $this->other1 = $other1;
     }
 
-<<<<<<< HEAD
-    public function getOther1(): ?MultiSelfReference
-=======
     public function getOther1()
->>>>>>> fce18e93
     {
         return $this->other1;
     }
 
-<<<<<<< HEAD
-    public function setOther2(MultiSelfReference $other2): void
-=======
     public function setOther2($other2)
->>>>>>> fce18e93
     {
         $this->other2 = $other2;
     }
 
-<<<<<<< HEAD
-    public function getOther2(): ?MultiSelfReference
-=======
     public function getOther2()
->>>>>>> fce18e93
     {
         return $this->other2;
     }
