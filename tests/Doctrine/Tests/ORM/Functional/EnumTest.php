--- conflicted
+++ resolved
@@ -163,7 +163,6 @@
         $this->assertEquals(Unit::Gram, $fetchedProduct->quantity->unit);
     }
 
-<<<<<<< HEAD
     public function testEnumArrayMapping(): void
     {
         $this->setUpEntitySchema([Scale::class]);
@@ -180,7 +179,8 @@
         $this->assertIsArray($fetchedScale->supportedUnits);
         $this->assertContains(Unit::Gram, $fetchedScale->supportedUnits);
         $this->assertContains(Unit::Meter, $fetchedScale->supportedUnits);
-=======
+    }
+  
     public function testEnumWithDefault(): void
     {
         $this->setUpEntitySchema([CardWithDefault::class]);
@@ -192,6 +192,5 @@
         $card = $this->_em->find(CardWithDefault::class, $cardId);
 
         self::assertSame(Suit::Hearts, $card->suit);
->>>>>>> 18d6bc37
     }
 }