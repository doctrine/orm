<?php

declare(strict_types=1);

namespace Doctrine\Tests\ORM\Functional;

use Doctrine\Common\Collections\ArrayCollection;
use Doctrine\Common\Collections\Criteria;
use Doctrine\ORM\Mapping\ManyToManyAssociationMetadata;
use Doctrine\ORM\PersistentCollection;
use Doctrine\ORM\UnitOfWork;
use Doctrine\Tests\Models\CMS\CmsGroup;
use Doctrine\Tests\Models\CMS\CmsTag;
use Doctrine\Tests\Models\CMS\CmsUser;
use Doctrine\Tests\OrmFunctionalTestCase;
use function get_class;

use function assert;
use function count;
use function get_class;

/**
 * Basic many-to-many association tests.
 * ("Working with associations")
 */
class ManyToManyBasicAssociationTest extends OrmFunctionalTestCase
{
<<<<<<< HEAD
    protected function setUp(): void
=======
    protected function setUp() : void
>>>>>>> fce18e93
    {
        $this->useModelSet('cms');
        parent::setUp();
    }

<<<<<<< HEAD
    public function testUnsetManyToMany(): void
=======
    public function testUnsetManyToMany() : void
>>>>>>> fce18e93
    {
        $user = $this->addCmsUserGblancoWithGroups(1);

        // inverse side
        // owning side!
        unset($user->groups[0]->users[0], $user->groups[0]);

        $this->em->flush();

        // Check that the link in the association table has been deleted
        self::assertGblancoGroupCountIs(0);
    }

<<<<<<< HEAD
    public function testBasicManyToManyJoin(): void
=======
    public function testBasicManyToManyJoin() : void
>>>>>>> fce18e93
    {
        $user = $this->addCmsUserGblancoWithGroups(1);
        $this->em->clear();

        self::assertEquals(0, $this->em->getUnitOfWork()->size());

<<<<<<< HEAD
        $query = $this->_em->createQuery('select u, g from Doctrine\Tests\Models\CMS\CmsUser u join u.groups g');
=======
        $query = $this->em->createQuery('select u, g from Doctrine\Tests\Models\CMS\CmsUser u join u.groups g');
>>>>>>> fce18e93

        $result = $query->getResult();

        self::assertEquals(2, $this->em->getUnitOfWork()->size());
        self::assertInstanceOf(CmsUser::class, $result[0]);
        self::assertEquals('Guilherme', $result[0]->name);
        self::assertEquals(1, $result[0]->getGroups()->count());
        $groups = $result[0]->getGroups();
        self::assertEquals('Developers_0', $groups[0]->getName());

        self::assertEquals(UnitOfWork::STATE_MANAGED, $this->em->getUnitOfWork()->getEntityState($result[0]));
        self::assertEquals(UnitOfWork::STATE_MANAGED, $this->em->getUnitOfWork()->getEntityState($groups[0]));

        self::assertInstanceOf(PersistentCollection::class, $groups);
        self::assertInstanceOf(PersistentCollection::class, $groups[0]->getUsers());

        $groups[0]->getUsers()->clear();
        $groups->clear();

        $this->em->flush();
        $this->em->clear();

<<<<<<< HEAD
        $query = $this->_em->createQuery('select u, g from Doctrine\Tests\Models\CMS\CmsUser u join u.groups g');
        $this->assertEquals(0, count($query->getResult()));
    }

    public function testManyToManyAddRemove(): void
=======
        $query = $this->em->createQuery('select u, g from Doctrine\Tests\Models\CMS\CmsUser u join u.groups g');
        self::assertCount(0, $query->getResult());
    }

    public function testManyToManyAddRemove() : void
>>>>>>> fce18e93
    {
        $user = $this->addCmsUserGblancoWithGroups(2);
        $this->em->clear();

        $uRep = $this->em->getRepository(get_class($user));

        // Get user
        $user = $uRep->findOneById($user->getId());

<<<<<<< HEAD
        $this->assertNotNull($user, 'Has to return exactly one entry.');
=======
        self::assertNotNull($user, 'Has to return exactly one entry.');
>>>>>>> fce18e93

        self::assertFalse($user->getGroups()->isInitialized());

        // Check groups
        self::assertEquals(2, $user->getGroups()->count());

        self::assertTrue($user->getGroups()->isInitialized());

        // Remove first group
        unset($user->groups[0]);
        //$user->getGroups()->remove(0);

        $this->em->flush();
        $this->em->clear();

        // Reload same user
        $user2 = $uRep->findOneById($user->getId());

        // Check groups
        self::assertEquals(1, $user2->getGroups()->count());
    }

<<<<<<< HEAD
    public function testManyToManyInverseSideIgnored(): void
=======
    public function testManyToManyInverseSideIgnored() : void
>>>>>>> fce18e93
    {
        $user = $this->addCmsUserGblancoWithGroups(0);

        $group       = new CmsGroup();
        $group->name = 'Humans';

        // modify directly, addUser() would also (properly) set the owning side
        $group->users[] = $user;

        $this->em->persist($user);
        $this->em->persist($group);
        $this->em->flush();
        $this->em->clear();

        // Association should not exist
        $user2 = $this->em->find(get_class($user), $user->getId());

<<<<<<< HEAD
        $this->assertNotNull($user2, 'Has to return exactly one entry.');
        $this->assertEquals(0, $user2->getGroups()->count());
    }

    public function testManyToManyCollectionClearing(): void
=======
        self::assertNotNull($user2, 'Has to return exactly one entry.');
        self::assertEquals(0, $user2->getGroups()->count());
    }

    public function testManyToManyCollectionClearing() : void
>>>>>>> fce18e93
    {
        $user = $this->addCmsUserGblancoWithGroups($groupCount = 10);

        // Check that there are indeed 10 links in the association table
        self::assertGblancoGroupCountIs($groupCount);

        $user->groups->clear();

        $this->em->flush();

        // Check that the links in the association table have been deleted
        self::assertGblancoGroupCountIs(0);
    }

<<<<<<< HEAD
    public function testManyToManyCollectionClearAndAdd(): void
=======
    public function testManyToManyCollectionClearAndAdd() : void
>>>>>>> fce18e93
    {
        $user = $this->addCmsUserGblancoWithGroups($groupCount = 10);

        $groups = $user->groups->toArray();
        $user->groups->clear();

        foreach ($groups as $group) {
            $user->groups[] = $group;
        }

        self::assertInstanceOf(PersistentCollection::class, $user->groups);
        self::assertTrue($user->groups->isDirty());

<<<<<<< HEAD
        $this->assertEquals($groupCount, count($user->groups), 'There should be 10 groups in the collection.');
=======
        self::assertCount($groupCount, $user->groups, 'There should be 10 groups in the collection.');
>>>>>>> fce18e93

        $this->em->flush();

        self::assertGblancoGroupCountIs($groupCount);
    }

    public function assertGblancoGroupCountIs(int $expectedGroupCount): void
    {
        $countDql = "SELECT count(g.id) FROM Doctrine\Tests\Models\CMS\CmsUser u JOIN u.groups g WHERE u.username = 'gblanco'";
        self::assertEquals(
            $expectedGroupCount,
            $this->em->createQuery($countDql)->getSingleScalarResult(),
            "Failed to verify that CmsUser with username 'gblanco' has a group count of 10 with a DQL count query."
        );
    }

<<<<<<< HEAD
    public function testRetrieveManyToManyAndAddMore(): void
=======
    public function testRetrieveManyToManyAndAddMore() : void
>>>>>>> fce18e93
    {
        $user = $this->addCmsUserGblancoWithGroups(2);

        $group       = new CmsGroup();
        $group->name = 'Developers_Fresh';
        $this->em->persist($group);
        $this->em->flush();

        $this->em->clear();

<<<<<<< HEAD
        $freshUser = $this->_em->find(CmsUser::class, $user->getId());
        assert($freshUser instanceof CmsUser);
        $newGroup = new CmsGroup();
        $newGroup->setName('12Monkeys');
        $freshUser->addGroup($newGroup);

        $this->assertFalse($freshUser->groups->isInitialized(), 'CmsUser::groups Collection has to be uninitialized for this test.');
=======
        /** @var CmsUser $freshUser */
        $freshUser = $this->em->find(CmsUser::class, $user->getId());
        $newGroup  = new CmsGroup();
        $newGroup->setName('12Monkeys');
        $freshUser->addGroup($newGroup);

        self::assertFalse($freshUser->groups->isInitialized(), 'CmsUser::groups Collection has to be uninitialized for this test.');
>>>>>>> fce18e93

        $this->em->flush();

<<<<<<< HEAD
        $this->assertFalse($freshUser->groups->isInitialized(), 'CmsUser::groups Collection has to be uninitialized for this test.');
        $this->assertEquals(3, count($freshUser->getGroups()));
        $this->assertEquals(3, count($freshUser->getGroups()->getSnapshot()), 'Snapshot of CmsUser::groups should contain 3 entries.');
=======
        self::assertFalse($freshUser->groups->isInitialized(), 'CmsUser::groups Collection has to be uninitialized for this test.');
        self::assertCount(3, $freshUser->getGroups());
        self::assertCount(3, $freshUser->getGroups()->getSnapshot(), 'Snapshot of CmsUser::groups should contain 3 entries.');
>>>>>>> fce18e93

        $this->em->clear();

        $freshUser = $this->em->find(CmsUser::class, $user->getId());
        self::assertCount(3, $freshUser->getGroups());
    }

    /**
     * @group DDC-130
     */
<<<<<<< HEAD
    public function testRemoveUserWithManyGroups(): void
=======
    public function testRemoveUserWithManyGroups() : void
>>>>>>> fce18e93
    {
        $user   = $this->addCmsUserGblancoWithGroups(2);
        $userId = $user->getId();

        $this->em->remove($user);
        $this->em->flush();

        $newUser = $this->em->find(get_class($user), $userId);
        self::assertNull($newUser);
    }

    /**
     * @group DDC-130
     */
<<<<<<< HEAD
    public function testRemoveGroupWithUser(): void
=======
    public function testRemoveGroupWithUser() : void
>>>>>>> fce18e93
    {
        $user = $this->addCmsUserGblancoWithGroups(2);

        foreach ($user->getGroups() as $group) {
<<<<<<< HEAD
            $this->_em->remove($group);
        }

        $this->_em->flush();
        $this->_em->clear();
=======
            $this->em->remove($group);
        }
        $this->em->flush();
        $this->em->clear();
>>>>>>> fce18e93

        $newUser = $this->em->find(get_class($user), $user->getId());
        self::assertCount(0, $newUser->getGroups());
    }

<<<<<<< HEAD
    public function testDereferenceCollectionDelete(): void
=======
    public function testDereferenceCollectionDelete() : void
>>>>>>> fce18e93
    {
        $user         = $this->addCmsUserGblancoWithGroups(2);
        $user->groups = null;

        $this->em->flush();
        $this->em->clear();

        $newUser = $this->em->find(get_class($user), $user->getId());
        self::assertCount(0, $newUser->getGroups());
    }

    /**
     * @group DDC-839
     */
<<<<<<< HEAD
    public function testWorkWithDqlHydratedEmptyCollection(): void
=======
    public function testWorkWithDqlHydratedEmptyCollection() : void
>>>>>>> fce18e93
    {
        $user        = $this->addCmsUserGblancoWithGroups(0);
        $group       = new CmsGroup();
        $group->name = 'Developers0';
<<<<<<< HEAD
        $this->_em->persist($group);
=======
        $this->em->persist($group);
>>>>>>> fce18e93

        $this->em->flush();
        $this->em->clear();

        $newUser = $this->em->createQuery('SELECT u, g FROM Doctrine\Tests\Models\CMS\CmsUser u LEFT JOIN u.groups g WHERE u.id = ?1')
                             ->setParameter(1, $user->getId())
                             ->getSingleResult();
<<<<<<< HEAD
        $this->assertEquals(0, count($newUser->groups));
        $this->assertIsArray($newUser->groups->getMapping());
=======
        self::assertCount(0, $newUser->groups);
        self::assertInstanceOf(ManyToManyAssociationMetadata::class, $newUser->groups->getMapping());
>>>>>>> fce18e93

        $newUser->addGroup($group);

        $this->em->flush();
        $this->em->clear();

        $newUser = $this->em->find(get_class($user), $user->getId());
        self::assertCount(1, $newUser->groups);
    }

<<<<<<< HEAD
    public function addCmsUserGblancoWithGroups(int $groupCount = 1): CmsUser
=======
    /**
     * @param  int $groupCount
     *
     * @return CmsUser
     */
    public function addCmsUserGblancoWithGroups($groupCount = 1)
>>>>>>> fce18e93
    {
        $user           = new CmsUser();
        $user->name     = 'Guilherme';
        $user->username = 'gblanco';
        $user->status   = 'developer';

<<<<<<< HEAD
        for ($i = 0; $i < $groupCount; ++$i) {
=======
        for ($i=0; $i < $groupCount; ++$i) {
>>>>>>> fce18e93
            $group       = new CmsGroup();
            $group->name = 'Developers_' . $i;
            $user->addGroup($group);
        }

        $this->em->persist($user);
        $this->em->flush();

        self::assertNotNull($user->getId(), "User 'gblanco' should have an ID assigned after the persist()/flush() operation.");

        return $user;
    }

    /**
     * @group DDC-980
     */
    public function testUpdateDeleteSizeSubselectQueries() : void
    {
        $this->em->createQuery('DELETE Doctrine\Tests\Models\CMS\CmsUser u WHERE SIZE(u.groups) = 10')->execute();
        $this->em->createQuery("UPDATE Doctrine\Tests\Models\CMS\CmsUser u SET u.status = 'inactive' WHERE SIZE(u.groups) = 10")->execute();

        $count = $this->em->createQuery(
            'SELECT COUNT(u) FROM Doctrine\Tests\Models\CMS\CmsUser u WHERE SIZE(u.groups) = 10'
        )->getSingleScalarResult();

        self::assertSame(0, (int) $count);
    }

    /**
     * @group DDC-978
     */
<<<<<<< HEAD
    public function testClearAndResetCollection(): void
=======
    public function testClearAndResetCollection() : void
>>>>>>> fce18e93
    {
        $user         = $this->addCmsUserGblancoWithGroups(2);
        $group1       = new CmsGroup();
        $group1->name = 'Developers_New1';
        $group2       = new CmsGroup();
        $group2->name = 'Developers_New2';

        $this->em->persist($group1);
        $this->em->persist($group2);
        $this->em->flush();
        $this->em->clear();

        $user = $this->em->find(get_class($user), $user->id);

        $coll         = new ArrayCollection([$group1, $group2]);
        $user->groups = $coll;
<<<<<<< HEAD
        $this->_em->flush();
        $this->assertInstanceOf(
=======
        $this->em->flush();
        self::assertInstanceOf(
>>>>>>> fce18e93
            PersistentCollection::class,
            $user->groups,
            'UnitOfWork should have replaced ArrayCollection with PersistentCollection.'
        );
<<<<<<< HEAD
        $this->_em->flush();
=======
        $this->em->flush();
>>>>>>> fce18e93

        $this->em->clear();

        $user = $this->em->find(get_class($user), $user->id);
        self::assertCount(2, $user->groups);
        self::assertEquals('Developers_New1', $user->groups[0]->name);
        self::assertEquals('Developers_New2', $user->groups[1]->name);
    }

    /**
     * @group DDC-733
     */
<<<<<<< HEAD
    public function testInitializePersistentCollection(): void
=======
    public function testInitializePersistentCollection() : void
>>>>>>> fce18e93
    {
        $user = $this->addCmsUserGblancoWithGroups(2);
        $this->em->clear();

        $user = $this->em->find(get_class($user), $user->id);

<<<<<<< HEAD
        $this->assertFalse($user->groups->isInitialized(), 'Pre-condition: lazy collection');
        $this->_em->getUnitOfWork()->initializeObject($user->groups);
        $this->assertTrue($user->groups->isInitialized(), 'Collection should be initialized after calling UnitOfWork::initializeObject()');
=======
        self::assertFalse($user->groups->isInitialized(), 'Pre-condition: lazy collection');
        $this->em->getUnitOfWork()->initializeObject($user->groups);
        self::assertTrue($user->groups->isInitialized(), 'Collection should be initialized after calling UnitOfWork::initializeObject()');
>>>>>>> fce18e93
    }

    /**
     * @group DDC-1189
     * @group DDC-956
     */
<<<<<<< HEAD
    public function testClearBeforeLazyLoad(): void
=======
    public function testClearBeforeLazyLoad() : void
>>>>>>> fce18e93
    {
        $user = $this->addCmsUserGblancoWithGroups(4);

        $this->em->clear();

        $user = $this->em->find(get_class($user), $user->id);
        $user->groups->clear();
        self::assertCount(0, $user->groups);

        $this->em->flush();

        $user = $this->em->find(get_class($user), $user->id);
        self::assertCount(0, $user->groups);
    }

    /**
     * @group DDC-3952
     */
<<<<<<< HEAD
    public function testManyToManyOrderByIsNotIgnored(): void
=======
    public function testManyToManyOrderByIsNotIgnored() : void
>>>>>>> fce18e93
    {
        $user = $this->addCmsUserGblancoWithGroups(1);

        $group1 = new CmsGroup();
        $group2 = new CmsGroup();
        $group3 = new CmsGroup();

        $group1->name = 'C';
        $group2->name = 'A';
        $group3->name = 'B';

        $user->addGroup($group1);
        $user->addGroup($group2);
        $user->addGroup($group3);

        $this->em->persist($user);
        $this->em->flush();

        $this->em->clear();

        $user = $this->em->find(get_class($user), $user->id);

        $criteria = Criteria::create()
            ->orderBy(['name' => Criteria::ASC]);

        self::assertEquals(
            ['A', 'B', 'C', 'Developers_0'],
            $user
                ->getGroups()
                ->matching($criteria)
                ->map(static function (CmsGroup $group) {
                    return $group->getName();
                })
                ->toArray()
        );
    }

    /**
     * @group DDC-3952
     */
<<<<<<< HEAD
    public function testManyToManyOrderByHonorsFieldNameColumnNameAliases(): void
=======
    public function testManyToManyOrderByHonorsFieldNameColumnNameAliases() : void
>>>>>>> fce18e93
    {
        $user           = new CmsUser();
        $user->name     = 'Guilherme';
        $user->username = 'gblanco';
        $user->status   = 'developer';

        $tag1 = new CmsTag();
        $tag2 = new CmsTag();
        $tag3 = new CmsTag();

        $tag1->name = 'C';
        $tag2->name = 'A';
        $tag3->name = 'B';

        $user->addTag($tag1);
        $user->addTag($tag2);
        $user->addTag($tag3);

        $this->em->persist($user);
        $this->em->flush();

        $this->em->clear();

        $user = $this->em->find(get_class($user), $user->id);

        $criteria = Criteria::create()
            ->orderBy(['name' => Criteria::ASC]);

        self::assertEquals(
            ['A', 'B', 'C'],
            $user
                ->getTags()
                ->matching($criteria)
                ->map(static function (CmsTag $tag) {
                    return $tag->getName();
                })
                ->toArray()
        );
    }

<<<<<<< HEAD
    public function testMatchingWithLimit(): void
=======
    public function testMatchingWithLimit() : void
>>>>>>> fce18e93
    {
        $user = $this->addCmsUserGblancoWithGroups(2);
        $this->em->clear();

        $user = $this->em->find(get_class($user), $user->id);

        $groups = $user->groups;
<<<<<<< HEAD
        $this->assertFalse($user->groups->isInitialized(), 'Pre-condition: lazy collection');
=======
        self::assertFalse($user->groups->isInitialized(), 'Pre-condition: lazy collection');
>>>>>>> fce18e93

        $criteria = Criteria::create()->setMaxResults(1);
        $result   = $groups->matching($criteria);

        self::assertCount(1, $result);

<<<<<<< HEAD
        $this->assertFalse($user->groups->isInitialized(), 'Post-condition: matching does not initialize collection');
    }

    public function testMatchingWithOffset(): void
=======
        self::assertFalse($user->groups->isInitialized(), 'Post-condition: matching does not initialize collection');
    }

    public function testMatchingWithOffset() : void
>>>>>>> fce18e93
    {
        $user = $this->addCmsUserGblancoWithGroups(2);
        $this->em->clear();

        $user = $this->em->find(get_class($user), $user->id);

        $groups = $user->groups;
<<<<<<< HEAD
        $this->assertFalse($user->groups->isInitialized(), 'Pre-condition: lazy collection');
=======
        self::assertFalse($user->groups->isInitialized(), 'Pre-condition: lazy collection');
>>>>>>> fce18e93

        $criteria = Criteria::create()->setFirstResult(1);
        $result   = $groups->matching($criteria);

        self::assertCount(1, $result);

        $firstGroup = $result->first();
        self::assertEquals('Developers_1', $firstGroup->name);

<<<<<<< HEAD
        $this->assertFalse($user->groups->isInitialized(), 'Post-condition: matching does not initialize collection');
    }

    public function testMatchingWithLimitAndOffset(): void
=======
        self::assertFalse($user->groups->isInitialized(), 'Post-condition: matching does not initialize collection');
    }

    public function testMatchingWithLimitAndOffset() : void
>>>>>>> fce18e93
    {
        $user = $this->addCmsUserGblancoWithGroups(5);
        $this->em->clear();

        $user = $this->em->find(get_class($user), $user->id);

        $groups = $user->groups;
<<<<<<< HEAD
        $this->assertFalse($user->groups->isInitialized(), 'Pre-condition: lazy collection');
=======
        self::assertFalse($user->groups->isInitialized(), 'Pre-condition: lazy collection');
>>>>>>> fce18e93

        $criteria = Criteria::create()
            ->orderBy(['id' => Criteria::ASC])
            ->setFirstResult(1)
            ->setMaxResults(3);

        $result = $groups->matching($criteria);

        self::assertCount(3, $result);

        $firstGroup = $result->first();
        self::assertEquals('Developers_1', $firstGroup->name);

        $lastGroup = $result->last();
        self::assertEquals('Developers_3', $lastGroup->name);

<<<<<<< HEAD
        $this->assertFalse($user->groups->isInitialized(), 'Post-condition: matching does not initialize collection');
    }

    public function testMatching(): void
=======
        self::assertFalse($user->groups->isInitialized(), 'Post-condition: matching does not initialize collection');
    }

    public function testMatching() : void
>>>>>>> fce18e93
    {
        $user = $this->addCmsUserGblancoWithGroups(2);
        $this->em->clear();

        $user = $this->em->find(get_class($user), $user->id);

        $groups = $user->groups;
<<<<<<< HEAD
        $this->assertFalse($user->groups->isInitialized(), 'Pre-condition: lazy collection');
=======
        self::assertFalse($user->groups->isInitialized(), 'Pre-condition: lazy collection');
>>>>>>> fce18e93

        $criteria = Criteria::create()->where(Criteria::expr()->eq('name', (string) 'Developers_0'));
        $result   = $groups->matching($criteria);

        self::assertCount(1, $result);

        $firstGroup = $result->first();
        self::assertEquals('Developers_0', $firstGroup->name);

<<<<<<< HEAD
        $this->assertFalse($user->groups->isInitialized(), 'Post-condition: matching does not initialize collection');
=======
        self::assertFalse($user->groups->isInitialized(), 'Post-condition: matching does not initialize collection');
>>>>>>> fce18e93
    }
}<|MERGE_RESOLUTION|>--- conflicted
+++ resolved
@@ -15,31 +15,19 @@
 use Doctrine\Tests\OrmFunctionalTestCase;
 use function get_class;
 
-use function assert;
-use function count;
-use function get_class;
-
 /**
  * Basic many-to-many association tests.
  * ("Working with associations")
  */
 class ManyToManyBasicAssociationTest extends OrmFunctionalTestCase
 {
-<<<<<<< HEAD
-    protected function setUp(): void
-=======
     protected function setUp() : void
->>>>>>> fce18e93
     {
         $this->useModelSet('cms');
         parent::setUp();
     }
 
-<<<<<<< HEAD
-    public function testUnsetManyToMany(): void
-=======
     public function testUnsetManyToMany() : void
->>>>>>> fce18e93
     {
         $user = $this->addCmsUserGblancoWithGroups(1);
 
@@ -53,22 +41,14 @@
         self::assertGblancoGroupCountIs(0);
     }
 
-<<<<<<< HEAD
-    public function testBasicManyToManyJoin(): void
-=======
     public function testBasicManyToManyJoin() : void
->>>>>>> fce18e93
     {
         $user = $this->addCmsUserGblancoWithGroups(1);
         $this->em->clear();
 
         self::assertEquals(0, $this->em->getUnitOfWork()->size());
 
-<<<<<<< HEAD
-        $query = $this->_em->createQuery('select u, g from Doctrine\Tests\Models\CMS\CmsUser u join u.groups g');
-=======
         $query = $this->em->createQuery('select u, g from Doctrine\Tests\Models\CMS\CmsUser u join u.groups g');
->>>>>>> fce18e93
 
         $result = $query->getResult();
 
@@ -91,19 +71,11 @@
         $this->em->flush();
         $this->em->clear();
 
-<<<<<<< HEAD
-        $query = $this->_em->createQuery('select u, g from Doctrine\Tests\Models\CMS\CmsUser u join u.groups g');
-        $this->assertEquals(0, count($query->getResult()));
-    }
-
-    public function testManyToManyAddRemove(): void
-=======
         $query = $this->em->createQuery('select u, g from Doctrine\Tests\Models\CMS\CmsUser u join u.groups g');
         self::assertCount(0, $query->getResult());
     }
 
     public function testManyToManyAddRemove() : void
->>>>>>> fce18e93
     {
         $user = $this->addCmsUserGblancoWithGroups(2);
         $this->em->clear();
@@ -113,11 +85,7 @@
         // Get user
         $user = $uRep->findOneById($user->getId());
 
-<<<<<<< HEAD
-        $this->assertNotNull($user, 'Has to return exactly one entry.');
-=======
         self::assertNotNull($user, 'Has to return exactly one entry.');
->>>>>>> fce18e93
 
         self::assertFalse($user->getGroups()->isInitialized());
 
@@ -140,11 +108,7 @@
         self::assertEquals(1, $user2->getGroups()->count());
     }
 
-<<<<<<< HEAD
-    public function testManyToManyInverseSideIgnored(): void
-=======
     public function testManyToManyInverseSideIgnored() : void
->>>>>>> fce18e93
     {
         $user = $this->addCmsUserGblancoWithGroups(0);
 
@@ -162,19 +126,11 @@
         // Association should not exist
         $user2 = $this->em->find(get_class($user), $user->getId());
 
-<<<<<<< HEAD
-        $this->assertNotNull($user2, 'Has to return exactly one entry.');
-        $this->assertEquals(0, $user2->getGroups()->count());
-    }
-
-    public function testManyToManyCollectionClearing(): void
-=======
         self::assertNotNull($user2, 'Has to return exactly one entry.');
         self::assertEquals(0, $user2->getGroups()->count());
     }
 
     public function testManyToManyCollectionClearing() : void
->>>>>>> fce18e93
     {
         $user = $this->addCmsUserGblancoWithGroups($groupCount = 10);
 
@@ -189,11 +145,7 @@
         self::assertGblancoGroupCountIs(0);
     }
 
-<<<<<<< HEAD
-    public function testManyToManyCollectionClearAndAdd(): void
-=======
     public function testManyToManyCollectionClearAndAdd() : void
->>>>>>> fce18e93
     {
         $user = $this->addCmsUserGblancoWithGroups($groupCount = 10);
 
@@ -207,18 +159,17 @@
         self::assertInstanceOf(PersistentCollection::class, $user->groups);
         self::assertTrue($user->groups->isDirty());
 
-<<<<<<< HEAD
-        $this->assertEquals($groupCount, count($user->groups), 'There should be 10 groups in the collection.');
-=======
         self::assertCount($groupCount, $user->groups, 'There should be 10 groups in the collection.');
->>>>>>> fce18e93
 
         $this->em->flush();
 
         self::assertGblancoGroupCountIs($groupCount);
     }
 
-    public function assertGblancoGroupCountIs(int $expectedGroupCount): void
+    /**
+     * @param int $expectedGroupCount
+     */
+    public function assertGblancoGroupCountIs($expectedGroupCount)
     {
         $countDql = "SELECT count(g.id) FROM Doctrine\Tests\Models\CMS\CmsUser u JOIN u.groups g WHERE u.username = 'gblanco'";
         self::assertEquals(
@@ -228,11 +179,7 @@
         );
     }
 
-<<<<<<< HEAD
-    public function testRetrieveManyToManyAndAddMore(): void
-=======
     public function testRetrieveManyToManyAndAddMore() : void
->>>>>>> fce18e93
     {
         $user = $this->addCmsUserGblancoWithGroups(2);
 
@@ -243,15 +190,6 @@
 
         $this->em->clear();
 
-<<<<<<< HEAD
-        $freshUser = $this->_em->find(CmsUser::class, $user->getId());
-        assert($freshUser instanceof CmsUser);
-        $newGroup = new CmsGroup();
-        $newGroup->setName('12Monkeys');
-        $freshUser->addGroup($newGroup);
-
-        $this->assertFalse($freshUser->groups->isInitialized(), 'CmsUser::groups Collection has to be uninitialized for this test.');
-=======
         /** @var CmsUser $freshUser */
         $freshUser = $this->em->find(CmsUser::class, $user->getId());
         $newGroup  = new CmsGroup();
@@ -259,19 +197,12 @@
         $freshUser->addGroup($newGroup);
 
         self::assertFalse($freshUser->groups->isInitialized(), 'CmsUser::groups Collection has to be uninitialized for this test.');
->>>>>>> fce18e93
-
-        $this->em->flush();
-
-<<<<<<< HEAD
-        $this->assertFalse($freshUser->groups->isInitialized(), 'CmsUser::groups Collection has to be uninitialized for this test.');
-        $this->assertEquals(3, count($freshUser->getGroups()));
-        $this->assertEquals(3, count($freshUser->getGroups()->getSnapshot()), 'Snapshot of CmsUser::groups should contain 3 entries.');
-=======
+
+        $this->em->flush();
+
         self::assertFalse($freshUser->groups->isInitialized(), 'CmsUser::groups Collection has to be uninitialized for this test.');
         self::assertCount(3, $freshUser->getGroups());
         self::assertCount(3, $freshUser->getGroups()->getSnapshot(), 'Snapshot of CmsUser::groups should contain 3 entries.');
->>>>>>> fce18e93
 
         $this->em->clear();
 
@@ -282,11 +213,7 @@
     /**
      * @group DDC-130
      */
-<<<<<<< HEAD
-    public function testRemoveUserWithManyGroups(): void
-=======
     public function testRemoveUserWithManyGroups() : void
->>>>>>> fce18e93
     {
         $user   = $this->addCmsUserGblancoWithGroups(2);
         $userId = $user->getId();
@@ -301,37 +228,21 @@
     /**
      * @group DDC-130
      */
-<<<<<<< HEAD
-    public function testRemoveGroupWithUser(): void
-=======
     public function testRemoveGroupWithUser() : void
->>>>>>> fce18e93
     {
         $user = $this->addCmsUserGblancoWithGroups(2);
 
         foreach ($user->getGroups() as $group) {
-<<<<<<< HEAD
-            $this->_em->remove($group);
-        }
-
-        $this->_em->flush();
-        $this->_em->clear();
-=======
             $this->em->remove($group);
         }
         $this->em->flush();
         $this->em->clear();
->>>>>>> fce18e93
 
         $newUser = $this->em->find(get_class($user), $user->getId());
         self::assertCount(0, $newUser->getGroups());
     }
 
-<<<<<<< HEAD
-    public function testDereferenceCollectionDelete(): void
-=======
     public function testDereferenceCollectionDelete() : void
->>>>>>> fce18e93
     {
         $user         = $this->addCmsUserGblancoWithGroups(2);
         $user->groups = null;
@@ -346,20 +257,12 @@
     /**
      * @group DDC-839
      */
-<<<<<<< HEAD
-    public function testWorkWithDqlHydratedEmptyCollection(): void
-=======
     public function testWorkWithDqlHydratedEmptyCollection() : void
->>>>>>> fce18e93
     {
         $user        = $this->addCmsUserGblancoWithGroups(0);
         $group       = new CmsGroup();
         $group->name = 'Developers0';
-<<<<<<< HEAD
-        $this->_em->persist($group);
-=======
         $this->em->persist($group);
->>>>>>> fce18e93
 
         $this->em->flush();
         $this->em->clear();
@@ -367,13 +270,8 @@
         $newUser = $this->em->createQuery('SELECT u, g FROM Doctrine\Tests\Models\CMS\CmsUser u LEFT JOIN u.groups g WHERE u.id = ?1')
                              ->setParameter(1, $user->getId())
                              ->getSingleResult();
-<<<<<<< HEAD
-        $this->assertEquals(0, count($newUser->groups));
-        $this->assertIsArray($newUser->groups->getMapping());
-=======
         self::assertCount(0, $newUser->groups);
         self::assertInstanceOf(ManyToManyAssociationMetadata::class, $newUser->groups->getMapping());
->>>>>>> fce18e93
 
         $newUser->addGroup($group);
 
@@ -384,27 +282,19 @@
         self::assertCount(1, $newUser->groups);
     }
 
-<<<<<<< HEAD
-    public function addCmsUserGblancoWithGroups(int $groupCount = 1): CmsUser
-=======
     /**
      * @param  int $groupCount
      *
      * @return CmsUser
      */
     public function addCmsUserGblancoWithGroups($groupCount = 1)
->>>>>>> fce18e93
     {
         $user           = new CmsUser();
         $user->name     = 'Guilherme';
         $user->username = 'gblanco';
         $user->status   = 'developer';
 
-<<<<<<< HEAD
-        for ($i = 0; $i < $groupCount; ++$i) {
-=======
         for ($i=0; $i < $groupCount; ++$i) {
->>>>>>> fce18e93
             $group       = new CmsGroup();
             $group->name = 'Developers_' . $i;
             $user->addGroup($group);
@@ -436,11 +326,7 @@
     /**
      * @group DDC-978
      */
-<<<<<<< HEAD
-    public function testClearAndResetCollection(): void
-=======
     public function testClearAndResetCollection() : void
->>>>>>> fce18e93
     {
         $user         = $this->addCmsUserGblancoWithGroups(2);
         $group1       = new CmsGroup();
@@ -457,22 +343,13 @@
 
         $coll         = new ArrayCollection([$group1, $group2]);
         $user->groups = $coll;
-<<<<<<< HEAD
-        $this->_em->flush();
-        $this->assertInstanceOf(
-=======
         $this->em->flush();
         self::assertInstanceOf(
->>>>>>> fce18e93
             PersistentCollection::class,
             $user->groups,
             'UnitOfWork should have replaced ArrayCollection with PersistentCollection.'
         );
-<<<<<<< HEAD
-        $this->_em->flush();
-=======
-        $this->em->flush();
->>>>>>> fce18e93
+        $this->em->flush();
 
         $this->em->clear();
 
@@ -485,37 +362,23 @@
     /**
      * @group DDC-733
      */
-<<<<<<< HEAD
-    public function testInitializePersistentCollection(): void
-=======
     public function testInitializePersistentCollection() : void
->>>>>>> fce18e93
-    {
-        $user = $this->addCmsUserGblancoWithGroups(2);
-        $this->em->clear();
-
-        $user = $this->em->find(get_class($user), $user->id);
-
-<<<<<<< HEAD
-        $this->assertFalse($user->groups->isInitialized(), 'Pre-condition: lazy collection');
-        $this->_em->getUnitOfWork()->initializeObject($user->groups);
-        $this->assertTrue($user->groups->isInitialized(), 'Collection should be initialized after calling UnitOfWork::initializeObject()');
-=======
+    {
+        $user = $this->addCmsUserGblancoWithGroups(2);
+        $this->em->clear();
+
+        $user = $this->em->find(get_class($user), $user->id);
+
         self::assertFalse($user->groups->isInitialized(), 'Pre-condition: lazy collection');
         $this->em->getUnitOfWork()->initializeObject($user->groups);
         self::assertTrue($user->groups->isInitialized(), 'Collection should be initialized after calling UnitOfWork::initializeObject()');
->>>>>>> fce18e93
     }
 
     /**
      * @group DDC-1189
      * @group DDC-956
      */
-<<<<<<< HEAD
-    public function testClearBeforeLazyLoad(): void
-=======
     public function testClearBeforeLazyLoad() : void
->>>>>>> fce18e93
     {
         $user = $this->addCmsUserGblancoWithGroups(4);
 
@@ -534,11 +397,7 @@
     /**
      * @group DDC-3952
      */
-<<<<<<< HEAD
-    public function testManyToManyOrderByIsNotIgnored(): void
-=======
     public function testManyToManyOrderByIsNotIgnored() : void
->>>>>>> fce18e93
     {
         $user = $this->addCmsUserGblancoWithGroups(1);
 
@@ -579,11 +438,7 @@
     /**
      * @group DDC-3952
      */
-<<<<<<< HEAD
-    public function testManyToManyOrderByHonorsFieldNameColumnNameAliases(): void
-=======
     public function testManyToManyOrderByHonorsFieldNameColumnNameAliases() : void
->>>>>>> fce18e93
     {
         $user           = new CmsUser();
         $user->name     = 'Guilherme';
@@ -624,11 +479,7 @@
         );
     }
 
-<<<<<<< HEAD
-    public function testMatchingWithLimit(): void
-=======
     public function testMatchingWithLimit() : void
->>>>>>> fce18e93
     {
         $user = $this->addCmsUserGblancoWithGroups(2);
         $this->em->clear();
@@ -636,28 +487,17 @@
         $user = $this->em->find(get_class($user), $user->id);
 
         $groups = $user->groups;
-<<<<<<< HEAD
-        $this->assertFalse($user->groups->isInitialized(), 'Pre-condition: lazy collection');
-=======
         self::assertFalse($user->groups->isInitialized(), 'Pre-condition: lazy collection');
->>>>>>> fce18e93
 
         $criteria = Criteria::create()->setMaxResults(1);
         $result   = $groups->matching($criteria);
 
         self::assertCount(1, $result);
 
-<<<<<<< HEAD
-        $this->assertFalse($user->groups->isInitialized(), 'Post-condition: matching does not initialize collection');
-    }
-
-    public function testMatchingWithOffset(): void
-=======
         self::assertFalse($user->groups->isInitialized(), 'Post-condition: matching does not initialize collection');
     }
 
     public function testMatchingWithOffset() : void
->>>>>>> fce18e93
     {
         $user = $this->addCmsUserGblancoWithGroups(2);
         $this->em->clear();
@@ -665,11 +505,7 @@
         $user = $this->em->find(get_class($user), $user->id);
 
         $groups = $user->groups;
-<<<<<<< HEAD
-        $this->assertFalse($user->groups->isInitialized(), 'Pre-condition: lazy collection');
-=======
         self::assertFalse($user->groups->isInitialized(), 'Pre-condition: lazy collection');
->>>>>>> fce18e93
 
         $criteria = Criteria::create()->setFirstResult(1);
         $result   = $groups->matching($criteria);
@@ -679,17 +515,10 @@
         $firstGroup = $result->first();
         self::assertEquals('Developers_1', $firstGroup->name);
 
-<<<<<<< HEAD
-        $this->assertFalse($user->groups->isInitialized(), 'Post-condition: matching does not initialize collection');
-    }
-
-    public function testMatchingWithLimitAndOffset(): void
-=======
         self::assertFalse($user->groups->isInitialized(), 'Post-condition: matching does not initialize collection');
     }
 
     public function testMatchingWithLimitAndOffset() : void
->>>>>>> fce18e93
     {
         $user = $this->addCmsUserGblancoWithGroups(5);
         $this->em->clear();
@@ -697,11 +526,7 @@
         $user = $this->em->find(get_class($user), $user->id);
 
         $groups = $user->groups;
-<<<<<<< HEAD
-        $this->assertFalse($user->groups->isInitialized(), 'Pre-condition: lazy collection');
-=======
         self::assertFalse($user->groups->isInitialized(), 'Pre-condition: lazy collection');
->>>>>>> fce18e93
 
         $criteria = Criteria::create()
             ->orderBy(['id' => Criteria::ASC])
@@ -718,17 +543,10 @@
         $lastGroup = $result->last();
         self::assertEquals('Developers_3', $lastGroup->name);
 
-<<<<<<< HEAD
-        $this->assertFalse($user->groups->isInitialized(), 'Post-condition: matching does not initialize collection');
-    }
-
-    public function testMatching(): void
-=======
         self::assertFalse($user->groups->isInitialized(), 'Post-condition: matching does not initialize collection');
     }
 
     public function testMatching() : void
->>>>>>> fce18e93
     {
         $user = $this->addCmsUserGblancoWithGroups(2);
         $this->em->clear();
@@ -736,11 +554,7 @@
         $user = $this->em->find(get_class($user), $user->id);
 
         $groups = $user->groups;
-<<<<<<< HEAD
-        $this->assertFalse($user->groups->isInitialized(), 'Pre-condition: lazy collection');
-=======
         self::assertFalse($user->groups->isInitialized(), 'Pre-condition: lazy collection');
->>>>>>> fce18e93
 
         $criteria = Criteria::create()->where(Criteria::expr()->eq('name', (string) 'Developers_0'));
         $result   = $groups->matching($criteria);
@@ -750,10 +564,6 @@
         $firstGroup = $result->first();
         self::assertEquals('Developers_0', $firstGroup->name);
 
-<<<<<<< HEAD
-        $this->assertFalse($user->groups->isInitialized(), 'Post-condition: matching does not initialize collection');
-=======
         self::assertFalse($user->groups->isInitialized(), 'Post-condition: matching does not initialize collection');
->>>>>>> fce18e93
     }
 }