--- conflicted
+++ resolved
@@ -13,11 +13,7 @@
  */
 class SecondLevelCacheCompositePrimaryKeyTest extends SecondLevelCacheAbstractTest
 {
-<<<<<<< HEAD
-    public function testPutAndLoadCompositPrimaryKeyEntities(): void
-=======
     public function testPutAndLoadCompositPrimaryKeyEntities() : void
->>>>>>> fce18e93
     {
         $this->loadFixturesCountries();
         $this->loadFixturesStates();
@@ -28,13 +24,8 @@
 
         $leavingFromId = $this->cities[0]->getId();
         $goingToId     = $this->cities[1]->getId();
-<<<<<<< HEAD
-        $leavingFrom   = $this->_em->find(City::class, $leavingFromId);
-        $goingTo       = $this->_em->find(City::class, $goingToId);
-=======
         $leavingFrom   = $this->em->find(City::class, $leavingFromId);
         $goingTo       = $this->em->find(City::class, $goingToId);
->>>>>>> fce18e93
         $flight        = new Flight($leavingFrom, $goingTo);
         $id            = [
             'leavingFrom'   => $leavingFromId,
@@ -68,11 +59,7 @@
         self::assertEquals($queryCount, $this->getCurrentQueryCount());
     }
 
-<<<<<<< HEAD
-    public function testRemoveCompositPrimaryKeyEntities(): void
-=======
     public function testRemoveCompositPrimaryKeyEntities() : void
->>>>>>> fce18e93
     {
         $this->loadFixturesCountries();
         $this->loadFixturesStates();
@@ -83,13 +70,8 @@
 
         $leavingFromId = $this->cities[0]->getId();
         $goingToId     = $this->cities[1]->getId();
-<<<<<<< HEAD
-        $leavingFrom   = $this->_em->find(City::class, $leavingFromId);
-        $goingTo       = $this->_em->find(City::class, $goingToId);
-=======
         $leavingFrom   = $this->em->find(City::class, $leavingFromId);
         $goingTo       = $this->em->find(City::class, $goingToId);
->>>>>>> fce18e93
         $flight        = new Flight($leavingFrom, $goingTo);
         $id            = [
             'leavingFrom'   => $leavingFromId,
@@ -119,11 +101,7 @@
         self::assertNull($this->em->find(Flight::class, $id));
     }
 
-<<<<<<< HEAD
-    public function testUpdateCompositPrimaryKeyEntities(): void
-=======
     public function testUpdateCompositPrimaryKeyEntities() : void
->>>>>>> fce18e93
     {
         $this->loadFixturesCountries();
         $this->loadFixturesStates();
@@ -136,13 +114,8 @@
         $tomorrow      = new DateTime('tomorrow');
         $leavingFromId = $this->cities[0]->getId();
         $goingToId     = $this->cities[1]->getId();
-<<<<<<< HEAD
-        $leavingFrom   = $this->_em->find(City::class, $leavingFromId);
-        $goingTo       = $this->_em->find(City::class, $goingToId);
-=======
         $leavingFrom   = $this->em->find(City::class, $leavingFromId);
         $goingTo       = $this->em->find(City::class, $goingToId);
->>>>>>> fce18e93
         $flight        = new Flight($leavingFrom, $goingTo);
         $id            = [
             'leavingFrom'   => $leavingFromId,
