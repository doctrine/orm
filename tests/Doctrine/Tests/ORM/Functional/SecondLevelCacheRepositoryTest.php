<?php

declare(strict_types=1);

namespace Doctrine\Tests\ORM\Functional;

use Doctrine\Tests\Models\Cache\Country;
use Doctrine\Tests\Models\Cache\State;
use ProxyManager\Proxy\GhostObjectInterface;

/**
 * @group DDC-2183
 */
class SecondLevelCacheRepositoryTest extends SecondLevelCacheAbstractTest
{
<<<<<<< HEAD
    public function testRepositoryCacheFind(): void
=======
    public function testRepositoryCacheFind() : void
>>>>>>> fce18e93
    {
        $this->evictRegions();
        $this->loadFixturesCountries();

        $this->secondLevelCacheLogger->clearStats();
        $this->em->clear();

        self::assertTrue($this->cache->containsEntity(Country::class, $this->countries[0]->getId()));
        self::assertTrue($this->cache->containsEntity(Country::class, $this->countries[1]->getId()));

        $queryCount = $this->getCurrentQueryCount();
        $repository = $this->em->getRepository(Country::class);
        $country1   = $repository->find($this->countries[0]->getId());
        $country2   = $repository->find($this->countries[1]->getId());

        self::assertEquals($queryCount, $this->getCurrentQueryCount());

<<<<<<< HEAD
        $this->assertEquals(2, $this->secondLevelCacheLogger->getHitCount());
        $this->assertEquals(0, $this->secondLevelCacheLogger->getMissCount());
        $this->assertEquals(2, $this->secondLevelCacheLogger->getRegionHitCount($this->getEntityRegion(Country::class)));
    }

    public function testRepositoryCacheFindAll(): void
=======
        self::assertInstanceOf(Country::class, $country1);
        self::assertInstanceOf(Country::class, $country2);

        self::assertEquals(2, $this->secondLevelCacheLogger->getHitCount());
        self::assertEquals(0, $this->secondLevelCacheLogger->getMissCount());
        self::assertEquals(2, $this->secondLevelCacheLogger->getRegionHitCount($this->getEntityRegion(Country::class)));
    }

    public function testRepositoryCacheFindAll() : void
>>>>>>> fce18e93
    {
        $this->loadFixturesCountries();
        $this->evictRegions();
        $this->secondLevelCacheLogger->clearStats();
        $this->em->clear();

        self::assertFalse($this->cache->containsEntity(Country::class, $this->countries[0]->getId()));
        self::assertFalse($this->cache->containsEntity(Country::class, $this->countries[1]->getId()));

        $repository = $this->em->getRepository(Country::class);
        $queryCount = $this->getCurrentQueryCount();

        self::assertCount(2, $repository->findAll());
        self::assertEquals($queryCount + 1, $this->getCurrentQueryCount());

        $queryCount = $this->getCurrentQueryCount();
        $countries  = $repository->findAll();

        self::assertEquals($queryCount, $this->getCurrentQueryCount());

        self::assertInstanceOf(Country::class, $countries[0]);
        self::assertInstanceOf(Country::class, $countries[1]);

        self::assertEquals(3, $this->secondLevelCacheLogger->getHitCount());
        self::assertEquals(1, $this->secondLevelCacheLogger->getMissCount());

        self::assertTrue($this->cache->containsEntity(Country::class, $this->countries[0]->getId()));
        self::assertTrue($this->cache->containsEntity(Country::class, $this->countries[1]->getId()));
    }

<<<<<<< HEAD
    public function testRepositoryCacheFindAllInvalidation(): void
=======
    public function testRepositoryCacheFindAllInvalidation() : void
>>>>>>> fce18e93
    {
        $this->loadFixturesCountries();
        $this->evictRegions();
        $this->secondLevelCacheLogger->clearStats();
        $this->em->clear();

        self::assertFalse($this->cache->containsEntity(Country::class, $this->countries[0]->getId()));
        self::assertFalse($this->cache->containsEntity(Country::class, $this->countries[1]->getId()));

        $repository = $this->em->getRepository(Country::class);
        $queryCount = $this->getCurrentQueryCount();

        self::assertCount(2, $repository->findAll());
        self::assertEquals($queryCount + 1, $this->getCurrentQueryCount());

        $queryCount = $this->getCurrentQueryCount();
        $countries  = $repository->findAll();

        self::assertEquals($queryCount, $this->getCurrentQueryCount());

        self::assertCount(2, $countries);
        self::assertInstanceOf(Country::class, $countries[0]);
        self::assertInstanceOf(Country::class, $countries[1]);
        $country = new Country('foo');

        $this->em->persist($country);
        $this->em->flush();
        $this->em->clear();

        $queryCount = $this->getCurrentQueryCount();

        self::assertCount(3, $repository->findAll());
        self::assertEquals($queryCount + 1, $this->getCurrentQueryCount());

        $country = $repository->find($country->getId());

        $this->em->remove($country);
        $this->em->flush();
        $this->em->clear();

        $queryCount = $this->getCurrentQueryCount();

        self::assertCount(2, $repository->findAll());
        self::assertEquals($queryCount + 1, $this->getCurrentQueryCount());
    }

<<<<<<< HEAD
    public function testRepositoryCacheFindBy(): void
=======
    public function testRepositoryCacheFindBy() : void
>>>>>>> fce18e93
    {
        $this->loadFixturesCountries();
        $this->evictRegions();
        $this->secondLevelCacheLogger->clearStats();
        $this->em->clear();

        self::assertFalse($this->cache->containsEntity(Country::class, $this->countries[0]->getId()));

        $criteria   = ['name' => $this->countries[0]->getName()];
<<<<<<< HEAD
        $repository = $this->_em->getRepository(Country::class);
=======
        $repository = $this->em->getRepository(Country::class);
>>>>>>> fce18e93
        $queryCount = $this->getCurrentQueryCount();

        self::assertCount(1, $repository->findBy($criteria));
        self::assertEquals($queryCount + 1, $this->getCurrentQueryCount());

        $queryCount = $this->getCurrentQueryCount();
        $countries  = $repository->findBy($criteria);

        self::assertEquals($queryCount, $this->getCurrentQueryCount());

        self::assertCount(1, $countries);
        self::assertInstanceOf(Country::class, $countries[0]);

        self::assertEquals(2, $this->secondLevelCacheLogger->getHitCount());
        self::assertEquals(1, $this->secondLevelCacheLogger->getMissCount());

        self::assertTrue($this->cache->containsEntity(Country::class, $this->countries[0]->getId()));
    }

<<<<<<< HEAD
    public function testRepositoryCacheFindOneBy(): void
=======
    public function testRepositoryCacheFindOneBy() : void
>>>>>>> fce18e93
    {
        $this->loadFixturesCountries();
        $this->evictRegions();
        $this->secondLevelCacheLogger->clearStats();
        $this->em->clear();

        self::assertFalse($this->cache->containsEntity(Country::class, $this->countries[0]->getId()));

        $criteria   = ['name' => $this->countries[0]->getName()];
<<<<<<< HEAD
        $repository = $this->_em->getRepository(Country::class);
=======
        $repository = $this->em->getRepository(Country::class);
>>>>>>> fce18e93
        $queryCount = $this->getCurrentQueryCount();

        self::assertNotNull($repository->findOneBy($criteria));
        self::assertEquals($queryCount + 1, $this->getCurrentQueryCount());

        $queryCount = $this->getCurrentQueryCount();
        $country    = $repository->findOneBy($criteria);

        self::assertEquals($queryCount, $this->getCurrentQueryCount());

        self::assertInstanceOf(Country::class, $country);

        self::assertEquals(2, $this->secondLevelCacheLogger->getHitCount());
        self::assertEquals(1, $this->secondLevelCacheLogger->getMissCount());

        self::assertTrue($this->cache->containsEntity(Country::class, $this->countries[0]->getId()));
    }

<<<<<<< HEAD
    public function testRepositoryCacheFindAllToOneAssociation(): void
=======
    public function testRepositoryCacheFindAllToOneAssociation() : void
>>>>>>> fce18e93
    {
        $this->loadFixturesCountries();
        $this->loadFixturesStates();

        $this->evictRegions();

        $this->secondLevelCacheLogger->clearStats();
        $this->em->clear();

        // load from database
        $repository = $this->em->getRepository(State::class);
        $queryCount = $this->getCurrentQueryCount();
        $entities   = $repository->findAll();

        self::assertCount(4, $entities);
        self::assertEquals($queryCount + 1, $this->getCurrentQueryCount());

        self::assertInstanceOf(State::class, $entities[0]);
        self::assertInstanceOf(State::class, $entities[1]);
        self::assertInstanceOf(Country::class, $entities[0]->getCountry());
        self::assertInstanceOf(Country::class, $entities[0]->getCountry());
        self::assertInstanceOf(GhostObjectInterface::class, $entities[0]->getCountry());
        self::assertInstanceOf(GhostObjectInterface::class, $entities[1]->getCountry());

        // load from cache
        $queryCount = $this->getCurrentQueryCount();
        $entities   = $repository->findAll();

        self::assertCount(4, $entities);
        self::assertEquals($queryCount, $this->getCurrentQueryCount());

        self::assertInstanceOf(State::class, $entities[0]);
        self::assertInstanceOf(State::class, $entities[1]);
        self::assertInstanceOf(Country::class, $entities[0]->getCountry());
        self::assertInstanceOf(Country::class, $entities[1]->getCountry());
        self::assertInstanceOf(GhostObjectInterface::class, $entities[0]->getCountry());
        self::assertInstanceOf(GhostObjectInterface::class, $entities[1]->getCountry());

        // invalidate cache
        $this->em->persist(new State('foo', $this->em->find(Country::class, $this->countries[0]->getId())));
        $this->em->flush();
        $this->em->clear();

        // load from database
        $queryCount = $this->getCurrentQueryCount();
        $entities   = $repository->findAll();

        self::assertCount(5, $entities);
        self::assertEquals($queryCount + 1, $this->getCurrentQueryCount());

        self::assertInstanceOf(State::class, $entities[0]);
        self::assertInstanceOf(State::class, $entities[1]);
        self::assertInstanceOf(Country::class, $entities[0]->getCountry());
        self::assertInstanceOf(Country::class, $entities[1]->getCountry());
        self::assertInstanceOf(GhostObjectInterface::class, $entities[0]->getCountry());
        self::assertInstanceOf(GhostObjectInterface::class, $entities[1]->getCountry());

        // load from cache
        $queryCount = $this->getCurrentQueryCount();
        $entities   = $repository->findAll();

        self::assertCount(5, $entities);
        self::assertEquals($queryCount, $this->getCurrentQueryCount());

        self::assertInstanceOf(State::class, $entities[0]);
        self::assertInstanceOf(State::class, $entities[1]);
        self::assertInstanceOf(Country::class, $entities[0]->getCountry());
        self::assertInstanceOf(Country::class, $entities[1]->getCountry());
        self::assertInstanceOf(GhostObjectInterface::class, $entities[0]->getCountry());
        self::assertInstanceOf(GhostObjectInterface::class, $entities[1]->getCountry());
    }
}<|MERGE_RESOLUTION|>--- conflicted
+++ resolved
@@ -13,11 +13,7 @@
  */
 class SecondLevelCacheRepositoryTest extends SecondLevelCacheAbstractTest
 {
-<<<<<<< HEAD
-    public function testRepositoryCacheFind(): void
-=======
     public function testRepositoryCacheFind() : void
->>>>>>> fce18e93
     {
         $this->evictRegions();
         $this->loadFixturesCountries();
@@ -35,14 +31,6 @@
 
         self::assertEquals($queryCount, $this->getCurrentQueryCount());
 
-<<<<<<< HEAD
-        $this->assertEquals(2, $this->secondLevelCacheLogger->getHitCount());
-        $this->assertEquals(0, $this->secondLevelCacheLogger->getMissCount());
-        $this->assertEquals(2, $this->secondLevelCacheLogger->getRegionHitCount($this->getEntityRegion(Country::class)));
-    }
-
-    public function testRepositoryCacheFindAll(): void
-=======
         self::assertInstanceOf(Country::class, $country1);
         self::assertInstanceOf(Country::class, $country2);
 
@@ -52,7 +40,6 @@
     }
 
     public function testRepositoryCacheFindAll() : void
->>>>>>> fce18e93
     {
         $this->loadFixturesCountries();
         $this->evictRegions();
@@ -83,11 +70,7 @@
         self::assertTrue($this->cache->containsEntity(Country::class, $this->countries[1]->getId()));
     }
 
-<<<<<<< HEAD
-    public function testRepositoryCacheFindAllInvalidation(): void
-=======
     public function testRepositoryCacheFindAllInvalidation() : void
->>>>>>> fce18e93
     {
         $this->loadFixturesCountries();
         $this->evictRegions();
@@ -134,11 +117,7 @@
         self::assertEquals($queryCount + 1, $this->getCurrentQueryCount());
     }
 
-<<<<<<< HEAD
-    public function testRepositoryCacheFindBy(): void
-=======
     public function testRepositoryCacheFindBy() : void
->>>>>>> fce18e93
     {
         $this->loadFixturesCountries();
         $this->evictRegions();
@@ -148,11 +127,7 @@
         self::assertFalse($this->cache->containsEntity(Country::class, $this->countries[0]->getId()));
 
         $criteria   = ['name' => $this->countries[0]->getName()];
-<<<<<<< HEAD
-        $repository = $this->_em->getRepository(Country::class);
-=======
-        $repository = $this->em->getRepository(Country::class);
->>>>>>> fce18e93
+        $repository = $this->em->getRepository(Country::class);
         $queryCount = $this->getCurrentQueryCount();
 
         self::assertCount(1, $repository->findBy($criteria));
@@ -172,11 +147,7 @@
         self::assertTrue($this->cache->containsEntity(Country::class, $this->countries[0]->getId()));
     }
 
-<<<<<<< HEAD
-    public function testRepositoryCacheFindOneBy(): void
-=======
     public function testRepositoryCacheFindOneBy() : void
->>>>>>> fce18e93
     {
         $this->loadFixturesCountries();
         $this->evictRegions();
@@ -186,11 +157,7 @@
         self::assertFalse($this->cache->containsEntity(Country::class, $this->countries[0]->getId()));
 
         $criteria   = ['name' => $this->countries[0]->getName()];
-<<<<<<< HEAD
-        $repository = $this->_em->getRepository(Country::class);
-=======
-        $repository = $this->em->getRepository(Country::class);
->>>>>>> fce18e93
+        $repository = $this->em->getRepository(Country::class);
         $queryCount = $this->getCurrentQueryCount();
 
         self::assertNotNull($repository->findOneBy($criteria));
@@ -209,11 +176,7 @@
         self::assertTrue($this->cache->containsEntity(Country::class, $this->countries[0]->getId()));
     }
 
-<<<<<<< HEAD
-    public function testRepositoryCacheFindAllToOneAssociation(): void
-=======
     public function testRepositoryCacheFindAllToOneAssociation() : void
->>>>>>> fce18e93
     {
         $this->loadFixturesCountries();
         $this->loadFixturesStates();
