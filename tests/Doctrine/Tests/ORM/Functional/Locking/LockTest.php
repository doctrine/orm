--- conflicted
+++ resolved
@@ -13,10 +13,6 @@
 use Doctrine\Tests\OrmFunctionalTestCase;
 use Exception;
 use InvalidArgumentException;
-<<<<<<< HEAD
-
-=======
->>>>>>> fce18e93
 use function array_pop;
 
 /**
@@ -24,11 +20,7 @@
  */
 class LockTest extends OrmFunctionalTestCase
 {
-<<<<<<< HEAD
-    protected function setUp(): void
-=======
     protected function setUp() : void
->>>>>>> fce18e93
     {
         $this->useModelSet('cms');
         parent::setUp();
@@ -40,11 +32,7 @@
      * @group DDC-178
      * @group locking
      */
-<<<<<<< HEAD
-    public function testLockVersionedEntity(): void
-=======
     public function testLockVersionedEntity() : void
->>>>>>> fce18e93
     {
         $article        = new CmsArticle();
         $article->text  = 'my article';
@@ -62,11 +50,7 @@
      * @group DDC-178
      * @group locking
      */
-<<<<<<< HEAD
-    public function testLockVersionedEntityMismatchThrowsException(): void
-=======
     public function testLockVersionedEntityMismatchThrowsException() : void
->>>>>>> fce18e93
     {
         $article        = new CmsArticle();
         $article->text  = 'my article';
@@ -84,11 +68,7 @@
      * @group DDC-178
      * @group locking
      */
-<<<<<<< HEAD
-    public function testLockUnversionedEntityThrowsException(): void
-=======
     public function testLockUnversionedEntityThrowsException() : void
->>>>>>> fce18e93
     {
         $user           = new CmsUser();
         $user->name     = 'foo';
@@ -107,11 +87,7 @@
      * @group DDC-178
      * @group locking
      */
-<<<<<<< HEAD
-    public function testLockUnmanagedEntityThrowsException(): void
-=======
     public function testLockUnmanagedEntityThrowsException() : void
->>>>>>> fce18e93
     {
         $article = new CmsArticle();
 
@@ -125,11 +101,7 @@
      * @group DDC-178
      * @group locking
      */
-<<<<<<< HEAD
-    public function testLockPessimisticReadNoTransactionThrowsException(): void
-=======
     public function testLockPessimisticReadNoTransactionThrowsException() : void
->>>>>>> fce18e93
     {
         $article        = new CmsArticle();
         $article->text  = 'my article';
@@ -147,11 +119,7 @@
      * @group DDC-178
      * @group locking
      */
-<<<<<<< HEAD
-    public function testLockPessimisticWriteNoTransactionThrowsException(): void
-=======
     public function testLockPessimisticWriteNoTransactionThrowsException() : void
->>>>>>> fce18e93
     {
         $article        = new CmsArticle();
         $article->text  = 'my article';
@@ -169,11 +137,7 @@
      * @group DDC-178
      * @group locking
      */
-<<<<<<< HEAD
-    public function testLockPessimisticWrite(): void
-=======
     public function testLockPessimisticWrite() : void
->>>>>>> fce18e93
     {
         $writeLockSql = $this->em->getConnection()->getDatabasePlatform()->getWriteLockSQL();
 
@@ -191,19 +155,6 @@
         $this->em->beginTransaction();
 
         try {
-<<<<<<< HEAD
-            $this->_em->lock($article, LockMode::PESSIMISTIC_WRITE);
-            $this->_em->commit();
-        } catch (Exception $e) {
-            $this->_em->rollback();
-
-            throw $e;
-        }
-
-        $query = array_pop($this->_sqlLoggerStack->queries);
-        $query = array_pop($this->_sqlLoggerStack->queries);
-        $this->assertContains($writeLockSql, $query['sql']);
-=======
             $this->em->lock($article, LockMode::PESSIMISTIC_WRITE);
             $this->em->commit();
         } catch (Exception $e) {
@@ -216,17 +167,12 @@
         $query = array_pop($this->sqlLoggerStack->queries);
 
         self::assertContains($writeLockSql, $query['sql']);
->>>>>>> fce18e93
-    }
-
-    /**
-     * @group DDC-178
-     */
-<<<<<<< HEAD
-    public function testLockPessimisticRead(): void
-=======
+    }
+
+    /**
+     * @group DDC-178
+     */
     public function testLockPessimisticRead() : void
->>>>>>> fce18e93
     {
         $readLockSql = $this->em->getConnection()->getDatabasePlatform()->getReadLockSQL();
 
@@ -244,18 +190,10 @@
         $this->em->beginTransaction();
 
         try {
-<<<<<<< HEAD
-            $this->_em->lock($article, LockMode::PESSIMISTIC_READ);
-            $this->_em->commit();
-        } catch (Exception $e) {
-            $this->_em->rollback();
-
-=======
             $this->em->lock($article, LockMode::PESSIMISTIC_READ);
             $this->em->commit();
         } catch (Exception $e) {
             $this->em->rollback();
->>>>>>> fce18e93
             throw $e;
         }
 
@@ -269,11 +207,7 @@
     /**
      * @group DDC-1693
      */
-<<<<<<< HEAD
-    public function testLockOptimisticNonVersionedThrowsExceptionInDQL(): void
-=======
     public function testLockOptimisticNonVersionedThrowsExceptionInDQL() : void
->>>>>>> fce18e93
     {
         $dql = 'SELECT u FROM ' . CmsUser::class . " u WHERE u.username = 'gblanco'";
 
