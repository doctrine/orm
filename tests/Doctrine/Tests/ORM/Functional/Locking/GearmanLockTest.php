<?php

declare(strict_types=1);

namespace Doctrine\Tests\ORM\Functional\Locking;

use Doctrine\DBAL\LockMode;
use Doctrine\Tests\Models\CMS\CmsArticle;
use Doctrine\Tests\OrmFunctionalTestCase;
use GearmanClient;
<<<<<<< HEAD

=======
use const GEARMAN_SUCCESS;
>>>>>>> fce18e93
use function class_exists;
use function max;
use function serialize;

/**
 * @group locking_functional
 */
class GearmanLockTest extends OrmFunctionalTestCase
{
<<<<<<< HEAD
    /** @var GearmanClient */
    private $gearman = null;

    /** @var int $maxRunTime */
=======
    private $gearman;
>>>>>>> fce18e93
    private $maxRunTime = 0;

    /** @var int */
    private $articleId;

<<<<<<< HEAD
    protected function setUp(): void
=======
    protected function setUp() : void
>>>>>>> fce18e93
    {
        if (! class_exists('GearmanClient', false)) {
            $this->markTestSkipped('pecl/gearman is required for this test to run.');
        }

        $this->useModelSet('cms');
        parent::setUp();
        $this->tasks = [];

        $this->gearman = new GearmanClient();
        $this->gearman->addServer(
            $_SERVER['GEARMAN_HOST'] ?? null,
            $_SERVER['GEARMAN_PORT'] ?? 4730
        );
        $this->gearman->setCompleteCallback([$this, 'gearmanTaskCompleted']);

        $article        = new CmsArticle();
        $article->text  = 'my article';
        $article->topic = 'Hello';

        $this->em->persist($article);
        $this->em->flush();

        $this->articleId = $article->id;
    }

    public function gearmanTaskCompleted($task): void
    {
        $this->maxRunTime = max($this->maxRunTime, $task->data());
    }

<<<<<<< HEAD
    public function testFindWithLock(): void
=======
    public function testFindWithLock() : void
>>>>>>> fce18e93
    {
        $this->asyncFindWithLock(CmsArticle::class, $this->articleId, LockMode::PESSIMISTIC_WRITE);
        $this->asyncFindWithLock(CmsArticle::class, $this->articleId, LockMode::PESSIMISTIC_WRITE);

        self::assertLockWorked();
    }

<<<<<<< HEAD
    public function testFindWithWriteThenReadLock(): void
=======
    public function testFindWithWriteThenReadLock() : void
>>>>>>> fce18e93
    {
        $this->asyncFindWithLock(CmsArticle::class, $this->articleId, LockMode::PESSIMISTIC_WRITE);
        $this->asyncFindWithLock(CmsArticle::class, $this->articleId, LockMode::PESSIMISTIC_READ);

        self::assertLockWorked();
    }

<<<<<<< HEAD
    public function testFindWithReadThenWriteLock(): void
=======
    public function testFindWithReadThenWriteLock() : void
>>>>>>> fce18e93
    {
        $this->asyncFindWithLock(CmsArticle::class, $this->articleId, LockMode::PESSIMISTIC_READ);
        $this->asyncFindWithLock(CmsArticle::class, $this->articleId, LockMode::PESSIMISTIC_WRITE);

        self::assertLockWorked();
    }

<<<<<<< HEAD
    public function testFindWithOneLock(): void
=======
    public function testFindWithOneLock() : void
>>>>>>> fce18e93
    {
        $this->asyncFindWithLock(CmsArticle::class, $this->articleId, LockMode::PESSIMISTIC_WRITE);
        $this->asyncFindWithLock(CmsArticle::class, $this->articleId, LockMode::NONE);

        self::assertLockDoesNotBlock();
    }

<<<<<<< HEAD
    public function testDqlWithLock(): void
=======
    public function testDqlWithLock() : void
>>>>>>> fce18e93
    {
        $this->asyncDqlWithLock('SELECT a FROM Doctrine\Tests\Models\CMS\CmsArticle a', [], LockMode::PESSIMISTIC_WRITE);
        $this->asyncFindWithLock(CmsArticle::class, $this->articleId, LockMode::PESSIMISTIC_WRITE);

        self::assertLockWorked();
    }

<<<<<<< HEAD
    public function testLock(): void
=======
    public function testLock() : void
>>>>>>> fce18e93
    {
        $this->asyncFindWithLock(CmsArticle::class, $this->articleId, LockMode::PESSIMISTIC_WRITE);
        $this->asyncLock(CmsArticle::class, $this->articleId, LockMode::PESSIMISTIC_WRITE);

        self::assertLockWorked();
    }

<<<<<<< HEAD
    public function testLock2(): void
=======
    public function testLock2() : void
>>>>>>> fce18e93
    {
        $this->asyncFindWithLock(CmsArticle::class, $this->articleId, LockMode::PESSIMISTIC_WRITE);
        $this->asyncLock(CmsArticle::class, $this->articleId, LockMode::PESSIMISTIC_READ);

        self::assertLockWorked();
    }

<<<<<<< HEAD
    public function testLock3(): void
=======
    public function testLock3() : void
>>>>>>> fce18e93
    {
        $this->asyncFindWithLock(CmsArticle::class, $this->articleId, LockMode::PESSIMISTIC_READ);
        $this->asyncLock(CmsArticle::class, $this->articleId, LockMode::PESSIMISTIC_WRITE);

        self::assertLockWorked();
    }

<<<<<<< HEAD
    public function testLock4(): void
=======
    public function testLock4() : void
>>>>>>> fce18e93
    {
        $this->asyncFindWithLock(CmsArticle::class, $this->articleId, LockMode::NONE);
        $this->asyncLock(CmsArticle::class, $this->articleId, LockMode::PESSIMISTIC_WRITE);

        self::assertLockDoesNotBlock();
    }

    protected function assertLockDoesNotBlock(): void
    {
        self::assertLockWorked($onlyForSeconds = 1);
    }

    protected function assertLockWorked($forTime = 2, $notLongerThan = null): void
    {
        if ($notLongerThan === null) {
            $notLongerThan = $forTime + 1;
        }

        $this->gearman->runTasks();

<<<<<<< HEAD
        $this->assertTrue(
=======
        self::assertTrue(
>>>>>>> fce18e93
            $this->maxRunTime > $forTime,
            'Because of locking this tests should have run at least ' . $forTime . ' seconds, ' .
            'but only did for ' . $this->maxRunTime . ' seconds.'
        );
<<<<<<< HEAD
        $this->assertTrue(
=======
        self::assertTrue(
>>>>>>> fce18e93
            $this->maxRunTime < $notLongerThan,
            'The longest task should not run longer than ' . $notLongerThan . ' seconds, ' .
            'but did for ' . $this->maxRunTime . ' seconds.'
        );
    }

    protected function asyncFindWithLock($entityName, $entityId, $lockMode): void
    {
        $this->startJob('findWithLock', [
            'entityName' => $entityName,
            'entityId' => $entityId,
            'lockMode' => $lockMode,
        ]);
    }

    protected function asyncDqlWithLock($dql, $params, $lockMode): void
    {
        $this->startJob('dqlWithLock', [
            'dql' => $dql,
            'dqlParams' => $params,
            'lockMode' => $lockMode,
        ]);
    }

    protected function asyncLock($entityName, $entityId, $lockMode): void
    {
        $this->startJob('lock', [
            'entityName' => $entityName,
            'entityId' => $entityId,
            'lockMode' => $lockMode,
        ]);
    }

    protected function startJob($fn, $fixture): void
    {
        $this->gearman->addTask($fn, serialize(
            [
<<<<<<< HEAD
                'conn' => $this->_em->getConnection()->getParams(),
=======
                'conn' => $this->em->getConnection()->getParams(),
>>>>>>> fce18e93
                'fixture' => $fixture,
            ]
        ));

        self::assertEquals(GEARMAN_SUCCESS, $this->gearman->returnCode());
    }
}<|MERGE_RESOLUTION|>--- conflicted
+++ resolved
@@ -8,11 +8,7 @@
 use Doctrine\Tests\Models\CMS\CmsArticle;
 use Doctrine\Tests\OrmFunctionalTestCase;
 use GearmanClient;
-<<<<<<< HEAD
-
-=======
 use const GEARMAN_SUCCESS;
->>>>>>> fce18e93
 use function class_exists;
 use function max;
 use function serialize;
@@ -22,24 +18,11 @@
  */
 class GearmanLockTest extends OrmFunctionalTestCase
 {
-<<<<<<< HEAD
-    /** @var GearmanClient */
-    private $gearman = null;
-
-    /** @var int $maxRunTime */
-=======
     private $gearman;
->>>>>>> fce18e93
     private $maxRunTime = 0;
-
-    /** @var int */
     private $articleId;
 
-<<<<<<< HEAD
-    protected function setUp(): void
-=======
     protected function setUp() : void
->>>>>>> fce18e93
     {
         if (! class_exists('GearmanClient', false)) {
             $this->markTestSkipped('pecl/gearman is required for this test to run.');
@@ -66,16 +49,12 @@
         $this->articleId = $article->id;
     }
 
-    public function gearmanTaskCompleted($task): void
+    public function gearmanTaskCompleted($task)
     {
         $this->maxRunTime = max($this->maxRunTime, $task->data());
     }
 
-<<<<<<< HEAD
-    public function testFindWithLock(): void
-=======
     public function testFindWithLock() : void
->>>>>>> fce18e93
     {
         $this->asyncFindWithLock(CmsArticle::class, $this->articleId, LockMode::PESSIMISTIC_WRITE);
         $this->asyncFindWithLock(CmsArticle::class, $this->articleId, LockMode::PESSIMISTIC_WRITE);
@@ -83,11 +62,7 @@
         self::assertLockWorked();
     }
 
-<<<<<<< HEAD
-    public function testFindWithWriteThenReadLock(): void
-=======
     public function testFindWithWriteThenReadLock() : void
->>>>>>> fce18e93
     {
         $this->asyncFindWithLock(CmsArticle::class, $this->articleId, LockMode::PESSIMISTIC_WRITE);
         $this->asyncFindWithLock(CmsArticle::class, $this->articleId, LockMode::PESSIMISTIC_READ);
@@ -95,11 +70,7 @@
         self::assertLockWorked();
     }
 
-<<<<<<< HEAD
-    public function testFindWithReadThenWriteLock(): void
-=======
     public function testFindWithReadThenWriteLock() : void
->>>>>>> fce18e93
     {
         $this->asyncFindWithLock(CmsArticle::class, $this->articleId, LockMode::PESSIMISTIC_READ);
         $this->asyncFindWithLock(CmsArticle::class, $this->articleId, LockMode::PESSIMISTIC_WRITE);
@@ -107,11 +78,7 @@
         self::assertLockWorked();
     }
 
-<<<<<<< HEAD
-    public function testFindWithOneLock(): void
-=======
     public function testFindWithOneLock() : void
->>>>>>> fce18e93
     {
         $this->asyncFindWithLock(CmsArticle::class, $this->articleId, LockMode::PESSIMISTIC_WRITE);
         $this->asyncFindWithLock(CmsArticle::class, $this->articleId, LockMode::NONE);
@@ -119,11 +86,7 @@
         self::assertLockDoesNotBlock();
     }
 
-<<<<<<< HEAD
-    public function testDqlWithLock(): void
-=======
     public function testDqlWithLock() : void
->>>>>>> fce18e93
     {
         $this->asyncDqlWithLock('SELECT a FROM Doctrine\Tests\Models\CMS\CmsArticle a', [], LockMode::PESSIMISTIC_WRITE);
         $this->asyncFindWithLock(CmsArticle::class, $this->articleId, LockMode::PESSIMISTIC_WRITE);
@@ -131,11 +94,7 @@
         self::assertLockWorked();
     }
 
-<<<<<<< HEAD
-    public function testLock(): void
-=======
     public function testLock() : void
->>>>>>> fce18e93
     {
         $this->asyncFindWithLock(CmsArticle::class, $this->articleId, LockMode::PESSIMISTIC_WRITE);
         $this->asyncLock(CmsArticle::class, $this->articleId, LockMode::PESSIMISTIC_WRITE);
@@ -143,11 +102,7 @@
         self::assertLockWorked();
     }
 
-<<<<<<< HEAD
-    public function testLock2(): void
-=======
     public function testLock2() : void
->>>>>>> fce18e93
     {
         $this->asyncFindWithLock(CmsArticle::class, $this->articleId, LockMode::PESSIMISTIC_WRITE);
         $this->asyncLock(CmsArticle::class, $this->articleId, LockMode::PESSIMISTIC_READ);
@@ -155,11 +110,7 @@
         self::assertLockWorked();
     }
 
-<<<<<<< HEAD
-    public function testLock3(): void
-=======
     public function testLock3() : void
->>>>>>> fce18e93
     {
         $this->asyncFindWithLock(CmsArticle::class, $this->articleId, LockMode::PESSIMISTIC_READ);
         $this->asyncLock(CmsArticle::class, $this->articleId, LockMode::PESSIMISTIC_WRITE);
@@ -167,11 +118,7 @@
         self::assertLockWorked();
     }
 
-<<<<<<< HEAD
-    public function testLock4(): void
-=======
     public function testLock4() : void
->>>>>>> fce18e93
     {
         $this->asyncFindWithLock(CmsArticle::class, $this->articleId, LockMode::NONE);
         $this->asyncLock(CmsArticle::class, $this->articleId, LockMode::PESSIMISTIC_WRITE);
@@ -179,12 +126,12 @@
         self::assertLockDoesNotBlock();
     }
 
-    protected function assertLockDoesNotBlock(): void
+    protected function assertLockDoesNotBlock()
     {
         self::assertLockWorked($onlyForSeconds = 1);
     }
 
-    protected function assertLockWorked($forTime = 2, $notLongerThan = null): void
+    protected function assertLockWorked($forTime = 2, $notLongerThan = null)
     {
         if ($notLongerThan === null) {
             $notLongerThan = $forTime + 1;
@@ -192,27 +139,19 @@
 
         $this->gearman->runTasks();
 
-<<<<<<< HEAD
-        $this->assertTrue(
-=======
         self::assertTrue(
->>>>>>> fce18e93
             $this->maxRunTime > $forTime,
             'Because of locking this tests should have run at least ' . $forTime . ' seconds, ' .
             'but only did for ' . $this->maxRunTime . ' seconds.'
         );
-<<<<<<< HEAD
-        $this->assertTrue(
-=======
         self::assertTrue(
->>>>>>> fce18e93
             $this->maxRunTime < $notLongerThan,
             'The longest task should not run longer than ' . $notLongerThan . ' seconds, ' .
             'but did for ' . $this->maxRunTime . ' seconds.'
         );
     }
 
-    protected function asyncFindWithLock($entityName, $entityId, $lockMode): void
+    protected function asyncFindWithLock($entityName, $entityId, $lockMode)
     {
         $this->startJob('findWithLock', [
             'entityName' => $entityName,
@@ -221,7 +160,7 @@
         ]);
     }
 
-    protected function asyncDqlWithLock($dql, $params, $lockMode): void
+    protected function asyncDqlWithLock($dql, $params, $lockMode)
     {
         $this->startJob('dqlWithLock', [
             'dql' => $dql,
@@ -230,7 +169,7 @@
         ]);
     }
 
-    protected function asyncLock($entityName, $entityId, $lockMode): void
+    protected function asyncLock($entityName, $entityId, $lockMode)
     {
         $this->startJob('lock', [
             'entityName' => $entityName,
@@ -239,15 +178,11 @@
         ]);
     }
 
-    protected function startJob($fn, $fixture): void
+    protected function startJob($fn, $fixture)
     {
         $this->gearman->addTask($fn, serialize(
             [
-<<<<<<< HEAD
-                'conn' => $this->_em->getConnection()->getParams(),
-=======
                 'conn' => $this->em->getConnection()->getParams(),
->>>>>>> fce18e93
                 'fixture' => $fixture,
             ]
         ));
