<?php

declare(strict_types=1);

namespace Doctrine\Tests\ORM\Functional;

use Doctrine\Common\Cache\ArrayCache;
use Doctrine\Common\Cache\Cache;
use Doctrine\Common\Cache\CacheProvider;
use Doctrine\ORM\Query;
use Doctrine\ORM\Query\Exec\AbstractSqlExecutor;
use Doctrine\ORM\Query\ParserResult;
use Doctrine\Tests\OrmFunctionalTestCase;
use ReflectionProperty;
<<<<<<< HEAD

=======
>>>>>>> fce18e93
use function count;

/**
 * QueryCacheTest
 */
class QueryCacheTest extends OrmFunctionalTestCase
{
    /** @var ReflectionProperty */
    private $cacheDataReflection;

<<<<<<< HEAD
    protected function setUp(): void
=======
    protected function setUp() : void
>>>>>>> fce18e93
    {
        $this->cacheDataReflection = new ReflectionProperty(ArrayCache::class, 'data');
        $this->cacheDataReflection->setAccessible(true);

        $this->useModelSet('cms');

        parent::setUp();
    }

<<<<<<< HEAD
    private function getCacheSize(ArrayCache $cache): int
=======
    /**
     * @return  int
     */
    private function getCacheSize(ArrayCache $cache)
>>>>>>> fce18e93
    {
        return count($this->cacheDataReflection->getValue($cache));
    }

<<<<<<< HEAD
    public function testQueryCacheDependsOnHints(): Query
=======
    public function testQueryCacheDependsOnHints() : Query
>>>>>>> fce18e93
    {
        $query = $this->em->createQuery('select ux from Doctrine\Tests\Models\CMS\CmsUser ux');

        $cache = new ArrayCache();
        $query->setQueryCacheDriver($cache);

        $query->getResult();
        self::assertEquals(1, $this->getCacheSize($cache));

        $query->setHint('foo', 'bar');

        $query->getResult();
        self::assertEquals(2, $this->getCacheSize($cache));

        return $query;
    }

    /**
     * @param <type> $query
     *
<<<<<<< HEAD
     * @depends testQueryCache_DependsOnHints
     */
    public function testQueryCacheDependsOnFirstResult($query): void
=======
     * @depends testQueryCacheDependsOnHints
     */
    public function testQueryCacheDependsOnFirstResult($query) : void
>>>>>>> fce18e93
    {
        $cache      = $query->getQueryCacheDriver();
        $cacheCount = $this->getCacheSize($cache);

        $query->setFirstResult(10);
        $query->setMaxResults(9999);

        $query->getResult();
        self::assertEquals($cacheCount + 1, $this->getCacheSize($cache));
    }

    /**
     * @param <type> $query
     *
<<<<<<< HEAD
     * @depends testQueryCache_DependsOnHints
     */
    public function testQueryCacheDependsOnMaxResults($query): void
=======
     * @depends testQueryCacheDependsOnHints
     */
    public function testQueryCacheDependsOnMaxResults($query) : void
>>>>>>> fce18e93
    {
        $cache      = $query->getQueryCacheDriver();
        $cacheCount = $this->getCacheSize($cache);

        $query->setMaxResults(10);

        $query->getResult();
        self::assertEquals($cacheCount + 1, $this->getCacheSize($cache));
    }

    /**
     * @param <type> $query
     *
<<<<<<< HEAD
     * @depends testQueryCache_DependsOnHints
     */
    public function testQueryCacheDependsOnHydrationMode($query): void
=======
     * @depends testQueryCacheDependsOnHints
     */
    public function testQueryCacheDependsOnHydrationMode($query) : void
>>>>>>> fce18e93
    {
        $cache      = $query->getQueryCacheDriver();
        $cacheCount = $this->getCacheSize($cache);

        $query->getArrayResult();
        self::assertEquals($cacheCount + 1, $this->getCacheSize($cache));
    }

<<<<<<< HEAD
    public function testQueryCacheNoHitSaveParserResult(): void
=======
    public function testQueryCacheNoHitSaveParserResult() : void
>>>>>>> fce18e93
    {
        $this->em->getConfiguration()->setQueryCacheImpl(new ArrayCache());

        $query = $this->em->createQuery('select ux from Doctrine\Tests\Models\CMS\CmsUser ux');

        $cache = $this->createMock(Cache::class);

        $query->setQueryCacheDriver($cache);

        $cache
            ->expects(self::once())
            ->method('save')
            ->with(self::isType('string'), self::isInstanceOf(ParserResult::class));

        $query->getResult();
    }

<<<<<<< HEAD
    public function testQueryCacheHitDoesNotSaveParserResult(): void
=======
    public function testQueryCacheHitDoesNotSaveParserResult() : void
>>>>>>> fce18e93
    {
        $this->em->getConfiguration()->setQueryCacheImpl(new ArrayCache());

        $query = $this->em->createQuery('select ux from Doctrine\Tests\Models\CMS\CmsUser ux');

        $sqlExecMock = $this->getMockBuilder(AbstractSqlExecutor::class)
                            ->setMethods(['execute'])
                            ->getMock();

        $sqlExecMock->expects($this->once())
                    ->method('execute')
                    ->will($this->returnValue(10));

        $parserResultMock = $this->getMockBuilder(ParserResult::class)
                                 ->setMethods(['getSqlExecutor'])
                                 ->getMock();
        $parserResultMock->expects($this->once())
                         ->method('getSqlExecutor')
                         ->will($this->returnValue($sqlExecMock));

        $cache = $this->getMockBuilder(CacheProvider::class)
                      ->setMethods(['doFetch', 'doContains', 'doSave', 'doDelete', 'doFlush', 'doGetStats'])
                      ->getMock();

        $cache->expects($this->at(0))->method('doFetch')->will($this->returnValue(1));
        $cache->expects($this->at(1))
              ->method('doFetch')
              ->with($this->isType('string'))
              ->will($this->returnValue($parserResultMock));

        $cache->expects($this->never())
              ->method('doSave');

        $query->setQueryCacheDriver($cache);

        $users = $query->getResult();
    }
}<|MERGE_RESOLUTION|>--- conflicted
+++ resolved
@@ -12,10 +12,6 @@
 use Doctrine\ORM\Query\ParserResult;
 use Doctrine\Tests\OrmFunctionalTestCase;
 use ReflectionProperty;
-<<<<<<< HEAD
-
-=======
->>>>>>> fce18e93
 use function count;
 
 /**
@@ -26,11 +22,7 @@
     /** @var ReflectionProperty */
     private $cacheDataReflection;
 
-<<<<<<< HEAD
-    protected function setUp(): void
-=======
     protected function setUp() : void
->>>>>>> fce18e93
     {
         $this->cacheDataReflection = new ReflectionProperty(ArrayCache::class, 'data');
         $this->cacheDataReflection->setAccessible(true);
@@ -40,23 +32,15 @@
         parent::setUp();
     }
 
-<<<<<<< HEAD
-    private function getCacheSize(ArrayCache $cache): int
-=======
     /**
      * @return  int
      */
     private function getCacheSize(ArrayCache $cache)
->>>>>>> fce18e93
     {
         return count($this->cacheDataReflection->getValue($cache));
     }
 
-<<<<<<< HEAD
-    public function testQueryCacheDependsOnHints(): Query
-=======
     public function testQueryCacheDependsOnHints() : Query
->>>>>>> fce18e93
     {
         $query = $this->em->createQuery('select ux from Doctrine\Tests\Models\CMS\CmsUser ux');
 
@@ -77,15 +61,9 @@
     /**
      * @param <type> $query
      *
-<<<<<<< HEAD
-     * @depends testQueryCache_DependsOnHints
-     */
-    public function testQueryCacheDependsOnFirstResult($query): void
-=======
      * @depends testQueryCacheDependsOnHints
      */
     public function testQueryCacheDependsOnFirstResult($query) : void
->>>>>>> fce18e93
     {
         $cache      = $query->getQueryCacheDriver();
         $cacheCount = $this->getCacheSize($cache);
@@ -100,15 +78,9 @@
     /**
      * @param <type> $query
      *
-<<<<<<< HEAD
-     * @depends testQueryCache_DependsOnHints
-     */
-    public function testQueryCacheDependsOnMaxResults($query): void
-=======
      * @depends testQueryCacheDependsOnHints
      */
     public function testQueryCacheDependsOnMaxResults($query) : void
->>>>>>> fce18e93
     {
         $cache      = $query->getQueryCacheDriver();
         $cacheCount = $this->getCacheSize($cache);
@@ -122,15 +94,9 @@
     /**
      * @param <type> $query
      *
-<<<<<<< HEAD
-     * @depends testQueryCache_DependsOnHints
-     */
-    public function testQueryCacheDependsOnHydrationMode($query): void
-=======
      * @depends testQueryCacheDependsOnHints
      */
     public function testQueryCacheDependsOnHydrationMode($query) : void
->>>>>>> fce18e93
     {
         $cache      = $query->getQueryCacheDriver();
         $cacheCount = $this->getCacheSize($cache);
@@ -139,11 +105,7 @@
         self::assertEquals($cacheCount + 1, $this->getCacheSize($cache));
     }
 
-<<<<<<< HEAD
-    public function testQueryCacheNoHitSaveParserResult(): void
-=======
     public function testQueryCacheNoHitSaveParserResult() : void
->>>>>>> fce18e93
     {
         $this->em->getConfiguration()->setQueryCacheImpl(new ArrayCache());
 
@@ -161,11 +123,7 @@
         $query->getResult();
     }
 
-<<<<<<< HEAD
-    public function testQueryCacheHitDoesNotSaveParserResult(): void
-=======
     public function testQueryCacheHitDoesNotSaveParserResult() : void
->>>>>>> fce18e93
     {
         $this->em->getConfiguration()->setQueryCacheImpl(new ArrayCache());
 
