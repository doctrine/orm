<?php

declare(strict_types=1);
<<<<<<< HEAD

/*
 * THIS SOFTWARE IS PROVIDED BY THE COPYRIGHT HOLDERS AND CONTRIBUTORS
 * "AS IS" AND ANY EXPRESS OR IMPLIED WARRANTIES, INCLUDING, BUT NOT
 * LIMITED TO, THE IMPLIED WARRANTIES OF MERCHANTABILITY AND FITNESS FOR
 * A PARTICULAR PURPOSE ARE DISCLAIMED. IN NO EVENT SHALL THE COPYRIGHT
 * OWNER OR CONTRIBUTORS BE LIABLE FOR ANY DIRECT, INDIRECT, INCIDENTAL,
 * SPECIAL, EXEMPLARY, OR CONSEQUENTIAL DAMAGES (INCLUDING, BUT NOT
 * LIMITED TO, PROCUREMENT OF SUBSTITUTE GOODS OR SERVICES; LOSS OF USE,
 * DATA, OR PROFITS; OR BUSINESS INTERRUPTION) HOWEVER CAUSED AND ON ANY
 * THEORY OF LIABILITY, WHETHER IN CONTRACT, STRICT LIABILITY, OR TORT
 * (INCLUDING NEGLIGENCE OR OTHERWISE) ARISING IN ANY WAY OUT OF THE USE
 * OF THIS SOFTWARE, EVEN IF ADVISED OF THE POSSIBILITY OF SUCH DAMAGE.
 *
 * This software consists of voluntary contributions made by many individuals
 * and is licensed under the MIT license. For more information, see
 * <http://www.doctrine-project.org>.
 */
=======
>>>>>>> fce18e93

namespace Doctrine\Tests\ORM\Internal;

use Doctrine\ORM\EntityManagerInterface;
use Doctrine\ORM\Event\ListenersInvoker;
use Doctrine\ORM\Events;
use Doctrine\ORM\Internal\HydrationCompleteHandler;
use Doctrine\ORM\Mapping\ClassMetadata;
<<<<<<< HEAD
use Doctrine\Persistence\Event\LifecycleEventArgs;
use PHPUnit\Framework\TestCase;
=======
use Doctrine\Tests\DoctrineTestCase;
>>>>>>> fce18e93
use PHPUnit_Framework_MockObject_MockObject;
use stdClass;
use function in_array;

use function assert;
use function in_array;

/**
 * Tests for {@see \Doctrine\ORM\Internal\HydrationCompleteHandler}
 *
 * @covers \Doctrine\ORM\Internal\HydrationCompleteHandler
 */
class HydrationCompleteHandlerTest extends DoctrineTestCase
{
    /** @var ListenersInvoker|PHPUnit_Framework_MockObject_MockObject */
    private $listenersInvoker;

    /** @var EntityManagerInterface|PHPUnit_Framework_MockObject_MockObject */
    private $entityManager;

    /** @var HydrationCompleteHandler */
    private $handler;

<<<<<<< HEAD
    protected function setUp(): void
=======
    /**
     * {@inheritDoc}
     */
    protected function setUp() : void
>>>>>>> fce18e93
    {
        $this->listenersInvoker = $this->createMock(ListenersInvoker::class);
        $this->entityManager    = $this->createMock(EntityManagerInterface::class);
        $this->handler          = new HydrationCompleteHandler($this->listenersInvoker, $this->entityManager);
    }

    /**
<<<<<<< HEAD
     * @dataProvider invocationFlagProvider
     */
    public function testDefersPostLoadOfEntity(int $listenersFlag): void
    {
        $metadata = $this->createMock(ClassMetadata::class);
        assert($metadata instanceof ClassMetadata);
=======
     * @param int $listenersFlag
     *
     * @dataProvider invocationFlagProvider
     */
    public function testDefersPostLoadOfEntity($listenersFlag) : void
    {
        /** @var ClassMetadata $metadata */
        $metadata      = $this->createMock(ClassMetadata::class);
>>>>>>> fce18e93
        $entity        = new stdClass();
        $entityManager = $this->entityManager;

        $this
            ->listenersInvoker
            ->expects($this->any())
            ->method('getSubscribedSystems')
            ->with($metadata)
            ->will($this->returnValue($listenersFlag));

        $this->handler->deferPostLoadInvoking($metadata, $entity);

        $this
            ->listenersInvoker
            ->expects($this->once())
            ->method('invoke')
            ->with(
                $metadata,
                Events::postLoad,
                $entity,
                $this->callback(static function (LifecycleEventArgs $args) use ($entityManager, $entity) {
                    return $entity === $args->getEntity() && $entityManager === $args->getObjectManager();
                }),
                $listenersFlag
            );

        $this->handler->hydrationComplete();
    }

    /**
<<<<<<< HEAD
     * @dataProvider invocationFlagProvider
     */
    public function testDefersPostLoadOfEntityOnlyOnce(int $listenersFlag): void
    {
=======
     * @param int $listenersFlag
     *
     * @dataProvider invocationFlagProvider
     */
    public function testDefersPostLoadOfEntityOnlyOnce($listenersFlag) : void
    {
        /** @var ClassMetadata $metadata */
>>>>>>> fce18e93
        $metadata = $this->createMock(ClassMetadata::class);
        assert($metadata instanceof ClassMetadata);
        $entity = new stdClass();

        $this
            ->listenersInvoker
            ->expects($this->any())
            ->method('getSubscribedSystems')
            ->with($metadata)
            ->will($this->returnValue($listenersFlag));

        $this->handler->deferPostLoadInvoking($metadata, $entity);

        $this->listenersInvoker->expects($this->once())->method('invoke');

        $this->handler->hydrationComplete();
        $this->handler->hydrationComplete();
    }

    /**
<<<<<<< HEAD
     * @dataProvider invocationFlagProvider
     */
    public function testDefersMultiplePostLoadOfEntity(int $listenersFlag): void
    {
=======
     * @param int $listenersFlag
     *
     * @dataProvider invocationFlagProvider
     */
    public function testDefersMultiplePostLoadOfEntity($listenersFlag) : void
    {
        /** @var $metadata1 \Doctrine\ORM\Mapping\ClassMetadata */
        /** @var ClassMetadata $metadata2 */
>>>>>>> fce18e93
        $metadata1     = $this->createMock(ClassMetadata::class);
        $metadata2     = $this->createMock(ClassMetadata::class);
        $entity1       = new stdClass();
        $entity2       = new stdClass();
        $entityManager = $this->entityManager;

        $this
            ->listenersInvoker
            ->expects($this->any())
            ->method('getSubscribedSystems')
            ->with($this->logicalOr($metadata1, $metadata2))
            ->will($this->returnValue($listenersFlag));

        $this->handler->deferPostLoadInvoking($metadata1, $entity1);
        $this->handler->deferPostLoadInvoking($metadata2, $entity2);

        $this
            ->listenersInvoker
            ->expects($this->exactly(2))
            ->method('invoke')
            ->with(
                $this->logicalOr($metadata1, $metadata2),
                Events::postLoad,
                $this->logicalOr($entity1, $entity2),
                $this->callback(static function (LifecycleEventArgs $args) use ($entityManager, $entity1, $entity2) {
                    return in_array($args->getEntity(), [$entity1, $entity2], true)
                        && $entityManager === $args->getObjectManager();
                }),
                $listenersFlag
            );

        $this->handler->hydrationComplete();
    }

<<<<<<< HEAD
    public function testSkipsDeferredPostLoadOfMetadataWithNoInvokedListeners(): void
    {
=======
    public function testSkipsDeferredPostLoadOfMetadataWithNoInvokedListeners() : void
    {
        /** @var ClassMetadata $metadata */
>>>>>>> fce18e93
        $metadata = $this->createMock(ClassMetadata::class);
        assert($metadata instanceof ClassMetadata);
        $entity = new stdClass();

        $this
            ->listenersInvoker
            ->expects($this->any())
            ->method('getSubscribedSystems')
            ->with($metadata)
            ->will($this->returnValue(ListenersInvoker::INVOKE_NONE));

        $this->handler->deferPostLoadInvoking($metadata, $entity);

        $this->listenersInvoker->expects($this->never())->method('invoke');

        $this->handler->hydrationComplete();
    }

    /**
     * @psalm-return list<array{int}>
     */
    public function invocationFlagProvider(): array
    {
        return [
            [ListenersInvoker::INVOKE_LISTENERS],
            [ListenersInvoker::INVOKE_CALLBACKS],
            [ListenersInvoker::INVOKE_MANAGER],
            [ListenersInvoker::INVOKE_LISTENERS | ListenersInvoker::INVOKE_CALLBACKS],
            [ListenersInvoker::INVOKE_LISTENERS | ListenersInvoker::INVOKE_MANAGER],
            [ListenersInvoker::INVOKE_LISTENERS | ListenersInvoker::INVOKE_CALLBACKS | ListenersInvoker::INVOKE_MANAGER],
        ];
    }
}<|MERGE_RESOLUTION|>--- conflicted
+++ resolved
@@ -1,46 +1,18 @@
 <?php
 
 declare(strict_types=1);
-<<<<<<< HEAD
-
-/*
- * THIS SOFTWARE IS PROVIDED BY THE COPYRIGHT HOLDERS AND CONTRIBUTORS
- * "AS IS" AND ANY EXPRESS OR IMPLIED WARRANTIES, INCLUDING, BUT NOT
- * LIMITED TO, THE IMPLIED WARRANTIES OF MERCHANTABILITY AND FITNESS FOR
- * A PARTICULAR PURPOSE ARE DISCLAIMED. IN NO EVENT SHALL THE COPYRIGHT
- * OWNER OR CONTRIBUTORS BE LIABLE FOR ANY DIRECT, INDIRECT, INCIDENTAL,
- * SPECIAL, EXEMPLARY, OR CONSEQUENTIAL DAMAGES (INCLUDING, BUT NOT
- * LIMITED TO, PROCUREMENT OF SUBSTITUTE GOODS OR SERVICES; LOSS OF USE,
- * DATA, OR PROFITS; OR BUSINESS INTERRUPTION) HOWEVER CAUSED AND ON ANY
- * THEORY OF LIABILITY, WHETHER IN CONTRACT, STRICT LIABILITY, OR TORT
- * (INCLUDING NEGLIGENCE OR OTHERWISE) ARISING IN ANY WAY OUT OF THE USE
- * OF THIS SOFTWARE, EVEN IF ADVISED OF THE POSSIBILITY OF SUCH DAMAGE.
- *
- * This software consists of voluntary contributions made by many individuals
- * and is licensed under the MIT license. For more information, see
- * <http://www.doctrine-project.org>.
- */
-=======
->>>>>>> fce18e93
 
 namespace Doctrine\Tests\ORM\Internal;
 
+use Doctrine\Common\Persistence\Event\LifecycleEventArgs;
 use Doctrine\ORM\EntityManagerInterface;
 use Doctrine\ORM\Event\ListenersInvoker;
 use Doctrine\ORM\Events;
 use Doctrine\ORM\Internal\HydrationCompleteHandler;
 use Doctrine\ORM\Mapping\ClassMetadata;
-<<<<<<< HEAD
-use Doctrine\Persistence\Event\LifecycleEventArgs;
-use PHPUnit\Framework\TestCase;
-=======
 use Doctrine\Tests\DoctrineTestCase;
->>>>>>> fce18e93
 use PHPUnit_Framework_MockObject_MockObject;
 use stdClass;
-use function in_array;
-
-use function assert;
 use function in_array;
 
 /**
@@ -59,14 +31,10 @@
     /** @var HydrationCompleteHandler */
     private $handler;
 
-<<<<<<< HEAD
-    protected function setUp(): void
-=======
     /**
      * {@inheritDoc}
      */
     protected function setUp() : void
->>>>>>> fce18e93
     {
         $this->listenersInvoker = $this->createMock(ListenersInvoker::class);
         $this->entityManager    = $this->createMock(EntityManagerInterface::class);
@@ -74,14 +42,6 @@
     }
 
     /**
-<<<<<<< HEAD
-     * @dataProvider invocationFlagProvider
-     */
-    public function testDefersPostLoadOfEntity(int $listenersFlag): void
-    {
-        $metadata = $this->createMock(ClassMetadata::class);
-        assert($metadata instanceof ClassMetadata);
-=======
      * @param int $listenersFlag
      *
      * @dataProvider invocationFlagProvider
@@ -90,7 +50,6 @@
     {
         /** @var ClassMetadata $metadata */
         $metadata      = $this->createMock(ClassMetadata::class);
->>>>>>> fce18e93
         $entity        = new stdClass();
         $entityManager = $this->entityManager;
 
@@ -121,12 +80,6 @@
     }
 
     /**
-<<<<<<< HEAD
-     * @dataProvider invocationFlagProvider
-     */
-    public function testDefersPostLoadOfEntityOnlyOnce(int $listenersFlag): void
-    {
-=======
      * @param int $listenersFlag
      *
      * @dataProvider invocationFlagProvider
@@ -134,10 +87,8 @@
     public function testDefersPostLoadOfEntityOnlyOnce($listenersFlag) : void
     {
         /** @var ClassMetadata $metadata */
->>>>>>> fce18e93
         $metadata = $this->createMock(ClassMetadata::class);
-        assert($metadata instanceof ClassMetadata);
-        $entity = new stdClass();
+        $entity   = new stdClass();
 
         $this
             ->listenersInvoker
@@ -155,12 +106,6 @@
     }
 
     /**
-<<<<<<< HEAD
-     * @dataProvider invocationFlagProvider
-     */
-    public function testDefersMultiplePostLoadOfEntity(int $listenersFlag): void
-    {
-=======
      * @param int $listenersFlag
      *
      * @dataProvider invocationFlagProvider
@@ -169,7 +114,6 @@
     {
         /** @var $metadata1 \Doctrine\ORM\Mapping\ClassMetadata */
         /** @var ClassMetadata $metadata2 */
->>>>>>> fce18e93
         $metadata1     = $this->createMock(ClassMetadata::class);
         $metadata2     = $this->createMock(ClassMetadata::class);
         $entity1       = new stdClass();
@@ -204,17 +148,11 @@
         $this->handler->hydrationComplete();
     }
 
-<<<<<<< HEAD
-    public function testSkipsDeferredPostLoadOfMetadataWithNoInvokedListeners(): void
-    {
-=======
     public function testSkipsDeferredPostLoadOfMetadataWithNoInvokedListeners() : void
     {
         /** @var ClassMetadata $metadata */
->>>>>>> fce18e93
         $metadata = $this->createMock(ClassMetadata::class);
-        assert($metadata instanceof ClassMetadata);
-        $entity = new stdClass();
+        $entity   = new stdClass();
 
         $this
             ->listenersInvoker
@@ -230,10 +168,7 @@
         $this->handler->hydrationComplete();
     }
 
-    /**
-     * @psalm-return list<array{int}>
-     */
-    public function invocationFlagProvider(): array
+    public function invocationFlagProvider()
     {
         return [
             [ListenersInvoker::INVOKE_LISTENERS],
