--- conflicted
+++ resolved
@@ -4,29 +4,17 @@
 
 namespace Doctrine\Tests\ORM\Tools;
 
-<<<<<<< HEAD
-use Doctrine\ORM\EntityManager;
-=======
 use Doctrine\ORM\Annotation as ORM;
 use Doctrine\ORM\EntityManagerInterface;
->>>>>>> fce18e93
 use Doctrine\ORM\Events;
 use Doctrine\ORM\Mapping\ClassMetadataFactory;
 use Doctrine\ORM\Tools\AttachEntityListenersListener;
 use Doctrine\Tests\OrmTestCase;
-<<<<<<< HEAD
-
-=======
->>>>>>> fce18e93
 use function func_get_args;
 
 class AttachEntityListenersListenerTest extends OrmTestCase
 {
-<<<<<<< HEAD
-    /** @var EntityManager */
-=======
     /** @var EntityManagerInterface */
->>>>>>> fce18e93
     private $em;
 
     /** @var AttachEntityListenersListener */
@@ -35,11 +23,7 @@
     /** @var ClassMetadataFactory */
     private $factory;
 
-<<<<<<< HEAD
-    protected function setUp(): void
-=======
     public function setUp() : void
->>>>>>> fce18e93
     {
         $this->listener = new AttachEntityListenersListener();
         $driver         = $this->createAnnotationDriver();
@@ -52,11 +36,7 @@
         $this->factory->setEntityManager($this->em);
     }
 
-<<<<<<< HEAD
-    public function testAttachEntityListeners(): void
-=======
     public function testAttachEntityListeners() : void
->>>>>>> fce18e93
     {
         $this->listener->addEntityListener(
             AttachEntityListenersListenerTestFooEntity::class,
@@ -73,11 +53,7 @@
         self::assertEquals(AttachEntityListenersListenerTestListener::class, $metadata->entityListeners['postLoad'][0]['class']);
     }
 
-<<<<<<< HEAD
-    public function testAttachToExistingEntityListeners(): void
-=======
     public function testAttachToExistingEntityListeners() : void
->>>>>>> fce18e93
     {
         $this->listener->addEntityListener(
             AttachEntityListenersListenerTestBarEntity::class,
@@ -114,14 +90,8 @@
         self::assertEquals(AttachEntityListenersListenerTestListener2::class, $metadata->entityListeners['postPersist'][1]['class']);
     }
 
-<<<<<<< HEAD
-    public function testDuplicateEntityListenerException(): void
-=======
     public function testDoNotDuplicateEntityListener() : void
->>>>>>> fce18e93
     {
-        $this->expectException('Doctrine\ORM\Mapping\MappingException');
-        $this->expectExceptionMessage('Entity Listener "Doctrine\Tests\ORM\Tools\AttachEntityListenersListenerTestListener#postPersist()" in "Doctrine\Tests\ORM\Tools\AttachEntityListenersListenerTestFooEntity" was already declared, but it must be declared only once.');
         $this->listener->addEntityListener(
             AttachEntityListenersListenerTestFooEntity::class,
             AttachEntityListenersListenerTestListener::class,
@@ -148,16 +118,9 @@
 class AttachEntityListenersListenerTestFooEntity
 {
     /**
-<<<<<<< HEAD
-     * @var int
-     * @Id
-     * @Column(type="integer")
-     * @GeneratedValue(strategy="AUTO")
-=======
      * @ORM\Id
      * @ORM\Column(type="integer")
      * @ORM\GeneratedValue(strategy="AUTO")
->>>>>>> fce18e93
      */
     public $id;
 }
@@ -169,51 +132,31 @@
 class AttachEntityListenersListenerTestBarEntity
 {
     /**
-<<<<<<< HEAD
-     * @var int
-     * @Id
-     * @Column(type="integer")
-     * @GeneratedValue(strategy="AUTO")
-=======
      * @ORM\Id
      * @ORM\Column(type="integer")
      * @ORM\GeneratedValue(strategy="AUTO")
->>>>>>> fce18e93
      */
     public $id;
 }
 
 class AttachEntityListenersListenerTestListener
 {
-    /** @psalm-var array<string,list<list<mixed>>> */
     public $calls;
 
-<<<<<<< HEAD
-    public function prePersist(): void
-=======
     /** @ORM\PrePersist */
     public function prePersist()
->>>>>>> fce18e93
     {
         $this->calls[__FUNCTION__][] = func_get_args();
     }
 
-<<<<<<< HEAD
-    public function postLoadHandler(): void
-=======
     /** @ORM\PostLoad */
     public function postLoadHandler()
->>>>>>> fce18e93
     {
         $this->calls[__FUNCTION__][] = func_get_args();
     }
 
-<<<<<<< HEAD
-    public function postPersist(): void
-=======
     /** @ORM\PostPersist */
     public function postPersist()
->>>>>>> fce18e93
     {
         $this->calls[__FUNCTION__][] = func_get_args();
     }
@@ -221,25 +164,16 @@
 
 class AttachEntityListenersListenerTestListener2
 {
-    /** @psalm-var array<string,list<list<mixed>>> */
     public $calls;
 
-<<<<<<< HEAD
-    public function prePersist(): void
-=======
     /** @ORM\PrePersist */
     public function prePersist()
->>>>>>> fce18e93
     {
         $this->calls[__FUNCTION__][] = func_get_args();
     }
 
-<<<<<<< HEAD
-    public function postPersistHandler(): void
-=======
     /** @ORM\PostPersist */
     public function postPersistHandler()
->>>>>>> fce18e93
     {
         $this->calls[__FUNCTION__][] = func_get_args();
     }
