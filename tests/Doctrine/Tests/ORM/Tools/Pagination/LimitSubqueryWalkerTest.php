<?php

declare(strict_types=1);

namespace Doctrine\Tests\ORM\Tools\Pagination;

use Doctrine\ORM\Query;
use Doctrine\ORM\Tools\Pagination\LimitSubqueryWalker;
<<<<<<< HEAD
use PHPUnit\Framework\Attributes\Group;
=======
use Doctrine\ORM\Tools\Pagination\Paginator;
>>>>>>> 48edb33b

#[Group('DDC-1613')]
class LimitSubqueryWalkerTest extends PaginationTestCase
{
    public function testLimitSubquery(): void
    {
        $dql        = 'SELECT p, c, a FROM Doctrine\Tests\ORM\Tools\Pagination\MyBlogPost p JOIN p.category c JOIN p.author a';
        $query      = $this->entityManager->createQuery($dql);
        $limitQuery = clone $query;

        $limitQuery->setHint(Query::HINT_CUSTOM_TREE_WALKERS, [LimitSubqueryWalker::class]);

        self::assertEquals(
            'SELECT DISTINCT m0_.id AS id_0 FROM MyBlogPost m0_ INNER JOIN Category c1_ ON m0_.category_id = c1_.id INNER JOIN Author a2_ ON m0_.author_id = a2_.id',
            $limitQuery->getSQL(),
        );
    }

    public function testHintCanDisableDistinct(): void
    {
        $dql        = 'SELECT p, c, a FROM Doctrine\Tests\ORM\Tools\Pagination\MyBlogPost p JOIN p.category c JOIN p.author a';
        $query      = $this->entityManager->createQuery($dql);
        $limitQuery = clone $query;

        $limitQuery->setHint(Query::HINT_CUSTOM_TREE_WALKERS, [LimitSubqueryWalker::class]);
        $limitQuery->setHint(Paginator::HINT_ENABLE_DISTINCT, false);

        self::assertEquals(
            'SELECT m0_.id AS id_0 FROM MyBlogPost m0_ INNER JOIN Category c1_ ON m0_.category_id = c1_.id INNER JOIN Author a2_ ON m0_.author_id = a2_.id',
            $limitQuery->getSQL()
        );
    }

    public function testLimitSubqueryWithSort(): void
    {
        $dql        = 'SELECT p, c, a FROM Doctrine\Tests\ORM\Tools\Pagination\MyBlogPost p JOIN p.category c JOIN p.author a ORDER BY p.title';
        $query      = $this->entityManager->createQuery($dql);
        $limitQuery = clone $query;

        $limitQuery->setHint(Query::HINT_CUSTOM_TREE_WALKERS, [LimitSubqueryWalker::class]);

        self::assertEquals(
            'SELECT DISTINCT m0_.id AS id_0, m0_.title AS title_1 FROM MyBlogPost m0_ INNER JOIN Category c1_ ON m0_.category_id = c1_.id INNER JOIN Author a2_ ON m0_.author_id = a2_.id ORDER BY m0_.title ASC',
            $limitQuery->getSQL(),
        );
    }

    public function testLimitSubqueryWithSortFunction(): void
    {
        $dql   = 'SELECT p FROM Doctrine\Tests\ORM\Tools\Pagination\MyBlogPost p JOIN p.category c GROUP BY p.id ORDER BY COUNT(c.id)';
        $query = $this->entityManager->createQuery($dql);

        $limitQuery = clone $query;
        $limitQuery->setHint(Query::HINT_CUSTOM_TREE_WALKERS, [LimitSubqueryWalker::class]);

        self::assertSame(
            'SELECT DISTINCT m0_.id AS id_0 FROM MyBlogPost m0_ INNER JOIN Category c1_ ON m0_.category_id = c1_.id GROUP BY m0_.id ORDER BY COUNT(c1_.id) ASC',
            $limitQuery->getSQL(),
        );
    }

    public function testCountQueryMixedResultsWithName(): void
    {
        $dql        = 'SELECT a, sum(a.name) as foo FROM Doctrine\Tests\ORM\Tools\Pagination\Author a';
        $query      = $this->entityManager->createQuery($dql);
        $limitQuery = clone $query;

        $limitQuery->setHint(Query::HINT_CUSTOM_TREE_WALKERS, [LimitSubqueryWalker::class]);

        self::assertEquals(
            'SELECT DISTINCT a0_.id AS id_0 FROM Author a0_',
            $limitQuery->getSQL(),
        );
    }

    public function testAggQueryMixedResultsWithNameAndSort(): void
    {
        $dql   = 'SELECT a, sum(a.name) as foo FROM Doctrine\Tests\ORM\Tools\Pagination\Author a ORDER BY foo DESC';
        $query = $this->entityManager->createQuery($dql);

        $limitQuery = clone $query;
        $limitQuery->setHint(Query::HINT_CUSTOM_TREE_WALKERS, [LimitSubqueryWalker::class]);

        self::assertSame(
            'SELECT DISTINCT a0_.id AS id_0, sum(a0_.name) AS sclr_1 FROM Author a0_ ORDER BY sclr_1 DESC',
            $limitQuery->getSQL(),
        );
    }

    public function testAggQueryMultipleMixedResultsWithSort(): void
    {
        $dql   = 'SELECT a, sum(a.name) as foo, (SELECT count(subA.id) FROM Doctrine\Tests\ORM\Tools\Pagination\Author subA WHERE subA.id = a.id ) as bar FROM Doctrine\Tests\ORM\Tools\Pagination\Author a ORDER BY foo DESC, bar ASC';
        $query = $this->entityManager->createQuery($dql);

        $limitQuery = clone $query;
        $limitQuery->setHint(Query::HINT_CUSTOM_TREE_WALKERS, [LimitSubqueryWalker::class]);

        self::assertSame(
            'SELECT DISTINCT a0_.id AS id_0, sum(a0_.name) AS sclr_1, (SELECT count(a1_.id) AS sclr_3 FROM Author a1_ WHERE a1_.id = a0_.id) AS sclr_2 FROM Author a0_ ORDER BY sclr_1 DESC, sclr_2 ASC',
            $limitQuery->getSQL(),
        );
    }

    #[Group('DDC-2890')]
    public function testLimitSubqueryWithSortOnAssociation(): void
    {
        $dql        = 'SELECT p FROM Doctrine\Tests\ORM\Tools\Pagination\MyBlogPost p ORDER BY p.author';
        $query      = $this->entityManager->createQuery($dql);
        $limitQuery = clone $query;

        $limitQuery->setHint(Query::HINT_CUSTOM_TREE_WALKERS, [LimitSubqueryWalker::class]);

        self::assertEquals(
            'SELECT DISTINCT m0_.id AS id_0, m0_.author_id AS sclr_1 FROM MyBlogPost m0_ ORDER BY m0_.author_id ASC',
            $limitQuery->getSQL(),
        );
    }

    /**
     * Arbitrary Join
     */
    public function testLimitSubqueryWithArbitraryJoin(): void
    {
        $dql        = 'SELECT p, c FROM Doctrine\Tests\ORM\Tools\Pagination\MyBlogPost p JOIN Doctrine\Tests\ORM\Tools\Pagination\Category c WITH p.category = c';
        $query      = $this->entityManager->createQuery($dql);
        $limitQuery = clone $query;

        $limitQuery->setHint(Query::HINT_CUSTOM_TREE_WALKERS, [LimitSubqueryWalker::class]);

        self::assertEquals(
            'SELECT DISTINCT m0_.id AS id_0 FROM MyBlogPost m0_ INNER JOIN Category c1_ ON (m0_.category_id = c1_.id)',
            $limitQuery->getSQL(),
        );
    }

    public function testLimitSubqueryWithSortWithArbitraryJoin(): void
    {
        $dql        = 'SELECT p, c FROM Doctrine\Tests\ORM\Tools\Pagination\MyBlogPost p JOIN Doctrine\Tests\ORM\Tools\Pagination\Category c WITH p.category = c ORDER BY p.title';
        $query      = $this->entityManager->createQuery($dql);
        $limitQuery = clone $query;

        $limitQuery->setHint(Query::HINT_CUSTOM_TREE_WALKERS, [LimitSubqueryWalker::class]);

        self::assertEquals(
            'SELECT DISTINCT m0_.id AS id_0, m0_.title AS title_1 FROM MyBlogPost m0_ INNER JOIN Category c1_ ON (m0_.category_id = c1_.id) ORDER BY m0_.title ASC',
            $limitQuery->getSQL(),
        );
    }
}<|MERGE_RESOLUTION|>--- conflicted
+++ resolved
@@ -6,11 +6,8 @@
 
 use Doctrine\ORM\Query;
 use Doctrine\ORM\Tools\Pagination\LimitSubqueryWalker;
-<<<<<<< HEAD
+use Doctrine\ORM\Tools\Pagination\Paginator;
 use PHPUnit\Framework\Attributes\Group;
-=======
-use Doctrine\ORM\Tools\Pagination\Paginator;
->>>>>>> 48edb33b
 
 #[Group('DDC-1613')]
 class LimitSubqueryWalkerTest extends PaginationTestCase
@@ -40,7 +37,7 @@
 
         self::assertEquals(
             'SELECT m0_.id AS id_0 FROM MyBlogPost m0_ INNER JOIN Category c1_ ON m0_.category_id = c1_.id INNER JOIN Author a2_ ON m0_.author_id = a2_.id',
-            $limitQuery->getSQL()
+            $limitQuery->getSQL(),
         );
     }
 
