<?php

declare(strict_types=1);

namespace Doctrine\Tests\ORM\Tools\Pagination;

use Doctrine\ORM\Query;
use Doctrine\ORM\Tools\Pagination\CountOutputWalker;

class CountOutputWalkerTest extends PaginationTestCase
{
<<<<<<< HEAD
    public function testCountQuery(): void
    {
        $query = $this->entityManager->createQuery(
            'SELECT p, c, a FROM Doctrine\Tests\ORM\Tools\Pagination\BlogPost p JOIN p.category c JOIN p.author a'
        );
        $query->setHint(Query::HINT_CUSTOM_OUTPUT_WALKER, CountOutputWalker::class);
        $query->setFirstResult(null)->setMaxResults(null);

        $this->assertEquals(
            'SELECT COUNT(*) AS dctrn_count FROM (SELECT DISTINCT id_0 FROM (SELECT b0_.id AS id_0, c1_.id AS id_1, a2_.id AS id_2, a2_.name AS name_3, b0_.author_id AS author_id_4, b0_.category_id AS category_id_5 FROM BlogPost b0_ INNER JOIN Category c1_ ON b0_.category_id = c1_.id INNER JOIN Author a2_ ON b0_.author_id = a2_.id) dctrn_result) dctrn_table',
            $query->getSQL()
        );
    }

    public function testCountQueryMixedResultsWithName(): void
    {
        $query = $this->entityManager->createQuery(
            'SELECT a, sum(a.name) as foo FROM Doctrine\Tests\ORM\Tools\Pagination\Author a'
        );
        $query->setHint(Query::HINT_CUSTOM_OUTPUT_WALKER, CountOutputWalker::class);
        $query->setFirstResult(null)->setMaxResults(null);

        $this->assertEquals(
            'SELECT COUNT(*) AS dctrn_count FROM (SELECT DISTINCT id_0 FROM (SELECT a0_.id AS id_0, a0_.name AS name_1, sum(a0_.name) AS sclr_2 FROM Author a0_) dctrn_result) dctrn_table',
            $query->getSQL()
        );
    }

    public function testCountQueryGroupBy(): void
    {
        $query = $this->entityManager->createQuery(
            'SELECT p.name FROM Doctrine\Tests\ORM\Tools\Pagination\Person p GROUP BY p.name'
        );
        $query->setHint(Query::HINT_CUSTOM_OUTPUT_WALKER, CountOutputWalker::class);
        $query->setFirstResult(null)->setMaxResults(null);

        $this->assertSame(
            'SELECT COUNT(*) AS dctrn_count FROM (SELECT p0_.name AS name_0 FROM Person p0_ GROUP BY p0_.name) dctrn_table',
            $query->getSQL()
        );
    }

    public function testCountQueryHaving(): void
    {
        $query = $this->entityManager->createQuery(
            'SELECT g, u, count(u.id) AS userCount FROM Doctrine\Tests\ORM\Tools\Pagination\Group g LEFT JOIN g.users u GROUP BY g.id HAVING userCount > 0'
        );
        $query->setHint(Query::HINT_CUSTOM_OUTPUT_WALKER, CountOutputWalker::class);
        $query->setFirstResult(null)->setMaxResults(null);

        $this->assertSame(
            'SELECT COUNT(*) AS dctrn_count FROM (SELECT count(u0_.id) AS sclr_0, g1_.id AS id_1, u0_.id AS id_2 FROM groups g1_ LEFT JOIN user_group u2_ ON g1_.id = u2_.group_id LEFT JOIN User u0_ ON u0_.id = u2_.user_id GROUP BY g1_.id HAVING sclr_0 > 0) dctrn_table',
            $query->getSQL()
        );
    }

    public function testCountQueryOrderBySqlServer(): void
=======
    /**
     * @dataProvider provideDataForCountQuery
     */
    public function testCountQuery($dql, $sql) : void
    {
        $query = $this->entityManager->createQuery($dql);

        $query->setHint(Query::HINT_CUSTOM_OUTPUT_WALKER, CountOutputWalker::class);
        $query->setFirstResult(null)->setMaxResults(null);

        self::assertSame($sql, $query->getSQL());
    }

    public function provideDataForCountQuery()
    {
        return [
            // Multiple results and joins
            [
                'SELECT p, c, a FROM Doctrine\Tests\ORM\Tools\Pagination\BlogPost p JOIN p.category c JOIN p.author a',
                'SELECT COUNT(*) AS dctrn_count FROM (SELECT DISTINCT c0 FROM (SELECT t0."id" AS c0, t1."id" AS c1, t2."id" AS c2, t2."name" AS c3, t0."author_id" AS c4, t0."category_id" AS c5 FROM "BlogPost" t0 INNER JOIN "Category" t1 ON t0."category_id" = t1."id" INNER JOIN "Author" t2 ON t0."author_id" = t2."id") dctrn_result) dctrn_table',
            ],
            // Mixed results with name
            [
                'SELECT a, sum(a.name) as foo FROM Doctrine\Tests\ORM\Tools\Pagination\Author a',
                'SELECT COUNT(*) AS dctrn_count FROM (SELECT DISTINCT c0 FROM (SELECT t0."id" AS c0, t0."name" AS c1, sum(t0."name") AS c2 FROM "Author" t0) dctrn_result) dctrn_table',
            ],
            // Grouping support
            [
                'SELECT p.name FROM Doctrine\Tests\ORM\Tools\Pagination\Person p GROUP BY p.name',
                'SELECT COUNT(*) AS dctrn_count FROM (SELECT t0."name" AS c0 FROM "Person" t0 GROUP BY t0."name") dctrn_table',
            ],
            // Having support
            [
                'SELECT g, u, count(u.id) AS userCount FROM Doctrine\Tests\ORM\Tools\Pagination\Group g LEFT JOIN g.users u GROUP BY g.id HAVING userCount > 0',
                'SELECT COUNT(*) AS dctrn_count FROM (SELECT count(t0."id") AS c0, t1."id" AS c1, t0."id" AS c2 FROM "groups" t1 LEFT JOIN "user_group" t2 ON t1."id" = t2."group_id" LEFT JOIN "User" t0 ON t0."id" = t2."user_id" GROUP BY t1."id" HAVING c0 > 0) dctrn_table',
            ],
        ];
    }

    public function testCountQueryOrderBySqlServer() : void
>>>>>>> fce18e93
    {
        if ($this->entityManager->getConnection()->getDatabasePlatform()->getName() !== 'mssql') {
            $this->markTestSkipped('SQLServer only test.');
        }

<<<<<<< HEAD
        $query = $this->entityManager->createQuery(
            'SELECT p FROM Doctrine\Tests\ORM\Tools\Pagination\BlogPost p ORDER BY p.id'
        );
        $query->setHint(Query::HINT_CUSTOM_OUTPUT_WALKER, CountOutputWalker::class);
        $query->setFirstResult(null)->setMaxResults(null);

        $this->assertEquals(
            'SELECT COUNT(*) AS dctrn_count FROM (SELECT DISTINCT id_0 FROM (SELECT b0_.id AS id_0, b0_.author_id AS author_id_1, b0_.category_id AS category_id_2 FROM BlogPost b0_) dctrn_result) dctrn_table',
            $query->getSQL()
=======
        $this->testCountQuery(
            'SELECT p FROM Doctrine\Tests\ORM\Tools\Pagination\BlogPost p ORDER BY p.id',
            'SELECT COUNT(*) AS dctrn_count FROM (SELECT DISTINCT c0 FROM (SELECT t0.[id] AS c0, t0.[author_id] AS c1, t0.[category_id] AS c2 FROM [BlogPost] t0) dctrn_result) dctrn_table'
>>>>>>> fce18e93
        );
    }
}<|MERGE_RESOLUTION|>--- conflicted
+++ resolved
@@ -9,65 +9,6 @@
 
 class CountOutputWalkerTest extends PaginationTestCase
 {
-<<<<<<< HEAD
-    public function testCountQuery(): void
-    {
-        $query = $this->entityManager->createQuery(
-            'SELECT p, c, a FROM Doctrine\Tests\ORM\Tools\Pagination\BlogPost p JOIN p.category c JOIN p.author a'
-        );
-        $query->setHint(Query::HINT_CUSTOM_OUTPUT_WALKER, CountOutputWalker::class);
-        $query->setFirstResult(null)->setMaxResults(null);
-
-        $this->assertEquals(
-            'SELECT COUNT(*) AS dctrn_count FROM (SELECT DISTINCT id_0 FROM (SELECT b0_.id AS id_0, c1_.id AS id_1, a2_.id AS id_2, a2_.name AS name_3, b0_.author_id AS author_id_4, b0_.category_id AS category_id_5 FROM BlogPost b0_ INNER JOIN Category c1_ ON b0_.category_id = c1_.id INNER JOIN Author a2_ ON b0_.author_id = a2_.id) dctrn_result) dctrn_table',
-            $query->getSQL()
-        );
-    }
-
-    public function testCountQueryMixedResultsWithName(): void
-    {
-        $query = $this->entityManager->createQuery(
-            'SELECT a, sum(a.name) as foo FROM Doctrine\Tests\ORM\Tools\Pagination\Author a'
-        );
-        $query->setHint(Query::HINT_CUSTOM_OUTPUT_WALKER, CountOutputWalker::class);
-        $query->setFirstResult(null)->setMaxResults(null);
-
-        $this->assertEquals(
-            'SELECT COUNT(*) AS dctrn_count FROM (SELECT DISTINCT id_0 FROM (SELECT a0_.id AS id_0, a0_.name AS name_1, sum(a0_.name) AS sclr_2 FROM Author a0_) dctrn_result) dctrn_table',
-            $query->getSQL()
-        );
-    }
-
-    public function testCountQueryGroupBy(): void
-    {
-        $query = $this->entityManager->createQuery(
-            'SELECT p.name FROM Doctrine\Tests\ORM\Tools\Pagination\Person p GROUP BY p.name'
-        );
-        $query->setHint(Query::HINT_CUSTOM_OUTPUT_WALKER, CountOutputWalker::class);
-        $query->setFirstResult(null)->setMaxResults(null);
-
-        $this->assertSame(
-            'SELECT COUNT(*) AS dctrn_count FROM (SELECT p0_.name AS name_0 FROM Person p0_ GROUP BY p0_.name) dctrn_table',
-            $query->getSQL()
-        );
-    }
-
-    public function testCountQueryHaving(): void
-    {
-        $query = $this->entityManager->createQuery(
-            'SELECT g, u, count(u.id) AS userCount FROM Doctrine\Tests\ORM\Tools\Pagination\Group g LEFT JOIN g.users u GROUP BY g.id HAVING userCount > 0'
-        );
-        $query->setHint(Query::HINT_CUSTOM_OUTPUT_WALKER, CountOutputWalker::class);
-        $query->setFirstResult(null)->setMaxResults(null);
-
-        $this->assertSame(
-            'SELECT COUNT(*) AS dctrn_count FROM (SELECT count(u0_.id) AS sclr_0, g1_.id AS id_1, u0_.id AS id_2 FROM groups g1_ LEFT JOIN user_group u2_ ON g1_.id = u2_.group_id LEFT JOIN User u0_ ON u0_.id = u2_.user_id GROUP BY g1_.id HAVING sclr_0 > 0) dctrn_table',
-            $query->getSQL()
-        );
-    }
-
-    public function testCountQueryOrderBySqlServer(): void
-=======
     /**
      * @dataProvider provideDataForCountQuery
      */
@@ -108,27 +49,14 @@
     }
 
     public function testCountQueryOrderBySqlServer() : void
->>>>>>> fce18e93
     {
         if ($this->entityManager->getConnection()->getDatabasePlatform()->getName() !== 'mssql') {
             $this->markTestSkipped('SQLServer only test.');
         }
 
-<<<<<<< HEAD
-        $query = $this->entityManager->createQuery(
-            'SELECT p FROM Doctrine\Tests\ORM\Tools\Pagination\BlogPost p ORDER BY p.id'
-        );
-        $query->setHint(Query::HINT_CUSTOM_OUTPUT_WALKER, CountOutputWalker::class);
-        $query->setFirstResult(null)->setMaxResults(null);
-
-        $this->assertEquals(
-            'SELECT COUNT(*) AS dctrn_count FROM (SELECT DISTINCT id_0 FROM (SELECT b0_.id AS id_0, b0_.author_id AS author_id_1, b0_.category_id AS category_id_2 FROM BlogPost b0_) dctrn_result) dctrn_table',
-            $query->getSQL()
-=======
         $this->testCountQuery(
             'SELECT p FROM Doctrine\Tests\ORM\Tools\Pagination\BlogPost p ORDER BY p.id',
             'SELECT COUNT(*) AS dctrn_count FROM (SELECT DISTINCT c0 FROM (SELECT t0.[id] AS c0, t0.[author_id] AS c1, t0.[category_id] AS c2 FROM [BlogPost] t0) dctrn_result) dctrn_table'
->>>>>>> fce18e93
         );
     }
 }