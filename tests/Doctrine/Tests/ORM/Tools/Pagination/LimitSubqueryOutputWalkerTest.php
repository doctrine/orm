--- conflicted
+++ resolved
@@ -12,7 +12,7 @@
 
 final class LimitSubqueryOutputWalkerTest extends PaginationTestCase
 {
-    public function testLimitSubquery(): void
+    public function testLimitSubquery() : void
     {
         $query = $this->entityManager->createQuery(
             'SELECT p, c, a FROM Doctrine\Tests\ORM\Tools\Pagination\MyBlogPost p JOIN p.category c JOIN p.author a'
@@ -22,23 +22,15 @@
         $limitQuery->setHint(Query::HINT_CUSTOM_OUTPUT_WALKER, LimitSubqueryOutputWalker::class);
 
         self::assertSame(
-<<<<<<< HEAD
-            'SELECT DISTINCT id_0 FROM (SELECT m0_.id AS id_0, m0_.title AS title_1, c1_.id AS id_2, a2_.id AS id_3, a2_.name AS name_4, m0_.author_id AS author_id_5, m0_.category_id AS category_id_6 FROM MyBlogPost m0_ INNER JOIN Category c1_ ON m0_.category_id = c1_.id INNER JOIN Author a2_ ON m0_.author_id = a2_.id) dctrn_result',
-=======
             'SELECT DISTINCT c0 FROM (SELECT t0."id" AS c0, t0."title" AS c1, t1."id" AS c2, t2."id" AS c3, t2."name" AS c4, t0."author_id" AS c5, t0."category_id" AS c6 FROM "MyBlogPost" t0 INNER JOIN "Category" t1 ON t0."category_id" = t1."id" INNER JOIN "Author" t2 ON t0."author_id" = t2."id") dctrn_result',
->>>>>>> fce18e93
-            $limitQuery->getSQL()
-        );
-    }
-
-    public function testLimitSubqueryWithSortPg(): void
-    {
-        $odp = $this->entityManager->getConnection()->getDatabasePlatform();
-<<<<<<< HEAD
-        $this->entityManager->getConnection()->setDatabasePlatform(new PostgreSqlPlatform());
-=======
-        $this->entityManager->getConnection()->setDatabasePlatform(new PostgreSQL94Platform());
->>>>>>> fce18e93
+            $limitQuery->getSQL()
+        );
+    }
+
+    public function testLimitSubqueryWithSortPg() : void
+    {
+        $odp = $this->entityManager->getConnection()->getDatabasePlatform();
+        $this->entityManager->getConnection()->setDatabasePlatform(new PostgreSQL94Platform());
 
         $query      = $this->entityManager->createQuery(
             'SELECT p, c, a FROM Doctrine\Tests\ORM\Tools\Pagination\MyBlogPost p JOIN p.category c JOIN p.author a ORDER BY p.title'
@@ -47,25 +39,17 @@
         $limitQuery->setHint(Query::HINT_CUSTOM_OUTPUT_WALKER, LimitSubqueryOutputWalker::class);
 
         self::assertSame(
-<<<<<<< HEAD
-            'SELECT DISTINCT id_0, MIN(sclr_5) AS dctrn_minrownum FROM (SELECT m0_.id AS id_0, m0_.title AS title_1, c1_.id AS id_2, a2_.id AS id_3, a2_.name AS name_4, ROW_NUMBER() OVER(ORDER BY m0_.title ASC) AS sclr_5, m0_.author_id AS author_id_6, m0_.category_id AS category_id_7 FROM MyBlogPost m0_ INNER JOIN Category c1_ ON m0_.category_id = c1_.id INNER JOIN Author a2_ ON m0_.author_id = a2_.id) dctrn_result GROUP BY id_0 ORDER BY dctrn_minrownum ASC',
-=======
             'SELECT DISTINCT c0, MIN(c5) AS dctrn_minrownum FROM (SELECT t0."id" AS c0, t0."title" AS c1, t1."id" AS c2, t2."id" AS c3, t2."name" AS c4, ROW_NUMBER() OVER(ORDER BY t0."title" ASC) AS c5, t0."author_id" AS c6, t0."category_id" AS c7 FROM "MyBlogPost" t0 INNER JOIN "Category" t1 ON t0."category_id" = t1."id" INNER JOIN "Author" t2 ON t0."author_id" = t2."id") dctrn_result GROUP BY c0 ORDER BY dctrn_minrownum ASC',
->>>>>>> fce18e93
-            $limitQuery->getSQL()
-        );
-
-        $this->entityManager->getConnection()->setDatabasePlatform($odp);
-    }
-
-    public function testLimitSubqueryWithScalarSortPg(): void
-    {
-        $odp = $this->entityManager->getConnection()->getDatabasePlatform();
-<<<<<<< HEAD
-        $this->entityManager->getConnection()->setDatabasePlatform(new PostgreSqlPlatform());
-=======
-        $this->entityManager->getConnection()->setDatabasePlatform(new PostgreSQL94Platform());
->>>>>>> fce18e93
+            $limitQuery->getSQL()
+        );
+
+        $this->entityManager->getConnection()->setDatabasePlatform($odp);
+    }
+
+    public function testLimitSubqueryWithScalarSortPg() : void
+    {
+        $odp = $this->entityManager->getConnection()->getDatabasePlatform();
+        $this->entityManager->getConnection()->setDatabasePlatform(new PostgreSQL94Platform());
 
         $query      = $this->entityManager->createQuery(
             'SELECT u, g, COUNT(g.id) AS g_quantity FROM Doctrine\Tests\ORM\Tools\Pagination\User u JOIN u.groups g ORDER BY g_quantity'
@@ -74,25 +58,17 @@
         $limitQuery->setHint(Query::HINT_CUSTOM_OUTPUT_WALKER, LimitSubqueryOutputWalker::class);
 
         self::assertSame(
-<<<<<<< HEAD
-            'SELECT DISTINCT id_1, MIN(sclr_3) AS dctrn_minrownum FROM (SELECT COUNT(g0_.id) AS sclr_0, u1_.id AS id_1, g0_.id AS id_2, ROW_NUMBER() OVER(ORDER BY COUNT(g0_.id) ASC) AS sclr_3 FROM User u1_ INNER JOIN user_group u2_ ON u1_.id = u2_.user_id INNER JOIN groups g0_ ON g0_.id = u2_.group_id) dctrn_result GROUP BY id_1 ORDER BY dctrn_minrownum ASC',
-=======
             'SELECT DISTINCT c1, MIN(c3) AS dctrn_minrownum FROM (SELECT COUNT(t0."id") AS c0, t1."id" AS c1, t0."id" AS c2, ROW_NUMBER() OVER(ORDER BY COUNT(t0."id") ASC) AS c3 FROM "User" t1 INNER JOIN "user_group" t2 ON t1."id" = t2."user_id" INNER JOIN "groups" t0 ON t0."id" = t2."group_id") dctrn_result GROUP BY c1 ORDER BY dctrn_minrownum ASC',
->>>>>>> fce18e93
-            $limitQuery->getSQL()
-        );
-
-        $this->entityManager->getConnection()->setDatabasePlatform($odp);
-    }
-
-    public function testLimitSubqueryWithMixedSortPg(): void
-    {
-        $odp = $this->entityManager->getConnection()->getDatabasePlatform();
-<<<<<<< HEAD
-        $this->entityManager->getConnection()->setDatabasePlatform(new PostgreSqlPlatform());
-=======
-        $this->entityManager->getConnection()->setDatabasePlatform(new PostgreSQL94Platform());
->>>>>>> fce18e93
+            $limitQuery->getSQL()
+        );
+
+        $this->entityManager->getConnection()->setDatabasePlatform($odp);
+    }
+
+    public function testLimitSubqueryWithMixedSortPg() : void
+    {
+        $odp = $this->entityManager->getConnection()->getDatabasePlatform();
+        $this->entityManager->getConnection()->setDatabasePlatform(new PostgreSQL94Platform());
 
         $query      = $this->entityManager->createQuery(
             'SELECT u, g, COUNT(g.id) AS g_quantity FROM Doctrine\Tests\ORM\Tools\Pagination\User u JOIN u.groups g ORDER BY g_quantity, u.id DESC'
@@ -101,25 +77,17 @@
         $limitQuery->setHint(Query::HINT_CUSTOM_OUTPUT_WALKER, LimitSubqueryOutputWalker::class);
 
         self::assertSame(
-<<<<<<< HEAD
-            'SELECT DISTINCT id_1, MIN(sclr_3) AS dctrn_minrownum FROM (SELECT COUNT(g0_.id) AS sclr_0, u1_.id AS id_1, g0_.id AS id_2, ROW_NUMBER() OVER(ORDER BY COUNT(g0_.id) ASC, u1_.id DESC) AS sclr_3 FROM User u1_ INNER JOIN user_group u2_ ON u1_.id = u2_.user_id INNER JOIN groups g0_ ON g0_.id = u2_.group_id) dctrn_result GROUP BY id_1 ORDER BY dctrn_minrownum ASC',
-=======
             'SELECT DISTINCT c1, MIN(c3) AS dctrn_minrownum FROM (SELECT COUNT(t0."id") AS c0, t1."id" AS c1, t0."id" AS c2, ROW_NUMBER() OVER(ORDER BY COUNT(t0."id") ASC, t1."id" DESC) AS c3 FROM "User" t1 INNER JOIN "user_group" t2 ON t1."id" = t2."user_id" INNER JOIN "groups" t0 ON t0."id" = t2."group_id") dctrn_result GROUP BY c1 ORDER BY dctrn_minrownum ASC',
->>>>>>> fce18e93
-            $limitQuery->getSQL()
-        );
-
-        $this->entityManager->getConnection()->setDatabasePlatform($odp);
-    }
-
-    public function testLimitSubqueryWithHiddenScalarSortPg(): void
-    {
-        $odp = $this->entityManager->getConnection()->getDatabasePlatform();
-<<<<<<< HEAD
-        $this->entityManager->getConnection()->setDatabasePlatform(new PostgreSqlPlatform());
-=======
-        $this->entityManager->getConnection()->setDatabasePlatform(new PostgreSQL94Platform());
->>>>>>> fce18e93
+            $limitQuery->getSQL()
+        );
+
+        $this->entityManager->getConnection()->setDatabasePlatform($odp);
+    }
+
+    public function testLimitSubqueryWithHiddenScalarSortPg() : void
+    {
+        $odp = $this->entityManager->getConnection()->getDatabasePlatform();
+        $this->entityManager->getConnection()->setDatabasePlatform(new PostgreSQL94Platform());
 
         $query      = $this->entityManager->createQuery(
             'SELECT u, g, COUNT(g.id) AS hidden g_quantity FROM Doctrine\Tests\ORM\Tools\Pagination\User u JOIN u.groups g ORDER BY g_quantity, u.id DESC'
@@ -128,32 +96,24 @@
         $limitQuery->setHint(Query::HINT_CUSTOM_OUTPUT_WALKER, LimitSubqueryOutputWalker::class);
 
         self::assertSame(
-<<<<<<< HEAD
-            'SELECT DISTINCT id_1, MIN(sclr_3) AS dctrn_minrownum FROM (SELECT COUNT(g0_.id) AS sclr_0, u1_.id AS id_1, g0_.id AS id_2, ROW_NUMBER() OVER(ORDER BY COUNT(g0_.id) ASC, u1_.id DESC) AS sclr_3 FROM User u1_ INNER JOIN user_group u2_ ON u1_.id = u2_.user_id INNER JOIN groups g0_ ON g0_.id = u2_.group_id) dctrn_result GROUP BY id_1 ORDER BY dctrn_minrownum ASC',
-=======
             'SELECT DISTINCT c1, MIN(c3) AS dctrn_minrownum FROM (SELECT COUNT(t0."id") AS c0, t1."id" AS c1, t0."id" AS c2, ROW_NUMBER() OVER(ORDER BY COUNT(t0."id") ASC, t1."id" DESC) AS c3 FROM "User" t1 INNER JOIN "user_group" t2 ON t1."id" = t2."user_id" INNER JOIN "groups" t0 ON t0."id" = t2."group_id") dctrn_result GROUP BY c1 ORDER BY dctrn_minrownum ASC',
->>>>>>> fce18e93
-            $limitQuery->getSQL()
-        );
-
-        $this->entityManager->getConnection()->setDatabasePlatform($odp);
-    }
-
-    public function testLimitSubqueryPg(): void
-    {
-        $odp = $this->entityManager->getConnection()->getDatabasePlatform();
-<<<<<<< HEAD
-        $this->entityManager->getConnection()->setDatabasePlatform(new PostgreSqlPlatform());
-=======
-        $this->entityManager->getConnection()->setDatabasePlatform(new PostgreSQL94Platform());
->>>>>>> fce18e93
+            $limitQuery->getSQL()
+        );
+
+        $this->entityManager->getConnection()->setDatabasePlatform($odp);
+    }
+
+    public function testLimitSubqueryPg() : void
+    {
+        $odp = $this->entityManager->getConnection()->getDatabasePlatform();
+        $this->entityManager->getConnection()->setDatabasePlatform(new PostgreSQL94Platform());
 
         $this->testLimitSubquery();
 
         $this->entityManager->getConnection()->setDatabasePlatform($odp);
     }
 
-    public function testLimitSubqueryWithSortOracle(): void
+    public function testLimitSubqueryWithSortOracle() : void
     {
         $odp = $this->entityManager->getConnection()->getDatabasePlatform();
         $this->entityManager->getConnection()->setDatabasePlatform(new OraclePlatform());
@@ -166,18 +126,14 @@
         $limitQuery->setHint(Query::HINT_CUSTOM_OUTPUT_WALKER, LimitSubqueryOutputWalker::class);
 
         self::assertSame(
-<<<<<<< HEAD
-            'SELECT DISTINCT ID_0, MIN(SCLR_5) AS dctrn_minrownum FROM (SELECT m0_.id AS ID_0, m0_.title AS TITLE_1, c1_.id AS ID_2, a2_.id AS ID_3, a2_.name AS NAME_4, ROW_NUMBER() OVER(ORDER BY m0_.title ASC) AS SCLR_5, m0_.author_id AS AUTHOR_ID_6, m0_.category_id AS CATEGORY_ID_7 FROM MyBlogPost m0_ INNER JOIN Category c1_ ON m0_.category_id = c1_.id INNER JOIN Author a2_ ON m0_.author_id = a2_.id) dctrn_result GROUP BY ID_0 ORDER BY dctrn_minrownum ASC',
-=======
             'SELECT DISTINCT C0, MIN(C5) AS dctrn_minrownum FROM (SELECT t0."id" AS C0, t0."title" AS C1, t1."id" AS C2, t2."id" AS C3, t2."name" AS C4, ROW_NUMBER() OVER(ORDER BY t0."title" ASC) AS C5, t0."author_id" AS C6, t0."category_id" AS C7 FROM "MyBlogPost" t0 INNER JOIN "Category" t1 ON t0."category_id" = t1."id" INNER JOIN "Author" t2 ON t0."author_id" = t2."id") dctrn_result GROUP BY C0 ORDER BY dctrn_minrownum ASC',
->>>>>>> fce18e93
-            $limitQuery->getSQL()
-        );
-
-        $this->entityManager->getConnection()->setDatabasePlatform($odp);
-    }
-
-    public function testLimitSubqueryWithScalarSortOracle(): void
+            $limitQuery->getSQL()
+        );
+
+        $this->entityManager->getConnection()->setDatabasePlatform($odp);
+    }
+
+    public function testLimitSubqueryWithScalarSortOracle() : void
     {
         $odp = $this->entityManager->getConnection()->getDatabasePlatform();
         $this->entityManager->getConnection()->setDatabasePlatform(new OraclePlatform());
@@ -190,18 +146,14 @@
         $limitQuery->setHint(Query::HINT_CUSTOM_OUTPUT_WALKER, LimitSubqueryOutputWalker::class);
 
         self::assertSame(
-<<<<<<< HEAD
-            'SELECT DISTINCT ID_1, MIN(SCLR_3) AS dctrn_minrownum FROM (SELECT COUNT(g0_.id) AS SCLR_0, u1_.id AS ID_1, g0_.id AS ID_2, ROW_NUMBER() OVER(ORDER BY COUNT(g0_.id) ASC) AS SCLR_3 FROM User u1_ INNER JOIN user_group u2_ ON u1_.id = u2_.user_id INNER JOIN groups g0_ ON g0_.id = u2_.group_id) dctrn_result GROUP BY ID_1 ORDER BY dctrn_minrownum ASC',
-=======
             'SELECT DISTINCT C1, MIN(C3) AS dctrn_minrownum FROM (SELECT COUNT(t0."id") AS C0, t1."id" AS C1, t0."id" AS C2, ROW_NUMBER() OVER(ORDER BY COUNT(t0."id") ASC) AS C3 FROM "User" t1 INNER JOIN "user_group" t2 ON t1."id" = t2."user_id" INNER JOIN "groups" t0 ON t0."id" = t2."group_id") dctrn_result GROUP BY C1 ORDER BY dctrn_minrownum ASC',
->>>>>>> fce18e93
-            $limitQuery->getSQL()
-        );
-
-        $this->entityManager->getConnection()->setDatabasePlatform($odp);
-    }
-
-    public function testLimitSubqueryWithMixedSortOracle(): void
+            $limitQuery->getSQL()
+        );
+
+        $this->entityManager->getConnection()->setDatabasePlatform($odp);
+    }
+
+    public function testLimitSubqueryWithMixedSortOracle() : void
     {
         $odp = $this->entityManager->getConnection()->getDatabasePlatform();
         $this->entityManager->getConnection()->setDatabasePlatform(new OraclePlatform());
@@ -214,18 +166,14 @@
         $limitQuery->setHint(Query::HINT_CUSTOM_OUTPUT_WALKER, LimitSubqueryOutputWalker::class);
 
         self::assertSame(
-<<<<<<< HEAD
-            'SELECT DISTINCT ID_1, MIN(SCLR_3) AS dctrn_minrownum FROM (SELECT COUNT(g0_.id) AS SCLR_0, u1_.id AS ID_1, g0_.id AS ID_2, ROW_NUMBER() OVER(ORDER BY COUNT(g0_.id) ASC, u1_.id DESC) AS SCLR_3 FROM User u1_ INNER JOIN user_group u2_ ON u1_.id = u2_.user_id INNER JOIN groups g0_ ON g0_.id = u2_.group_id) dctrn_result GROUP BY ID_1 ORDER BY dctrn_minrownum ASC',
-=======
             'SELECT DISTINCT C1, MIN(C3) AS dctrn_minrownum FROM (SELECT COUNT(t0."id") AS C0, t1."id" AS C1, t0."id" AS C2, ROW_NUMBER() OVER(ORDER BY COUNT(t0."id") ASC, t1."id" DESC) AS C3 FROM "User" t1 INNER JOIN "user_group" t2 ON t1."id" = t2."user_id" INNER JOIN "groups" t0 ON t0."id" = t2."group_id") dctrn_result GROUP BY C1 ORDER BY dctrn_minrownum ASC',
->>>>>>> fce18e93
-            $limitQuery->getSQL()
-        );
-
-        $this->entityManager->getConnection()->setDatabasePlatform($odp);
-    }
-
-    public function testLimitSubqueryOracle(): void
+            $limitQuery->getSQL()
+        );
+
+        $this->entityManager->getConnection()->setDatabasePlatform($odp);
+    }
+
+    public function testLimitSubqueryOracle() : void
     {
         $odp = $this->entityManager->getConnection()->getDatabasePlatform();
         $this->entityManager->getConnection()->setDatabasePlatform(new OraclePlatform());
@@ -238,18 +186,14 @@
         $limitQuery->setHint(Query::HINT_CUSTOM_OUTPUT_WALKER, LimitSubqueryOutputWalker::class);
 
         self::assertSame(
-<<<<<<< HEAD
-            'SELECT DISTINCT ID_0 FROM (SELECT m0_.id AS ID_0, m0_.title AS TITLE_1, c1_.id AS ID_2, a2_.id AS ID_3, a2_.name AS NAME_4, m0_.author_id AS AUTHOR_ID_5, m0_.category_id AS CATEGORY_ID_6 FROM MyBlogPost m0_ INNER JOIN Category c1_ ON m0_.category_id = c1_.id INNER JOIN Author a2_ ON m0_.author_id = a2_.id) dctrn_result',
-=======
             'SELECT DISTINCT C0 FROM (SELECT t0."id" AS C0, t0."title" AS C1, t1."id" AS C2, t2."id" AS C3, t2."name" AS C4, t0."author_id" AS C5, t0."category_id" AS C6 FROM "MyBlogPost" t0 INNER JOIN "Category" t1 ON t0."category_id" = t1."id" INNER JOIN "Author" t2 ON t0."author_id" = t2."id") dctrn_result',
->>>>>>> fce18e93
-            $limitQuery->getSQL()
-        );
-
-        $this->entityManager->getConnection()->setDatabasePlatform($odp);
-    }
-
-    public function testCountQueryMixedResultsWithName(): void
+            $limitQuery->getSQL()
+        );
+
+        $this->entityManager->getConnection()->setDatabasePlatform($odp);
+    }
+
+    public function testCountQueryMixedResultsWithName() : void
     {
         $query      = $this->entityManager->createQuery(
             'SELECT a, sum(a.name) as foo FROM Doctrine\Tests\ORM\Tools\Pagination\Author a'
@@ -258,11 +202,7 @@
         $limitQuery->setHint(Query::HINT_CUSTOM_OUTPUT_WALKER, LimitSubqueryOutputWalker::class);
 
         self::assertSame(
-<<<<<<< HEAD
-            'SELECT DISTINCT id_0 FROM (SELECT a0_.id AS id_0, a0_.name AS name_1, sum(a0_.name) AS sclr_2 FROM Author a0_) dctrn_result',
-=======
             'SELECT DISTINCT c0 FROM (SELECT t0."id" AS c0, t0."name" AS c1, sum(t0."name") AS c2 FROM "Author" t0) dctrn_result',
->>>>>>> fce18e93
             $limitQuery->getSQL()
         );
     }
@@ -270,7 +210,7 @@
     /**
      * @group DDC-3336
      */
-    public function testCountQueryWithArithmeticOrderByCondition(): void
+    public function testCountQueryWithArithmeticOrderByCondition() : void
     {
         $query = $this->entityManager->createQuery(
             'SELECT a FROM Doctrine\Tests\ORM\Tools\Pagination\Author a ORDER BY (1 - 1000) * 1 DESC'
@@ -285,82 +225,62 @@
         );
     }
 
-    public function testCountQueryWithComplexScalarOrderByItem(): void
-    {
-        $query = $this->entityManager->createQuery(
-            'SELECT a FROM Doctrine\Tests\ORM\Tools\Pagination\Avatar a ORDER BY a.imageHeight * a.imageWidth DESC'
-        );
-        $this->entityManager->getConnection()->setDatabasePlatform(new MySqlPlatform());
-
-        $query->setHint(Query::HINT_CUSTOM_OUTPUT_WALKER, LimitSubqueryOutputWalker::class);
-
-<<<<<<< HEAD
-        $this->assertSame(
-            'SELECT DISTINCT id_0 FROM (SELECT DISTINCT id_0, imageHeight_2 * imageWidth_3 FROM (SELECT a0_.id AS id_0, a0_.image AS image_1, a0_.imageHeight AS imageHeight_2, a0_.imageWidth AS imageWidth_3, a0_.imageAltDesc AS imageAltDesc_4, a0_.user_id AS user_id_5 FROM Avatar a0_) dctrn_result_inner ORDER BY imageHeight_2 * imageWidth_3 DESC) dctrn_result',
-=======
+    public function testCountQueryWithComplexScalarOrderByItem() : void
+    {
+        $query = $this->entityManager->createQuery(
+            'SELECT a FROM Doctrine\Tests\ORM\Tools\Pagination\Avatar a ORDER BY a.image_height * a.image_width DESC'
+        );
+        $this->entityManager->getConnection()->setDatabasePlatform(new MySqlPlatform());
+
+        $query->setHint(Query::HINT_CUSTOM_OUTPUT_WALKER, LimitSubqueryOutputWalker::class);
+
         self::assertSame(
             'SELECT DISTINCT c0 FROM (SELECT DISTINCT c0, c2 * c3 FROM (SELECT t0.`id` AS c0, t0.`image` AS c1, t0.`image_height` AS c2, t0.`image_width` AS c3, t0.`image_alt_desc` AS c4, t0.`user_id` AS c5 FROM `Avatar` t0) dctrn_result_inner ORDER BY c2 * c3 DESC) dctrn_result',
->>>>>>> fce18e93
-            $query->getSQL()
-        );
-    }
-
-    public function testCountQueryWithComplexScalarOrderByItemJoined(): void
-    {
-        $query = $this->entityManager->createQuery(
-            'SELECT u FROM Doctrine\Tests\ORM\Tools\Pagination\User u JOIN u.avatar a ORDER BY a.imageHeight * a.imageWidth DESC'
-        );
-        $this->entityManager->getConnection()->setDatabasePlatform(new MySqlPlatform());
-
-        $query->setHint(Query::HINT_CUSTOM_OUTPUT_WALKER, LimitSubqueryOutputWalker::class);
-
-<<<<<<< HEAD
-        $this->assertSame(
-            'SELECT DISTINCT id_0 FROM (SELECT DISTINCT id_0, imageHeight_1 * imageWidth_2 FROM (SELECT u0_.id AS id_0, a1_.imageHeight AS imageHeight_1, a1_.imageWidth AS imageWidth_2, a1_.user_id AS user_id_3 FROM User u0_ INNER JOIN Avatar a1_ ON u0_.id = a1_.user_id) dctrn_result_inner ORDER BY imageHeight_1 * imageWidth_2 DESC) dctrn_result',
-=======
+            $query->getSQL()
+        );
+    }
+
+    public function testCountQueryWithComplexScalarOrderByItemJoined() : void
+    {
+        $query = $this->entityManager->createQuery(
+            'SELECT u FROM Doctrine\Tests\ORM\Tools\Pagination\User u JOIN u.avatar a ORDER BY a.image_height * a.image_width DESC'
+        );
+        $this->entityManager->getConnection()->setDatabasePlatform(new MySqlPlatform());
+
+        $query->setHint(Query::HINT_CUSTOM_OUTPUT_WALKER, LimitSubqueryOutputWalker::class);
+
         self::assertSame(
             'SELECT DISTINCT c0 FROM (SELECT DISTINCT c0, c1 * c2 FROM (SELECT t0.`id` AS c0, t1.`image_height` AS c1, t1.`image_width` AS c2, t1.`user_id` AS c3 FROM `User` t0 INNER JOIN `Avatar` t1 ON t0.`id` = t1.`user_id`) dctrn_result_inner ORDER BY c1 * c2 DESC) dctrn_result',
->>>>>>> fce18e93
-            $query->getSQL()
-        );
-    }
-
-    public function testCountQueryWithComplexScalarOrderByItemJoinedWithPartial(): void
-    {
-        $query = $this->entityManager->createQuery(
-            'SELECT u, partial a.{id, imageAltDesc} FROM Doctrine\Tests\ORM\Tools\Pagination\User u JOIN u.avatar a ORDER BY a.imageHeight * a.imageWidth DESC'
-        );
-        $this->entityManager->getConnection()->setDatabasePlatform(new MySqlPlatform());
-
-        $query->setHint(Query::HINT_CUSTOM_OUTPUT_WALKER, LimitSubqueryOutputWalker::class);
-
-<<<<<<< HEAD
-        $this->assertSame(
-            'SELECT DISTINCT id_0 FROM (SELECT DISTINCT id_0, imageHeight_3 * imageWidth_4 FROM (SELECT u0_.id AS id_0, a1_.id AS id_1, a1_.imageAltDesc AS imageAltDesc_2, a1_.imageHeight AS imageHeight_3, a1_.imageWidth AS imageWidth_4, a1_.user_id AS user_id_5 FROM User u0_ INNER JOIN Avatar a1_ ON u0_.id = a1_.user_id) dctrn_result_inner ORDER BY imageHeight_3 * imageWidth_4 DESC) dctrn_result',
-=======
+            $query->getSQL()
+        );
+    }
+
+    public function testCountQueryWithComplexScalarOrderByItemJoinedWithPartial() : void
+    {
+        $query = $this->entityManager->createQuery(
+            'SELECT u, partial a.{id, image_alt_desc} FROM Doctrine\Tests\ORM\Tools\Pagination\User u JOIN u.avatar a ORDER BY a.image_height * a.image_width DESC'
+        );
+        $this->entityManager->getConnection()->setDatabasePlatform(new MySqlPlatform());
+
+        $query->setHint(Query::HINT_CUSTOM_OUTPUT_WALKER, LimitSubqueryOutputWalker::class);
+
         self::assertSame(
             'SELECT DISTINCT c0 FROM (SELECT DISTINCT c0, c3 * c4 FROM (SELECT t0.`id` AS c0, t1.`id` AS c1, t1.`image_alt_desc` AS c2, t1.`image_height` AS c3, t1.`image_width` AS c4, t1.`user_id` AS c5 FROM `User` t0 INNER JOIN `Avatar` t1 ON t0.`id` = t1.`user_id`) dctrn_result_inner ORDER BY c3 * c4 DESC) dctrn_result',
->>>>>>> fce18e93
-            $query->getSQL()
-        );
-    }
-
-    public function testCountQueryWithComplexScalarOrderByItemOracle(): void
-    {
-        $query = $this->entityManager->createQuery(
-            'SELECT a FROM Doctrine\Tests\ORM\Tools\Pagination\Avatar a ORDER BY a.imageHeight * a.imageWidth DESC'
-        );
-        $this->entityManager->getConnection()->setDatabasePlatform(new OraclePlatform());
-
-        $query->setHint(Query::HINT_CUSTOM_OUTPUT_WALKER, LimitSubqueryOutputWalker::class);
-
-<<<<<<< HEAD
-        $this->assertSame(
-            'SELECT DISTINCT ID_0, MIN(SCLR_5) AS dctrn_minrownum FROM (SELECT a0_.id AS ID_0, a0_.image AS IMAGE_1, a0_.imageHeight AS IMAGEHEIGHT_2, a0_.imageWidth AS IMAGEWIDTH_3, a0_.imageAltDesc AS IMAGEALTDESC_4, ROW_NUMBER() OVER(ORDER BY a0_.imageHeight * a0_.imageWidth DESC) AS SCLR_5, a0_.user_id AS USER_ID_6 FROM Avatar a0_) dctrn_result GROUP BY ID_0 ORDER BY dctrn_minrownum ASC',
-=======
+            $query->getSQL()
+        );
+    }
+
+    public function testCountQueryWithComplexScalarOrderByItemOracle() : void
+    {
+        $query = $this->entityManager->createQuery(
+            'SELECT a FROM Doctrine\Tests\ORM\Tools\Pagination\Avatar a ORDER BY a.image_height * a.image_width DESC'
+        );
+        $this->entityManager->getConnection()->setDatabasePlatform(new OraclePlatform());
+
+        $query->setHint(Query::HINT_CUSTOM_OUTPUT_WALKER, LimitSubqueryOutputWalker::class);
+
         self::assertSame(
             'SELECT DISTINCT C0, MIN(C5) AS dctrn_minrownum FROM (SELECT t0."id" AS C0, t0."image" AS C1, t0."image_height" AS C2, t0."image_width" AS C3, t0."image_alt_desc" AS C4, ROW_NUMBER() OVER(ORDER BY t0."image_height" * t0."image_width" DESC) AS C5, t0."user_id" AS C6 FROM "Avatar" t0) dctrn_result GROUP BY C0 ORDER BY dctrn_minrownum ASC',
->>>>>>> fce18e93
             $query->getSQL()
         );
     }
@@ -368,7 +288,7 @@
     /**
      * @group DDC-3434
      */
-    public function testLimitSubqueryWithHiddenSelectionInOrderBy(): void
+    public function testLimitSubqueryWithHiddenSelectionInOrderBy() : void
     {
         $query = $this->entityManager->createQuery(
             'SELECT a, a.name AS HIDDEN ord FROM Doctrine\Tests\ORM\Tools\Pagination\Author a ORDER BY ord DESC'
@@ -382,31 +302,22 @@
         );
     }
 
-<<<<<<< HEAD
-    public function testLimitSubqueryWithColumnWithSortDirectionInName(): void
-=======
     public function testLimitSubqueryWithColumnWithSortDirectionInNameMySql() : void
->>>>>>> fce18e93
-    {
-        $query = $this->entityManager->createQuery(
-            'SELECT a FROM Doctrine\Tests\ORM\Tools\Pagination\Avatar a ORDER BY a.imageAltDesc DESC'
-        );
-        $this->entityManager->getConnection()->setDatabasePlatform(new MySqlPlatform());
-
-        $query->setHint(Query::HINT_CUSTOM_OUTPUT_WALKER, LimitSubqueryOutputWalker::class);
-
-<<<<<<< HEAD
-        $this->assertSame(
-            'SELECT DISTINCT id_0 FROM (SELECT DISTINCT id_0, imageAltDesc_4 FROM (SELECT a0_.id AS id_0, a0_.image AS image_1, a0_.imageHeight AS imageHeight_2, a0_.imageWidth AS imageWidth_3, a0_.imageAltDesc AS imageAltDesc_4, a0_.user_id AS user_id_5 FROM Avatar a0_) dctrn_result_inner ORDER BY imageAltDesc_4 DESC) dctrn_result',
-=======
+    {
+        $query = $this->entityManager->createQuery(
+            'SELECT a FROM Doctrine\Tests\ORM\Tools\Pagination\Avatar a ORDER BY a.image_alt_desc DESC'
+        );
+        $this->entityManager->getConnection()->setDatabasePlatform(new MySqlPlatform());
+
+        $query->setHint(Query::HINT_CUSTOM_OUTPUT_WALKER, LimitSubqueryOutputWalker::class);
+
         self::assertSame(
             'SELECT DISTINCT c0 FROM (SELECT DISTINCT c0, c4 FROM (SELECT t0.`id` AS c0, t0.`image` AS c1, t0.`image_height` AS c2, t0.`image_width` AS c3, t0.`image_alt_desc` AS c4, t0.`user_id` AS c5 FROM `Avatar` t0) dctrn_result_inner ORDER BY c4 DESC) dctrn_result',
->>>>>>> fce18e93
-            $query->getSQL()
-        );
-    }
-
-    public function testLimitSubqueryWithOrderByInnerJoined(): void
+            $query->getSQL()
+        );
+    }
+
+    public function testLimitSubqueryWithOrderByInnerJoined() : void
     {
         $query = $this->entityManager->createQuery(
             'SELECT b FROM Doctrine\Tests\ORM\Tools\Pagination\BlogPost b JOIN b.author a ORDER BY a.name ASC'
@@ -420,7 +331,7 @@
         );
     }
 
-    public function testLimitSubqueryWithOrderByAndSubSelectInWhereClauseMySql(): void
+    public function testLimitSubqueryWithOrderByAndSubSelectInWhereClauseMySql() : void
     {
         $this->entityManager->getConnection()->setDatabasePlatform(new MySqlPlatform());
         $query = $this->entityManager->createQuery(
@@ -436,7 +347,7 @@
         );
     }
 
-    public function testLimitSubqueryWithOrderByAndSubSelectInWhereClausePgSql(): void
+    public function testLimitSubqueryWithOrderByAndSubSelectInWhereClausePgSql() : void
     {
         $this->entityManager->getConnection()->setDatabasePlatform(new PostgreSQL94Platform());
         $query = $this->entityManager->createQuery(
@@ -455,11 +366,7 @@
     /**
      * This tests ordering by property that has the 'declared' field.
      */
-<<<<<<< HEAD
-    public function testLimitSubqueryOrderByFieldFromMappedSuperclass(): void
-=======
     public function testLimitSubqueryOrderByFieldFromMappedSuperclassMySql() : void
->>>>>>> fce18e93
     {
         $this->entityManager->getConnection()->setDatabasePlatform(new MySqlPlatform());
 
@@ -478,11 +385,7 @@
     /**
      * Tests order by on a subselect expression (mysql).
      */
-<<<<<<< HEAD
-    public function testLimitSubqueryOrderBySubSelectOrderByExpression(): void
-=======
     public function testLimitSubqueryOrderBySubSelectOrderByExpressionMySql() : void
->>>>>>> fce18e93
     {
         $this->entityManager->getConnection()->setDatabasePlatform(new MySqlPlatform());
 
@@ -507,11 +410,7 @@
     /**
      * Tests order by on a subselect expression invoking RowNumberOverFunction (postgres).
      */
-<<<<<<< HEAD
-    public function testLimitSubqueryOrderBySubSelectOrderByExpressionPg(): void
-=======
     public function testLimitSubqueryOrderBySubSelectOrderByExpressionPgSql() : void
->>>>>>> fce18e93
     {
         $this->entityManager->getConnection()->setDatabasePlatform(new PostgreSQL94Platform());
 
@@ -536,7 +435,7 @@
     /**
      * Tests order by on a subselect expression invoking RowNumberOverFunction (oracle).
      */
-    public function testLimitSubqueryOrderBySubSelectOrderByExpressionOracle(): void
+    public function testLimitSubqueryOrderBySubSelectOrderByExpressionOracle() : void
     {
         $this->entityManager->getConnection()->setDatabasePlatform(new OraclePlatform());
 
