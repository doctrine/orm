--- conflicted
+++ resolved
@@ -4,11 +4,7 @@
 
 namespace Doctrine\Tests\ORM\Tools\Pagination;
 
-<<<<<<< HEAD
-use Doctrine\Common\Collections\Collection;
-=======
 use Doctrine\ORM\Annotation as ORM;
->>>>>>> fce18e93
 use Doctrine\ORM\EntityManagerInterface;
 use Doctrine\Tests\OrmTestCase;
 
@@ -17,11 +13,7 @@
     /** @var EntityManagerInterface */
     public $entityManager;
 
-<<<<<<< HEAD
-    protected function setUp(): void
-=======
     public function setUp() : void
->>>>>>> fce18e93
     {
         $this->entityManager = $this->getTestEntityManager();
     }
@@ -33,36 +25,6 @@
 }
 
 /**
-<<<<<<< HEAD
- * @Entity
- */
-class MyBlogPost
-{
-    /**
-     * @var int
-     * @Id
-     * @Column(type="integer")
-     * @GeneratedValue
-     */
-    public $id;
-
-    /**
-     * @var Author
-     * @ManyToOne(targetEntity="Author")
-     */
-    public $author;
-
-    /**
-     * @var Category
-     * @ManyToOne(targetEntity="Category")
-     */
-    public $category;
-
-    /**
-     * @var string
-     * @Column(type="string")
-     */
-=======
  * @ORM\Entity
  */
 class MyBlogPost
@@ -74,7 +36,6 @@
     /** @ORM\ManyToOne(targetEntity=Category::class) */
     public $category;
     /** @ORM\Column(type="string") */
->>>>>>> fce18e93
     public $title;
 }
 
@@ -83,38 +44,16 @@
  */
 class MyAuthor
 {
-<<<<<<< HEAD
-    /**
-     * @var int
-     * @Id
-     * @Column(type="integer")
-     * @GeneratedValue
-     */
-=======
     /** @ORM\Id @ORM\Column(type="integer") @ORM\GeneratedValue */
->>>>>>> fce18e93
     public $id;
 }
 
 /**
-<<<<<<< HEAD
- * @Entity
- */
-class MyCategory
-{
-    /**
-     * @var int
-     * @Id
-     * @Column(type="integer")
-     * @GeneratedValue
-     */
-=======
  * @ORM\Entity
  */
 class MyCategory
 {
     /** @ORM\Id @ORM\Column(type="integer") @ORM\GeneratedValue */
->>>>>>> fce18e93
     public $id;
 }
 
@@ -123,32 +62,11 @@
  */
 class BlogPost
 {
-<<<<<<< HEAD
-    /**
-     * @var int
-     * @Id
-     * @Column(type="integer")
-     * @GeneratedValue
-     */
-    public $id;
-
-    /**
-     * @var Author
-     * @ManyToOne(targetEntity="Author")
-     */
-    public $author;
-
-    /**
-     * @var Category
-     * @ManyToOne(targetEntity="Category")
-     */
-=======
     /** @ORM\Id @ORM\Column(type="integer") @ORM\GeneratedValue */
     public $id;
     /** @ORM\ManyToOne(targetEntity=Author::class) */
     public $author;
     /** @ORM\ManyToOne(targetEntity=Category::class) */
->>>>>>> fce18e93
     public $category;
 }
 
@@ -157,24 +75,9 @@
  */
 class Author
 {
-<<<<<<< HEAD
-    /**
-     * @var int
-     * @Id
-     * @Column(type="integer")
-     * @GeneratedValue
-     */
-    public $id;
-
-    /**
-     * @var string
-     * @Column(type="string")
-     */
-=======
     /** @ORM\Id @ORM\Column(type="integer") @ORM\GeneratedValue */
     public $id;
     /** @ORM\Column(type="string") */
->>>>>>> fce18e93
     public $name;
 }
 
@@ -183,32 +86,11 @@
  */
 class Person
 {
-<<<<<<< HEAD
-    /**
-     * @var int
-     * @Id
-     * @Column(type="integer")
-     * @GeneratedValue
-     */
-    public $id;
-
-    /**
-     * @var string
-     * @Column(type="string")
-     */
-    public $name;
-
-    /**
-     * @var string
-     * @Column(type="string")
-     */
-=======
     /** @ORM\Id @ORM\Column(type="integer") @ORM\GeneratedValue */
     public $id;
     /** @ORM\Column(type="string") */
     public $name;
     /** @ORM\Column(type="string") */
->>>>>>> fce18e93
     public $biography;
 }
 
@@ -217,132 +99,43 @@
  */
 class Category
 {
-<<<<<<< HEAD
-    /**
-     * @var int
-     * @Id
-     * @Column(type="integer")
-     * @GeneratedValue
-     */
-=======
     /** @ORM\Id @ORM\Column(type="integer") @ORM\GeneratedValue */
->>>>>>> fce18e93
     public $id;
 }
 
 /** @ORM\Entity @ORM\Table(name="groups") */
 class Group
 {
-<<<<<<< HEAD
-    /**
-     * @var int
-     * @Id
-     * @Column(type="integer")
-     * @GeneratedValue
-     */
-    public $id;
-
-    /**
-     * @psalm-var Collection<int, User>
-     * @ManyToMany(targetEntity="User", mappedBy="groups")
-     */
-=======
     /** @ORM\Id @ORM\Column(type="integer") @ORM\GeneratedValue */
     public $id;
     /** @ORM\ManyToMany(targetEntity=User::class, mappedBy="groups") */
->>>>>>> fce18e93
     public $users;
 }
 
 /** @ORM\Entity */
 class User
 {
-<<<<<<< HEAD
+    /** @ORM\Id @ORM\Column(type="integer") @ORM\GeneratedValue */
+    public $id;
     /**
-     * @var int
-     * @Id
-     * @Column(type="integer")
-     * @GeneratedValue
-     */
-=======
-    /** @ORM\Id @ORM\Column(type="integer") @ORM\GeneratedValue */
->>>>>>> fce18e93
-    public $id;
-
-    /**
-<<<<<<< HEAD
-     * @psalm-var Collection<int, Group>
-     * @ManyToMany(targetEntity="Group", inversedBy="users")
-     * @JoinTable(
-=======
      * @ORM\ManyToMany(targetEntity=Group::class, inversedBy="users")
      * @ORM\JoinTable(
->>>>>>> fce18e93
      * name="user_group",
      * joinColumns = {@ORM\JoinColumn(name="user_id", referencedColumnName="id")},
      * inverseJoinColumns = {@ORM\JoinColumn(name="group_id", referencedColumnName="id")}
      * )
      */
     public $groups;
-<<<<<<< HEAD
-
-    /**
-     * @var Avatar
-     * @OneToOne(targetEntity="Avatar", mappedBy="user")
-     */
-=======
     /** @ORM\OneToOne(targetEntity=Avatar::class, mappedBy="user") */
->>>>>>> fce18e93
     public $avatar;
 }
 
 /** @ORM\Entity */
 class Avatar
 {
-<<<<<<< HEAD
+    /** @ORM\Id @ORM\Column(type="integer") @ORM\GeneratedValue */
+    public $id;
     /**
-     * @var int
-     * @Id
-     * @Column(type="integer")
-     * @GeneratedValue
-     */
-=======
-    /** @ORM\Id @ORM\Column(type="integer") @ORM\GeneratedValue */
->>>>>>> fce18e93
-    public $id;
-
-    /**
-<<<<<<< HEAD
-     * @var User
-     * @OneToOne(targetEntity="User", inversedBy="avatar")
-     * @JoinColumn(name="user_id", referencedColumnName="id")
-     */
-    public $user;
-
-    /**
-     * @var string
-     * @Column(type="string", length=255)
-     */
-    public $image;
-
-    /**
-     * @var int
-     * @Column(type="integer")
-     */
-    public $imageHeight;
-
-    /**
-     * @var int
-     * @Column(type="integer")
-     */
-    public $imageWidth;
-
-    /**
-     * @var string
-     * @Column(type="string", length=255)
-     */
-    public $imageAltDesc;
-=======
      * @ORM\OneToOne(targetEntity=User::class, inversedBy="avatar")
      * @ORM\JoinColumn(name="user_id", referencedColumnName="id")
      */
@@ -355,25 +148,15 @@
     public $image_width;
     /** @ORM\Column(type="string", length=255) */
     public $image_alt_desc;
->>>>>>> fce18e93
 }
 
 /** @ORM\MappedSuperclass */
 abstract class Identified
 {
-<<<<<<< HEAD
-    /**
-     * @var int
-     * @Id
-     * @Column(type="integer")
-     * @GeneratedValue
-     */
-=======
     /** @ORM\Id @ORM\Column(type="integer") @ORM\GeneratedValue */
->>>>>>> fce18e93
     private $id;
 
-    public function getId(): int
+    public function getId()
     {
         return $this->id;
     }
@@ -382,13 +165,6 @@
 /** @ORM\Entity */
 class Banner extends Identified
 {
-<<<<<<< HEAD
-    /**
-     * @var string
-     * @Column(type="string")
-     */
-=======
     /** @ORM\Column(type="string") */
->>>>>>> fce18e93
     public $name;
 }