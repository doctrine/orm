<?php

declare(strict_types=1);

namespace Doctrine\Tests\ORM\Tools\Pagination;

use Doctrine\ORM\Query;
use Doctrine\ORM\Query\Parser;
use Doctrine\ORM\Tools\Pagination\WhereInWalker;
use Generator;

/** @group DDC-1613 */
class WhereInWalkerTest extends PaginationTestCase
{
    /**
     * @dataProvider exampleQueries
     */
    public function testDqlQueryTransformation(string $dql, string $expectedSql): void
    {
<<<<<<< HEAD
        $query        = $this->entityManager->createQuery(
            'SELECT u, g FROM Doctrine\Tests\ORM\Tools\Pagination\User u JOIN u.groups g',
        );
        $whereInQuery = clone $query;
        $whereInQuery->setHint(Query::HINT_CUSTOM_TREE_WALKERS, [WhereInWalker::class]);
        $whereInQuery->setHint(WhereInWalker::HINT_PAGINATOR_ID_COUNT, 10);
        $whereInQuery->setParameter(WhereInWalker::PAGINATOR_ID_ALIAS, [1, 2, 3, 4, 5, 6, 7, 8, 9, 10]);

        self::assertEquals(
            'SELECT u0_.id AS id_0, g1_.id AS id_1 FROM User u0_ INNER JOIN user_group u2_ ON u0_.id = u2_.user_id INNER JOIN groups g1_ ON g1_.id = u2_.group_id WHERE u0_.id IN (?)',
            $whereInQuery->getSQL(),
        );

        $this->assertPaginatorWhereInParameterToBe(
            $whereInQuery,
            [1, 2, 3, 4, 5, 6, 7, 8, 9, 10],
        );
=======
        $query = $this->entityManager->createQuery($dql);
        $query->setHint(Query::HINT_CUSTOM_TREE_WALKERS, [WhereInWalker::class]);
        $query->setHint(WhereInWalker::HINT_PAGINATOR_ID_COUNT, 10);

        $result = (new Parser($query))->parse();

        self::assertEquals($expectedSql, $result->getSqlExecutor()->getSqlStatements());
        self::assertEquals([0], $result->getSqlParameterPositions(WhereInWalker::PAGINATOR_ID_ALIAS));
>>>>>>> db0b9d13
    }

    public function exampleQueries(): Generator
    {
<<<<<<< HEAD
        $query        = $this->entityManager->createQuery(
            'SELECT a, sum(a.name) as foo FROM Doctrine\Tests\ORM\Tools\Pagination\Author a',
        );
        $whereInQuery = clone $query;
        $whereInQuery->setHint(Query::HINT_CUSTOM_TREE_WALKERS, [WhereInWalker::class]);
        $whereInQuery->setHint(WhereInWalker::HINT_PAGINATOR_ID_COUNT, 10);
        $whereInQuery->setParameter(WhereInWalker::PAGINATOR_ID_ALIAS, [1, 2, 3, 4, 5, 6, 7, 8, 9, 10]);
=======
        yield 'no WHERE condition' => [
            'SELECT u, g FROM Doctrine\Tests\ORM\Tools\Pagination\User u JOIN u.groups g',
            'SELECT u0_.id AS id_0, g1_.id AS id_1 FROM User u0_ INNER JOIN user_group u2_ ON u0_.id = u2_.user_id INNER JOIN groups g1_ ON g1_.id = u2_.group_id WHERE u0_.id IN (?)',
        ];
>>>>>>> db0b9d13

        yield 'mixed results with name' => [
            'SELECT a, sum(a.name) as foo FROM Doctrine\Tests\ORM\Tools\Pagination\Author a',
            'SELECT a0_.id AS id_0, a0_.name AS name_1, sum(a0_.name) AS sclr_2 FROM Author a0_ WHERE a0_.id IN (?)',
<<<<<<< HEAD
            $whereInQuery->getSQL(),
        );

        $this->assertPaginatorWhereInParameterToBe(
            $whereInQuery,
            [1, 2, 3, 4, 5, 6, 7, 8, 9, 10],
        );
    }

    public function testWhereInQuerySingleWhere(): void
    {
        $query        = $this->entityManager->createQuery(
            'SELECT u, g FROM Doctrine\Tests\ORM\Tools\Pagination\User u JOIN u.groups g WHERE 1 = 1',
        );
        $whereInQuery = clone $query;
        $whereInQuery->setHint(Query::HINT_CUSTOM_TREE_WALKERS, [WhereInWalker::class]);
        $whereInQuery->setHint(WhereInWalker::HINT_PAGINATOR_ID_COUNT, 10);
        $whereInQuery->setParameter(WhereInWalker::PAGINATOR_ID_ALIAS, [1, 2, 3, 4, 5, 6, 7, 8, 9, 10]);

        self::assertEquals(
            'SELECT u0_.id AS id_0, g1_.id AS id_1 FROM User u0_ INNER JOIN user_group u2_ ON u0_.id = u2_.user_id INNER JOIN groups g1_ ON g1_.id = u2_.group_id WHERE 1 = 1 AND u0_.id IN (?)',
            $whereInQuery->getSQL(),
        );

        $this->assertPaginatorWhereInParameterToBe(
            $whereInQuery,
            [1, 2, 3, 4, 5, 6, 7, 8, 9, 10],
        );
    }

    public function testWhereInQueryMultipleWhereWithAnd(): void
    {
        $query        = $this->entityManager->createQuery(
            'SELECT u, g FROM Doctrine\Tests\ORM\Tools\Pagination\User u JOIN u.groups g WHERE 1 = 1 AND 2 = 2',
        );
        $whereInQuery = clone $query;
        $whereInQuery->setHint(Query::HINT_CUSTOM_TREE_WALKERS, [WhereInWalker::class]);
        $whereInQuery->setHint(WhereInWalker::HINT_PAGINATOR_ID_COUNT, 10);
        $whereInQuery->setParameter(WhereInWalker::PAGINATOR_ID_ALIAS, [1, 2, 3, 4, 5, 6, 7, 8, 9, 10]);

        self::assertEquals(
            'SELECT u0_.id AS id_0, g1_.id AS id_1 FROM User u0_ INNER JOIN user_group u2_ ON u0_.id = u2_.user_id INNER JOIN groups g1_ ON g1_.id = u2_.group_id WHERE 1 = 1 AND 2 = 2 AND u0_.id IN (?)',
            $whereInQuery->getSQL(),
        );

        $this->assertPaginatorWhereInParameterToBe(
            $whereInQuery,
            [1, 2, 3, 4, 5, 6, 7, 8, 9, 10],
        );
    }

    public function testWhereInQueryMultipleWhereWithOr(): void
    {
        $query        = $this->entityManager->createQuery(
            'SELECT u, g FROM Doctrine\Tests\ORM\Tools\Pagination\User u JOIN u.groups g WHERE 1 = 1 OR 2 = 2',
        );
        $whereInQuery = clone $query;
        $whereInQuery->setHint(Query::HINT_CUSTOM_TREE_WALKERS, [WhereInWalker::class]);
        $whereInQuery->setHint(WhereInWalker::HINT_PAGINATOR_ID_COUNT, 10);
        $whereInQuery->setParameter(WhereInWalker::PAGINATOR_ID_ALIAS, [1, 2, 3, 4, 5, 6, 7, 8, 9, 10]);

        self::assertEquals(
            'SELECT u0_.id AS id_0, g1_.id AS id_1 FROM User u0_ INNER JOIN user_group u2_ ON u0_.id = u2_.user_id INNER JOIN groups g1_ ON g1_.id = u2_.group_id WHERE (1 = 1 OR 2 = 2) AND u0_.id IN (?)',
            $whereInQuery->getSQL(),
        );

        $this->assertPaginatorWhereInParameterToBe(
            $whereInQuery,
            [1, 2, 3, 4, 5, 6, 7, 8, 9, 10],
        );
    }

    public function testWhereInQueryMultipleWhereWithMixed1(): void
    {
        $query        = $this->entityManager->createQuery(
            'SELECT u, g FROM Doctrine\Tests\ORM\Tools\Pagination\User u JOIN u.groups g WHERE (1 = 1 OR 2 = 2) AND 3 = 3',
        );
        $whereInQuery = clone $query;
        $whereInQuery->setHint(Query::HINT_CUSTOM_TREE_WALKERS, [WhereInWalker::class]);
        $whereInQuery->setHint(WhereInWalker::HINT_PAGINATOR_ID_COUNT, 10);
        $whereInQuery->setParameter(WhereInWalker::PAGINATOR_ID_ALIAS, [1, 2, 3, 4, 5, 6, 7, 8, 9, 10]);
=======
        ];

        yield 'single WHERE condition' => [
            'SELECT u, g FROM Doctrine\Tests\ORM\Tools\Pagination\User u JOIN u.groups g WHERE 1 = 1',
            'SELECT u0_.id AS id_0, g1_.id AS id_1 FROM User u0_ INNER JOIN user_group u2_ ON u0_.id = u2_.user_id INNER JOIN groups g1_ ON g1_.id = u2_.group_id WHERE 1 = 1 AND u0_.id IN (?)',
        ];

        yield 'multiple WHERE conditions with AND' => [
            'SELECT u, g FROM Doctrine\Tests\ORM\Tools\Pagination\User u JOIN u.groups g WHERE 1 = 1 AND 2 = 2',
            'SELECT u0_.id AS id_0, g1_.id AS id_1 FROM User u0_ INNER JOIN user_group u2_ ON u0_.id = u2_.user_id INNER JOIN groups g1_ ON g1_.id = u2_.group_id WHERE 1 = 1 AND 2 = 2 AND u0_.id IN (?)',
        ];

        yield 'multiple WHERE conditions with OR' => [
            'SELECT u, g FROM Doctrine\Tests\ORM\Tools\Pagination\User u JOIN u.groups g WHERE 1 = 1 OR 2 = 2',
            'SELECT u0_.id AS id_0, g1_.id AS id_1 FROM User u0_ INNER JOIN user_group u2_ ON u0_.id = u2_.user_id INNER JOIN groups g1_ ON g1_.id = u2_.group_id WHERE (1 = 1 OR 2 = 2) AND u0_.id IN (?)',
        ];
>>>>>>> db0b9d13

        yield 'multiple WHERE conditions with mixed clauses 1' => [
            'SELECT u, g FROM Doctrine\Tests\ORM\Tools\Pagination\User u JOIN u.groups g WHERE (1 = 1 OR 2 = 2) AND 3 = 3',
            'SELECT u0_.id AS id_0, g1_.id AS id_1 FROM User u0_ INNER JOIN user_group u2_ ON u0_.id = u2_.user_id INNER JOIN groups g1_ ON g1_.id = u2_.group_id WHERE (1 = 1 OR 2 = 2) AND 3 = 3 AND u0_.id IN (?)',
<<<<<<< HEAD
            $whereInQuery->getSQL(),
        );

        $this->assertPaginatorWhereInParameterToBe(
            $whereInQuery,
            [1, 2, 3, 4, 5, 6, 7, 8, 9, 10],
        );
    }

    public function testWhereInQueryMultipleWhereWithMixed2(): void
    {
        $query        = $this->entityManager->createQuery(
            'SELECT u, g FROM Doctrine\Tests\ORM\Tools\Pagination\User u JOIN u.groups g WHERE 1 = 1 AND 2 = 2 OR 3 = 3',
        );
        $whereInQuery = clone $query;
        $whereInQuery->setHint(Query::HINT_CUSTOM_TREE_WALKERS, [WhereInWalker::class]);
        $whereInQuery->setHint(WhereInWalker::HINT_PAGINATOR_ID_COUNT, 10);
        $whereInQuery->setParameter(WhereInWalker::PAGINATOR_ID_ALIAS, [1, 2, 3, 4, 5, 6, 7, 8, 9, 10]);
=======
        ];
>>>>>>> db0b9d13

        yield 'multiple WHERE conditions with mixed clauses 2' => [
            'SELECT u, g FROM Doctrine\Tests\ORM\Tools\Pagination\User u JOIN u.groups g WHERE 1 = 1 AND 2 = 2 OR 3 = 3',
            'SELECT u0_.id AS id_0, g1_.id AS id_1 FROM User u0_ INNER JOIN user_group u2_ ON u0_.id = u2_.user_id INNER JOIN groups g1_ ON g1_.id = u2_.group_id WHERE (1 = 1 AND 2 = 2 OR 3 = 3) AND u0_.id IN (?)',
<<<<<<< HEAD
            $whereInQuery->getSQL(),
        );

        $this->assertPaginatorWhereInParameterToBe(
            $whereInQuery,
            [1, 2, 3, 4, 5, 6, 7, 8, 9, 10],
        );
    }

    public function testWhereInQueryWhereNot(): void
    {
        $query        = $this->entityManager->createQuery(
            'SELECT u, g FROM Doctrine\Tests\ORM\Tools\Pagination\User u JOIN u.groups g WHERE NOT 1 = 2',
        );
        $whereInQuery = clone $query;
        $whereInQuery->setHint(Query::HINT_CUSTOM_TREE_WALKERS, [WhereInWalker::class]);
        $whereInQuery->setHint(WhereInWalker::HINT_PAGINATOR_ID_COUNT, 10);
        $whereInQuery->setParameter(WhereInWalker::PAGINATOR_ID_ALIAS, [1, 2, 3, 4, 5, 6, 7, 8, 9, 10]);

        self::assertEquals(
            'SELECT u0_.id AS id_0, g1_.id AS id_1 FROM User u0_ INNER JOIN user_group u2_ ON u0_.id = u2_.user_id INNER JOIN groups g1_ ON g1_.id = u2_.group_id WHERE (NOT 1 = 2) AND u0_.id IN (?)',
            $whereInQuery->getSQL(),
        );

        $this->assertPaginatorWhereInParameterToBe(
            $whereInQuery,
            [1, 2, 3, 4, 5, 6, 7, 8, 9, 10],
        );
    }

    /**
     * Arbitrary Join
     */
    public function testWhereInQueryWithArbitraryJoinNoWhere(): void
    {
        $whereInQuery = $this->entityManager->createQuery(
            'SELECT p FROM Doctrine\Tests\ORM\Tools\Pagination\BlogPost p JOIN Doctrine\Tests\ORM\Tools\Pagination\Category c WITH p.category = c',
        );
        $whereInQuery->setHint(Query::HINT_CUSTOM_TREE_WALKERS, [WhereInWalker::class]);
        $whereInQuery->setHint(WhereInWalker::HINT_PAGINATOR_ID_COUNT, 10);
        $whereInQuery->setParameter(WhereInWalker::PAGINATOR_ID_ALIAS, [1, 2, 3, 4, 5, 6, 7, 8, 9, 10]);
=======
        ];

        yield 'WHERE NOT condition' => [
            'SELECT u, g FROM Doctrine\Tests\ORM\Tools\Pagination\User u JOIN u.groups g WHERE NOT 1 = 2',
            'SELECT u0_.id AS id_0, g1_.id AS id_1 FROM User u0_ INNER JOIN user_group u2_ ON u0_.id = u2_.user_id INNER JOIN groups g1_ ON g1_.id = u2_.group_id WHERE (NOT 1 = 2) AND u0_.id IN (?)',
        ];
>>>>>>> db0b9d13

        yield 'arbitary join with no WHERE' => [
            'SELECT p FROM Doctrine\Tests\ORM\Tools\Pagination\BlogPost p JOIN Doctrine\Tests\ORM\Tools\Pagination\Category c WITH p.category = c',
            'SELECT b0_.id AS id_0, b0_.author_id AS author_id_1, b0_.category_id AS category_id_2 FROM BlogPost b0_ INNER JOIN Category c1_ ON (b0_.category_id = c1_.id) WHERE b0_.id IN (?)',
<<<<<<< HEAD
            $whereInQuery->getSQL(),
        );

        $this->assertPaginatorWhereInParameterToBe(
            $whereInQuery,
            [1, 2, 3, 4, 5, 6, 7, 8, 9, 10],
        );
    }

    public function testWhereInQueryWithArbitraryJoinSingleWhere(): void
    {
        $whereInQuery = $this->entityManager->createQuery(
            'SELECT p FROM Doctrine\Tests\ORM\Tools\Pagination\BlogPost p JOIN Doctrine\Tests\ORM\Tools\Pagination\Category c WITH p.category = c WHERE 1 = 1',
        );
        $whereInQuery->setHint(Query::HINT_CUSTOM_TREE_WALKERS, [WhereInWalker::class]);
        $whereInQuery->setHint(WhereInWalker::HINT_PAGINATOR_ID_COUNT, 10);
        $whereInQuery->setParameter(WhereInWalker::PAGINATOR_ID_ALIAS, [1, 2, 3, 4, 5, 6, 7, 8, 9, 10]);
=======
        ];
>>>>>>> db0b9d13

        yield 'arbitary join with single WHERE' => [
            'SELECT p FROM Doctrine\Tests\ORM\Tools\Pagination\BlogPost p JOIN Doctrine\Tests\ORM\Tools\Pagination\Category c WITH p.category = c WHERE 1 = 1',
            'SELECT b0_.id AS id_0, b0_.author_id AS author_id_1, b0_.category_id AS category_id_2 FROM BlogPost b0_ INNER JOIN Category c1_ ON (b0_.category_id = c1_.id) WHERE 1 = 1 AND b0_.id IN (?)',
<<<<<<< HEAD
            $whereInQuery->getSQL(),
        );

        $this->assertPaginatorWhereInParameterToBe(
            $whereInQuery,
            [1, 2, 3, 4, 5, 6, 7, 8, 9, 10],
        );
    }

    public function testWillReplaceBoundQueryIdentifiersWithConvertedTypesAsPerIdentifierMapping(): void
    {
        $whereInQuery = $this->entityManager->createQuery(
            'SELECT e.id4 FROM ' . AuxiliaryEntity::class . ' e',
        );
        $whereInQuery->setHint(Query::HINT_CUSTOM_TREE_WALKERS, [WhereInWalker::class]);
        $whereInQuery->setHint(WhereInWalker::HINT_PAGINATOR_ID_COUNT, 3);
        $whereInQuery->setParameter(WhereInWalker::PAGINATOR_ID_ALIAS, ['foo', 'bar', 'baz']);

        $this->assertPaginatorWhereInParameterToBe(
            $whereInQuery,
            ['sbb', 'one', 'onm'],
        );
    }

    public function testWillReplaceBoundQueryIdentifiersWithConvertedTypesAsPerAssociatedEntityIdentifierMapping(): void
    {
        $whereInQuery = $this->entityManager->createQuery(
            'SELECT e FROM ' . OwningManyToOneIdForeignKeyEntity::class . ' e',
        );
        $whereInQuery->setHint(Query::HINT_CUSTOM_TREE_WALKERS, [WhereInWalker::class]);
        $whereInQuery->setHint(WhereInWalker::HINT_PAGINATOR_ID_COUNT, 3);
        $whereInQuery->setParameter(WhereInWalker::PAGINATOR_ID_ALIAS, ['foo', 'bar', 'baz']);

        $this->assertPaginatorWhereInParameterToBe(
            $whereInQuery,
            ['sbb', 'one', 'onm'],
        );
    }

    private function assertPaginatorWhereInParameterToBe(Query $query, mixed $parameter): void
    {
        $query->getSQL(); // forces walker to process the query

        $boundParameter = $query->getParameter(WhereInWalker::PAGINATOR_ID_ALIAS);

        self::assertNotNull($boundParameter);
        self::assertSame($parameter, $boundParameter->getValue());
=======
        ];
>>>>>>> db0b9d13
    }
}<|MERGE_RESOLUTION|>--- conflicted
+++ resolved
@@ -12,30 +12,9 @@
 /** @group DDC-1613 */
 class WhereInWalkerTest extends PaginationTestCase
 {
-    /**
-     * @dataProvider exampleQueries
-     */
+    /** @dataProvider exampleQueries */
     public function testDqlQueryTransformation(string $dql, string $expectedSql): void
     {
-<<<<<<< HEAD
-        $query        = $this->entityManager->createQuery(
-            'SELECT u, g FROM Doctrine\Tests\ORM\Tools\Pagination\User u JOIN u.groups g',
-        );
-        $whereInQuery = clone $query;
-        $whereInQuery->setHint(Query::HINT_CUSTOM_TREE_WALKERS, [WhereInWalker::class]);
-        $whereInQuery->setHint(WhereInWalker::HINT_PAGINATOR_ID_COUNT, 10);
-        $whereInQuery->setParameter(WhereInWalker::PAGINATOR_ID_ALIAS, [1, 2, 3, 4, 5, 6, 7, 8, 9, 10]);
-
-        self::assertEquals(
-            'SELECT u0_.id AS id_0, g1_.id AS id_1 FROM User u0_ INNER JOIN user_group u2_ ON u0_.id = u2_.user_id INNER JOIN groups g1_ ON g1_.id = u2_.group_id WHERE u0_.id IN (?)',
-            $whereInQuery->getSQL(),
-        );
-
-        $this->assertPaginatorWhereInParameterToBe(
-            $whereInQuery,
-            [1, 2, 3, 4, 5, 6, 7, 8, 9, 10],
-        );
-=======
         $query = $this->entityManager->createQuery($dql);
         $query->setHint(Query::HINT_CUSTOM_TREE_WALKERS, [WhereInWalker::class]);
         $query->setHint(WhereInWalker::HINT_PAGINATOR_ID_COUNT, 10);
@@ -44,112 +23,18 @@
 
         self::assertEquals($expectedSql, $result->getSqlExecutor()->getSqlStatements());
         self::assertEquals([0], $result->getSqlParameterPositions(WhereInWalker::PAGINATOR_ID_ALIAS));
->>>>>>> db0b9d13
     }
 
     public function exampleQueries(): Generator
     {
-<<<<<<< HEAD
-        $query        = $this->entityManager->createQuery(
-            'SELECT a, sum(a.name) as foo FROM Doctrine\Tests\ORM\Tools\Pagination\Author a',
-        );
-        $whereInQuery = clone $query;
-        $whereInQuery->setHint(Query::HINT_CUSTOM_TREE_WALKERS, [WhereInWalker::class]);
-        $whereInQuery->setHint(WhereInWalker::HINT_PAGINATOR_ID_COUNT, 10);
-        $whereInQuery->setParameter(WhereInWalker::PAGINATOR_ID_ALIAS, [1, 2, 3, 4, 5, 6, 7, 8, 9, 10]);
-=======
         yield 'no WHERE condition' => [
             'SELECT u, g FROM Doctrine\Tests\ORM\Tools\Pagination\User u JOIN u.groups g',
             'SELECT u0_.id AS id_0, g1_.id AS id_1 FROM User u0_ INNER JOIN user_group u2_ ON u0_.id = u2_.user_id INNER JOIN groups g1_ ON g1_.id = u2_.group_id WHERE u0_.id IN (?)',
         ];
->>>>>>> db0b9d13
 
         yield 'mixed results with name' => [
             'SELECT a, sum(a.name) as foo FROM Doctrine\Tests\ORM\Tools\Pagination\Author a',
             'SELECT a0_.id AS id_0, a0_.name AS name_1, sum(a0_.name) AS sclr_2 FROM Author a0_ WHERE a0_.id IN (?)',
-<<<<<<< HEAD
-            $whereInQuery->getSQL(),
-        );
-
-        $this->assertPaginatorWhereInParameterToBe(
-            $whereInQuery,
-            [1, 2, 3, 4, 5, 6, 7, 8, 9, 10],
-        );
-    }
-
-    public function testWhereInQuerySingleWhere(): void
-    {
-        $query        = $this->entityManager->createQuery(
-            'SELECT u, g FROM Doctrine\Tests\ORM\Tools\Pagination\User u JOIN u.groups g WHERE 1 = 1',
-        );
-        $whereInQuery = clone $query;
-        $whereInQuery->setHint(Query::HINT_CUSTOM_TREE_WALKERS, [WhereInWalker::class]);
-        $whereInQuery->setHint(WhereInWalker::HINT_PAGINATOR_ID_COUNT, 10);
-        $whereInQuery->setParameter(WhereInWalker::PAGINATOR_ID_ALIAS, [1, 2, 3, 4, 5, 6, 7, 8, 9, 10]);
-
-        self::assertEquals(
-            'SELECT u0_.id AS id_0, g1_.id AS id_1 FROM User u0_ INNER JOIN user_group u2_ ON u0_.id = u2_.user_id INNER JOIN groups g1_ ON g1_.id = u2_.group_id WHERE 1 = 1 AND u0_.id IN (?)',
-            $whereInQuery->getSQL(),
-        );
-
-        $this->assertPaginatorWhereInParameterToBe(
-            $whereInQuery,
-            [1, 2, 3, 4, 5, 6, 7, 8, 9, 10],
-        );
-    }
-
-    public function testWhereInQueryMultipleWhereWithAnd(): void
-    {
-        $query        = $this->entityManager->createQuery(
-            'SELECT u, g FROM Doctrine\Tests\ORM\Tools\Pagination\User u JOIN u.groups g WHERE 1 = 1 AND 2 = 2',
-        );
-        $whereInQuery = clone $query;
-        $whereInQuery->setHint(Query::HINT_CUSTOM_TREE_WALKERS, [WhereInWalker::class]);
-        $whereInQuery->setHint(WhereInWalker::HINT_PAGINATOR_ID_COUNT, 10);
-        $whereInQuery->setParameter(WhereInWalker::PAGINATOR_ID_ALIAS, [1, 2, 3, 4, 5, 6, 7, 8, 9, 10]);
-
-        self::assertEquals(
-            'SELECT u0_.id AS id_0, g1_.id AS id_1 FROM User u0_ INNER JOIN user_group u2_ ON u0_.id = u2_.user_id INNER JOIN groups g1_ ON g1_.id = u2_.group_id WHERE 1 = 1 AND 2 = 2 AND u0_.id IN (?)',
-            $whereInQuery->getSQL(),
-        );
-
-        $this->assertPaginatorWhereInParameterToBe(
-            $whereInQuery,
-            [1, 2, 3, 4, 5, 6, 7, 8, 9, 10],
-        );
-    }
-
-    public function testWhereInQueryMultipleWhereWithOr(): void
-    {
-        $query        = $this->entityManager->createQuery(
-            'SELECT u, g FROM Doctrine\Tests\ORM\Tools\Pagination\User u JOIN u.groups g WHERE 1 = 1 OR 2 = 2',
-        );
-        $whereInQuery = clone $query;
-        $whereInQuery->setHint(Query::HINT_CUSTOM_TREE_WALKERS, [WhereInWalker::class]);
-        $whereInQuery->setHint(WhereInWalker::HINT_PAGINATOR_ID_COUNT, 10);
-        $whereInQuery->setParameter(WhereInWalker::PAGINATOR_ID_ALIAS, [1, 2, 3, 4, 5, 6, 7, 8, 9, 10]);
-
-        self::assertEquals(
-            'SELECT u0_.id AS id_0, g1_.id AS id_1 FROM User u0_ INNER JOIN user_group u2_ ON u0_.id = u2_.user_id INNER JOIN groups g1_ ON g1_.id = u2_.group_id WHERE (1 = 1 OR 2 = 2) AND u0_.id IN (?)',
-            $whereInQuery->getSQL(),
-        );
-
-        $this->assertPaginatorWhereInParameterToBe(
-            $whereInQuery,
-            [1, 2, 3, 4, 5, 6, 7, 8, 9, 10],
-        );
-    }
-
-    public function testWhereInQueryMultipleWhereWithMixed1(): void
-    {
-        $query        = $this->entityManager->createQuery(
-            'SELECT u, g FROM Doctrine\Tests\ORM\Tools\Pagination\User u JOIN u.groups g WHERE (1 = 1 OR 2 = 2) AND 3 = 3',
-        );
-        $whereInQuery = clone $query;
-        $whereInQuery->setHint(Query::HINT_CUSTOM_TREE_WALKERS, [WhereInWalker::class]);
-        $whereInQuery->setHint(WhereInWalker::HINT_PAGINATOR_ID_COUNT, 10);
-        $whereInQuery->setParameter(WhereInWalker::PAGINATOR_ID_ALIAS, [1, 2, 3, 4, 5, 6, 7, 8, 9, 10]);
-=======
         ];
 
         yield 'single WHERE condition' => [
@@ -166,166 +51,30 @@
             'SELECT u, g FROM Doctrine\Tests\ORM\Tools\Pagination\User u JOIN u.groups g WHERE 1 = 1 OR 2 = 2',
             'SELECT u0_.id AS id_0, g1_.id AS id_1 FROM User u0_ INNER JOIN user_group u2_ ON u0_.id = u2_.user_id INNER JOIN groups g1_ ON g1_.id = u2_.group_id WHERE (1 = 1 OR 2 = 2) AND u0_.id IN (?)',
         ];
->>>>>>> db0b9d13
 
         yield 'multiple WHERE conditions with mixed clauses 1' => [
             'SELECT u, g FROM Doctrine\Tests\ORM\Tools\Pagination\User u JOIN u.groups g WHERE (1 = 1 OR 2 = 2) AND 3 = 3',
             'SELECT u0_.id AS id_0, g1_.id AS id_1 FROM User u0_ INNER JOIN user_group u2_ ON u0_.id = u2_.user_id INNER JOIN groups g1_ ON g1_.id = u2_.group_id WHERE (1 = 1 OR 2 = 2) AND 3 = 3 AND u0_.id IN (?)',
-<<<<<<< HEAD
-            $whereInQuery->getSQL(),
-        );
-
-        $this->assertPaginatorWhereInParameterToBe(
-            $whereInQuery,
-            [1, 2, 3, 4, 5, 6, 7, 8, 9, 10],
-        );
-    }
-
-    public function testWhereInQueryMultipleWhereWithMixed2(): void
-    {
-        $query        = $this->entityManager->createQuery(
-            'SELECT u, g FROM Doctrine\Tests\ORM\Tools\Pagination\User u JOIN u.groups g WHERE 1 = 1 AND 2 = 2 OR 3 = 3',
-        );
-        $whereInQuery = clone $query;
-        $whereInQuery->setHint(Query::HINT_CUSTOM_TREE_WALKERS, [WhereInWalker::class]);
-        $whereInQuery->setHint(WhereInWalker::HINT_PAGINATOR_ID_COUNT, 10);
-        $whereInQuery->setParameter(WhereInWalker::PAGINATOR_ID_ALIAS, [1, 2, 3, 4, 5, 6, 7, 8, 9, 10]);
-=======
         ];
->>>>>>> db0b9d13
 
         yield 'multiple WHERE conditions with mixed clauses 2' => [
             'SELECT u, g FROM Doctrine\Tests\ORM\Tools\Pagination\User u JOIN u.groups g WHERE 1 = 1 AND 2 = 2 OR 3 = 3',
             'SELECT u0_.id AS id_0, g1_.id AS id_1 FROM User u0_ INNER JOIN user_group u2_ ON u0_.id = u2_.user_id INNER JOIN groups g1_ ON g1_.id = u2_.group_id WHERE (1 = 1 AND 2 = 2 OR 3 = 3) AND u0_.id IN (?)',
-<<<<<<< HEAD
-            $whereInQuery->getSQL(),
-        );
-
-        $this->assertPaginatorWhereInParameterToBe(
-            $whereInQuery,
-            [1, 2, 3, 4, 5, 6, 7, 8, 9, 10],
-        );
-    }
-
-    public function testWhereInQueryWhereNot(): void
-    {
-        $query        = $this->entityManager->createQuery(
-            'SELECT u, g FROM Doctrine\Tests\ORM\Tools\Pagination\User u JOIN u.groups g WHERE NOT 1 = 2',
-        );
-        $whereInQuery = clone $query;
-        $whereInQuery->setHint(Query::HINT_CUSTOM_TREE_WALKERS, [WhereInWalker::class]);
-        $whereInQuery->setHint(WhereInWalker::HINT_PAGINATOR_ID_COUNT, 10);
-        $whereInQuery->setParameter(WhereInWalker::PAGINATOR_ID_ALIAS, [1, 2, 3, 4, 5, 6, 7, 8, 9, 10]);
-
-        self::assertEquals(
-            'SELECT u0_.id AS id_0, g1_.id AS id_1 FROM User u0_ INNER JOIN user_group u2_ ON u0_.id = u2_.user_id INNER JOIN groups g1_ ON g1_.id = u2_.group_id WHERE (NOT 1 = 2) AND u0_.id IN (?)',
-            $whereInQuery->getSQL(),
-        );
-
-        $this->assertPaginatorWhereInParameterToBe(
-            $whereInQuery,
-            [1, 2, 3, 4, 5, 6, 7, 8, 9, 10],
-        );
-    }
-
-    /**
-     * Arbitrary Join
-     */
-    public function testWhereInQueryWithArbitraryJoinNoWhere(): void
-    {
-        $whereInQuery = $this->entityManager->createQuery(
-            'SELECT p FROM Doctrine\Tests\ORM\Tools\Pagination\BlogPost p JOIN Doctrine\Tests\ORM\Tools\Pagination\Category c WITH p.category = c',
-        );
-        $whereInQuery->setHint(Query::HINT_CUSTOM_TREE_WALKERS, [WhereInWalker::class]);
-        $whereInQuery->setHint(WhereInWalker::HINT_PAGINATOR_ID_COUNT, 10);
-        $whereInQuery->setParameter(WhereInWalker::PAGINATOR_ID_ALIAS, [1, 2, 3, 4, 5, 6, 7, 8, 9, 10]);
-=======
         ];
 
         yield 'WHERE NOT condition' => [
             'SELECT u, g FROM Doctrine\Tests\ORM\Tools\Pagination\User u JOIN u.groups g WHERE NOT 1 = 2',
             'SELECT u0_.id AS id_0, g1_.id AS id_1 FROM User u0_ INNER JOIN user_group u2_ ON u0_.id = u2_.user_id INNER JOIN groups g1_ ON g1_.id = u2_.group_id WHERE (NOT 1 = 2) AND u0_.id IN (?)',
         ];
->>>>>>> db0b9d13
 
         yield 'arbitary join with no WHERE' => [
             'SELECT p FROM Doctrine\Tests\ORM\Tools\Pagination\BlogPost p JOIN Doctrine\Tests\ORM\Tools\Pagination\Category c WITH p.category = c',
             'SELECT b0_.id AS id_0, b0_.author_id AS author_id_1, b0_.category_id AS category_id_2 FROM BlogPost b0_ INNER JOIN Category c1_ ON (b0_.category_id = c1_.id) WHERE b0_.id IN (?)',
-<<<<<<< HEAD
-            $whereInQuery->getSQL(),
-        );
-
-        $this->assertPaginatorWhereInParameterToBe(
-            $whereInQuery,
-            [1, 2, 3, 4, 5, 6, 7, 8, 9, 10],
-        );
-    }
-
-    public function testWhereInQueryWithArbitraryJoinSingleWhere(): void
-    {
-        $whereInQuery = $this->entityManager->createQuery(
-            'SELECT p FROM Doctrine\Tests\ORM\Tools\Pagination\BlogPost p JOIN Doctrine\Tests\ORM\Tools\Pagination\Category c WITH p.category = c WHERE 1 = 1',
-        );
-        $whereInQuery->setHint(Query::HINT_CUSTOM_TREE_WALKERS, [WhereInWalker::class]);
-        $whereInQuery->setHint(WhereInWalker::HINT_PAGINATOR_ID_COUNT, 10);
-        $whereInQuery->setParameter(WhereInWalker::PAGINATOR_ID_ALIAS, [1, 2, 3, 4, 5, 6, 7, 8, 9, 10]);
-=======
         ];
->>>>>>> db0b9d13
 
         yield 'arbitary join with single WHERE' => [
             'SELECT p FROM Doctrine\Tests\ORM\Tools\Pagination\BlogPost p JOIN Doctrine\Tests\ORM\Tools\Pagination\Category c WITH p.category = c WHERE 1 = 1',
             'SELECT b0_.id AS id_0, b0_.author_id AS author_id_1, b0_.category_id AS category_id_2 FROM BlogPost b0_ INNER JOIN Category c1_ ON (b0_.category_id = c1_.id) WHERE 1 = 1 AND b0_.id IN (?)',
-<<<<<<< HEAD
-            $whereInQuery->getSQL(),
-        );
-
-        $this->assertPaginatorWhereInParameterToBe(
-            $whereInQuery,
-            [1, 2, 3, 4, 5, 6, 7, 8, 9, 10],
-        );
-    }
-
-    public function testWillReplaceBoundQueryIdentifiersWithConvertedTypesAsPerIdentifierMapping(): void
-    {
-        $whereInQuery = $this->entityManager->createQuery(
-            'SELECT e.id4 FROM ' . AuxiliaryEntity::class . ' e',
-        );
-        $whereInQuery->setHint(Query::HINT_CUSTOM_TREE_WALKERS, [WhereInWalker::class]);
-        $whereInQuery->setHint(WhereInWalker::HINT_PAGINATOR_ID_COUNT, 3);
-        $whereInQuery->setParameter(WhereInWalker::PAGINATOR_ID_ALIAS, ['foo', 'bar', 'baz']);
-
-        $this->assertPaginatorWhereInParameterToBe(
-            $whereInQuery,
-            ['sbb', 'one', 'onm'],
-        );
-    }
-
-    public function testWillReplaceBoundQueryIdentifiersWithConvertedTypesAsPerAssociatedEntityIdentifierMapping(): void
-    {
-        $whereInQuery = $this->entityManager->createQuery(
-            'SELECT e FROM ' . OwningManyToOneIdForeignKeyEntity::class . ' e',
-        );
-        $whereInQuery->setHint(Query::HINT_CUSTOM_TREE_WALKERS, [WhereInWalker::class]);
-        $whereInQuery->setHint(WhereInWalker::HINT_PAGINATOR_ID_COUNT, 3);
-        $whereInQuery->setParameter(WhereInWalker::PAGINATOR_ID_ALIAS, ['foo', 'bar', 'baz']);
-
-        $this->assertPaginatorWhereInParameterToBe(
-            $whereInQuery,
-            ['sbb', 'one', 'onm'],
-        );
-    }
-
-    private function assertPaginatorWhereInParameterToBe(Query $query, mixed $parameter): void
-    {
-        $query->getSQL(); // forces walker to process the query
-
-        $boundParameter = $query->getParameter(WhereInWalker::PAGINATOR_ID_ALIAS);
-
-        self::assertNotNull($boundParameter);
-        self::assertSame($parameter, $boundParameter->getValue());
-=======
         ];
->>>>>>> db0b9d13
     }
 }