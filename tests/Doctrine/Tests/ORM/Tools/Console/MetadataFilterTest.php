--- conflicted
+++ resolved
@@ -8,10 +8,6 @@
 use Doctrine\ORM\Tools\Console\MetadataFilter;
 use Doctrine\ORM\Tools\DisconnectedClassMetadataFactory;
 use Doctrine\Tests\OrmTestCase;
-<<<<<<< HEAD
-
-=======
->>>>>>> fce18e93
 use function count;
 
 /**
@@ -24,7 +20,7 @@
     /** @var DisconnectedClassMetadataFactory */
     private $cmf;
 
-    protected function setUp(): void
+    protected function setUp() : void
     {
         parent::setUp();
 
@@ -37,7 +33,7 @@
         $this->cmf->setEntityManager($em);
     }
 
-    public function testFilterWithEmptyArray(): void
+    public function testFilterWithEmptyArray() : void
     {
         $originalMetadatas = [
             $metadataAaa = $this->cmf->getMetadataFor(MetadataFilterTestEntityAaa::class),
@@ -52,7 +48,7 @@
         self::assertCount(count($originalMetadatas), $metadatas);
     }
 
-    public function testFilterWithString(): void
+    public function testFilterWithString() : void
     {
         $originalMetadatas = [
             $metadataAaa = $this->cmf->getMetadataFor(MetadataFilterTestEntityAaa::class),
@@ -85,7 +81,7 @@
         self::assertCount(1, $metadatas);
     }
 
-    public function testFilterWithString2(): void
+    public function testFilterWithString2() : void
     {
         $originalMetadatas = [
             $metadataFoo    = $this->cmf->getMetadataFor(MetadataFilterTestEntityFoo::class),
@@ -102,7 +98,7 @@
         self::assertCount(2, $metadatas);
     }
 
-    public function testFilterWithArray(): void
+    public function testFilterWithArray() : void
     {
         $originalMetadatas = [
             $metadataAaa = $this->cmf->getMetadataFor(MetadataFilterTestEntityAaa::class),
@@ -122,7 +118,7 @@
         self::assertCount(2, $metadatas);
     }
 
-    public function testFilterWithRegex(): void
+    public function testFilterWithRegex() : void
     {
         $originalMetadatas = [
             $metadataFoo    = $this->cmf->getMetadataFor(MetadataFilterTestEntityFoo::class),
@@ -151,89 +147,41 @@
 /** @ORM\Entity */
 class MetadataFilterTestEntityAaa
 {
-<<<<<<< HEAD
-    /**
-     * @var int
-     * @Id
-     * @Column
-     */
-=======
     /** @ORM\Id @ORM\Column */
->>>>>>> fce18e93
     protected $id;
 }
 
 /** @ORM\Entity */
 class MetadataFilterTestEntityBbb
 {
-<<<<<<< HEAD
-    /**
-     * @var int
-     * @Id
-     * @Column
-     */
-=======
     /** @ORM\Id @ORM\Column */
->>>>>>> fce18e93
     protected $id;
 }
 
 /** @ORM\Entity */
 class MetadataFilterTestEntityCcc
 {
-<<<<<<< HEAD
-    /**
-     * @var int
-     * @Id
-     * @Column
-     */
-=======
     /** @ORM\Id @ORM\Column */
->>>>>>> fce18e93
     protected $id;
 }
 
 /** @ORM\Entity */
 class MetadataFilterTestEntityFoo
 {
-<<<<<<< HEAD
-    /**
-     * @var int
-     * @Id
-     * @Column
-     */
-=======
     /** @ORM\Id @ORM\Column */
->>>>>>> fce18e93
     protected $id;
 }
 
 /** @ORM\Entity */
 class MetadataFilterTestEntityBar
 {
-<<<<<<< HEAD
-    /**
-     * @var int
-     * @Id
-     * @Column
-     */
-=======
     /** @ORM\Id @ORM\Column */
->>>>>>> fce18e93
     protected $id;
 }
 
 /** @ORM\Entity */
 class MetadataFilterTestEntityFooBar
 {
-<<<<<<< HEAD
-    /**
-     * @var int
-     * @Id
-     * @Column
-     */
-=======
     /** @ORM\Id @ORM\Column */
->>>>>>> fce18e93
     protected $id;
 }