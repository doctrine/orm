--- conflicted
+++ resolved
@@ -14,7 +14,7 @@
 abstract class CommandTestCase extends OrmFunctionalTestCase
 {
     /** @param class-string<AbstractCommand> $commandClass */
-    protected function getCommandTester(string $commandClass, ?string $commandName = null): CommandTester
+    protected function getCommandTester(string $commandClass, string|null $commandName = null): CommandTester
     {
         $entityManager = $this->getEntityManager(null, new AttributeDriver([
             __DIR__ . '/Models',
@@ -24,13 +24,8 @@
             self::markTestSkipped('We are testing the symfony/console integration');
         }
 
-<<<<<<< HEAD
-        return new CommandTester(new $commandClass(
+        $command = new $commandClass(
             new SingleManagerProvider($entityManager),
-        ));
-=======
-        $command = new $commandClass(
-            new SingleManagerProvider($entityManager)
         );
 
         if ($commandName !== null) {
@@ -38,6 +33,5 @@
         }
 
         return new CommandTester($command);
->>>>>>> 01028cf3
     }
 }