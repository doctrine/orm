--- conflicted
+++ resolved
@@ -202,23 +202,6 @@
         );
     }
 
-<<<<<<< HEAD
-    /** @group 8771 */
-=======
-    #[Group('8052')]
-    public function testInvalidAssociationInsideEmbeddable(): void
-    {
-        $class = $this->em->getClassMetadata(EmbeddableWithAssociation::class);
-        $ce    = $this->validator->validateClass($class);
-
-        self::assertEquals(
-            ["Embeddable 'Doctrine\Tests\ORM\Tools\EmbeddableWithAssociation' does not support associations"],
-            $ce,
-        );
-    }
-
-    #[Group('8771')]
->>>>>>> 1fe0910d
     public function testMappedSuperclassNotPresentInDiscriminator(): void
     {
         $class1 = $this->em->getClassMetadata(MappedSuperclassEntity::class);
