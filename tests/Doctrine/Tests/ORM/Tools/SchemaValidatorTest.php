<?php

declare(strict_types=1);

namespace Doctrine\Tests\ORM\Tools;

use Doctrine\Common\Collections\ArrayCollection;
use Doctrine\Common\Collections\Collection;
use Doctrine\ORM\EntityManagerInterface;
use Doctrine\ORM\Mapping\Column;
use Doctrine\ORM\Mapping\DiscriminatorMap;
use Doctrine\ORM\Mapping\Embeddable;
use Doctrine\ORM\Mapping\Entity;
use Doctrine\ORM\Mapping\GeneratedValue;
use Doctrine\ORM\Mapping\Id;
use Doctrine\ORM\Mapping\InheritanceType;
use Doctrine\ORM\Mapping\InverseJoinColumn;
use Doctrine\ORM\Mapping\JoinColumn;
use Doctrine\ORM\Mapping\JoinTable;
use Doctrine\ORM\Mapping\ManyToMany;
use Doctrine\ORM\Mapping\ManyToOne;
use Doctrine\ORM\Mapping\MappedSuperclass;
use Doctrine\ORM\Mapping\OneToMany;
use Doctrine\ORM\Mapping\OneToOne;
use Doctrine\ORM\Mapping\OrderBy;
use Doctrine\ORM\Mapping\Table;
use Doctrine\ORM\Tools\SchemaValidator;
use Doctrine\Tests\Models\ECommerce\ECommerceCart;
use Doctrine\Tests\OrmTestCase;

class SchemaValidatorTest extends OrmTestCase
{
    private EntityManagerInterface|null $em = null;

    private SchemaValidator|null $validator = null;

    protected function setUp(): void
    {
        $this->em        = $this->getTestEntityManager();
        $this->validator = new SchemaValidator($this->em);
    }

    /** @dataProvider modelSetProvider */
    public function testCmsModelSet(string $path): void
    {
        $this->em->getConfiguration()
                 ->getMetadataDriverImpl()
                 ->addPaths([$path]);

        self::assertEmpty($this->validator->validateMapping());
    }

    public static function modelSetProvider(): array
    {
        return [
            'cms'        => [__DIR__ . '/../../Models/CMS'],
            'company'    => [__DIR__ . '/../../Models/Company'],
            'ecommerce'  => [__DIR__ . '/../../Models/ECommerce'],
            'forum'      => [__DIR__ . '/../../Models/Forum'],
            'navigation' => [__DIR__ . '/../../Models/Navigation'],
            'routing'    => [__DIR__ . '/../../Models/Routing'],
        ];
    }

    /** @group DDC-1439 */
    public function testInvalidManyToManyJoinColumnSchema(): void
    {
        $class1 = $this->em->getClassMetadata(InvalidEntity1::class);
        $class2 = $this->em->getClassMetadata(InvalidEntity2::class);

        $ce = $this->validator->validateClass($class1);

        self::assertEquals(
            [
                "The inverse join columns of the many-to-many table 'Entity1Entity2' have to contain to ALL identifier columns of the target entity 'Doctrine\Tests\ORM\Tools\InvalidEntity2', however 'key4' are missing.",
                "The join columns of the many-to-many table 'Entity1Entity2' have to contain to ALL identifier columns of the source entity 'Doctrine\Tests\ORM\Tools\InvalidEntity1', however 'key2' are missing.",
            ],
            $ce,
        );
    }

    /** @group DDC-1439 */
    public function testInvalidToOneJoinColumnSchema(): void
    {
        $class1 = $this->em->getClassMetadata(InvalidEntity1::class);
        $class2 = $this->em->getClassMetadata(InvalidEntity2::class);

        $ce = $this->validator->validateClass($class2);

        self::assertEquals(
            [
                "The referenced column name 'id' has to be a primary key column on the target entity class 'Doctrine\Tests\ORM\Tools\InvalidEntity1'.",
                "The join columns of the association 'assoc' have to match to ALL identifier columns of the target entity 'Doctrine\Tests\ORM\Tools\InvalidEntity1', however 'key1, key2' are missing.",
            ],
            $ce,
        );
    }

    /** @group DDC-1587 */
    public function testValidOneToOneAsIdentifierSchema(): void
    {
        $class1 = $this->em->getClassMetadata(DDC1587ValidEntity2::class);
        $class2 = $this->em->getClassMetadata(DDC1587ValidEntity1::class);

        $ce = $this->validator->validateClass($class1);

        self::assertEquals([], $ce);
    }

    /** @group DDC-1649 */
    public function testInvalidTripleAssociationAsKeyMapping(): void
    {
        $classThree = $this->em->getClassMetadata(DDC1649Three::class);
        $ce         = $this->validator->validateClass($classThree);

        self::assertEquals(
            [
                "Cannot map association 'Doctrine\Tests\ORM\Tools\DDC1649Three#two as identifier, because the target entity 'Doctrine\Tests\ORM\Tools\DDC1649Two' also maps an association as identifier.",
                "The referenced column name 'id' has to be a primary key column on the target entity class 'Doctrine\Tests\ORM\Tools\DDC1649Two'.",
            ],
            $ce,
        );
    }

    /** @group DDC-3274 */
    public function testInvalidBiDirectionalRelationMappingMissingInversedByAttribute(): void
    {
        $class = $this->em->getClassMetadata(DDC3274One::class);
        $ce    = $this->validator->validateClass($class);

        self::assertEquals(
            [
                'The field Doctrine\Tests\ORM\Tools\DDC3274One#two is on the inverse side of a bi-directional ' .
                'relationship, but the specified mappedBy association on the target-entity ' .
                "Doctrine\Tests\ORM\Tools\DDC3274Two#one does not contain the required 'inversedBy=\"two\"' attribute.",
            ],
            $ce,
        );
    }

    /** @group 9536 */
    public function testInvalidBiDirectionalRelationMappingMissingMappedByAttribute(): void
    {
        $class = $this->em->getClassMetadata(Issue9536Owner::class);
        $ce    = $this->validator->validateClass($class);

        self::assertEquals(
            [
                'The field Doctrine\Tests\ORM\Tools\Issue9536Owner#one is on the owning side of a bi-directional ' .
                'relationship, but the specified inversedBy association on the target-entity ' .
                "Doctrine\Tests\ORM\Tools\Issue9536Target#two does not contain the required 'mappedBy=\"one\"' " .
                'attribute.',
            ],
            $ce,
        );
    }

    /** @group DDC-3322 */
    public function testInvalidOrderByInvalidField(): void
    {
        $class = $this->em->getClassMetadata(DDC3322One::class);
        $ce    = $this->validator->validateClass($class);

        self::assertEquals(
            [
                'The association Doctrine\Tests\ORM\Tools\DDC3322One#invalidAssoc is ordered by a foreign field ' .
                'invalidField that is not a field on the target entity Doctrine\Tests\ORM\Tools\DDC3322ValidEntity1.',
            ],
            $ce,
        );
    }

    /** @group DDC-3322 */
    public function testInvalidOrderByCollectionValuedAssociation(): void
    {
        $class = $this->em->getClassMetadata(DDC3322Two::class);
        $ce    = $this->validator->validateClass($class);

        self::assertEquals(
            [
                'The association Doctrine\Tests\ORM\Tools\DDC3322Two#invalidAssoc is ordered by a field oneToMany ' .
                'on Doctrine\Tests\ORM\Tools\DDC3322ValidEntity1 that is a collection-valued association.',
            ],
            $ce,
        );
    }

    /** @group DDC-3322 */
    public function testInvalidOrderByAssociationInverseSide(): void
    {
        $class = $this->em->getClassMetadata(DDC3322Three::class);
        $ce    = $this->validator->validateClass($class);

        self::assertEquals(
            [
                'The association Doctrine\Tests\ORM\Tools\DDC3322Three#invalidAssoc is ordered by a field oneToOneInverse ' .
                'on Doctrine\Tests\ORM\Tools\DDC3322ValidEntity1 that is the inverse side of an association.',
            ],
            $ce,
        );
    }

    /** @group 8052 */
    public function testInvalidAssociationInsideEmbeddable(): void
    {
        $class = $this->em->getClassMetadata(EmbeddableWithAssociation::class);
        $ce    = $this->validator->validateClass($class);

        self::assertEquals(
            ["Embeddable 'Doctrine\Tests\ORM\Tools\EmbeddableWithAssociation' does not support associations"],
            $ce,
        );
    }

    /** @group 8771 */
    public function testMappedSuperclassNotPresentInDiscriminator(): void
    {
        $class1 = $this->em->getClassMetadata(MappedSuperclassEntity::class);
        $ce     = $this->validator->validateClass($class1);

        $this->assertEquals([], $ce);
    }

    public function testAbstractChildClassNotPresentInDiscriminator(): void
    {
        $class1 = $this->em->getClassMetadata(Issue9095AbstractChild::class);
        $ce     = $this->validator->validateClass($class1);

        self::assertEmpty($ce);
    }
}

#[MappedSuperclass]
abstract class MappedSuperclassEntity extends ParentEntity
{
}

#[Entity]
#[InheritanceType('SINGLE_TABLE')]
#[DiscriminatorMap(['child' => ChildEntity::class])]
abstract class ParentEntity
{
    /** @var mixed */
    #[Id]
    #[Column]
    protected $key;
}

#[Entity]
class ChildEntity extends MappedSuperclassEntity
{
}

#[Entity]
class InvalidEntity1
{
    /** @var mixed */
    #[Id]
    #[Column]
    protected $key1;

    /** @var mixed */
    #[Id]
    #[Column]
    protected $key2;

    /** @var ArrayCollection */
    #[JoinTable(name: 'Entity1Entity2')]
    #[JoinColumn(name: 'key1', referencedColumnName: 'key1')]
    #[InverseJoinColumn(name: 'key3', referencedColumnName: 'key3')]
    #[ManyToMany(targetEntity: 'InvalidEntity2')]
    protected $entity2;
}

#[Entity]
class InvalidEntity2
{
    /** @var mixed */
    #[Id]
    #[Column]
    protected $key3;

    /** @var mixed */
    #[Id]
    #[Column]
    protected $key4;

    /** @var InvalidEntity1 */
    #[ManyToOne(targetEntity: 'InvalidEntity1')]
    protected $assoc;
}

#[Table(name: 'agent')]
#[Entity(repositoryClass: 'Entity\Repository\Agent')]
class DDC1587ValidEntity1
{
    #[Id]
    #[GeneratedValue]
    #[Column(name: 'pk', type: 'integer')]
    private int $pk;

    #[Column(name: 'name', type: 'string', length: 32)]
    private string $name;

    /** @var Identifier */
    #[OneToOne(targetEntity: 'DDC1587ValidEntity2', cascade: ['all'], mappedBy: 'agent')]
    #[JoinColumn(name: 'pk', referencedColumnName: 'pk_agent')]
    private $identifier;
}

#[Table]
#[Entity]
class DDC1587ValidEntity2
{
    #[Id]
    #[OneToOne(targetEntity: 'DDC1587ValidEntity1', inversedBy: 'identifier')]
    #[JoinColumn(name: 'pk_agent', referencedColumnName: 'pk', nullable: false)]
    private DDC1587ValidEntity1 $agent;

    #[Column(name: 'num', type: 'string', length: 16, nullable: true)]
    private string $num;
}

#[Entity]
class DDC1649One
{
    /** @var mixed */
    #[Id]
    #[Column]
    #[GeneratedValue]
    public $id;
}

#[Entity]
class DDC1649Two
{
    /** @var DDC1649One */
    #[Id]
    #[ManyToOne(targetEntity: 'DDC1649One')]
    public $one;
}

#[Entity]
class DDC1649Three
{
    #[Id]
    #[ManyToOne(targetEntity: 'DDC1649Two')]
    #[JoinColumn(name: 'id', referencedColumnName: 'id')]
    private DDC1649Two $two;
}

#[Entity]
class DDC3274One
{
    /** @var mixed */
    #[Id]
    #[Column]
    #[GeneratedValue]
    private $id;

    #[OneToMany(targetEntity: 'DDC3274Two', mappedBy: 'one')]
    private ArrayCollection $two;
}

#[Entity]
class DDC3274Two
{
    #[Id]
    #[ManyToOne(targetEntity: 'DDC3274One')]
    private DDC3274One $one;
}

#[Entity]
class Issue9536Target
{
    /** @var mixed */
    #[Id]
    #[Column]
    #[GeneratedValue]
    private $id;

    #[OneToOne(targetEntity: 'Issue9536Owner')]
    private Issue9536Owner $two;
}

#[Entity]
class Issue9536Owner
{
    /** @var mixed */
    #[Id]
    #[Column]
    #[GeneratedValue]
    private $id;

    #[OneToOne(targetEntity: 'Issue9536Target', inversedBy: 'two')]
    private Issue9536Target $one;
}

#[Entity]
class DDC3322ValidEntity1
{
    /** @var mixed */
    #[Id]
    #[Column]
    #[GeneratedValue]
    private $id;

    #[ManyToOne(targetEntity: 'DDC3322One', inversedBy: 'validAssoc')]
    private DDC3322One $oneValid;

    #[ManyToOne(targetEntity: 'DDC3322One', inversedBy: 'invalidAssoc')]
    private DDC3322One $oneInvalid;

    #[ManyToOne(targetEntity: 'DDC3322Two', inversedBy: 'validAssoc')]
    private DDC3322Two $twoValid;

    #[ManyToOne(targetEntity: 'DDC3322Two', inversedBy: 'invalidAssoc')]
    private DDC3322Two $twoInvalid;

    #[ManyToOne(targetEntity: 'DDC3322Three', inversedBy: 'validAssoc')]
    private DDC3322Three $threeValid;

    #[ManyToOne(targetEntity: 'DDC3322Three', inversedBy: 'invalidAssoc')]
    private DDC3322Three $threeInvalid;

    #[OneToMany(targetEntity: 'DDC3322ValidEntity2', mappedBy: 'manyToOne')]
    private DDC3322ValidEntity2 $oneToMany;

    #[ManyToOne(targetEntity: 'DDC3322ValidEntity2', inversedBy: 'oneToMany')]
    private DDC3322ValidEntity2 $manyToOne;

    #[OneToOne(targetEntity: 'DDC3322ValidEntity2', mappedBy: 'oneToOneOwning')]
    private DDC3322ValidEntity2 $oneToOneInverse;

    #[OneToOne(targetEntity: 'DDC3322ValidEntity2', inversedBy: 'oneToOneInverse')]
    private DDC3322ValidEntity2 $oneToOneOwning;
}

#[Entity]
class DDC3322ValidEntity2
{
    #[Id]
    #[Column]
    #[GeneratedValue]
    private int $id;

    #[ManyToOne(targetEntity: 'DDC3322ValidEntity1', inversedBy: 'oneToMany')]
    private DDC3322ValidEntity1 $manyToOne;

    #[OneToMany(targetEntity: 'DDC3322ValidEntity1', mappedBy: 'manyToOne')]
    private DDC3322ValidEntity1 $oneToMany;

    #[OneToOne(targetEntity: 'DDC3322ValidEntity1', inversedBy: 'oneToOneInverse')]
    private DDC3322ValidEntity1 $oneToOneOwning;

    #[OneToOne(targetEntity: 'DDC3322ValidEntity1', mappedBy: 'oneToOneOwning')]
    private DDC3322ValidEntity1 $oneToOneInverse;
}

#[Entity]
class DDC3322One
{
    #[Id]
    #[Column]
    #[GeneratedValue]
    private int $id;

    /** @psalm-var Collection<int, DDC3322ValidEntity1> */
    #[OneToMany(targetEntity: 'DDC3322ValidEntity1', mappedBy: 'oneValid')]
    #[OrderBy(['id' => 'ASC'])]
    private $validAssoc;

    /** @psalm-var Collection<int, DDC3322ValidEntity1> */
    #[OneToMany(targetEntity: 'DDC3322ValidEntity1', mappedBy: 'oneInvalid')]
    #[OrderBy(['invalidField' => 'ASC'])]
    private $invalidAssoc;
}

#[Entity]
class DDC3322Two
{
    #[Id]
    #[Column]
    #[GeneratedValue]
    private int $id;

    /** @psalm-var Collection<int, DDC3322ValidEntity1> */
    #[OneToMany(targetEntity: 'DDC3322ValidEntity1', mappedBy: 'twoValid')]
    #[OrderBy(['manyToOne' => 'ASC'])]
    private $validAssoc;

    /** @psalm-var Collection<int, DDC3322ValidEntity1> */
    #[OneToMany(targetEntity: 'DDC3322ValidEntity1', mappedBy: 'twoInvalid')]
    #[OrderBy(['oneToMany' => 'ASC'])]
    private $invalidAssoc;
}

#[Entity]
class DDC3322Three
{
    #[Id]
    #[Column]
    #[GeneratedValue]
    private int $id;

    #[OneToMany(targetEntity: 'DDC3322ValidEntity1', mappedBy: 'threeValid')]
    #[OrderBy(['oneToOneOwning' => 'ASC'])]
    private DDC3322ValidEntity1 $validAssoc;

    /** @psalm-var Collection<int, DDC3322ValidEntity1> */
    #[OneToMany(targetEntity: 'DDC3322ValidEntity1', mappedBy: 'threeInvalid')]
    #[OrderBy(['oneToOneInverse' => 'ASC'])]
    private $invalidAssoc;
}

#[Embeddable]
class EmbeddableWithAssociation
{
<<<<<<< HEAD
    #[OneToOne(targetEntity: 'Doctrine\Tests\Models\ECommerce\ECommerceCart')]
    private ECommerceCart $cart;
=======
    /**
     * @var ECommerceCart
     * @OneToOne(targetEntity="Doctrine\Tests\Models\ECommerce\ECommerceCart")
     */
    private $cart;
}

/**
 * @Entity
 * @InheritanceType("SINGLE_TABLE")
 * @DiscriminatorMap({"child" = Issue9095Child::class})
 */
abstract class Issue9095Parent
{
    /**
     * @var mixed
     * @Id
     * @Column
     */
    protected $key;
}

/** @Entity */
abstract class Issue9095AbstractChild extends Issue9095Parent
{
}

/** @Entity */
class Issue9095Child extends Issue9095AbstractChild
{
>>>>>>> db0b9d13
}<|MERGE_RESOLUTION|>--- conflicted
+++ resolved
@@ -516,39 +516,27 @@
 #[Embeddable]
 class EmbeddableWithAssociation
 {
-<<<<<<< HEAD
     #[OneToOne(targetEntity: 'Doctrine\Tests\Models\ECommerce\ECommerceCart')]
     private ECommerceCart $cart;
-=======
-    /**
-     * @var ECommerceCart
-     * @OneToOne(targetEntity="Doctrine\Tests\Models\ECommerce\ECommerceCart")
-     */
-    private $cart;
-}
-
-/**
- * @Entity
- * @InheritanceType("SINGLE_TABLE")
- * @DiscriminatorMap({"child" = Issue9095Child::class})
- */
+}
+
+#[Entity]
+#[InheritanceType('SINGLE_TABLE')]
+#[DiscriminatorMap(['child' => Issue9095Child::class])]
 abstract class Issue9095Parent
 {
-    /**
-     * @var mixed
-     * @Id
-     * @Column
-     */
+    /** @var mixed */
+    #[Id]
+    #[Column]
     protected $key;
 }
 
-/** @Entity */
+#[Entity]
 abstract class Issue9095AbstractChild extends Issue9095Parent
 {
 }
 
-/** @Entity */
+#[Entity]
 class Issue9095Child extends Issue9095AbstractChild
 {
->>>>>>> db0b9d13
 }