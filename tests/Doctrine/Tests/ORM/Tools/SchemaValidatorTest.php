--- conflicted
+++ resolved
@@ -307,7 +307,6 @@
 #[Entity(repositoryClass: 'Entity\Repository\Agent')]
 class DDC1587ValidEntity1
 {
-<<<<<<< HEAD
     #[Id]
     #[GeneratedValue]
     #[Column(name: 'pk', type: 'integer')]
@@ -318,27 +317,6 @@
 
     /** @var Identifier */
     #[OneToOne(targetEntity: 'DDC1587ValidEntity2', cascade: ['all'], mappedBy: 'agent')]
-    #[JoinColumn(name: 'pk', referencedColumnName: 'pk_agent')]
-=======
-    /**
-     * @var int
-     * @Id
-     * @GeneratedValue
-     * @Column(name="pk", type="integer")
-     */
-    private $pk;
-
-    /**
-     * @var string
-     * @Column(name="name", type="string", length=32)
-     */
-    private $name;
-
-    /**
-     * @var Identifier
-     * @OneToOne(targetEntity="DDC1587ValidEntity2", cascade={"all"}, mappedBy="agent")
-     */
->>>>>>> a056552d
     private $identifier;
 }
 
