<?php

declare(strict_types=1);

namespace Doctrine\Tests\ORM\Tools;

use Doctrine\Common\Collections\ArrayCollection;
use Doctrine\Common\Collections\Collection;
use Doctrine\ORM\EntityManagerInterface;
use Doctrine\ORM\Mapping\Column;
use Doctrine\ORM\Mapping\DiscriminatorMap;
use Doctrine\ORM\Mapping\Embeddable;
use Doctrine\ORM\Mapping\Entity;
use Doctrine\ORM\Mapping\GeneratedValue;
use Doctrine\ORM\Mapping\Id;
use Doctrine\ORM\Mapping\InheritanceType;
use Doctrine\ORM\Mapping\JoinColumn;
use Doctrine\ORM\Mapping\JoinTable;
use Doctrine\ORM\Mapping\ManyToMany;
use Doctrine\ORM\Mapping\ManyToOne;
use Doctrine\ORM\Mapping\MappedSuperclass;
use Doctrine\ORM\Mapping\OneToMany;
use Doctrine\ORM\Mapping\OneToOne;
use Doctrine\ORM\Mapping\OrderBy;
use Doctrine\ORM\Mapping\Table;
use Doctrine\ORM\Tools\SchemaValidator;
use Doctrine\Tests\Models\ECommerce\ECommerceCart;
use Doctrine\Tests\OrmTestCase;

class SchemaValidatorTest extends OrmTestCase
{
    /** @var EntityManagerInterface */
    private $em = null;

    /** @var SchemaValidator */
    private $validator = null;

    protected function setUp(): void
    {
        $this->em        = $this->getTestEntityManager();
        $this->validator = new SchemaValidator($this->em);
    }

    /** @dataProvider modelSetProvider */
    public function testCmsModelSet(string $path): void
    {
        $this->em->getConfiguration()
            ->getMetadataDriverImpl()
            ->addPaths([$path]);

        self::assertEmpty($this->validator->validateMapping());
    }

    public static function modelSetProvider(): array
    {
        return [
            'cms' => [__DIR__ . '/../../Models/CMS'],
            'company' => [__DIR__ . '/../../Models/Company'],
            'ecommerce' => [__DIR__ . '/../../Models/ECommerce'],
            'forum' => [__DIR__ . '/../../Models/Forum'],
            'navigation' => [__DIR__ . '/../../Models/Navigation'],
            'routing' => [__DIR__ . '/../../Models/Routing'],
        ];
    }

    /** @group DDC-1439 */
    public function testInvalidManyToManyJoinColumnSchema(): void
    {
        $class1 = $this->em->getClassMetadata(InvalidEntity1::class);
        $class2 = $this->em->getClassMetadata(InvalidEntity2::class);

        $ce = $this->validator->validateClass($class1);

        self::assertEquals(
            [
                "The inverse join columns of the many-to-many table 'Entity1Entity2' have to contain to ALL identifier columns of the target entity 'Doctrine\Tests\ORM\Tools\InvalidEntity2', however 'key4' are missing.",
                "The join columns of the many-to-many table 'Entity1Entity2' have to contain to ALL identifier columns of the source entity 'Doctrine\Tests\ORM\Tools\InvalidEntity1', however 'key2' are missing.",
            ],
            $ce
        );
    }

    /** @group DDC-1439 */
    public function testInvalidToOneJoinColumnSchema(): void
    {
        $class1 = $this->em->getClassMetadata(InvalidEntity1::class);
        $class2 = $this->em->getClassMetadata(InvalidEntity2::class);

        $ce = $this->validator->validateClass($class2);

        self::assertEquals(
            [
                "The referenced column name 'id' has to be a primary key column on the target entity class 'Doctrine\Tests\ORM\Tools\InvalidEntity1'.",
                "The join columns of the association 'assoc' have to match to ALL identifier columns of the target entity 'Doctrine\Tests\ORM\Tools\InvalidEntity1', however 'key1, key2' are missing.",
            ],
            $ce
        );
    }

    /** @group DDC-1587 */
    public function testValidOneToOneAsIdentifierSchema(): void
    {
        $class1 = $this->em->getClassMetadata(DDC1587ValidEntity2::class);
        $class2 = $this->em->getClassMetadata(DDC1587ValidEntity1::class);

        $ce = $this->validator->validateClass($class1);

        self::assertEquals([], $ce);
    }

    /** @group DDC-1649 */
    public function testInvalidTripleAssociationAsKeyMapping(): void
    {
        $classThree = $this->em->getClassMetadata(DDC1649Three::class);
        $ce         = $this->validator->validateClass($classThree);

        self::assertEquals(
            [
                "Cannot map association 'Doctrine\Tests\ORM\Tools\DDC1649Three#two as identifier, because the target entity 'Doctrine\Tests\ORM\Tools\DDC1649Two' also maps an association as identifier.",
                "The referenced column name 'id' has to be a primary key column on the target entity class 'Doctrine\Tests\ORM\Tools\DDC1649Two'.",
            ],
            $ce
        );
    }

    /** @group DDC-3274 */
    public function testInvalidBiDirectionalRelationMappingMissingInversedByAttribute(): void
    {
        $class = $this->em->getClassMetadata(DDC3274One::class);
        $ce    = $this->validator->validateClass($class);

        self::assertEquals(
            [
                'The field Doctrine\Tests\ORM\Tools\DDC3274One#two is on the inverse side of a bi-directional ' .
                'relationship, but the specified mappedBy association on the target-entity ' .
                "Doctrine\Tests\ORM\Tools\DDC3274Two#one does not contain the required 'inversedBy=\"two\"' attribute.",
            ],
            $ce
        );
    }

    /** @group 9536 */
    public function testInvalidBiDirectionalRelationMappingMissingMappedByAttribute(): void
    {
        $class = $this->em->getClassMetadata(Issue9536Owner::class);
        $ce    = $this->validator->validateClass($class);

        self::assertEquals(
            [
                'The field Doctrine\Tests\ORM\Tools\Issue9536Owner#one is on the owning side of a bi-directional ' .
                'relationship, but the specified inversedBy association on the target-entity ' .
                "Doctrine\Tests\ORM\Tools\Issue9536Target#two does not contain the required 'mappedBy=\"one\"' " .
                'attribute.',
            ],
            $ce
        );
    }

    /** @group DDC-3322 */
    public function testInvalidOrderByInvalidField(): void
    {
        $class = $this->em->getClassMetadata(DDC3322One::class);
        $ce    = $this->validator->validateClass($class);

        self::assertEquals(
            [
                'The association Doctrine\Tests\ORM\Tools\DDC3322One#invalidAssoc is ordered by a foreign field ' .
                'invalidField that is not a field on the target entity Doctrine\Tests\ORM\Tools\DDC3322ValidEntity1.',
            ],
            $ce
        );
    }

    /** @group DDC-3322 */
    public function testInvalidOrderByCollectionValuedAssociation(): void
    {
        $class = $this->em->getClassMetadata(DDC3322Two::class);
        $ce    = $this->validator->validateClass($class);

        self::assertEquals(
            [
                'The association Doctrine\Tests\ORM\Tools\DDC3322Two#invalidAssoc is ordered by a field oneToMany ' .
                'on Doctrine\Tests\ORM\Tools\DDC3322ValidEntity1 that is a collection-valued association.',
            ],
            $ce
        );
    }

    /** @group DDC-3322 */
    public function testInvalidOrderByAssociationInverseSide(): void
    {
        $class = $this->em->getClassMetadata(DDC3322Three::class);
        $ce    = $this->validator->validateClass($class);

        self::assertEquals(
            [
                'The association Doctrine\Tests\ORM\Tools\DDC3322Three#invalidAssoc is ordered by a field oneToOneInverse ' .
                'on Doctrine\Tests\ORM\Tools\DDC3322ValidEntity1 that is the inverse side of an association.',
            ],
            $ce
        );
    }

    /** @group 8052 */
    public function testInvalidAssociationInsideEmbeddable(): void
    {
        $class = $this->em->getClassMetadata(EmbeddableWithAssociation::class);
        $ce    = $this->validator->validateClass($class);

        self::assertEquals(
            ["Embeddable 'Doctrine\Tests\ORM\Tools\EmbeddableWithAssociation' does not support associations"],
            $ce
        );
    }

    /** @group 8771 */
    public function testMappedSuperclassNotPresentInDiscriminator(): void
    {
        $class1 = $this->em->getClassMetadata(MappedSuperclassEntity::class);
        $ce     = $this->validator->validateClass($class1);

        $this->assertEquals([], $ce);
    }

    public function testAbstractChildClassNotPresentInDiscriminator(): void
    {
        $class1 = $this->em->getClassMetadata(Issue9095AbstractChild::class);
        $ce     = $this->validator->validateClass($class1);

        self::assertEmpty($ce);
    }

<<<<<<< HEAD
    public function testMetadataFieldTypeNotCoherentWithEntityPropertyType(): void
    {
        $class = $this->em->getClassMetadata(InvalidEntity3::class);
        $ce    = $this->validator->validateClass($class);

        self::assertEquals(
            ["The field 'Doctrine\Tests\ORM\Tools\InvalidEntity3#property' has the property type 'int' that differs from the metadata field type 'bool'."],
            $ce
        );
    }

    public function testMetadataFieldTypeNotCoherentWithEntityPropertyTypeWithInheritance(): void
    {
        $class = $this->em->getClassMetadata(InvalidChildEntity::class);
        $ce    = $this->validator->validateClass($class);

        self::assertEquals(
            [
                "The field 'Doctrine\Tests\ORM\Tools\InvalidChildEntity#property' has the property type 'int' that differs from the metadata field type 'bool'.",
                "The field 'Doctrine\Tests\ORM\Tools\InvalidChildEntity#anotherProperty' has the property type 'string' that differs from the metadata field type 'bool'.",
            ],
=======
    public function testInvalidAssociationTowardsMappedSuperclass(): void
    {
        $classThree = $this->em->getClassMetadata(InvalidMappedSuperClass::class);
        $ce         = $this->validator->validateClass($classThree);

        self::assertEquals(
            ["The target entity 'Doctrine\Tests\ORM\Tools\InvalidMappedSuperClass' specified on Doctrine\Tests\ORM\Tools\InvalidMappedSuperClass#selfWhatever is a mapped superclass. This is not possible since there is no table that a foreign key could refer to."],
>>>>>>> 7b5fafff
            $ce
        );
    }
}

/** @MappedSuperclass */
abstract class MappedSuperclassEntity extends ParentEntity
{
}

/**
 * @Entity
 * @InheritanceType("SINGLE_TABLE")
 * @DiscriminatorMap({"child" = ChildEntity::class})
 */
abstract class ParentEntity
{
    /**
     * @var mixed
     * @Id
     * @Column
     */
    protected $key;
}

/** @Entity */
class ChildEntity extends MappedSuperclassEntity
{
}

/** @Entity */
class InvalidEntity1
{
    /**
     * @var mixed
     * @Id
     * @Column
     */
    protected $key1;

    /**
     * @var mixed
     * @Id
     * @Column
     */
    protected $key2;

    /**
     * @var ArrayCollection
     * @ManyToMany (targetEntity="InvalidEntity2")
     * @JoinTable (name="Entity1Entity2",
     *      joinColumns={@JoinColumn(name="key1", referencedColumnName="key1")},
     *      inverseJoinColumns={@JoinColumn(name="key3", referencedColumnName="key3")}
     * )
     */
    protected $entity2;
}

/** @Entity */
class InvalidEntity2
{
    /**
     * @var mixed
     * @Id
     * @Column
     */
    protected $key3;

    /**
     * @var mixed
     * @Id
     * @Column
     */
    protected $key4;

    /**
     * @var InvalidEntity1
     * @ManyToOne(targetEntity="InvalidEntity1")
     */
    protected $assoc;
}

/**
 * @Entity(repositoryClass="Entity\Repository\Agent")
 * @Table(name="agent")
 */
class DDC1587ValidEntity1
{
    /**
     * @var int
     * @Id
     * @GeneratedValue
     * @Column(name="pk", type="integer")
     */
    private $pk;

    /**
     * @var string
     * @Column(name="name", type="string", length=32)
     */
    private $name;

    /**
     * @var Identifier
     * @OneToOne(targetEntity="DDC1587ValidEntity2", cascade={"all"}, mappedBy="agent")
     */
    private $identifier;
}

/**
 * @Entity
 * @Table
 */
class DDC1587ValidEntity2
{
    /**
     * @var DDC1587ValidEntity1
     * @Id
     * @OneToOne(targetEntity="DDC1587ValidEntity1", inversedBy="identifier")
     * @JoinColumn(name="pk_agent", referencedColumnName="pk", nullable=false)
     */
    private $agent;

    /**
     * @var string
     * @Column(name="num", type="string", length=16, nullable=true)
     */
    private $num;
}

/** @Entity */
class DDC1649One
{
    /**
     * @var mixed
     * @Id
     * @Column
     * @GeneratedValue
     */
    public $id;
}

/** @Entity */
class DDC1649Two
{
    /**
     * @var DDC1649One
     * @Id @ManyToOne(targetEntity="DDC1649One")
     */
    public $one;
}

/** @Entity */
class DDC1649Three
{
    /**
     * @var DDC1649Two
     * @Id
     * @ManyToOne(targetEntity="DDC1649Two")
     * @JoinColumn(name="id", referencedColumnName="id")
     */
    private $two;
}

/** @Entity */
class DDC3274One
{
    /**
     * @var mixed
     * @Id
     * @Column
     * @GeneratedValue
     */
    private $id;

    /**
     * @var ArrayCollection
     * @OneToMany(targetEntity="DDC3274Two", mappedBy="one")
     */
    private $two;
}

/** @Entity */
class DDC3274Two
{
    /**
     * @var DDC3274One
     * @Id
     * @ManyToOne(targetEntity="DDC3274One")
     */
    private $one;
}

/** @Entity */
class Issue9536Target
{
    /**
     * @var mixed
     * @Id
     * @Column
     * @GeneratedValue
     */
    private $id;

    /**
     * @var Issue9536Owner
     * @OneToOne(targetEntity="Issue9536Owner")
     */
    private $two;
}

/** @Entity */
class Issue9536Owner
{
    /**
     * @var mixed
     * @Id
     * @Column
     * @GeneratedValue
     */
    private $id;

    /**
     * @var Issue9536Target
     * @OneToOne(targetEntity="Issue9536Target", inversedBy="two")
     */
    private $one;
}

/** @Entity */
class DDC3322ValidEntity1
{
    /**
     * @var mixed
     * @Id
     * @Column
     * @GeneratedValue
     */
    private $id;

    /**
     * @var DDC3322One
     * @ManyToOne(targetEntity="DDC3322One", inversedBy="validAssoc")
     */
    private $oneValid;

    /**
     * @var DDC3322One
     * @ManyToOne(targetEntity="DDC3322One", inversedBy="invalidAssoc")
     */
    private $oneInvalid;

    /**
     * @var DDC3322Two
     * @ManyToOne(targetEntity="DDC3322Two", inversedBy="validAssoc")
     */
    private $twoValid;

    /**
     * @var DDC3322Two
     * @ManyToOne(targetEntity="DDC3322Two", inversedBy="invalidAssoc")
     */
    private $twoInvalid;

    /**
     * @var DDC3322Three
     * @ManyToOne(targetEntity="DDC3322Three", inversedBy="validAssoc")
     */
    private $threeValid;

    /**
     * @var DDC3322Three
     * @ManyToOne(targetEntity="DDC3322Three", inversedBy="invalidAssoc")
     */
    private $threeInvalid;

    /**
     * @var DDC3322ValidEntity2
     * @OneToMany(targetEntity="DDC3322ValidEntity2", mappedBy="manyToOne")
     */
    private $oneToMany;

    /**
     * @var DDC3322ValidEntity2
     * @ManyToOne(targetEntity="DDC3322ValidEntity2", inversedBy="oneToMany")
     */
    private $manyToOne;

    /**
     * @var DDC3322ValidEntity2
     * @OneToOne(targetEntity="DDC3322ValidEntity2", mappedBy="oneToOneOwning")
     */
    private $oneToOneInverse;

    /**
     * @var DDC3322ValidEntity2
     * @OneToOne(targetEntity="DDC3322ValidEntity2", inversedBy="oneToOneInverse")
     */
    private $oneToOneOwning;
}

/** @Entity */
class DDC3322ValidEntity2
{
    /**
     * @var int
     * @Id
     * @Column
     * @GeneratedValue
     */
    private $id;

    /**
     * @var DDC3322ValidEntity1
     * @ManyToOne(targetEntity="DDC3322ValidEntity1", inversedBy="oneToMany")
     */
    private $manyToOne;

    /**
     * @var DDC3322ValidEntity1
     * @OneToMany(targetEntity="DDC3322ValidEntity1", mappedBy="manyToOne")
     */
    private $oneToMany;

    /**
     * @var DDC3322ValidEntity1
     * @OneToOne(targetEntity="DDC3322ValidEntity1", inversedBy="oneToOneInverse")
     */
    private $oneToOneOwning;

    /**
     * @var DDC3322ValidEntity1
     * @OneToOne(targetEntity="DDC3322ValidEntity1", mappedBy="oneToOneOwning")
     */
    private $oneToOneInverse;
}

/** @Entity */
class DDC3322One
{
    /**
     * @var int
     * @Id
     * @Column
     * @GeneratedValue
     */
    private $id;

    /**
     * @psalm-var Collection<int, DDC3322ValidEntity1>
     * @OneToMany(targetEntity="DDC3322ValidEntity1", mappedBy="oneValid")
     * @OrderBy({"id" = "ASC"})
     */
    private $validAssoc;

    /**
     * @psalm-var Collection<int, DDC3322ValidEntity1>
     * @OneToMany(targetEntity="DDC3322ValidEntity1", mappedBy="oneInvalid")
     * @OrderBy({"invalidField" = "ASC"})
     */
    private $invalidAssoc;
}

/** @Entity */
class DDC3322Two
{
    /**
     * @var int
     * @Id
     * @Column
     * @GeneratedValue
     */
    private $id;

    /**
     * @psalm-var Collection<int, DDC3322ValidEntity1>
     * @OneToMany(targetEntity="DDC3322ValidEntity1", mappedBy="twoValid")
     * @OrderBy({"manyToOne" = "ASC"})
     */
    private $validAssoc;

    /**
     * @psalm-var Collection<int, DDC3322ValidEntity1>
     * @OneToMany(targetEntity="DDC3322ValidEntity1", mappedBy="twoInvalid")
     * @OrderBy({"oneToMany" = "ASC"})
     */
    private $invalidAssoc;
}

/** @Entity */
class DDC3322Three
{
    /**
     * @var int
     * @Id
     * @Column
     * @GeneratedValue
     */
    private $id;

    /**
     * @var DDC3322ValidEntity1
     * @OneToMany(targetEntity="DDC3322ValidEntity1", mappedBy="threeValid")
     * @OrderBy({"oneToOneOwning" = "ASC"})
     */
    private $validAssoc;

    /**
     * @psalm-var Collection<int, DDC3322ValidEntity1>
     * @OneToMany(targetEntity="DDC3322ValidEntity1", mappedBy="threeInvalid")
     * @OrderBy({"oneToOneInverse" = "ASC"})
     */
    private $invalidAssoc;
}

/** @Embeddable */
class EmbeddableWithAssociation
{
    /**
     * @var ECommerceCart
     * @OneToOne(targetEntity="Doctrine\Tests\Models\ECommerce\ECommerceCart")
     */
    private $cart;
}

/**
 * @Entity
 * @InheritanceType("SINGLE_TABLE")
 * @DiscriminatorMap({"child" = Issue9095Child::class})
 */
abstract class Issue9095Parent
{
    /**
     * @var mixed
     * @Id
     * @Column
     */
    protected $key;
}

/** @Entity */
abstract class Issue9095AbstractChild extends Issue9095Parent
{
}

/** @Entity */
class Issue9095Child extends Issue9095AbstractChild
{
}

<<<<<<< HEAD
/** @Entity */
class InvalidEntity3
{
    /**
     * @var int
     * @Id
     * @Column
     */
    protected $key;

    /**
     * @Column(type="boolean")
     */
    protected int $property;
}

/** @Entity */
class InvalidChildEntity extends InvalidEntity3
{
    /** @Column(type="string") */
    protected int $property;

    /**
     * @Column(type="boolean")
     */
    private string $anotherProperty;
=======
/** @MappedSuperclass */
class InvalidMappedSuperClass
{
    /**
     * @psalm-var Collection<int, self>
     * @ManyToMany(targetEntity="InvalidMappedSuperClass", mappedBy="invalid")
     */
    private $selfWhatever;
>>>>>>> 7b5fafff
}<|MERGE_RESOLUTION|>--- conflicted
+++ resolved
@@ -229,8 +229,18 @@
 
         self::assertEmpty($ce);
     }
-
-<<<<<<< HEAD
+    
+    public function testInvalidAssociationTowardsMappedSuperclass(): void
+    {
+        $classThree = $this->em->getClassMetadata(InvalidMappedSuperClass::class);
+        $ce         = $this->validator->validateClass($classThree);
+
+        self::assertEquals(
+            ["The target entity 'Doctrine\Tests\ORM\Tools\InvalidMappedSuperClass' specified on Doctrine\Tests\ORM\Tools\InvalidMappedSuperClass#selfWhatever is a mapped superclass. This is not possible since there is no table that a foreign key could refer to."],
+            $ce
+        );
+    }
+
     public function testMetadataFieldTypeNotCoherentWithEntityPropertyType(): void
     {
         $class = $this->em->getClassMetadata(InvalidEntity3::class);
@@ -252,15 +262,6 @@
                 "The field 'Doctrine\Tests\ORM\Tools\InvalidChildEntity#property' has the property type 'int' that differs from the metadata field type 'bool'.",
                 "The field 'Doctrine\Tests\ORM\Tools\InvalidChildEntity#anotherProperty' has the property type 'string' that differs from the metadata field type 'bool'.",
             ],
-=======
-    public function testInvalidAssociationTowardsMappedSuperclass(): void
-    {
-        $classThree = $this->em->getClassMetadata(InvalidMappedSuperClass::class);
-        $ce         = $this->validator->validateClass($classThree);
-
-        self::assertEquals(
-            ["The target entity 'Doctrine\Tests\ORM\Tools\InvalidMappedSuperClass' specified on Doctrine\Tests\ORM\Tools\InvalidMappedSuperClass#selfWhatever is a mapped superclass. This is not possible since there is no table that a foreign key could refer to."],
->>>>>>> 7b5fafff
             $ce
         );
     }
@@ -711,7 +712,16 @@
 {
 }
 
-<<<<<<< HEAD
+/** @MappedSuperclass */
+class InvalidMappedSuperClass
+{
+    /**
+     * @psalm-var Collection<int, self>
+     * @ManyToMany(targetEntity="InvalidMappedSuperClass", mappedBy="invalid")
+     */
+    private $selfWhatever;
+}
+
 /** @Entity */
 class InvalidEntity3
 {
@@ -738,14 +748,4 @@
      * @Column(type="boolean")
      */
     private string $anotherProperty;
-=======
-/** @MappedSuperclass */
-class InvalidMappedSuperClass
-{
-    /**
-     * @psalm-var Collection<int, self>
-     * @ManyToMany(targetEntity="InvalidMappedSuperClass", mappedBy="invalid")
-     */
-    private $selfWhatever;
->>>>>>> 7b5fafff
 }