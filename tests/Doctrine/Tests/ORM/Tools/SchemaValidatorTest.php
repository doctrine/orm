<?php

declare(strict_types=1);

namespace Doctrine\Tests\ORM\Tools;

<<<<<<< HEAD
use Doctrine\Common\Collections\ArrayCollection;
use Doctrine\ORM\EntityManager;
use Doctrine\ORM\Mapping\OneToOne;
=======
use Doctrine\ORM\Annotation as ORM;
use Doctrine\ORM\EntityManagerInterface;
>>>>>>> fce18e93
use Doctrine\ORM\Tools\SchemaValidator;
use Doctrine\Tests\Models\ECommerce\ECommerceCart;
use Doctrine\Tests\OrmTestCase;
use function sprintf;

class SchemaValidatorTest extends OrmTestCase
{
<<<<<<< HEAD
    /** @var EntityManager */
    private $em = null;

    /** @var SchemaValidator */
    private $validator = null;

    protected function setUp(): void
=======
    /** @var EntityManagerInterface */
    private $em;

    /** @var SchemaValidator */
    private $validator;

    public function setUp() : void
>>>>>>> fce18e93
    {
        $this->em        = $this->getTestEntityManager();
        $this->validator = new SchemaValidator($this->em);
    }

    /**
     * @dataProvider modelSetProvider
     */
<<<<<<< HEAD
    public function testCmsModelSet(string $path): void
=======
    public function testCmsModelSet(string $path) : void
>>>>>>> fce18e93
    {
        $this->em->getConfiguration()
                 ->getMetadataDriverImpl()
                 ->addPaths([$path]);

        self::assertEmpty($this->validator->validateMapping());
    }

    public function modelSetProvider() : array
    {
        return [
            'cms'        => [__DIR__ . '/../../Models/CMS'],
            'company'    => [__DIR__ . '/../../Models/Company'],
            'ecommerce'  => [__DIR__ . '/../../Models/ECommerce'],
            'forum'      => [__DIR__ . '/../../Models/Forum'],
            'navigation' => [__DIR__ . '/../../Models/Navigation'],
            'routing'    => [__DIR__ . '/../../Models/Routing'],
        ];
    }

    /**
     * @group DDC-1439
     */
<<<<<<< HEAD
    public function testInvalidManyToManyJoinColumnSchema(): void
=======
    public function testInvalidManyToManyJoinColumnSchema() : void
>>>>>>> fce18e93
    {
        $class1 = $this->em->getClassMetadata(InvalidEntity1::class);
        $class2 = $this->em->getClassMetadata(InvalidEntity2::class);

        $errors = $this->validator->validateClass($class1);

        $message1 = "The inverse join columns of the many-to-many table '%s' have to contain to ALL identifier columns of the target entity '%s', however '%s' are missing.";
        $message2 = "The join columns of the many-to-many table '%s' have to contain to ALL identifier columns of the source entity '%s', however '%s' are missing.";

        self::assertEquals(
            [
<<<<<<< HEAD
                "The inverse join columns of the many-to-many table 'Entity1Entity2' have to contain to ALL identifier columns of the target entity 'Doctrine\Tests\ORM\Tools\InvalidEntity2', however 'key4' are missing.",
                "The join columns of the many-to-many table 'Entity1Entity2' have to contain to ALL identifier columns of the source entity 'Doctrine\Tests\ORM\Tools\InvalidEntity1', however 'key2' are missing.",
=======
                sprintf($message1, 'Entity1Entity2', InvalidEntity2::class, 'key4'),
                sprintf($message2, 'Entity1Entity2', InvalidEntity1::class, 'key2'),
>>>>>>> fce18e93
            ],
            $errors
        );
    }

    /**
     * @group DDC-1439
     */
<<<<<<< HEAD
    public function testInvalidToOneJoinColumnSchema(): void
=======
    public function testInvalidToOneJoinColumnSchema() : void
>>>>>>> fce18e93
    {
        $class1 = $this->em->getClassMetadata(InvalidEntity1::class);
        $class2 = $this->em->getClassMetadata(InvalidEntity2::class);

        $errors = $this->validator->validateClass($class2);

        $message1 = "The referenced column name '%s' has to be a primary key column on the target entity class '%s'.";
        $message2 = "The join columns of the association '%s' have to match to ALL identifier columns of the target entity '%s', however '%s' are missing.";

        self::assertEquals(
            [
<<<<<<< HEAD
                "The referenced column name 'id' has to be a primary key column on the target entity class 'Doctrine\Tests\ORM\Tools\InvalidEntity1'.",
                "The join columns of the association 'assoc' have to match to ALL identifier columns of the target entity 'Doctrine\Tests\ORM\Tools\InvalidEntity1', however 'key1, key2' are missing.",
=======
                sprintf($message1, 'id', InvalidEntity1::class),
                sprintf($message2, 'assoc', InvalidEntity1::class, "key1', 'key2"),
>>>>>>> fce18e93
            ],
            $errors
        );
    }

    /**
     * @group DDC-1587
     */
<<<<<<< HEAD
    public function testValidOneToOneAsIdentifierSchema(): void
=======
    public function testValidOneToOneAsIdentifierSchema() : void
>>>>>>> fce18e93
    {
        $class1 = $this->em->getClassMetadata(DDC1587ValidEntity2::class);
        $class2 = $this->em->getClassMetadata(DDC1587ValidEntity1::class);

        $errors = $this->validator->validateClass($class1);

        self::assertEquals([], $errors);
    }

    /**
     * @group DDC-1649
     */
<<<<<<< HEAD
    public function testInvalidTripleAssociationAsKeyMapping(): void
    {
        $classThree = $this->em->getClassMetadata(DDC1649Three::class);
        $ce         = $this->validator->validateClass($classThree);
=======
    public function testInvalidTripleAssociationAsKeyMapping() : void
    {
        $classThree = $this->em->getClassMetadata(DDC1649Three::class);
        $errors     = $this->validator->validateClass($classThree);
>>>>>>> fce18e93

        $message1 = "Cannot map association %s#%s as identifier, because the target entity '%s' also maps an association as identifier.";
        $message2 = "The referenced column name '%s' has to be a primary key column on the target entity class '%s'.";

        self::assertEquals(
            [
<<<<<<< HEAD
                "Cannot map association 'Doctrine\Tests\ORM\Tools\DDC1649Three#two as identifier, because the target entity 'Doctrine\Tests\ORM\Tools\DDC1649Two' also maps an association as identifier.",
                "The referenced column name 'id' has to be a primary key column on the target entity class 'Doctrine\Tests\ORM\Tools\DDC1649Two'.",
            ],
            $ce
=======
                sprintf($message1, DDC1649Three::class, 'two', DDC1649Two::class),
                sprintf($message2, 'id', DDC1649Two::class),
            ],
            $errors
>>>>>>> fce18e93
        );
    }

    /**
     * @group DDC-3274
     */
<<<<<<< HEAD
    public function testInvalidBiDirectionalRelationMappingMissingInversedByAttribute(): void
    {
        $class = $this->em->getClassMetadata(DDC3274One::class);
        $ce    = $this->validator->validateClass($class);

        $this->assertEquals(
            [
                'The field Doctrine\Tests\ORM\Tools\DDC3274One#two is on the inverse side of a bi-directional ' .
                'relationship, but the specified mappedBy association on the target-entity ' .
                "Doctrine\Tests\ORM\Tools\DDC3274Two#one does not contain the required 'inversedBy=\"two\"' attribute.",
            ],
            $ce
=======
    public function testInvalidBiDirectionalRelationMappingMissingInversedByAttribute() : void
    {
        $class  = $this->em->getClassMetadata(DDC3274One::class);
        $errors = $this->validator->validateClass($class);

        $message = 'The property %s#%s is on the inverse side of a bi-directional relationship, but the '
            . "specified mappedBy association on the target-entity %s#%s does not contain the required 'inversedBy=\"%s\"' attribute.";

        self::assertEquals(
            [sprintf($message, DDC3274One::class, 'two', DDC3274Two::class, 'one', 'two')],
            $errors
>>>>>>> fce18e93
        );
    }

    /**
     * @group DDC-3322
     */
<<<<<<< HEAD
    public function testInvalidOrderByInvalidField(): void
    {
        $class = $this->em->getClassMetadata(DDC3322One::class);
        $ce    = $this->validator->validateClass($class);

        $this->assertEquals(
            [
                'The association Doctrine\Tests\ORM\Tools\DDC3322One#invalidAssoc is ordered by a foreign field ' .
                'invalidField that is not a field on the target entity Doctrine\Tests\ORM\Tools\DDC3322ValidEntity1.',
            ],
            $ce
=======
    public function testInvalidOrderByInvalidField() : void
    {
        $class  = $this->em->getClassMetadata(DDC3322One::class);
        $errors = $this->validator->validateClass($class);

        $message = "The association %s#%s is ordered by a property '%s' that is non-existing field on the target entity '%s'.";

        self::assertEquals(
            [sprintf($message, DDC3322One::class, 'invalidAssoc', 'invalidField', DDC3322ValidEntity1::class)],
            $errors
>>>>>>> fce18e93
        );
    }

    /**
     * @group DDC-3322
     */
<<<<<<< HEAD
    public function testInvalidOrderByCollectionValuedAssociation(): void
    {
        $class = $this->em->getClassMetadata(DDC3322Two::class);
        $ce    = $this->validator->validateClass($class);

        $this->assertEquals(
            [
                'The association Doctrine\Tests\ORM\Tools\DDC3322Two#invalidAssoc is ordered by a field oneToMany ' .
                'on Doctrine\Tests\ORM\Tools\DDC3322ValidEntity1 that is a collection-valued association.',
            ],
            $ce
=======
    public function testInvalidOrderByCollectionValuedAssociation() : void
    {
        $class  = $this->em->getClassMetadata(DDC3322Two::class);
        $errors = $this->validator->validateClass($class);

        $message = "The association %s#%s is ordered by a property '%s' on '%s' that is a collection-valued association.";

        self::assertEquals(
            [sprintf($message, DDC3322Two::class, 'invalidAssoc', 'oneToMany', DDC3322ValidEntity1::class)],
            $errors
>>>>>>> fce18e93
        );
    }

    /**
     * @group DDC-3322
     */
<<<<<<< HEAD
    public function testInvalidOrderByAssociationInverseSide(): void
    {
        $class = $this->em->getClassMetadata(DDC3322Three::class);
        $ce    = $this->validator->validateClass($class);

        $this->assertEquals(
            [
                'The association Doctrine\Tests\ORM\Tools\DDC3322Three#invalidAssoc is ordered by a field oneToOneInverse ' .
                'on Doctrine\Tests\ORM\Tools\DDC3322ValidEntity1 that is the inverse side of an association.',
            ],
            $ce
=======
    public function testInvalidOrderByAssociationInverseSide() : void
    {
        $class  = $this->em->getClassMetadata(DDC3322Three::class);
        $errors = $this->validator->validateClass($class);

        $message = "The association %s#%s is ordered by a property '%s' on '%s' that is the inverse side of an association.";

        self::assertEquals(
            [sprintf($message, DDC3322Three::class, 'invalidAssoc', 'oneToOneInverse', DDC3322ValidEntity1::class)],
            $errors
        );
    }

    public function testInvalidReferencedJoinTableColumnIsNotPrimary() : void
    {
        $class  = $this->em->getClassMetadata(InvalidEntity3::class);
        $errors = $this->validator->validateClass($class);

        $message = "The referenced column name '%s' has to be a primary key column on the target entity class '%s'.";

        self::assertEquals(
            [sprintf($message, 'nonId4', InvalidEntity4::class)],
            $errors
>>>>>>> fce18e93
        );
    }

    /**
     * @group 8052
     */
    public function testInvalidAssociationInsideEmbeddable(): void
    {
        $class = $this->em->getClassMetadata(EmbeddableWithAssociation::class);
        $ce    = $this->validator->validateClass($class);

        $this->assertEquals(
            ["Embeddable 'Doctrine\Tests\ORM\Tools\EmbeddableWithAssociation' does not support associations"],
            $ce
        );
    }
}

/**
 * @ORM\Entity
 */
class InvalidEntity1
{
<<<<<<< HEAD
    /**
     * @var mixed
     * @Id
     * @Column
     */
    protected $key1;

    /**
     * @var mixed
     * @Id
     * @Column
     */
=======
    /** @ORM\Id @ORM\Column */
    protected $key1;
    /** @ORM\Id @ORM\Column */
>>>>>>> fce18e93
    protected $key2;

    /**
<<<<<<< HEAD
     * @var ArrayCollection
     * @ManyToMany (targetEntity="InvalidEntity2")
     * @JoinTable (name="Entity1Entity2",
     *      joinColumns={@JoinColumn(name="key1", referencedColumnName="key1")},
     *      inverseJoinColumns={@JoinColumn(name="key3", referencedColumnName="key3")}
     * )
=======
     * @ORM\ManyToMany (targetEntity=InvalidEntity2::class)
     * @ORM\JoinTable (name="Entity1Entity2",
     *      joinColumns={@ORM\JoinColumn(name="key1", referencedColumnName="key1")},
     *      inverseJoinColumns={@ORM\JoinColumn(name="key3", referencedColumnName="key3")}
     *      )
>>>>>>> fce18e93
     */
    protected $entity2;
}

/**
 * @ORM\Entity
 */
class InvalidEntity2
{
<<<<<<< HEAD
    /**
     * @var mixed
     * @Id
     * @Column
     */
    protected $key3;

    /**
     * @var mixed
     * @Id
     * @Column
     */
=======
    /** @ORM\Id @ORM\Column */
    protected $key3;

    /** @ORM\Id @ORM\Column */
>>>>>>> fce18e93
    protected $key4;

    /** @ORM\ManyToOne(targetEntity=InvalidEntity1::class) */
    protected $assoc;
}

/**
 * @ORM\Entity
 */
class InvalidEntity3
{
    /** @ORM\Id @ORM\Column */
    protected $id3;

    /**
<<<<<<< HEAD
     * @var InvalidEntity1
     * @ManyToOne(targetEntity="InvalidEntity1")
=======
     * @ORM\ManyToMany(targetEntity=InvalidEntity4::class)
     * @ORM\JoinTable(name="invalid_entity_3_4")
     * @ORM\JoinTable (name="Entity1Entity2",
     *      joinColumns={@ORM\JoinColumn(name="id3_fk", referencedColumnName="id3")},
     *      inverseJoinColumns={@ORM\JoinColumn(name="id4_fk", referencedColumnName="nonId4")}
     * )
>>>>>>> fce18e93
     */
    protected $invalid4;
}

/**
 * @ORM\Entity
 */
class InvalidEntity4
{
    /** @ORM\Id @ORM\Column */
    protected $id4;
    /** @ORM\Column */
    protected $nonId4;
}

/**
 * @ORM\Entity(repositoryClass="Entity\Repository\Agent")
 * @ORM\Table(name="agent")
 */
class DDC1587ValidEntity1
{
    /**
<<<<<<< HEAD
     * @var int
     * @Id @GeneratedValue
     * @Column(name="pk", type="integer")
=======
     * @ORM\Id @ORM\GeneratedValue
     * @ORM\Column(name="pk", type="integer")
     *
     * @var int
>>>>>>> fce18e93
     */
    private $pk;

    /**
<<<<<<< HEAD
     * @var string
     * @Column(name="name", type="string", length=32)
=======
     * @ORM\Column(name="name", type="string", length=32)
     *
     * @var string
>>>>>>> fce18e93
     */
    private $name;

    /**
<<<<<<< HEAD
     * @var Identifier
     * @OneToOne(targetEntity="DDC1587ValidEntity2", cascade={"all"}, mappedBy="agent")
     * @JoinColumn(name="pk", referencedColumnName="pk_agent")
=======
     * @ORM\OneToOne(targetEntity=DDC1587ValidEntity2::class, cascade={"all"}, mappedBy="agent")
     * @ORM\JoinColumn(name="pk", referencedColumnName="pk_agent")
     *
     * @var Identifier
>>>>>>> fce18e93
     */
    private $identifier;
}

/**
 * @ORM\Entity
 * @ORM\Table
 */
class DDC1587ValidEntity2
{
    /**
<<<<<<< HEAD
     * @var DDC1587ValidEntity1
     * @Id
     * @OneToOne(targetEntity="DDC1587ValidEntity1", inversedBy="identifier")
     * @JoinColumn(name="pk_agent", referencedColumnName="pk", nullable=false)
=======
     * @ORM\Id
     * @ORM\OneToOne(targetEntity=DDC1587ValidEntity1::class, inversedBy="identifier")
     * @ORM\JoinColumn(name="pk_agent", referencedColumnName="pk", nullable=false)
     *
     * @var DDC1587ValidEntity1
>>>>>>> fce18e93
     */
    private $agent;

    /**
<<<<<<< HEAD
     * @var string
     * @Column(name="num", type="string", length=16, nullable=true)
=======
     * @ORM\Column(name="num", type="string", length=16, nullable=true)
     *
     * @var string
>>>>>>> fce18e93
     */
    private $num;
}

/**
 * @ORM\Entity
 */
class DDC1649One
{
<<<<<<< HEAD
    /**
     * @var mixed
     * @Id
     * @Column
     * @GeneratedValue
     */
=======
    /** @ORM\Id @ORM\Column @ORM\GeneratedValue */
>>>>>>> fce18e93
    public $id;
}

/**
 * @ORM\Entity
 */
class DDC1649Two
{
<<<<<<< HEAD
    /**
     * @var DDC1649One
     * @Id @ManyToOne(targetEntity="DDC1649One")@JoinColumn(name="id", referencedColumnName="id")
     */
=======
    /** @ORM\Id @ORM\ManyToOne(targetEntity=DDC1649One::class)@ORM\JoinColumn(name="id", referencedColumnName="id")  */
>>>>>>> fce18e93
    public $one;
}

/**
 * @ORM\Entity
 */
class DDC1649Three
{
<<<<<<< HEAD
    /**
     * @var DDC1649Two
     * @Id
     * @ManyToOne(targetEntity="DDC1649Two")
     * @JoinColumn(name="id", referencedColumnName="id")
     */
=======
    /** @ORM\Id @ORM\ManyToOne(targetEntity=DDC1649Two::class) @ORM\JoinColumn(name="id",  referencedColumnName="id") */
>>>>>>> fce18e93
    private $two;
}

/**
 * @ORM\Entity
 */
class DDC3274One
{
<<<<<<< HEAD
    /**
     * @var mixed
     * @Id
     * @Column
     * @GeneratedValue
     */
    private $id;

    /**
     * @var ArrayCollection
     * @OneToMany(targetEntity="DDC3274Two", mappedBy="one")
     */
=======
    /** @ORM\Id @ORM\Column @ORM\GeneratedValue */
    private $id;

    /** @ORM\OneToMany(targetEntity=DDC3274Two::class, mappedBy="one") */
>>>>>>> fce18e93
    private $two;
}

/**
 * @ORM\Entity
 */
class DDC3274Two
{
    /**
<<<<<<< HEAD
     * @var DDC3274One
     * @Id
     * @ManyToOne(targetEntity="DDC3274One")
=======
     * @ORM\Id
     * @ORM\ManyToOne(targetEntity=DDC3274One::class)
>>>>>>> fce18e93
     */
    private $one;
}

/**
 * @ORM\Entity
 */
class DDC3322ValidEntity1
{
<<<<<<< HEAD
    /**
     * @var mixed
     * @Id
     * @Column
     * @GeneratedValue
     */
    private $id;

    /**
     * @var DDC3322One
     * @ManyToOne(targetEntity="DDC3322One", inversedBy="validAssoc")
     */
    private $oneValid;

    /**
     * @var DDC3322One
     * @ManyToOne(targetEntity="DDC3322One", inversedBy="invalidAssoc")
     */
    private $oneInvalid;

    /**
     * @var DDC3322Two
     * @ManyToOne(targetEntity="DDC3322Two", inversedBy="validAssoc")
     */
    private $twoValid;

    /**
     * @var DDC3322Two
     * @ManyToOne(targetEntity="DDC3322Two", inversedBy="invalidAssoc")
     */
    private $twoInvalid;

    /**
     * @var DDC3322Three
     * @ManyToOne(targetEntity="DDC3322Three", inversedBy="validAssoc")
     */
    private $threeValid;

    /**
     * @var DDC3322Three
     * @ManyToOne(targetEntity="DDC3322Three", inversedBy="invalidAssoc")
     */
    private $threeInvalid;

    /**
     * @var DDC3322ValidEntity2
     * @OneToMany(targetEntity="DDC3322ValidEntity2", mappedBy="manyToOne")
     */
    private $oneToMany;

    /**
     * @var DDC3322ValidEntity2
     * @ManyToOne(targetEntity="DDC3322ValidEntity2", inversedBy="oneToMany")
     */
    private $manyToOne;

    /**
     * @var DDC3322ValidEntity2
     * @OneToOne(targetEntity="DDC3322ValidEntity2", mappedBy="oneToOneOwning")
     */
    private $oneToOneInverse;

    /**
     * @var DDC3322ValidEntity2
     * @OneToOne(targetEntity="DDC3322ValidEntity2", inversedBy="oneToOneInverse")
     */
=======
    /** @ORM\Id @ORM\Column @ORM\GeneratedValue */
    private $id;

    /** @ORM\ManyToOne(targetEntity=DDC3322One::class, inversedBy="validAssoc") */
    private $oneValid;

    /** @ORM\ManyToOne(targetEntity=DDC3322One::class, inversedBy="invalidAssoc") */
    private $oneInvalid;

    /** @ORM\ManyToOne(targetEntity=DDC3322Two::class, inversedBy="validAssoc") */
    private $twoValid;

    /** @ORM\ManyToOne(targetEntity=DDC3322Two::class, inversedBy="invalidAssoc") */
    private $twoInvalid;

    /** @ORM\ManyToOne(targetEntity=DDC3322Three::class, inversedBy="validAssoc") */
    private $threeValid;

    /** @ORM\ManyToOne(targetEntity=DDC3322Three::class, inversedBy="invalidAssoc") */
    private $threeInvalid;

    /** @ORM\OneToMany(targetEntity=DDC3322ValidEntity2::class, mappedBy="manyToOne") */
    private $oneToMany;

    /** @ORM\ManyToOne(targetEntity=DDC3322ValidEntity2::class, inversedBy="oneToMany") */
    private $manyToOne;

    /** @ORM\OneToOne(targetEntity=DDC3322ValidEntity2::class, mappedBy="oneToOneOwning") */
    private $oneToOneInverse;

    /** @ORM\OneToOne(targetEntity=DDC3322ValidEntity2::class, inversedBy="oneToOneInverse") */
>>>>>>> fce18e93
    private $oneToOneOwning;
}

/**
 * @ORM\Entity
 */
class DDC3322ValidEntity2
{
<<<<<<< HEAD
    /**
     * @var int
     * @Id
     * @Column
     * @GeneratedValue
     */
    private $id;

    /**
     * @var DDC3322ValidEntity1
     * @ManyToOne(targetEntity="DDC3322ValidEntity1", inversedBy="oneToMany")
     */
    private $manyToOne;

    /**
     * @var DDC3322ValidEntity1
     * @OneToMany(targetEntity="DDC3322ValidEntity1", mappedBy="manyToOne")
     */
    private $oneToMany;

    /**
     * @var DDC3322ValidEntity1
     * @OneToOne(targetEntity="DDC3322ValidEntity1", inversedBy="oneToOneInverse")
     */
    private $oneToOneOwning;

    /**
     * @var DDC3322ValidEntity1
     * @OneToOne(targetEntity="DDC3322ValidEntity1", mappedBy="oneToOneOwning")
     */
=======
    /** @ORM\Id @ORM\Column @ORM\GeneratedValue */
    private $id;

    /** @ORM\ManyToOne(targetEntity=DDC3322ValidEntity1::class, inversedBy="oneToMany") */
    private $manyToOne;

    /** @ORM\OneToMany(targetEntity=DDC3322ValidEntity1::class, mappedBy="manyToOne") */
    private $oneToMany;

    /** @ORM\OneToOne(targetEntity=DDC3322ValidEntity1::class, inversedBy="oneToOneInverse") */
    private $oneToOneOwning;

    /** @ORM\OneToOne(targetEntity=DDC3322ValidEntity1::class, mappedBy="oneToOneOwning") */
>>>>>>> fce18e93
    private $oneToOneInverse;
}

/**
 * @ORM\Entity
 */
class DDC3322One
{
<<<<<<< HEAD
    /**
     * @var int
     * @Id
     * @Column
     * @GeneratedValue
     */
    private $id;

    /**
     * @psalm-var Collection<int, DDC3322ValidEntity1>
     * @OneToMany(targetEntity="DDC3322ValidEntity1", mappedBy="oneValid")
     * @OrderBy({"id" = "ASC"})
=======
    /** @ORM\Id @ORM\Column @ORM\GeneratedValue */
    private $id;

    /**
     * @ORM\OneToMany(targetEntity=DDC3322ValidEntity1::class, mappedBy="oneValid")
     * @ORM\OrderBy({"id" = "ASC"})
>>>>>>> fce18e93
     */
    private $validAssoc;

    /**
<<<<<<< HEAD
     * @psalm-var Collection<int, DDC3322ValidEntity1>
     * @OneToMany(targetEntity="DDC3322ValidEntity1", mappedBy="oneInvalid")
     * @OrderBy({"invalidField" = "ASC"})
=======
     * @ORM\OneToMany(targetEntity=DDC3322ValidEntity1::class, mappedBy="oneInvalid")
     * @ORM\OrderBy({"invalidField" = "ASC"})
>>>>>>> fce18e93
     */
    private $invalidAssoc;
}

/**
 * @ORM\Entity
 */
class DDC3322Two
{
<<<<<<< HEAD
    /**
     * @var int
     * @Id
     * @Column
     * @GeneratedValue
     */
    private $id;

    /**
     * @psalm-var Collection<int, DDC3322ValidEntity1>
     * @OneToMany(targetEntity="DDC3322ValidEntity1", mappedBy="twoValid")
     * @OrderBy({"manyToOne" = "ASC"})
=======
    /** @ORM\Id @ORM\Column @ORM\GeneratedValue */
    private $id;

    /**
     * @ORM\OneToMany(targetEntity=DDC3322ValidEntity1::class, mappedBy="twoValid")
     * @ORM\OrderBy({"manyToOne" = "ASC"})
>>>>>>> fce18e93
     */
    private $validAssoc;

    /**
<<<<<<< HEAD
     * @psalm-var Collection<int, DDC3322ValidEntity1>
     * @OneToMany(targetEntity="DDC3322ValidEntity1", mappedBy="twoInvalid")
     * @OrderBy({"oneToMany" = "ASC"})
=======
     * @ORM\OneToMany(targetEntity=DDC3322ValidEntity1::class, mappedBy="twoInvalid")
     * @ORM\OrderBy({"oneToMany" = "ASC"})
>>>>>>> fce18e93
     */
    private $invalidAssoc;
}

/**
 * @ORM\Entity
 */
class DDC3322Three
{
<<<<<<< HEAD
    /**
     * @var int
     * @Id
     * @Column
     * @GeneratedValue
     */
    private $id;

    /**
     * @var DDC3322ValidEntity1
     * @OneToMany(targetEntity="DDC3322ValidEntity1", mappedBy="threeValid")
     * @OrderBy({"oneToOneOwning" = "ASC"})
=======
    /** @ORM\Id @ORM\Column @ORM\GeneratedValue */
    private $id;

    /**
     * @ORM\OneToMany(targetEntity=DDC3322ValidEntity1::class, mappedBy="threeValid")
     * @ORM\OrderBy({"oneToOneOwning" = "ASC"})
>>>>>>> fce18e93
     */
    private $validAssoc;

    /**
<<<<<<< HEAD
     * @psalm-var Collection<int, DDC3322ValidEntity1>
     * @OneToMany(targetEntity="DDC3322ValidEntity1", mappedBy="threeInvalid")
     * @OrderBy({"oneToOneInverse" = "ASC"})
=======
     * @ORM\OneToMany(targetEntity=DDC3322ValidEntity1::class, mappedBy="threeInvalid")
     * @ORM\OrderBy({"oneToOneInverse" = "ASC"})
>>>>>>> fce18e93
     */
    private $invalidAssoc;
}

/**
 * @Embeddable
 */
class EmbeddableWithAssociation
{
    /**
     * @var ECommerceCart
     * @OneToOne(targetEntity="Doctrine\Tests\Models\ECommerce\ECommerceCart")
     */
    private $cart;
}<|MERGE_RESOLUTION|>--- conflicted
+++ resolved
@@ -4,30 +4,14 @@
 
 namespace Doctrine\Tests\ORM\Tools;
 
-<<<<<<< HEAD
-use Doctrine\Common\Collections\ArrayCollection;
-use Doctrine\ORM\EntityManager;
-use Doctrine\ORM\Mapping\OneToOne;
-=======
 use Doctrine\ORM\Annotation as ORM;
 use Doctrine\ORM\EntityManagerInterface;
->>>>>>> fce18e93
 use Doctrine\ORM\Tools\SchemaValidator;
-use Doctrine\Tests\Models\ECommerce\ECommerceCart;
 use Doctrine\Tests\OrmTestCase;
 use function sprintf;
 
 class SchemaValidatorTest extends OrmTestCase
 {
-<<<<<<< HEAD
-    /** @var EntityManager */
-    private $em = null;
-
-    /** @var SchemaValidator */
-    private $validator = null;
-
-    protected function setUp(): void
-=======
     /** @var EntityManagerInterface */
     private $em;
 
@@ -35,7 +19,6 @@
     private $validator;
 
     public function setUp() : void
->>>>>>> fce18e93
     {
         $this->em        = $this->getTestEntityManager();
         $this->validator = new SchemaValidator($this->em);
@@ -44,11 +27,7 @@
     /**
      * @dataProvider modelSetProvider
      */
-<<<<<<< HEAD
-    public function testCmsModelSet(string $path): void
-=======
     public function testCmsModelSet(string $path) : void
->>>>>>> fce18e93
     {
         $this->em->getConfiguration()
                  ->getMetadataDriverImpl()
@@ -72,11 +51,7 @@
     /**
      * @group DDC-1439
      */
-<<<<<<< HEAD
-    public function testInvalidManyToManyJoinColumnSchema(): void
-=======
     public function testInvalidManyToManyJoinColumnSchema() : void
->>>>>>> fce18e93
     {
         $class1 = $this->em->getClassMetadata(InvalidEntity1::class);
         $class2 = $this->em->getClassMetadata(InvalidEntity2::class);
@@ -88,13 +63,8 @@
 
         self::assertEquals(
             [
-<<<<<<< HEAD
-                "The inverse join columns of the many-to-many table 'Entity1Entity2' have to contain to ALL identifier columns of the target entity 'Doctrine\Tests\ORM\Tools\InvalidEntity2', however 'key4' are missing.",
-                "The join columns of the many-to-many table 'Entity1Entity2' have to contain to ALL identifier columns of the source entity 'Doctrine\Tests\ORM\Tools\InvalidEntity1', however 'key2' are missing.",
-=======
                 sprintf($message1, 'Entity1Entity2', InvalidEntity2::class, 'key4'),
                 sprintf($message2, 'Entity1Entity2', InvalidEntity1::class, 'key2'),
->>>>>>> fce18e93
             ],
             $errors
         );
@@ -103,11 +73,7 @@
     /**
      * @group DDC-1439
      */
-<<<<<<< HEAD
-    public function testInvalidToOneJoinColumnSchema(): void
-=======
     public function testInvalidToOneJoinColumnSchema() : void
->>>>>>> fce18e93
     {
         $class1 = $this->em->getClassMetadata(InvalidEntity1::class);
         $class2 = $this->em->getClassMetadata(InvalidEntity2::class);
@@ -119,13 +85,8 @@
 
         self::assertEquals(
             [
-<<<<<<< HEAD
-                "The referenced column name 'id' has to be a primary key column on the target entity class 'Doctrine\Tests\ORM\Tools\InvalidEntity1'.",
-                "The join columns of the association 'assoc' have to match to ALL identifier columns of the target entity 'Doctrine\Tests\ORM\Tools\InvalidEntity1', however 'key1, key2' are missing.",
-=======
                 sprintf($message1, 'id', InvalidEntity1::class),
                 sprintf($message2, 'assoc', InvalidEntity1::class, "key1', 'key2"),
->>>>>>> fce18e93
             ],
             $errors
         );
@@ -134,11 +95,7 @@
     /**
      * @group DDC-1587
      */
-<<<<<<< HEAD
-    public function testValidOneToOneAsIdentifierSchema(): void
-=======
     public function testValidOneToOneAsIdentifierSchema() : void
->>>>>>> fce18e93
     {
         $class1 = $this->em->getClassMetadata(DDC1587ValidEntity2::class);
         $class2 = $this->em->getClassMetadata(DDC1587ValidEntity1::class);
@@ -151,54 +108,26 @@
     /**
      * @group DDC-1649
      */
-<<<<<<< HEAD
-    public function testInvalidTripleAssociationAsKeyMapping(): void
-    {
-        $classThree = $this->em->getClassMetadata(DDC1649Three::class);
-        $ce         = $this->validator->validateClass($classThree);
-=======
     public function testInvalidTripleAssociationAsKeyMapping() : void
     {
         $classThree = $this->em->getClassMetadata(DDC1649Three::class);
         $errors     = $this->validator->validateClass($classThree);
->>>>>>> fce18e93
 
         $message1 = "Cannot map association %s#%s as identifier, because the target entity '%s' also maps an association as identifier.";
         $message2 = "The referenced column name '%s' has to be a primary key column on the target entity class '%s'.";
 
         self::assertEquals(
             [
-<<<<<<< HEAD
-                "Cannot map association 'Doctrine\Tests\ORM\Tools\DDC1649Three#two as identifier, because the target entity 'Doctrine\Tests\ORM\Tools\DDC1649Two' also maps an association as identifier.",
-                "The referenced column name 'id' has to be a primary key column on the target entity class 'Doctrine\Tests\ORM\Tools\DDC1649Two'.",
-            ],
-            $ce
-=======
                 sprintf($message1, DDC1649Three::class, 'two', DDC1649Two::class),
                 sprintf($message2, 'id', DDC1649Two::class),
             ],
             $errors
->>>>>>> fce18e93
         );
     }
 
     /**
      * @group DDC-3274
      */
-<<<<<<< HEAD
-    public function testInvalidBiDirectionalRelationMappingMissingInversedByAttribute(): void
-    {
-        $class = $this->em->getClassMetadata(DDC3274One::class);
-        $ce    = $this->validator->validateClass($class);
-
-        $this->assertEquals(
-            [
-                'The field Doctrine\Tests\ORM\Tools\DDC3274One#two is on the inverse side of a bi-directional ' .
-                'relationship, but the specified mappedBy association on the target-entity ' .
-                "Doctrine\Tests\ORM\Tools\DDC3274Two#one does not contain the required 'inversedBy=\"two\"' attribute.",
-            ],
-            $ce
-=======
     public function testInvalidBiDirectionalRelationMappingMissingInversedByAttribute() : void
     {
         $class  = $this->em->getClassMetadata(DDC3274One::class);
@@ -210,26 +139,12 @@
         self::assertEquals(
             [sprintf($message, DDC3274One::class, 'two', DDC3274Two::class, 'one', 'two')],
             $errors
->>>>>>> fce18e93
         );
     }
 
     /**
      * @group DDC-3322
      */
-<<<<<<< HEAD
-    public function testInvalidOrderByInvalidField(): void
-    {
-        $class = $this->em->getClassMetadata(DDC3322One::class);
-        $ce    = $this->validator->validateClass($class);
-
-        $this->assertEquals(
-            [
-                'The association Doctrine\Tests\ORM\Tools\DDC3322One#invalidAssoc is ordered by a foreign field ' .
-                'invalidField that is not a field on the target entity Doctrine\Tests\ORM\Tools\DDC3322ValidEntity1.',
-            ],
-            $ce
-=======
     public function testInvalidOrderByInvalidField() : void
     {
         $class  = $this->em->getClassMetadata(DDC3322One::class);
@@ -240,26 +155,12 @@
         self::assertEquals(
             [sprintf($message, DDC3322One::class, 'invalidAssoc', 'invalidField', DDC3322ValidEntity1::class)],
             $errors
->>>>>>> fce18e93
         );
     }
 
     /**
      * @group DDC-3322
      */
-<<<<<<< HEAD
-    public function testInvalidOrderByCollectionValuedAssociation(): void
-    {
-        $class = $this->em->getClassMetadata(DDC3322Two::class);
-        $ce    = $this->validator->validateClass($class);
-
-        $this->assertEquals(
-            [
-                'The association Doctrine\Tests\ORM\Tools\DDC3322Two#invalidAssoc is ordered by a field oneToMany ' .
-                'on Doctrine\Tests\ORM\Tools\DDC3322ValidEntity1 that is a collection-valued association.',
-            ],
-            $ce
-=======
     public function testInvalidOrderByCollectionValuedAssociation() : void
     {
         $class  = $this->em->getClassMetadata(DDC3322Two::class);
@@ -270,26 +171,12 @@
         self::assertEquals(
             [sprintf($message, DDC3322Two::class, 'invalidAssoc', 'oneToMany', DDC3322ValidEntity1::class)],
             $errors
->>>>>>> fce18e93
         );
     }
 
     /**
      * @group DDC-3322
      */
-<<<<<<< HEAD
-    public function testInvalidOrderByAssociationInverseSide(): void
-    {
-        $class = $this->em->getClassMetadata(DDC3322Three::class);
-        $ce    = $this->validator->validateClass($class);
-
-        $this->assertEquals(
-            [
-                'The association Doctrine\Tests\ORM\Tools\DDC3322Three#invalidAssoc is ordered by a field oneToOneInverse ' .
-                'on Doctrine\Tests\ORM\Tools\DDC3322ValidEntity1 that is the inverse side of an association.',
-            ],
-            $ce
-=======
     public function testInvalidOrderByAssociationInverseSide() : void
     {
         $class  = $this->em->getClassMetadata(DDC3322Three::class);
@@ -313,21 +200,6 @@
         self::assertEquals(
             [sprintf($message, 'nonId4', InvalidEntity4::class)],
             $errors
->>>>>>> fce18e93
-        );
-    }
-
-    /**
-     * @group 8052
-     */
-    public function testInvalidAssociationInsideEmbeddable(): void
-    {
-        $class = $this->em->getClassMetadata(EmbeddableWithAssociation::class);
-        $ce    = $this->validator->validateClass($class);
-
-        $this->assertEquals(
-            ["Embeddable 'Doctrine\Tests\ORM\Tools\EmbeddableWithAssociation' does not support associations"],
-            $ce
         );
     }
 }
@@ -337,41 +209,16 @@
  */
 class InvalidEntity1
 {
-<<<<<<< HEAD
-    /**
-     * @var mixed
-     * @Id
-     * @Column
-     */
+    /** @ORM\Id @ORM\Column */
     protected $key1;
-
-    /**
-     * @var mixed
-     * @Id
-     * @Column
-     */
-=======
-    /** @ORM\Id @ORM\Column */
-    protected $key1;
-    /** @ORM\Id @ORM\Column */
->>>>>>> fce18e93
+    /** @ORM\Id @ORM\Column */
     protected $key2;
-
-    /**
-<<<<<<< HEAD
-     * @var ArrayCollection
-     * @ManyToMany (targetEntity="InvalidEntity2")
-     * @JoinTable (name="Entity1Entity2",
-     *      joinColumns={@JoinColumn(name="key1", referencedColumnName="key1")},
-     *      inverseJoinColumns={@JoinColumn(name="key3", referencedColumnName="key3")}
-     * )
-=======
+    /**
      * @ORM\ManyToMany (targetEntity=InvalidEntity2::class)
      * @ORM\JoinTable (name="Entity1Entity2",
      *      joinColumns={@ORM\JoinColumn(name="key1", referencedColumnName="key1")},
      *      inverseJoinColumns={@ORM\JoinColumn(name="key3", referencedColumnName="key3")}
      *      )
->>>>>>> fce18e93
      */
     protected $entity2;
 }
@@ -381,25 +228,10 @@
  */
 class InvalidEntity2
 {
-<<<<<<< HEAD
-    /**
-     * @var mixed
-     * @Id
-     * @Column
-     */
+    /** @ORM\Id @ORM\Column */
     protected $key3;
 
-    /**
-     * @var mixed
-     * @Id
-     * @Column
-     */
-=======
-    /** @ORM\Id @ORM\Column */
-    protected $key3;
-
-    /** @ORM\Id @ORM\Column */
->>>>>>> fce18e93
+    /** @ORM\Id @ORM\Column */
     protected $key4;
 
     /** @ORM\ManyToOne(targetEntity=InvalidEntity1::class) */
@@ -415,17 +247,12 @@
     protected $id3;
 
     /**
-<<<<<<< HEAD
-     * @var InvalidEntity1
-     * @ManyToOne(targetEntity="InvalidEntity1")
-=======
      * @ORM\ManyToMany(targetEntity=InvalidEntity4::class)
      * @ORM\JoinTable(name="invalid_entity_3_4")
      * @ORM\JoinTable (name="Entity1Entity2",
      *      joinColumns={@ORM\JoinColumn(name="id3_fk", referencedColumnName="id3")},
      *      inverseJoinColumns={@ORM\JoinColumn(name="id4_fk", referencedColumnName="nonId4")}
      * )
->>>>>>> fce18e93
      */
     protected $invalid4;
 }
@@ -448,42 +275,25 @@
 class DDC1587ValidEntity1
 {
     /**
-<<<<<<< HEAD
-     * @var int
-     * @Id @GeneratedValue
-     * @Column(name="pk", type="integer")
-=======
      * @ORM\Id @ORM\GeneratedValue
      * @ORM\Column(name="pk", type="integer")
      *
      * @var int
->>>>>>> fce18e93
      */
     private $pk;
 
     /**
-<<<<<<< HEAD
-     * @var string
-     * @Column(name="name", type="string", length=32)
-=======
      * @ORM\Column(name="name", type="string", length=32)
      *
      * @var string
->>>>>>> fce18e93
      */
     private $name;
 
     /**
-<<<<<<< HEAD
-     * @var Identifier
-     * @OneToOne(targetEntity="DDC1587ValidEntity2", cascade={"all"}, mappedBy="agent")
-     * @JoinColumn(name="pk", referencedColumnName="pk_agent")
-=======
      * @ORM\OneToOne(targetEntity=DDC1587ValidEntity2::class, cascade={"all"}, mappedBy="agent")
      * @ORM\JoinColumn(name="pk", referencedColumnName="pk_agent")
      *
      * @var Identifier
->>>>>>> fce18e93
      */
     private $identifier;
 }
@@ -495,30 +305,18 @@
 class DDC1587ValidEntity2
 {
     /**
-<<<<<<< HEAD
-     * @var DDC1587ValidEntity1
-     * @Id
-     * @OneToOne(targetEntity="DDC1587ValidEntity1", inversedBy="identifier")
-     * @JoinColumn(name="pk_agent", referencedColumnName="pk", nullable=false)
-=======
      * @ORM\Id
      * @ORM\OneToOne(targetEntity=DDC1587ValidEntity1::class, inversedBy="identifier")
      * @ORM\JoinColumn(name="pk_agent", referencedColumnName="pk", nullable=false)
      *
      * @var DDC1587ValidEntity1
->>>>>>> fce18e93
      */
     private $agent;
 
     /**
-<<<<<<< HEAD
-     * @var string
-     * @Column(name="num", type="string", length=16, nullable=true)
-=======
      * @ORM\Column(name="num", type="string", length=16, nullable=true)
      *
      * @var string
->>>>>>> fce18e93
      */
     private $num;
 }
@@ -528,16 +326,7 @@
  */
 class DDC1649One
 {
-<<<<<<< HEAD
-    /**
-     * @var mixed
-     * @Id
-     * @Column
-     * @GeneratedValue
-     */
-=======
-    /** @ORM\Id @ORM\Column @ORM\GeneratedValue */
->>>>>>> fce18e93
+    /** @ORM\Id @ORM\Column @ORM\GeneratedValue */
     public $id;
 }
 
@@ -546,14 +335,7 @@
  */
 class DDC1649Two
 {
-<<<<<<< HEAD
-    /**
-     * @var DDC1649One
-     * @Id @ManyToOne(targetEntity="DDC1649One")@JoinColumn(name="id", referencedColumnName="id")
-     */
-=======
     /** @ORM\Id @ORM\ManyToOne(targetEntity=DDC1649One::class)@ORM\JoinColumn(name="id", referencedColumnName="id")  */
->>>>>>> fce18e93
     public $one;
 }
 
@@ -562,16 +344,7 @@
  */
 class DDC1649Three
 {
-<<<<<<< HEAD
-    /**
-     * @var DDC1649Two
-     * @Id
-     * @ManyToOne(targetEntity="DDC1649Two")
-     * @JoinColumn(name="id", referencedColumnName="id")
-     */
-=======
     /** @ORM\Id @ORM\ManyToOne(targetEntity=DDC1649Two::class) @ORM\JoinColumn(name="id",  referencedColumnName="id") */
->>>>>>> fce18e93
     private $two;
 }
 
@@ -580,25 +353,10 @@
  */
 class DDC3274One
 {
-<<<<<<< HEAD
-    /**
-     * @var mixed
-     * @Id
-     * @Column
-     * @GeneratedValue
-     */
-    private $id;
-
-    /**
-     * @var ArrayCollection
-     * @OneToMany(targetEntity="DDC3274Two", mappedBy="one")
-     */
-=======
     /** @ORM\Id @ORM\Column @ORM\GeneratedValue */
     private $id;
 
     /** @ORM\OneToMany(targetEntity=DDC3274Two::class, mappedBy="one") */
->>>>>>> fce18e93
     private $two;
 }
 
@@ -608,14 +366,8 @@
 class DDC3274Two
 {
     /**
-<<<<<<< HEAD
-     * @var DDC3274One
-     * @Id
-     * @ManyToOne(targetEntity="DDC3274One")
-=======
      * @ORM\Id
      * @ORM\ManyToOne(targetEntity=DDC3274One::class)
->>>>>>> fce18e93
      */
     private $one;
 }
@@ -625,74 +377,6 @@
  */
 class DDC3322ValidEntity1
 {
-<<<<<<< HEAD
-    /**
-     * @var mixed
-     * @Id
-     * @Column
-     * @GeneratedValue
-     */
-    private $id;
-
-    /**
-     * @var DDC3322One
-     * @ManyToOne(targetEntity="DDC3322One", inversedBy="validAssoc")
-     */
-    private $oneValid;
-
-    /**
-     * @var DDC3322One
-     * @ManyToOne(targetEntity="DDC3322One", inversedBy="invalidAssoc")
-     */
-    private $oneInvalid;
-
-    /**
-     * @var DDC3322Two
-     * @ManyToOne(targetEntity="DDC3322Two", inversedBy="validAssoc")
-     */
-    private $twoValid;
-
-    /**
-     * @var DDC3322Two
-     * @ManyToOne(targetEntity="DDC3322Two", inversedBy="invalidAssoc")
-     */
-    private $twoInvalid;
-
-    /**
-     * @var DDC3322Three
-     * @ManyToOne(targetEntity="DDC3322Three", inversedBy="validAssoc")
-     */
-    private $threeValid;
-
-    /**
-     * @var DDC3322Three
-     * @ManyToOne(targetEntity="DDC3322Three", inversedBy="invalidAssoc")
-     */
-    private $threeInvalid;
-
-    /**
-     * @var DDC3322ValidEntity2
-     * @OneToMany(targetEntity="DDC3322ValidEntity2", mappedBy="manyToOne")
-     */
-    private $oneToMany;
-
-    /**
-     * @var DDC3322ValidEntity2
-     * @ManyToOne(targetEntity="DDC3322ValidEntity2", inversedBy="oneToMany")
-     */
-    private $manyToOne;
-
-    /**
-     * @var DDC3322ValidEntity2
-     * @OneToOne(targetEntity="DDC3322ValidEntity2", mappedBy="oneToOneOwning")
-     */
-    private $oneToOneInverse;
-
-    /**
-     * @var DDC3322ValidEntity2
-     * @OneToOne(targetEntity="DDC3322ValidEntity2", inversedBy="oneToOneInverse")
-     */
-=======
     /** @ORM\Id @ORM\Column @ORM\GeneratedValue */
     private $id;
 
@@ -724,7 +408,6 @@
     private $oneToOneInverse;
 
     /** @ORM\OneToOne(targetEntity=DDC3322ValidEntity2::class, inversedBy="oneToOneInverse") */
->>>>>>> fce18e93
     private $oneToOneOwning;
 }
 
@@ -733,38 +416,6 @@
  */
 class DDC3322ValidEntity2
 {
-<<<<<<< HEAD
-    /**
-     * @var int
-     * @Id
-     * @Column
-     * @GeneratedValue
-     */
-    private $id;
-
-    /**
-     * @var DDC3322ValidEntity1
-     * @ManyToOne(targetEntity="DDC3322ValidEntity1", inversedBy="oneToMany")
-     */
-    private $manyToOne;
-
-    /**
-     * @var DDC3322ValidEntity1
-     * @OneToMany(targetEntity="DDC3322ValidEntity1", mappedBy="manyToOne")
-     */
-    private $oneToMany;
-
-    /**
-     * @var DDC3322ValidEntity1
-     * @OneToOne(targetEntity="DDC3322ValidEntity1", inversedBy="oneToOneInverse")
-     */
-    private $oneToOneOwning;
-
-    /**
-     * @var DDC3322ValidEntity1
-     * @OneToOne(targetEntity="DDC3322ValidEntity1", mappedBy="oneToOneOwning")
-     */
-=======
     /** @ORM\Id @ORM\Column @ORM\GeneratedValue */
     private $id;
 
@@ -778,7 +429,6 @@
     private $oneToOneOwning;
 
     /** @ORM\OneToOne(targetEntity=DDC3322ValidEntity1::class, mappedBy="oneToOneOwning") */
->>>>>>> fce18e93
     private $oneToOneInverse;
 }
 
@@ -787,39 +437,18 @@
  */
 class DDC3322One
 {
-<<<<<<< HEAD
-    /**
-     * @var int
-     * @Id
-     * @Column
-     * @GeneratedValue
-     */
-    private $id;
-
-    /**
-     * @psalm-var Collection<int, DDC3322ValidEntity1>
-     * @OneToMany(targetEntity="DDC3322ValidEntity1", mappedBy="oneValid")
-     * @OrderBy({"id" = "ASC"})
-=======
     /** @ORM\Id @ORM\Column @ORM\GeneratedValue */
     private $id;
 
     /**
      * @ORM\OneToMany(targetEntity=DDC3322ValidEntity1::class, mappedBy="oneValid")
      * @ORM\OrderBy({"id" = "ASC"})
->>>>>>> fce18e93
      */
     private $validAssoc;
 
     /**
-<<<<<<< HEAD
-     * @psalm-var Collection<int, DDC3322ValidEntity1>
-     * @OneToMany(targetEntity="DDC3322ValidEntity1", mappedBy="oneInvalid")
-     * @OrderBy({"invalidField" = "ASC"})
-=======
      * @ORM\OneToMany(targetEntity=DDC3322ValidEntity1::class, mappedBy="oneInvalid")
      * @ORM\OrderBy({"invalidField" = "ASC"})
->>>>>>> fce18e93
      */
     private $invalidAssoc;
 }
@@ -829,39 +458,18 @@
  */
 class DDC3322Two
 {
-<<<<<<< HEAD
-    /**
-     * @var int
-     * @Id
-     * @Column
-     * @GeneratedValue
-     */
-    private $id;
-
-    /**
-     * @psalm-var Collection<int, DDC3322ValidEntity1>
-     * @OneToMany(targetEntity="DDC3322ValidEntity1", mappedBy="twoValid")
-     * @OrderBy({"manyToOne" = "ASC"})
-=======
     /** @ORM\Id @ORM\Column @ORM\GeneratedValue */
     private $id;
 
     /**
      * @ORM\OneToMany(targetEntity=DDC3322ValidEntity1::class, mappedBy="twoValid")
      * @ORM\OrderBy({"manyToOne" = "ASC"})
->>>>>>> fce18e93
      */
     private $validAssoc;
 
     /**
-<<<<<<< HEAD
-     * @psalm-var Collection<int, DDC3322ValidEntity1>
-     * @OneToMany(targetEntity="DDC3322ValidEntity1", mappedBy="twoInvalid")
-     * @OrderBy({"oneToMany" = "ASC"})
-=======
      * @ORM\OneToMany(targetEntity=DDC3322ValidEntity1::class, mappedBy="twoInvalid")
      * @ORM\OrderBy({"oneToMany" = "ASC"})
->>>>>>> fce18e93
      */
     private $invalidAssoc;
 }
@@ -871,51 +479,18 @@
  */
 class DDC3322Three
 {
-<<<<<<< HEAD
-    /**
-     * @var int
-     * @Id
-     * @Column
-     * @GeneratedValue
-     */
-    private $id;
-
-    /**
-     * @var DDC3322ValidEntity1
-     * @OneToMany(targetEntity="DDC3322ValidEntity1", mappedBy="threeValid")
-     * @OrderBy({"oneToOneOwning" = "ASC"})
-=======
     /** @ORM\Id @ORM\Column @ORM\GeneratedValue */
     private $id;
 
     /**
      * @ORM\OneToMany(targetEntity=DDC3322ValidEntity1::class, mappedBy="threeValid")
      * @ORM\OrderBy({"oneToOneOwning" = "ASC"})
->>>>>>> fce18e93
      */
     private $validAssoc;
 
     /**
-<<<<<<< HEAD
-     * @psalm-var Collection<int, DDC3322ValidEntity1>
-     * @OneToMany(targetEntity="DDC3322ValidEntity1", mappedBy="threeInvalid")
-     * @OrderBy({"oneToOneInverse" = "ASC"})
-=======
      * @ORM\OneToMany(targetEntity=DDC3322ValidEntity1::class, mappedBy="threeInvalid")
      * @ORM\OrderBy({"oneToOneInverse" = "ASC"})
->>>>>>> fce18e93
      */
     private $invalidAssoc;
-}
-
-/**
- * @Embeddable
- */
-class EmbeddableWithAssociation
-{
-    /**
-     * @var ECommerceCart
-     * @OneToOne(targetEntity="Doctrine\Tests\Models\ECommerce\ECommerceCart")
-     */
-    private $cart;
 }