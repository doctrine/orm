<?php

declare(strict_types=1);

namespace Doctrine\Tests\ORM\Query;

use Doctrine\ORM\Query\Lexer;
use Doctrine\Tests\OrmTestCase;

class LexerTest extends OrmTestCase
{
<<<<<<< HEAD
    /**
     * @dataProvider provideTokens
     */
    public function testScannerRecognizesTokens($type, $value): void
=======
    protected function setUp() : void
    {
    }

    /**
     * @dataProvider provideTokens
     */
    public function testScannerRecognizesTokens($type, $value) : void
>>>>>>> fce18e93
    {
        $lexer = new Lexer($value);

        $lexer->moveNext();
        $token = $lexer->lookahead;

        self::assertEquals($type, $token['type']);
        self::assertEquals($value, $token['value']);
    }

<<<<<<< HEAD
    public function testScannerRecognizesTerminalString(): void
=======
    public function testScannerRecognizesTerminalString() : void
>>>>>>> fce18e93
    {
        /*
         * "all" looks like an identifier, but in fact it's a reserved word
         * (a terminal string). It's up to the parser to accept it as an identifier
         * (with its literal value) when appropriate.
         */

        $lexer = new Lexer('all');

        $lexer->moveNext();
        $token = $lexer->lookahead;

        self::assertEquals(Lexer::T_ALL, $token['type']);
    }

<<<<<<< HEAD
    public function testScannerRecognizesDecimalInteger(): void
=======
    public function testScannerRecognizesDecimalInteger() : void
>>>>>>> fce18e93
    {
        $lexer = new Lexer('1234');
        $lexer->moveNext();
        $token = $lexer->lookahead;
        self::assertEquals(Lexer::T_INTEGER, $token['type']);
        self::assertEquals(1234, $token['value']);
    }

<<<<<<< HEAD
    public function testScannerRecognizesFloat(): void
=======
    public function testScannerRecognizesFloat() : void
>>>>>>> fce18e93
    {
        $lexer = new Lexer('1.234');
        $lexer->moveNext();
        $token = $lexer->lookahead;
        self::assertEquals(Lexer::T_FLOAT, $token['type']);
        self::assertEquals(1.234, $token['value']);
    }

<<<<<<< HEAD
    public function testScannerRecognizesFloatWithExponent(): void
=======
    public function testScannerRecognizesFloatWithExponent() : void
>>>>>>> fce18e93
    {
        $lexer = new Lexer('1.2e3');
        $lexer->moveNext();
        $token = $lexer->lookahead;
        self::assertEquals(Lexer::T_FLOAT, $token['type']);
        self::assertEquals(1.2e3, $token['value']);
    }

<<<<<<< HEAD
    public function testScannerRecognizesFloatWithExponent2(): void
=======
    public function testScannerRecognizesFloatWithExponent2() : void
>>>>>>> fce18e93
    {
        $lexer = new Lexer('0.2e3');
        $lexer->moveNext();
        $token = $lexer->lookahead;
        self::assertEquals(Lexer::T_FLOAT, $token['type']);
        self::assertEquals(.2e3, $token['value']);
    }

<<<<<<< HEAD
    public function testScannerRecognizesFloatWithNegativeExponent(): void
=======
    public function testScannerRecognizesFloatWithNegativeExponent() : void
>>>>>>> fce18e93
    {
        $lexer = new Lexer('7E-10');
        $lexer->moveNext();
        $token = $lexer->lookahead;
        self::assertEquals(Lexer::T_FLOAT, $token['type']);
        self::assertEquals(7E-10, $token['value']);
    }

<<<<<<< HEAD
    public function testScannerRecognizesFloatBig(): void
=======
    public function testScannerRecognizesFloatBig() : void
>>>>>>> fce18e93
    {
        $lexer = new Lexer('123456789.01');
        $lexer->moveNext();
        $token = $lexer->lookahead;
        self::assertEquals(Lexer::T_FLOAT, $token['type']);
        self::assertEquals(1.2345678901e8, $token['value']);
    }

<<<<<<< HEAD
    public function testScannerRecognizesFloatContainingWhitespace(): void
=======
    public function testScannerRecognizesFloatContainingWhitespace() : void
>>>>>>> fce18e93
    {
        $lexer = new Lexer('-   1.234e2');
        $lexer->moveNext();
        $token = $lexer->lookahead;
        self::assertEquals(Lexer::T_MINUS, $token['type']);
        self::assertEquals('-', $token['value']);

        $lexer->moveNext();
        $token = $lexer->lookahead;
        self::assertEquals(Lexer::T_FLOAT, $token['type']);
        self::assertNotEquals(-1.234e2, $token['value']);
        self::assertEquals(1.234e2, $token['value']);
    }

<<<<<<< HEAD
    public function testScannerRecognizesStringContainingWhitespace(): void
=======
    public function testScannerRecognizesStringContainingWhitespace() : void
>>>>>>> fce18e93
    {
        $lexer = new Lexer("'This is a string.'");
        $lexer->moveNext();
        $token = $lexer->lookahead;
<<<<<<< HEAD
        $this->assertEquals(Lexer::T_STRING, $token['type']);
        $this->assertEquals('This is a string.', $token['value']);
    }

    public function testScannerRecognizesStringContainingSingleQuotes(): void
=======
        self::assertEquals(Lexer::T_STRING, $token['type']);
        self::assertEquals('This is a string.', $token['value']);
    }

    public function testScannerRecognizesStringContainingSingleQuotes() : void
>>>>>>> fce18e93
    {
        $lexer = new Lexer("'abc''defg'''");
        $lexer->moveNext();
        $token = $lexer->lookahead;
        self::assertEquals(Lexer::T_STRING, $token['type']);
        self::assertEquals("abc'defg'", $token['value']);
    }

<<<<<<< HEAD
    public function testScannerRecognizesInputParameter(): void
=======
    public function testScannerRecognizesInputParameter() : void
>>>>>>> fce18e93
    {
        $lexer = new Lexer('?1');
        $lexer->moveNext();
        $token = $lexer->lookahead;
        self::assertEquals(Lexer::T_INPUT_PARAMETER, $token['type']);
        self::assertEquals('?1', $token['value']);
    }

<<<<<<< HEAD
    public function testScannerRecognizesNamedInputParameter(): void
=======
    public function testScannerRecognizesNamedInputParameter() : void
>>>>>>> fce18e93
    {
        $lexer = new Lexer(':name');
        $lexer->moveNext();
        $token = $lexer->lookahead;
        self::assertEquals(Lexer::T_INPUT_PARAMETER, $token['type']);
        self::assertEquals(':name', $token['value']);
    }

<<<<<<< HEAD
    public function testScannerRecognizesNamedInputParameterStartingWithUnderscore(): void
=======
    public function testScannerRecognizesNamedInputParameterStartingWithUnderscore() : void
>>>>>>> fce18e93
    {
        $lexer = new Lexer(':_name');
        $lexer->moveNext();
        $token = $lexer->lookahead;
        self::assertEquals(Lexer::T_INPUT_PARAMETER, $token['type']);
        self::assertEquals(':_name', $token['value']);
    }

<<<<<<< HEAD
    public function testScannerTokenizesASimpleQueryCorrectly(): void
=======
    public function testScannerTokenizesASimpleQueryCorrectly() : void
>>>>>>> fce18e93
    {
        $dql   = "SELECT u FROM My\Namespace\User u WHERE u.name = 'Jack O''Neil'";
        $lexer = new Lexer($dql);

        $tokens = [
            [
                'value' => 'SELECT',
                'type'  => Lexer::T_SELECT,
                'position' => 0,
            ],
            [
                'value' => 'u',
                'type'  => Lexer::T_IDENTIFIER,
                'position' => 7,
            ],
            [
                'value' => 'FROM',
                'type'  => Lexer::T_FROM,
                'position' => 9,
            ],
            [
                'value' => 'My\Namespace\User',
                'type'  => Lexer::T_FULLY_QUALIFIED_NAME,
                'position' => 14,
            ],
            [
                'value' => 'u',
                'type'  => Lexer::T_IDENTIFIER,
                'position' => 32,
            ],
            [
                'value' => 'WHERE',
                'type'  => Lexer::T_WHERE,
                'position' => 34,
            ],
            [
                'value' => 'u',
                'type'  => Lexer::T_IDENTIFIER,
                'position' => 40,
            ],
            [
                'value' => '.',
                'type'  => Lexer::T_DOT,
                'position' => 41,
            ],
            [
                'value' => 'name',
                'type'  => Lexer::T_IDENTIFIER,
                'position' => 42,
            ],
            [
                'value' => '=',
                'type'  => Lexer::T_EQUALS,
                'position' => 47,
            ],
            [
                'value' => "Jack O'Neil",
                'type'  => Lexer::T_STRING,
                'position' => 49,
            ],
        ];

        foreach ($tokens as $expected) {
            $lexer->moveNext();
            $actual = $lexer->lookahead;
            self::assertEquals($expected['value'], $actual['value']);
            self::assertEquals($expected['type'], $actual['type']);
            self::assertEquals($expected['position'], $actual['position']);
        }

        self::assertFalse($lexer->moveNext());
    }

    /** @psalm-return list<array{int, string}> */
    public function provideTokens(): array
    {
        return [
            [Lexer::T_IDENTIFIER, 'u'], // one char
            [Lexer::T_IDENTIFIER, 'someIdentifier'],
            [Lexer::T_IDENTIFIER, 's0m31d3nt1f13r'], // including digits
            [Lexer::T_IDENTIFIER, 'some_identifier'], // including underscore
            [Lexer::T_IDENTIFIER, '_some_identifier'], // starts with underscore
            [Lexer::T_IDENTIFIER, 'comma'], // name of a token class with value < 100 (whitebox test)
            [Lexer::T_FULLY_QUALIFIED_NAME, 'Some\Class'], // DQL class reference
            [Lexer::T_ALIASED_NAME, 'Some:Name'],
            [Lexer::T_ALIASED_NAME, 'Some:Subclassed\Name'],
        ];
    }
}<|MERGE_RESOLUTION|>--- conflicted
+++ resolved
@@ -9,12 +9,6 @@
 
 class LexerTest extends OrmTestCase
 {
-<<<<<<< HEAD
-    /**
-     * @dataProvider provideTokens
-     */
-    public function testScannerRecognizesTokens($type, $value): void
-=======
     protected function setUp() : void
     {
     }
@@ -23,7 +17,6 @@
      * @dataProvider provideTokens
      */
     public function testScannerRecognizesTokens($type, $value) : void
->>>>>>> fce18e93
     {
         $lexer = new Lexer($value);
 
@@ -34,11 +27,7 @@
         self::assertEquals($value, $token['value']);
     }
 
-<<<<<<< HEAD
-    public function testScannerRecognizesTerminalString(): void
-=======
     public function testScannerRecognizesTerminalString() : void
->>>>>>> fce18e93
     {
         /*
          * "all" looks like an identifier, but in fact it's a reserved word
@@ -54,11 +43,7 @@
         self::assertEquals(Lexer::T_ALL, $token['type']);
     }
 
-<<<<<<< HEAD
-    public function testScannerRecognizesDecimalInteger(): void
-=======
     public function testScannerRecognizesDecimalInteger() : void
->>>>>>> fce18e93
     {
         $lexer = new Lexer('1234');
         $lexer->moveNext();
@@ -67,11 +52,7 @@
         self::assertEquals(1234, $token['value']);
     }
 
-<<<<<<< HEAD
-    public function testScannerRecognizesFloat(): void
-=======
     public function testScannerRecognizesFloat() : void
->>>>>>> fce18e93
     {
         $lexer = new Lexer('1.234');
         $lexer->moveNext();
@@ -80,11 +61,7 @@
         self::assertEquals(1.234, $token['value']);
     }
 
-<<<<<<< HEAD
-    public function testScannerRecognizesFloatWithExponent(): void
-=======
     public function testScannerRecognizesFloatWithExponent() : void
->>>>>>> fce18e93
     {
         $lexer = new Lexer('1.2e3');
         $lexer->moveNext();
@@ -93,11 +70,7 @@
         self::assertEquals(1.2e3, $token['value']);
     }
 
-<<<<<<< HEAD
-    public function testScannerRecognizesFloatWithExponent2(): void
-=======
     public function testScannerRecognizesFloatWithExponent2() : void
->>>>>>> fce18e93
     {
         $lexer = new Lexer('0.2e3');
         $lexer->moveNext();
@@ -106,11 +79,7 @@
         self::assertEquals(.2e3, $token['value']);
     }
 
-<<<<<<< HEAD
-    public function testScannerRecognizesFloatWithNegativeExponent(): void
-=======
     public function testScannerRecognizesFloatWithNegativeExponent() : void
->>>>>>> fce18e93
     {
         $lexer = new Lexer('7E-10');
         $lexer->moveNext();
@@ -119,11 +88,7 @@
         self::assertEquals(7E-10, $token['value']);
     }
 
-<<<<<<< HEAD
-    public function testScannerRecognizesFloatBig(): void
-=======
     public function testScannerRecognizesFloatBig() : void
->>>>>>> fce18e93
     {
         $lexer = new Lexer('123456789.01');
         $lexer->moveNext();
@@ -132,11 +97,7 @@
         self::assertEquals(1.2345678901e8, $token['value']);
     }
 
-<<<<<<< HEAD
-    public function testScannerRecognizesFloatContainingWhitespace(): void
-=======
     public function testScannerRecognizesFloatContainingWhitespace() : void
->>>>>>> fce18e93
     {
         $lexer = new Lexer('-   1.234e2');
         $lexer->moveNext();
@@ -151,28 +112,16 @@
         self::assertEquals(1.234e2, $token['value']);
     }
 
-<<<<<<< HEAD
-    public function testScannerRecognizesStringContainingWhitespace(): void
-=======
     public function testScannerRecognizesStringContainingWhitespace() : void
->>>>>>> fce18e93
     {
         $lexer = new Lexer("'This is a string.'");
         $lexer->moveNext();
         $token = $lexer->lookahead;
-<<<<<<< HEAD
-        $this->assertEquals(Lexer::T_STRING, $token['type']);
-        $this->assertEquals('This is a string.', $token['value']);
-    }
-
-    public function testScannerRecognizesStringContainingSingleQuotes(): void
-=======
         self::assertEquals(Lexer::T_STRING, $token['type']);
         self::assertEquals('This is a string.', $token['value']);
     }
 
     public function testScannerRecognizesStringContainingSingleQuotes() : void
->>>>>>> fce18e93
     {
         $lexer = new Lexer("'abc''defg'''");
         $lexer->moveNext();
@@ -181,11 +130,7 @@
         self::assertEquals("abc'defg'", $token['value']);
     }
 
-<<<<<<< HEAD
-    public function testScannerRecognizesInputParameter(): void
-=======
     public function testScannerRecognizesInputParameter() : void
->>>>>>> fce18e93
     {
         $lexer = new Lexer('?1');
         $lexer->moveNext();
@@ -194,11 +139,7 @@
         self::assertEquals('?1', $token['value']);
     }
 
-<<<<<<< HEAD
-    public function testScannerRecognizesNamedInputParameter(): void
-=======
     public function testScannerRecognizesNamedInputParameter() : void
->>>>>>> fce18e93
     {
         $lexer = new Lexer(':name');
         $lexer->moveNext();
@@ -207,11 +148,7 @@
         self::assertEquals(':name', $token['value']);
     }
 
-<<<<<<< HEAD
-    public function testScannerRecognizesNamedInputParameterStartingWithUnderscore(): void
-=======
     public function testScannerRecognizesNamedInputParameterStartingWithUnderscore() : void
->>>>>>> fce18e93
     {
         $lexer = new Lexer(':_name');
         $lexer->moveNext();
@@ -220,11 +157,7 @@
         self::assertEquals(':_name', $token['value']);
     }
 
-<<<<<<< HEAD
-    public function testScannerTokenizesASimpleQueryCorrectly(): void
-=======
     public function testScannerTokenizesASimpleQueryCorrectly() : void
->>>>>>> fce18e93
     {
         $dql   = "SELECT u FROM My\Namespace\User u WHERE u.name = 'Jack O''Neil'";
         $lexer = new Lexer($dql);
@@ -298,8 +231,7 @@
         self::assertFalse($lexer->moveNext());
     }
 
-    /** @psalm-return list<array{int, string}> */
-    public function provideTokens(): array
+    public function provideTokens()
     {
         return [
             [Lexer::T_IDENTIFIER, 'u'], // one char
