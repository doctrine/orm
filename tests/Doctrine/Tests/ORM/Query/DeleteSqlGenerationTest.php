<?php

declare(strict_types=1);

namespace Doctrine\Tests\ORM\Query;

<<<<<<< HEAD
use Doctrine\ORM\EntityManagerInterface;
=======
>>>>>>> fce18e93
use Doctrine\Tests\OrmTestCase;
use Exception;

/**
 * Test case for testing the saving and referencing of query identifiers.
 *
 * @link        http://www.phpdoctrine.org
 *
 * @todo        1) [romanb] We  might want to split the SQL generation tests into multiple
 *              testcases later since we'll have a lot of them and we might want to have special SQL
 *              generation tests for some dbms specific SQL syntaxes.
 */
class DeleteSqlGenerationTest extends OrmTestCase
{
<<<<<<< HEAD
    /** @var EntityManagerInterface */
    private $entityManager;

    protected function setUp(): void
    {
        $this->entityManager = $this->getTestEntityManager();
=======
    private $em;

    protected function setUp() : void
    {
        $this->em = $this->getTestEntityManager();
>>>>>>> fce18e93
    }

    public function assertSqlGeneration(string $dqlToBeTested, string $sqlToBeConfirmed): void
    {
        try {
<<<<<<< HEAD
            $query = $this->entityManager->createQuery($dqlToBeTested);
            parent::assertEquals($sqlToBeConfirmed, $query->getSql());
=======
            $query = $this->em->createQuery($dqlToBeTested);

            $sqlGenerated = $query->getSql();

>>>>>>> fce18e93
            $query->free();
        } catch (Exception $e) {
            $this->fail($e->getMessage());
        }

        self::assertEquals($sqlToBeConfirmed, $sqlGenerated);
    }

    /**
     * @group 6939
     */
    public function testSupportsDeleteWithoutWhereAndAlias() : void
    {
        $this->assertSqlGeneration(
            'DELETE FROM Doctrine\Tests\Models\CMS\CmsUser',
            'DELETE FROM "cms_users"'
        );
    }

<<<<<<< HEAD
    /**
     * @group 6939
     */
    public function testSupportsDeleteWithoutWhereAndAlias(): void
    {
        $this->assertSqlGeneration(
            'DELETE FROM Doctrine\Tests\Models\CMS\CmsUser',
            'DELETE FROM cms_users'
        );
    }

    public function testSupportsDeleteWithoutWhereAndFrom(): void
=======
    public function testSupportsDeleteWithoutWhereAndFrom() : void
>>>>>>> fce18e93
    {
        $this->assertSqlGeneration(
            'DELETE Doctrine\Tests\Models\CMS\CmsUser u',
            'DELETE FROM "cms_users"'
        );
    }

<<<<<<< HEAD
    public function testSupportsDeleteWithoutWhere(): void
=======
    public function testSupportsDeleteWithoutWhere() : void
>>>>>>> fce18e93
    {
        $this->assertSqlGeneration(
            'DELETE FROM Doctrine\Tests\Models\CMS\CmsUser u',
            'DELETE FROM "cms_users"'
        );
    }

<<<<<<< HEAD
    public function testSupportsWhereClause(): void
=======
    public function testSupportsWhereClause() : void
>>>>>>> fce18e93
    {
        $this->assertSqlGeneration(
            'DELETE Doctrine\Tests\Models\CMS\CmsUser u WHERE u.id = ?1',
            'DELETE FROM "cms_users" WHERE "id" = ?'
        );
    }

<<<<<<< HEAD
    public function testSupportsWhereOrExpressions(): void
=======
    public function testSupportsWhereOrExpressions() : void
>>>>>>> fce18e93
    {
        $this->assertSqlGeneration(
            'DELETE Doctrine\Tests\Models\CMS\CmsUser u WHERE u.username = ?1 OR u.name = ?2',
            'DELETE FROM "cms_users" WHERE "username" = ? OR "name" = ?'
        );
    }

<<<<<<< HEAD
    public function testSupportsWhereNestedConditionalExpressions(): void
=======
    public function testSupportsWhereNestedConditionalExpressions() : void
>>>>>>> fce18e93
    {
        $this->assertSqlGeneration(
            'DELETE Doctrine\Tests\Models\CMS\CmsUser u WHERE u.id = ?1 OR ( u.username = ?2 OR u.name = ?3)',
            'DELETE FROM "cms_users" WHERE "id" = ? OR ("username" = ? OR "name" = ?)'
        );
    }

<<<<<<< HEAD
    public function testIsCaseAgnostic(): void
    {
        $this->assertSqlGeneration(
            'delete from Doctrine\Tests\Models\CMS\CmsUser u where u.username = ?1',
            'DELETE FROM cms_users WHERE username = ?'
        );
    }

    public function testSupportsAndCondition(): void
    {
        $this->assertSqlGeneration(
            'DELETE Doctrine\Tests\Models\CMS\CmsUser u WHERE u.username = ?1 AND u.name = ?2',
            'DELETE FROM cms_users WHERE username = ? AND name = ?'
        );
    }

    public function testSupportsWhereNot(): void
    {
        $this->assertSqlGeneration(
            'DELETE Doctrine\Tests\Models\CMS\CmsUser u WHERE NOT u.id != ?1',
            'DELETE FROM cms_users WHERE NOT id <> ?'
        );
    }

    public function testSupportsWhereNotWithParentheses(): void
    {
        $this->assertSqlGeneration(
            'DELETE Doctrine\Tests\Models\CMS\CmsUser u WHERE NOT ( u.id != ?1 )',
            'DELETE FROM cms_users WHERE NOT (id <> ?)'
        );
    }

    public function testSupportsWhereNotWithAndExpression(): void
    {
        $this->assertSqlGeneration(
            'DELETE Doctrine\Tests\Models\CMS\CmsUser u WHERE NOT ( u.id != ?1 AND u.username = ?2 )',
            'DELETE FROM cms_users WHERE NOT (id <> ? AND username = ?)'
        );
    }

    // ConditionalPrimary was already tested (see testSupportsWhereClause() and testSupportsWhereNot())

    public function testSupportsGreaterThanComparisonClause(): void
=======
    public function testIsCaseAgnostic() : void
    {
        $this->assertSqlGeneration(
            'delete from Doctrine\Tests\Models\CMS\CmsUser u where u.username = ?1',
            'DELETE FROM "cms_users" WHERE "username" = ?'
        );
    }

    public function testSupportsAndCondition() : void
    {
        $this->assertSqlGeneration(
            'DELETE Doctrine\Tests\Models\CMS\CmsUser u WHERE u.username = ?1 AND u.name = ?2',
            'DELETE FROM "cms_users" WHERE "username" = ? AND "name" = ?'
        );
    }

    public function testSupportsWhereNot() : void
    {
        $this->assertSqlGeneration(
            'DELETE Doctrine\Tests\Models\CMS\CmsUser u WHERE NOT u.id != ?1',
            'DELETE FROM "cms_users" WHERE NOT "id" <> ?'
        );
    }

    public function testSupportsWhereNotWithParentheses() : void
    {
        $this->assertSqlGeneration(
            'DELETE Doctrine\Tests\Models\CMS\CmsUser u WHERE NOT ( u.id != ?1 )',
            'DELETE FROM "cms_users" WHERE NOT ("id" <> ?)'
        );
    }

    public function testSupportsWhereNotWithAndExpression() : void
    {
        $this->assertSqlGeneration(
            'DELETE Doctrine\Tests\Models\CMS\CmsUser u WHERE NOT ( u.id != ?1 AND u.username = ?2 )',
            'DELETE FROM "cms_users" WHERE NOT ("id" <> ? AND "username" = ?)'
        );
    }

    /**
     * ConditionalPrimary was already tested (see testSupportsWhereClause() and testSupportsWhereNot())
     */
    public function testSupportsGreaterThanComparisonClause() : void
>>>>>>> fce18e93
    {
        // "id" = ? was already tested (see testDeleteWithWhere())
        $this->assertSqlGeneration(
            'DELETE Doctrine\Tests\Models\CMS\CmsUser u WHERE u.id > ?1',
<<<<<<< HEAD
            'DELETE FROM cms_users WHERE id > ?'
        );
    }

    public function testSupportsGreaterThanOrEqualToComparisonClause(): void
    {
        $this->assertSqlGeneration(
            'DELETE Doctrine\Tests\Models\CMS\CmsUser u WHERE u.id >= ?1',
            'DELETE FROM cms_users WHERE id >= ?'
        );
    }

    public function testSupportsLessThanComparisonClause(): void
    {
        $this->assertSqlGeneration(
            'DELETE Doctrine\Tests\Models\CMS\CmsUser u WHERE u.id < ?1',
            'DELETE FROM cms_users WHERE id < ?'
        );
    }

    public function testSupportsLessThanOrEqualToComparisonClause(): void
    {
        $this->assertSqlGeneration(
            'DELETE Doctrine\Tests\Models\CMS\CmsUser u WHERE u.id <= ?1',
            'DELETE FROM cms_users WHERE id <= ?'
        );
    }

    public function testSupportsNotEqualToComparisonClause(): void
    {
        $this->assertSqlGeneration(
            'DELETE Doctrine\Tests\Models\CMS\CmsUser u WHERE u.id <> ?1',
            'DELETE FROM cms_users WHERE id <> ?'
        );
    }

    public function testSupportsNotEqualToComparisonClauseExpressedWithExclamationMark(): void
    {
        $this->assertSqlGeneration(
            'DELETE Doctrine\Tests\Models\CMS\CmsUser u WHERE u.id != ?1',
            'DELETE FROM cms_users WHERE id <> ?'
        );
    }

    public function testSupportsNotBetweenClause(): void
    {
        $this->assertSqlGeneration(
            'DELETE Doctrine\Tests\Models\CMS\CmsUser u WHERE u.id NOT BETWEEN ?1 AND ?2',
            'DELETE FROM cms_users WHERE id NOT BETWEEN ? AND ?'
        );
    }

    public function testSupportsBetweenClauseUsedWithAndClause(): void
    {
        $this->assertSqlGeneration(
            'DELETE Doctrine\Tests\Models\CMS\CmsUser u WHERE u.id BETWEEN ?1 AND ?2 AND u.username != ?3',
            'DELETE FROM cms_users WHERE id BETWEEN ? AND ? AND username <> ?'
        );
    }

    public function testSupportsNotLikeClause(): void
=======
            'DELETE FROM "cms_users" WHERE "id" > ?'
        );
    }

    public function testSupportsGreaterThanOrEqualToComparisonClause() : void
    {
        $this->assertSqlGeneration(
            'DELETE Doctrine\Tests\Models\CMS\CmsUser u WHERE u.id >= ?1',
            'DELETE FROM "cms_users" WHERE "id" >= ?'
        );
    }

    public function testSupportsLessThanComparisonClause() : void
    {
        $this->assertSqlGeneration(
            'DELETE Doctrine\Tests\Models\CMS\CmsUser u WHERE u.id < ?1',
            'DELETE FROM "cms_users" WHERE "id" < ?'
        );
    }

    public function testSupportsLessThanOrEqualToComparisonClause() : void
    {
        $this->assertSqlGeneration(
            'DELETE Doctrine\Tests\Models\CMS\CmsUser u WHERE u.id <= ?1',
            'DELETE FROM "cms_users" WHERE "id" <= ?'
        );
    }

    public function testSupportsNotEqualToComparisonClause() : void
    {
        $this->assertSqlGeneration(
            'DELETE Doctrine\Tests\Models\CMS\CmsUser u WHERE u.id <> ?1',
            'DELETE FROM "cms_users" WHERE "id" <> ?'
        );
    }

    public function testSupportsNotEqualToComparisonClauseExpressedWithExclamationMark() : void
    {
        $this->assertSqlGeneration(
            'DELETE Doctrine\Tests\Models\CMS\CmsUser u WHERE u.id != ?1',
            'DELETE FROM "cms_users" WHERE "id" <> ?'
        );
    }

    public function testSupportsNotBetweenClause() : void
    {
        $this->assertSqlGeneration(
            'DELETE Doctrine\Tests\Models\CMS\CmsUser u WHERE u.id NOT BETWEEN ?1 AND ?2',
            'DELETE FROM "cms_users" WHERE "id" NOT BETWEEN ? AND ?'
        );
    }

    public function testSupportsBetweenClauseUsedWithAndClause() : void
    {
        $this->assertSqlGeneration(
            'DELETE Doctrine\Tests\Models\CMS\CmsUser u WHERE u.id BETWEEN ?1 AND ?2 AND u.username != ?3',
            'DELETE FROM "cms_users" WHERE "id" BETWEEN ? AND ? AND "username" <> ?'
        );
    }

    public function testSupportsNotLikeClause() : void
>>>>>>> fce18e93
    {
        // "WHERE" Expression LikeExpression
        $this->assertSqlGeneration(
            'DELETE Doctrine\Tests\Models\CMS\CmsUser u WHERE u.username NOT LIKE ?1',
            'DELETE FROM "cms_users" WHERE "username" NOT LIKE ?'
        );
    }

<<<<<<< HEAD
    public function testSupportsLikeClauseWithEscapeExpression(): void
=======
    public function testSupportsLikeClauseWithEscapeExpression() : void
>>>>>>> fce18e93
    {
        $this->assertSqlGeneration(
            'DELETE Doctrine\Tests\Models\CMS\CmsUser u WHERE u.username LIKE ?1 ESCAPE \'\\\'',
            'DELETE FROM "cms_users" WHERE "username" LIKE ? ESCAPE \'\\\''
        );
    }

<<<<<<< HEAD
    public function testSupportsIsNullClause(): void
=======
    public function testSupportsIsNullClause() : void
>>>>>>> fce18e93
    {
        // "WHERE" Expression NullComparisonExpression
        $this->assertSqlGeneration(
            'DELETE Doctrine\Tests\Models\CMS\CmsUser u WHERE u.name IS NULL',
            'DELETE FROM "cms_users" WHERE "name" IS NULL'
        );
    }

<<<<<<< HEAD
    public function testSupportsIsNotNullClause(): void
=======
    public function testSupportsIsNotNullClause() : void
>>>>>>> fce18e93
    {
        $this->assertSqlGeneration(
            'DELETE Doctrine\Tests\Models\CMS\CmsUser u WHERE u.name IS NOT NULL',
            'DELETE FROM "cms_users" WHERE "name" IS NOT NULL'
        );
    }

<<<<<<< HEAD
    public function testSupportsAtomExpressionAsClause(): void
=======
    public function testSupportsAtomExpressionAsClause() : void
>>>>>>> fce18e93
    {
        $this->assertSqlGeneration(
            'DELETE Doctrine\Tests\Models\CMS\CmsUser u WHERE 1 = 1',
            'DELETE FROM "cms_users" WHERE 1 = 1'
        );
    }

<<<<<<< HEAD
    public function testSupportsParameterizedAtomExpression(): void
=======
    public function testSupportsParameterizedAtomExpression() : void
>>>>>>> fce18e93
    {
        $this->assertSqlGeneration(
            'DELETE Doctrine\Tests\Models\CMS\CmsUser u WHERE ?1 = 1',
            'DELETE FROM "cms_users" WHERE ? = 1'
        );
    }

<<<<<<< HEAD
    public function testSupportsInClause(): void
=======
    public function testSupportsInClause() : void
>>>>>>> fce18e93
    {
        $this->assertSqlGeneration(
            'DELETE Doctrine\Tests\Models\CMS\CmsUser u WHERE u.id IN ( ?1, ?2, ?3, ?4 )',
            'DELETE FROM "cms_users" WHERE "id" IN (?, ?, ?, ?)'
        );
    }

<<<<<<< HEAD
    public function testSupportsNotInClause(): void
=======
    public function testSupportsNotInClause() : void
>>>>>>> fce18e93
    {
        $this->assertSqlGeneration(
            'DELETE Doctrine\Tests\Models\CMS\CmsUser u WHERE u.id NOT IN ( ?1, ?2 )',
            'DELETE FROM "cms_users" WHERE "id" NOT IN (?, ?)'
        );
    }

    /**
     * @group DDC-980
     */
<<<<<<< HEAD
    public function testSubselectTableAliasReferencing(): void
=======
    public function testSubselectTableAliasReferencing() : void
>>>>>>> fce18e93
    {
        $this->assertSqlGeneration(
            'DELETE Doctrine\Tests\Models\CMS\CmsUser u WHERE SIZE(u.groups) = 10',
            'DELETE FROM "cms_users" WHERE (SELECT COUNT(*) FROM "cms_users_groups" t0 WHERE t0."user_id" = "cms_users"."id") = 10'
        );
    }
}<|MERGE_RESOLUTION|>--- conflicted
+++ resolved
@@ -4,10 +4,6 @@
 
 namespace Doctrine\Tests\ORM\Query;
 
-<<<<<<< HEAD
-use Doctrine\ORM\EntityManagerInterface;
-=======
->>>>>>> fce18e93
 use Doctrine\Tests\OrmTestCase;
 use Exception;
 
@@ -22,34 +18,20 @@
  */
 class DeleteSqlGenerationTest extends OrmTestCase
 {
-<<<<<<< HEAD
-    /** @var EntityManagerInterface */
-    private $entityManager;
-
-    protected function setUp(): void
-    {
-        $this->entityManager = $this->getTestEntityManager();
-=======
     private $em;
 
     protected function setUp() : void
     {
         $this->em = $this->getTestEntityManager();
->>>>>>> fce18e93
-    }
-
-    public function assertSqlGeneration(string $dqlToBeTested, string $sqlToBeConfirmed): void
+    }
+
+    public function assertSqlGeneration($dqlToBeTested, $sqlToBeConfirmed)
     {
         try {
-<<<<<<< HEAD
-            $query = $this->entityManager->createQuery($dqlToBeTested);
-            parent::assertEquals($sqlToBeConfirmed, $query->getSql());
-=======
             $query = $this->em->createQuery($dqlToBeTested);
 
             $sqlGenerated = $query->getSql();
 
->>>>>>> fce18e93
             $query->free();
         } catch (Exception $e) {
             $this->fail($e->getMessage());
@@ -69,22 +51,7 @@
         );
     }
 
-<<<<<<< HEAD
-    /**
-     * @group 6939
-     */
-    public function testSupportsDeleteWithoutWhereAndAlias(): void
-    {
-        $this->assertSqlGeneration(
-            'DELETE FROM Doctrine\Tests\Models\CMS\CmsUser',
-            'DELETE FROM cms_users'
-        );
-    }
-
-    public function testSupportsDeleteWithoutWhereAndFrom(): void
-=======
     public function testSupportsDeleteWithoutWhereAndFrom() : void
->>>>>>> fce18e93
     {
         $this->assertSqlGeneration(
             'DELETE Doctrine\Tests\Models\CMS\CmsUser u',
@@ -92,11 +59,7 @@
         );
     }
 
-<<<<<<< HEAD
-    public function testSupportsDeleteWithoutWhere(): void
-=======
     public function testSupportsDeleteWithoutWhere() : void
->>>>>>> fce18e93
     {
         $this->assertSqlGeneration(
             'DELETE FROM Doctrine\Tests\Models\CMS\CmsUser u',
@@ -104,11 +67,7 @@
         );
     }
 
-<<<<<<< HEAD
-    public function testSupportsWhereClause(): void
-=======
     public function testSupportsWhereClause() : void
->>>>>>> fce18e93
     {
         $this->assertSqlGeneration(
             'DELETE Doctrine\Tests\Models\CMS\CmsUser u WHERE u.id = ?1',
@@ -116,11 +75,7 @@
         );
     }
 
-<<<<<<< HEAD
-    public function testSupportsWhereOrExpressions(): void
-=======
     public function testSupportsWhereOrExpressions() : void
->>>>>>> fce18e93
     {
         $this->assertSqlGeneration(
             'DELETE Doctrine\Tests\Models\CMS\CmsUser u WHERE u.username = ?1 OR u.name = ?2',
@@ -128,11 +83,7 @@
         );
     }
 
-<<<<<<< HEAD
-    public function testSupportsWhereNestedConditionalExpressions(): void
-=======
     public function testSupportsWhereNestedConditionalExpressions() : void
->>>>>>> fce18e93
     {
         $this->assertSqlGeneration(
             'DELETE Doctrine\Tests\Models\CMS\CmsUser u WHERE u.id = ?1 OR ( u.username = ?2 OR u.name = ?3)',
@@ -140,51 +91,6 @@
         );
     }
 
-<<<<<<< HEAD
-    public function testIsCaseAgnostic(): void
-    {
-        $this->assertSqlGeneration(
-            'delete from Doctrine\Tests\Models\CMS\CmsUser u where u.username = ?1',
-            'DELETE FROM cms_users WHERE username = ?'
-        );
-    }
-
-    public function testSupportsAndCondition(): void
-    {
-        $this->assertSqlGeneration(
-            'DELETE Doctrine\Tests\Models\CMS\CmsUser u WHERE u.username = ?1 AND u.name = ?2',
-            'DELETE FROM cms_users WHERE username = ? AND name = ?'
-        );
-    }
-
-    public function testSupportsWhereNot(): void
-    {
-        $this->assertSqlGeneration(
-            'DELETE Doctrine\Tests\Models\CMS\CmsUser u WHERE NOT u.id != ?1',
-            'DELETE FROM cms_users WHERE NOT id <> ?'
-        );
-    }
-
-    public function testSupportsWhereNotWithParentheses(): void
-    {
-        $this->assertSqlGeneration(
-            'DELETE Doctrine\Tests\Models\CMS\CmsUser u WHERE NOT ( u.id != ?1 )',
-            'DELETE FROM cms_users WHERE NOT (id <> ?)'
-        );
-    }
-
-    public function testSupportsWhereNotWithAndExpression(): void
-    {
-        $this->assertSqlGeneration(
-            'DELETE Doctrine\Tests\Models\CMS\CmsUser u WHERE NOT ( u.id != ?1 AND u.username = ?2 )',
-            'DELETE FROM cms_users WHERE NOT (id <> ? AND username = ?)'
-        );
-    }
-
-    // ConditionalPrimary was already tested (see testSupportsWhereClause() and testSupportsWhereNot())
-
-    public function testSupportsGreaterThanComparisonClause(): void
-=======
     public function testIsCaseAgnostic() : void
     {
         $this->assertSqlGeneration(
@@ -229,74 +135,10 @@
      * ConditionalPrimary was already tested (see testSupportsWhereClause() and testSupportsWhereNot())
      */
     public function testSupportsGreaterThanComparisonClause() : void
->>>>>>> fce18e93
     {
         // "id" = ? was already tested (see testDeleteWithWhere())
         $this->assertSqlGeneration(
             'DELETE Doctrine\Tests\Models\CMS\CmsUser u WHERE u.id > ?1',
-<<<<<<< HEAD
-            'DELETE FROM cms_users WHERE id > ?'
-        );
-    }
-
-    public function testSupportsGreaterThanOrEqualToComparisonClause(): void
-    {
-        $this->assertSqlGeneration(
-            'DELETE Doctrine\Tests\Models\CMS\CmsUser u WHERE u.id >= ?1',
-            'DELETE FROM cms_users WHERE id >= ?'
-        );
-    }
-
-    public function testSupportsLessThanComparisonClause(): void
-    {
-        $this->assertSqlGeneration(
-            'DELETE Doctrine\Tests\Models\CMS\CmsUser u WHERE u.id < ?1',
-            'DELETE FROM cms_users WHERE id < ?'
-        );
-    }
-
-    public function testSupportsLessThanOrEqualToComparisonClause(): void
-    {
-        $this->assertSqlGeneration(
-            'DELETE Doctrine\Tests\Models\CMS\CmsUser u WHERE u.id <= ?1',
-            'DELETE FROM cms_users WHERE id <= ?'
-        );
-    }
-
-    public function testSupportsNotEqualToComparisonClause(): void
-    {
-        $this->assertSqlGeneration(
-            'DELETE Doctrine\Tests\Models\CMS\CmsUser u WHERE u.id <> ?1',
-            'DELETE FROM cms_users WHERE id <> ?'
-        );
-    }
-
-    public function testSupportsNotEqualToComparisonClauseExpressedWithExclamationMark(): void
-    {
-        $this->assertSqlGeneration(
-            'DELETE Doctrine\Tests\Models\CMS\CmsUser u WHERE u.id != ?1',
-            'DELETE FROM cms_users WHERE id <> ?'
-        );
-    }
-
-    public function testSupportsNotBetweenClause(): void
-    {
-        $this->assertSqlGeneration(
-            'DELETE Doctrine\Tests\Models\CMS\CmsUser u WHERE u.id NOT BETWEEN ?1 AND ?2',
-            'DELETE FROM cms_users WHERE id NOT BETWEEN ? AND ?'
-        );
-    }
-
-    public function testSupportsBetweenClauseUsedWithAndClause(): void
-    {
-        $this->assertSqlGeneration(
-            'DELETE Doctrine\Tests\Models\CMS\CmsUser u WHERE u.id BETWEEN ?1 AND ?2 AND u.username != ?3',
-            'DELETE FROM cms_users WHERE id BETWEEN ? AND ? AND username <> ?'
-        );
-    }
-
-    public function testSupportsNotLikeClause(): void
-=======
             'DELETE FROM "cms_users" WHERE "id" > ?'
         );
     }
@@ -358,7 +200,6 @@
     }
 
     public function testSupportsNotLikeClause() : void
->>>>>>> fce18e93
     {
         // "WHERE" Expression LikeExpression
         $this->assertSqlGeneration(
@@ -367,11 +208,7 @@
         );
     }
 
-<<<<<<< HEAD
-    public function testSupportsLikeClauseWithEscapeExpression(): void
-=======
     public function testSupportsLikeClauseWithEscapeExpression() : void
->>>>>>> fce18e93
     {
         $this->assertSqlGeneration(
             'DELETE Doctrine\Tests\Models\CMS\CmsUser u WHERE u.username LIKE ?1 ESCAPE \'\\\'',
@@ -379,11 +216,7 @@
         );
     }
 
-<<<<<<< HEAD
-    public function testSupportsIsNullClause(): void
-=======
     public function testSupportsIsNullClause() : void
->>>>>>> fce18e93
     {
         // "WHERE" Expression NullComparisonExpression
         $this->assertSqlGeneration(
@@ -392,11 +225,7 @@
         );
     }
 
-<<<<<<< HEAD
-    public function testSupportsIsNotNullClause(): void
-=======
     public function testSupportsIsNotNullClause() : void
->>>>>>> fce18e93
     {
         $this->assertSqlGeneration(
             'DELETE Doctrine\Tests\Models\CMS\CmsUser u WHERE u.name IS NOT NULL',
@@ -404,11 +233,7 @@
         );
     }
 
-<<<<<<< HEAD
-    public function testSupportsAtomExpressionAsClause(): void
-=======
     public function testSupportsAtomExpressionAsClause() : void
->>>>>>> fce18e93
     {
         $this->assertSqlGeneration(
             'DELETE Doctrine\Tests\Models\CMS\CmsUser u WHERE 1 = 1',
@@ -416,11 +241,7 @@
         );
     }
 
-<<<<<<< HEAD
-    public function testSupportsParameterizedAtomExpression(): void
-=======
     public function testSupportsParameterizedAtomExpression() : void
->>>>>>> fce18e93
     {
         $this->assertSqlGeneration(
             'DELETE Doctrine\Tests\Models\CMS\CmsUser u WHERE ?1 = 1',
@@ -428,11 +249,7 @@
         );
     }
 
-<<<<<<< HEAD
-    public function testSupportsInClause(): void
-=======
     public function testSupportsInClause() : void
->>>>>>> fce18e93
     {
         $this->assertSqlGeneration(
             'DELETE Doctrine\Tests\Models\CMS\CmsUser u WHERE u.id IN ( ?1, ?2, ?3, ?4 )',
@@ -440,11 +257,7 @@
         );
     }
 
-<<<<<<< HEAD
-    public function testSupportsNotInClause(): void
-=======
     public function testSupportsNotInClause() : void
->>>>>>> fce18e93
     {
         $this->assertSqlGeneration(
             'DELETE Doctrine\Tests\Models\CMS\CmsUser u WHERE u.id NOT IN ( ?1, ?2 )',
@@ -455,11 +268,7 @@
     /**
      * @group DDC-980
      */
-<<<<<<< HEAD
-    public function testSubselectTableAliasReferencing(): void
-=======
     public function testSubselectTableAliasReferencing() : void
->>>>>>> fce18e93
     {
         $this->assertSqlGeneration(
             'DELETE Doctrine\Tests\Models\CMS\CmsUser u WHERE SIZE(u.groups) = 10',
