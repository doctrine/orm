--- conflicted
+++ resolved
@@ -606,7 +606,7 @@
                     . ')'
         );
     }
-    
+
     public function testExistsExpressionWithSimpleSelectReturningScalar()
     {
         $this->assertSqlGeneration(
@@ -1268,7 +1268,6 @@
             array(Query::HINT_FORCE_PARTIAL_LOAD => false)
         );
     }
-<<<<<<< HEAD
 
     /**
      * @group DDC-1384
@@ -1290,8 +1289,8 @@
         $this->assertSqlGeneration(
             'SELECT e.name FROM Doctrine\Tests\Models\Company\CompanyEmployee e',
             'SELECT c0_.name AS name0 FROM company_employees c1_ INNER JOIN company_persons c0_ ON c1_.id = c0_.id'
-=======
-    
+        );
+    }
     /**
      * @group DDC-1435
      */
@@ -1300,7 +1299,6 @@
         $this->assertSqlGeneration(
             "SELECT s FROM Doctrine\Tests\Models\DDC117\DDC117Article s WHERE EXISTS (SELECT r FROM Doctrine\Tests\Models\DDC117\DDC117Reference r WHERE r.source = s)",
             "SELECT d0_.article_id AS article_id0, d0_.title AS title1 FROM DDC117Article d0_ WHERE EXISTS (SELECT d1_.source_id, d1_.target_id FROM DDC117Reference d1_ WHERE d1_.source_id = d0_.article_id)"
->>>>>>> 94c288a6
         );
     }
 }
