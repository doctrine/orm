<?php

declare(strict_types=1);

namespace Doctrine\Tests\ORM\Query;

use Doctrine\ORM\EntityManagerInterface;
use Doctrine\ORM\Query\Expr;
use Doctrine\Tests\Models\Company\CompanyEmployee;
use Doctrine\Tests\OrmTestCase;
<<<<<<< HEAD
use Generator;
=======
use InvalidArgumentException;
>>>>>>> fce18e93

/**
 * Test case for the DQL Expr class used for generating DQL snippets through
 * a programmatic interface
<<<<<<< HEAD
 *
 * @link        http://www.phpdoctrine.org
 */
class ExprTest extends OrmTestCase
{
    /** @var EntityManagerInterface */
    private $entityManager;
=======
 */
class ExprTest extends OrmTestCase
{
    private $em;
>>>>>>> fce18e93

    /** @var Expr */
    private $expr;

<<<<<<< HEAD
    protected function setUp(): void
    {
        $this->entityManager = $this->getTestEntityManager();
        $this->expr          = new Expr();
    }

    public function testAvgExpr(): void
    {
        $this->assertEquals('AVG(u.id)', (string) $this->expr->avg('u.id'));
    }

    public function testMaxExpr(): void
    {
        $this->assertEquals('MAX(u.id)', (string) $this->expr->max('u.id'));
    }

    public function testMinExpr(): void
    {
        $this->assertEquals('MIN(u.id)', (string) $this->expr->min('u.id'));
    }

    public function testCountExpr(): void
    {
        $this->assertEquals('MAX(u.id)', (string) $this->expr->max('u.id'));
    }

    public function testCountDistinctExpr(): void
    {
        $this->assertEquals('COUNT(DISTINCT u.id)', (string) $this->expr->countDistinct('u.id'));
    }

    public function testCountDistinctExprMulti(): void
    {
        $this->assertEquals('COUNT(DISTINCT u.id, u.name)', (string) $this->expr->countDistinct('u.id', 'u.name'));
    }

    public function testExistsExpr(): void
    {
        $qb = $this->entityManager->createQueryBuilder();
        $qb->select('u')->from('User', 'u')->where('u.name = ?1');

        $this->assertEquals('EXISTS(SELECT u FROM User u WHERE u.name = ?1)', (string) $this->expr->exists($qb));
    }

    public function testAllExpr(): void
    {
        $qb = $this->entityManager->createQueryBuilder();
        $qb->select('u')->from('User', 'u')->where('u.name = ?1');

        $this->assertEquals('ALL(SELECT u FROM User u WHERE u.name = ?1)', (string) $this->expr->all($qb));
    }

    public function testSomeExpr(): void
    {
        $qb = $this->entityManager->createQueryBuilder();
        $qb->select('u')->from('User', 'u')->where('u.name = ?1');

        $this->assertEquals('SOME(SELECT u FROM User u WHERE u.name = ?1)', (string) $this->expr->some($qb));
    }

    public function testAnyExpr(): void
    {
        $qb = $this->entityManager->createQueryBuilder();
        $qb->select('u')->from('User', 'u')->where('u.name = ?1');

        $this->assertEquals('ANY(SELECT u FROM User u WHERE u.name = ?1)', (string) $this->expr->any($qb));
    }

    public function testNotExpr(): void
    {
        $qb = $this->entityManager->createQueryBuilder();
        $qb->select('u')->from('User', 'u')->where('u.name = ?1');

        $this->assertEquals('NOT(SELECT u FROM User u WHERE u.name = ?1)', (string) $this->expr->not($qb));
    }

    public function testAndExpr(): void
    {
        $this->assertEquals('1 = 1 AND 2 = 2', (string) $this->expr->andX((string) $this->expr->eq(1, 1), (string) $this->expr->eq(2, 2)));
    }

    public function testIntelligentParenthesisPreventionAndExpr(): void
=======
    protected function setUp() : void
    {
        $this->em   = $this->getTestEntityManager();
        $this->expr = new Expr();
    }

    public function testAvgExpr() : void
    {
        self::assertEquals('AVG(u.id)', (string) $this->expr->avg('u.id'));
    }

    public function testMaxExpr() : void
    {
        self::assertEquals('MAX(u.id)', (string) $this->expr->max('u.id'));
    }

    public function testMinExpr() : void
    {
        self::assertEquals('MIN(u.id)', (string) $this->expr->min('u.id'));
    }

    public function testCountExpr() : void
    {
        self::assertEquals('MAX(u.id)', (string) $this->expr->max('u.id'));
    }

    public function testCountDistinctExpr() : void
    {
        self::assertEquals('COUNT(DISTINCT u.id)', (string) $this->expr->countDistinct('u.id'));
    }

    public function testCountDistinctExprMulti() : void
    {
        self::assertEquals('COUNT(DISTINCT u.id, u.name)', (string) $this->expr->countDistinct('u.id', 'u.name'));
    }

    public function testExistsExpr() : void
    {
        $qb = $this->em->createQueryBuilder();
        $qb->select('u')->from('User', 'u')->where('u.name = ?1');

        self::assertEquals('EXISTS(SELECT u FROM User u WHERE u.name = ?1)', (string) $this->expr->exists($qb));
    }

    public function testAllExpr() : void
    {
        $qb = $this->em->createQueryBuilder();
        $qb->select('u')->from('User', 'u')->where('u.name = ?1');

        self::assertEquals('ALL(SELECT u FROM User u WHERE u.name = ?1)', (string) $this->expr->all($qb));
    }

    public function testSomeExpr() : void
    {
        $qb = $this->em->createQueryBuilder();
        $qb->select('u')->from('User', 'u')->where('u.name = ?1');

        self::assertEquals('SOME(SELECT u FROM User u WHERE u.name = ?1)', (string) $this->expr->some($qb));
    }

    public function testAnyExpr() : void
    {
        $qb = $this->em->createQueryBuilder();
        $qb->select('u')->from('User', 'u')->where('u.name = ?1');

        self::assertEquals('ANY(SELECT u FROM User u WHERE u.name = ?1)', (string) $this->expr->any($qb));
    }

    public function testNotExpr() : void
    {
        $qb = $this->em->createQueryBuilder();
        $qb->select('u')->from('User', 'u')->where('u.name = ?1');

        self::assertEquals('NOT(SELECT u FROM User u WHERE u.name = ?1)', (string) $this->expr->not($qb));
    }

    public function testAndExpr() : void
    {
        self::assertEquals('1 = 1 AND 2 = 2', (string) $this->expr->andX((string) $this->expr->eq(1, 1), (string) $this->expr->eq(2, 2)));
    }

    public function testIntelligentParenthesisPreventionAndExpr() : void
>>>>>>> fce18e93
    {
        self::assertEquals(
            '1 = 1 AND 2 = 2',
            (string) $this->expr->andX($this->expr->orX($this->expr->andX($this->expr->eq(1, 1))), (string) $this->expr->eq(2, 2))
        );
    }

<<<<<<< HEAD
    public function testOrExpr(): void
    {
        $this->assertEquals('1 = 1 OR 2 = 2', (string) $this->expr->orX((string) $this->expr->eq(1, 1), (string) $this->expr->eq(2, 2)));
    }

    public function testAbsExpr(): void
    {
        $this->assertEquals('ABS(1)', (string) $this->expr->abs(1));
    }

    public function testProdExpr(): void
    {
        $this->assertEquals('1 * 2', (string) $this->expr->prod(1, 2));
    }

    public function testDiffExpr(): void
    {
        $this->assertEquals('1 - 2', (string) $this->expr->diff(1, 2));
    }

    public function testSumExpr(): void
    {
        $this->assertEquals('1 + 2', (string) $this->expr->sum(1, 2));
    }

    public function testQuotientExpr(): void
    {
        $this->assertEquals('10 / 2', (string) $this->expr->quot(10, 2));
    }

    public function testScopeInArithmeticExpr(): void
    {
        $this->assertEquals('(100 - 20) / 2', (string) $this->expr->quot($this->expr->diff(100, 20), 2));
        $this->assertEquals('100 - (20 / 2)', (string) $this->expr->diff(100, $this->expr->quot(20, 2)));
    }

    public function testSquareRootExpr(): void
    {
        $this->assertEquals('SQRT(1)', (string) $this->expr->sqrt(1));
    }

    public function testEqualExpr(): void
    {
        $this->assertEquals('1 = 1', (string) $this->expr->eq(1, 1));
    }

    public function testLikeExpr(): void
    {
        $this->assertEquals('a.description LIKE :description', (string) $this->expr->like('a.description', ':description'));
    }

    public function testNotLikeExpr(): void
    {
        $this->assertEquals('a.description NOT LIKE :description', (string) $this->expr->notLike('a.description', ':description'));
    }

    public function testConcatExpr(): void
    {
        $this->assertEquals('CONCAT(u.first_name, u.last_name)', (string) $this->expr->concat('u.first_name', 'u.last_name'));
        $this->assertEquals('CONCAT(u.first_name, u.middle_name, u.last_name)', (string) $this->expr->concat('u.first_name', 'u.middle_name', 'u.last_name'));
    }

    public function testSubstringExpr(): void
    {
        $this->assertEquals('SUBSTRING(a.title, 0, 25)', (string) $this->expr->substring('a.title', 0, 25));
=======
    public function testOrExpr() : void
    {
        self::assertEquals('1 = 1 OR 2 = 2', (string) $this->expr->orX((string) $this->expr->eq(1, 1), (string) $this->expr->eq(2, 2)));
    }

    public function testAbsExpr() : void
    {
        self::assertEquals('ABS(1)', (string) $this->expr->abs(1));
    }

    public function testModExpr() : void
    {
        self::assertEquals('MOD(10, 1)', (string) $this->expr->mod(10, 1));
    }

    public function testProdExpr() : void
    {
        self::assertEquals('1 * 2', (string) $this->expr->prod(1, 2));
    }

    public function testDiffExpr() : void
    {
        self::assertEquals('1 - 2', (string) $this->expr->diff(1, 2));
    }

    public function testSumExpr() : void
    {
        self::assertEquals('1 + 2', (string) $this->expr->sum(1, 2));
    }

    public function testQuotientExpr() : void
    {
        self::assertEquals('10 / 2', (string) $this->expr->quot(10, 2));
    }

    public function testScopeInArithmeticExpr() : void
    {
        self::assertEquals('(100 - 20) / 2', (string) $this->expr->quot($this->expr->diff(100, 20), 2));
        self::assertEquals('100 - (20 / 2)', (string) $this->expr->diff(100, $this->expr->quot(20, 2)));
    }

    public function testSquareRootExpr() : void
    {
        self::assertEquals('SQRT(1)', (string) $this->expr->sqrt(1));
    }

    public function testEqualExpr() : void
    {
        self::assertEquals('1 = 1', (string) $this->expr->eq(1, 1));
    }

    public function testLikeExpr() : void
    {
        self::assertEquals('a.description LIKE :description', (string) $this->expr->like('a.description', ':description'));
    }

    public function testNotLikeExpr() : void
    {
        self::assertEquals('a.description NOT LIKE :description', (string) $this->expr->notLike('a.description', ':description'));
    }

    public function testConcatExpr() : void
    {
        self::assertEquals('CONCAT(u.first_name, u.last_name)', (string) $this->expr->concat('u.first_name', 'u.last_name'));
        self::assertEquals('CONCAT(u.first_name, u.middle_name, u.last_name)', (string) $this->expr->concat('u.first_name', 'u.middle_name', 'u.last_name'));
    }

    public function testSubstringExpr() : void
    {
        self::assertEquals('SUBSTRING(a.title, 0, 25)', (string) $this->expr->substring('a.title', 0, 25));
>>>>>>> fce18e93
    }

    /**
     * @group regression
     * @group DDC-612
     */
<<<<<<< HEAD
    public function testSubstringExprAcceptsTwoArguments(): void
    {
        $this->assertEquals('SUBSTRING(a.title, 5)', (string) $this->expr->substring('a.title', 5));
    }

    public function testLowerExpr(): void
    {
        $this->assertEquals('LOWER(u.first_name)', (string) $this->expr->lower('u.first_name'));
    }

    public function testUpperExpr(): void
    {
        $this->assertEquals('UPPER(u.first_name)', (string) $this->expr->upper('u.first_name'));
    }

    public function testLengthExpr(): void
    {
        $this->assertEquals('LENGTH(u.first_name)', (string) $this->expr->length('u.first_name'));
    }

    public function testGreaterThanExpr(): void
    {
        $this->assertEquals('5 > 2', (string) $this->expr->gt(5, 2));
    }

    public function testLessThanExpr(): void
    {
        $this->assertEquals('2 < 5', (string) $this->expr->lt(2, 5));
    }

    public function testStringLiteralExpr(): void
    {
        $this->assertEquals("'word'", (string) $this->expr->literal('word'));
    }

    public function testNumericLiteralExpr(): void
    {
        $this->assertEquals(5, (string) $this->expr->literal(5));
=======
    public function testSubstringExprAcceptsTwoArguments() : void
    {
        self::assertEquals('SUBSTRING(a.title, 5)', (string) $this->expr->substring('a.title', 5));
    }

    public function testLowerExpr() : void
    {
        self::assertEquals('LOWER(u.first_name)', (string) $this->expr->lower('u.first_name'));
    }

    public function testUpperExpr() : void
    {
        self::assertEquals('UPPER(u.first_name)', (string) $this->expr->upper('u.first_name'));
    }

    public function testLengthExpr() : void
    {
        self::assertEquals('LENGTH(u.first_name)', (string) $this->expr->length('u.first_name'));
    }

    public function testGreaterThanExpr() : void
    {
        self::assertEquals('5 > 2', (string) $this->expr->gt(5, 2));
    }

    public function testLessThanExpr() : void
    {
        self::assertEquals('2 < 5', (string) $this->expr->lt(2, 5));
    }

    public function testStringLiteralExpr() : void
    {
        self::assertEquals("'word'", (string) $this->expr->literal('word'));
    }

    public function testNumericLiteralExpr() : void
    {
        self::assertEquals(5, (string) $this->expr->literal(5));
>>>>>>> fce18e93
    }

    /**
     * @group regression
     * @group DDC-610
     */
<<<<<<< HEAD
    public function testLiteralExprProperlyQuotesStrings(): void
    {
        $this->assertEquals("'00010001'", (string) $this->expr->literal('00010001'));
    }

    public function testGreaterThanOrEqualToExpr(): void
    {
        $this->assertEquals('5 >= 2', (string) $this->expr->gte(5, 2));
    }

    public function testLessThanOrEqualTo(): void
    {
        $this->assertEquals('2 <= 5', (string) $this->expr->lte(2, 5));
    }

    public function testBetweenExpr(): void
    {
        $this->assertEquals('u.id BETWEEN 3 AND 6', (string) $this->expr->between('u.id', 3, 6));
    }

    public function testTrimExpr(): void
    {
        $this->assertEquals('TRIM(u.id)', (string) $this->expr->trim('u.id'));
    }

    public function testIsNullExpr(): void
    {
        $this->assertEquals('u.id IS NULL', (string) $this->expr->isNull('u.id'));
    }

    public function testIsNotNullExpr(): void
    {
        $this->assertEquals('u.id IS NOT NULL', (string) $this->expr->isNotNull('u.id'));
    }

    public function testIsInstanceOfExpr(): void
    {
        $this->assertEquals('u INSTANCE OF Doctrine\Tests\Models\Company\CompanyEmployee', (string) $this->expr->isInstanceOf('u', CompanyEmployee::class));
    }

    public function testIsMemberOfExpr(): void
    {
        $this->assertEquals(':groupId MEMBER OF u.groups', (string) $this->expr->isMemberOf(':groupId', 'u.groups'));
    }

    public function provideIterableValue(): Generator
    {
        $gen = static function () {
            yield from [1, 2, 3];
        };

        yield 'simple_array' => [[1, 2, 3]];
        yield 'generator' => [$gen()];
    }

    public function provideLiteralIterableValue(): Generator
    {
        $gen = static function () {
            yield from ['foo', 'bar'];
        };

        yield 'simple_array' => [['foo', 'bar']];
        yield 'generator' => [$gen()];
    }

    /**
     * @dataProvider provideIterableValue
     */
    public function testInExpr(iterable $value): void
    {
        self::assertEquals('u.id IN(1, 2, 3)', (string) $this->expr->in('u.id', $value));
    }

    /**
     * @dataProvider provideLiteralIterableValue
     */
    public function testInLiteralExpr(iterable $value): void
    {
        self::assertEquals("u.type IN('foo', 'bar')", (string) $this->expr->in('u.type', $value));
    }

    /**
     * @dataProvider provideIterableValue
     */
    public function testNotInExpr(iterable $value): void
    {
        self::assertEquals('u.id NOT IN(1, 2, 3)', (string) $this->expr->notIn('u.id', $value));
    }

    /**
     * @dataProvider provideLiteralIterableValue
     */
    public function testNotInLiteralExpr(iterable $value): void
    {
        self::assertEquals("u.type NOT IN('foo', 'bar')", (string) $this->expr->notIn('u.type', $value));
    }

    public function testAndxOrxExpr(): void
    {
        $andExpr = $this->expr->andX();
        $andExpr->add($this->expr->eq(1, 1));
        $andExpr->add($this->expr->lt(1, 5));

=======
    public function testLiteralExprProperlyQuotesStrings() : void
    {
        self::assertEquals("'00010001'", (string) $this->expr->literal('00010001'));
    }

    public function testGreaterThanOrEqualToExpr() : void
    {
        self::assertEquals('5 >= 2', (string) $this->expr->gte(5, 2));
    }

    public function testLessThanOrEqualTo() : void
    {
        self::assertEquals('2 <= 5', (string) $this->expr->lte(2, 5));
    }

    public function testBetweenExpr() : void
    {
        self::assertEquals('u.id BETWEEN 3 AND 6', (string) $this->expr->between('u.id', 3, 6));
    }

    public function testTrimExpr() : void
    {
        self::assertEquals('TRIM(u.id)', (string) $this->expr->trim('u.id'));
    }

    public function testIsNullExpr() : void
    {
        self::assertEquals('u.id IS NULL', (string) $this->expr->isNull('u.id'));
    }

    public function testIsNotNullExpr() : void
    {
        self::assertEquals('u.id IS NOT NULL', (string) $this->expr->isNotNull('u.id'));
    }

    public function testIsInstanceOfExpr() : void
    {
        self::assertEquals('u INSTANCE OF Doctrine\Tests\Models\Company\CompanyEmployee', (string) $this->expr->isInstanceOf('u', CompanyEmployee::class));
    }

    public function testIsMemberOfExpr() : void
    {
        self::assertEquals(':groupId MEMBER OF u.groups', (string) $this->expr->isMemberOf(':groupId', 'u.groups'));
    }

    public function testInExpr() : void
    {
        self::assertEquals('u.id IN(1, 2, 3)', (string) $this->expr->in('u.id', [1, 2, 3]));
    }

    public function testInLiteralExpr() : void
    {
        self::assertEquals("u.type IN('foo', 'bar')", (string) $this->expr->in('u.type', ['foo', 'bar']));
    }

    public function testNotInExpr() : void
    {
        self::assertEquals('u.id NOT IN(1, 2, 3)', (string) $this->expr->notIn('u.id', [1, 2, 3]));
    }

    public function testNotInLiteralExpr() : void
    {
        self::assertEquals("u.type NOT IN('foo', 'bar')", (string) $this->expr->notIn('u.type', ['foo', 'bar']));
    }

    public function testAndxOrxExpr() : void
    {
        $andExpr = $this->expr->andX();
        $andExpr->add($this->expr->eq(1, 1));
        $andExpr->add($this->expr->lt(1, 5));

>>>>>>> fce18e93
        $orExpr = $this->expr->orX();
        $orExpr->add($andExpr);
        $orExpr->add($this->expr->eq(1, 1));

        self::assertEquals('(1 = 1 AND 1 < 5) OR 1 = 1', (string) $orExpr);
    }

<<<<<<< HEAD
    public function testOrxExpr(): void
=======
    public function testOrxExpr() : void
>>>>>>> fce18e93
    {
        $orExpr = $this->expr->orX();
        $orExpr->add($this->expr->eq(1, 1));
        $orExpr->add($this->expr->lt(1, 5));

        self::assertEquals('1 = 1 OR 1 < 5', (string) $orExpr);
    }

<<<<<<< HEAD
    public function testOrderByCountExpr(): void
=======
    public function testOrderByCountExpr() : void
>>>>>>> fce18e93
    {
        $orderExpr = $this->expr->desc('u.username');

        self::assertEquals($orderExpr->count(), 1);
        self::assertEquals('u.username DESC', (string) $orderExpr);
    }

<<<<<<< HEAD
    public function testOrderByOrder(): void
    {
        $orderExpr = $this->expr->desc('u.username');
        $this->assertEquals('u.username DESC', (string) $orderExpr);
    }

    public function testOrderByAsc(): void
    {
        $orderExpr = $this->expr->asc('u.username');
        $this->assertEquals('u.username ASC', (string) $orderExpr);
    }

    public function testAddThrowsException(): void
    {
        $this->expectException('InvalidArgumentException');
=======
    public function testOrderByOrder() : void
    {
        $orderExpr = $this->expr->desc('u.username');
        self::assertEquals('u.username DESC', (string) $orderExpr);
    }

    public function testOrderByAsc() : void
    {
        $orderExpr = $this->expr->asc('u.username');
        self::assertEquals('u.username ASC', (string) $orderExpr);
    }

    /**
     * @expectedException InvalidArgumentException
     */
    public function testAddThrowsException() : void
    {
>>>>>>> fce18e93
        $orExpr = $this->expr->orX();
        $orExpr->add($this->expr->quot(5, 2));
    }

    /**
     * @group DDC-1683
     */
<<<<<<< HEAD
    public function testBooleanLiteral(): void
    {
        $this->assertEquals('true', $this->expr->literal(true));
        $this->assertEquals('false', $this->expr->literal(false));
=======
    public function testBooleanLiteral() : void
    {
        self::assertEquals('true', $this->expr->literal(true));
        self::assertEquals('false', $this->expr->literal(false));
>>>>>>> fce18e93
    }

    /**
     * @group DDC-1686
     */
<<<<<<< HEAD
    public function testExpressionGetter(): void
=======
    public function testExpressionGetter() : void
>>>>>>> fce18e93
    {
        // Andx
        $andx = new Expr\Andx(['1 = 1', '2 = 2']);
        self::assertEquals(['1 = 1', '2 = 2'], $andx->getParts());

        // Comparison
        $comparison = new Expr\Comparison('foo', Expr\Comparison::EQ, 'bar');
        self::assertEquals('foo', $comparison->getLeftExpr());
        self::assertEquals('bar', $comparison->getRightExpr());
        self::assertEquals(Expr\Comparison::EQ, $comparison->getOperator());

        // From
        $from = new Expr\From('Foo', 'f', 'f.id');
        self::assertEquals('f', $from->getAlias());
        self::assertEquals('Foo', $from->getFrom());
        self::assertEquals('f.id', $from->getIndexBy());

        // Func
        $func = new Expr\Func('MAX', ['f.id']);
        self::assertEquals('MAX', $func->getName());
        self::assertEquals(['f.id'], $func->getArguments());

        // GroupBy
        $group = new Expr\GroupBy(['foo DESC', 'bar ASC']);
        self::assertEquals(['foo DESC', 'bar ASC'], $group->getParts());

        // Join
        $join = new Expr\Join(Expr\Join::INNER_JOIN, 'f.bar', 'b', Expr\Join::ON, 'b.bar_id = 1', 'b.bar_id');
        self::assertEquals(Expr\Join::INNER_JOIN, $join->getJoinType());
        self::assertEquals(Expr\Join::ON, $join->getConditionType());
        self::assertEquals('b.bar_id = 1', $join->getCondition());
        self::assertEquals('b.bar_id', $join->getIndexBy());
        self::assertEquals('f.bar', $join->getJoin());
        self::assertEquals('b', $join->getAlias());

        // Literal
        $literal = new Expr\Literal(['foo']);
        self::assertEquals(['foo'], $literal->getParts());

        // Math
        $math = new Expr\Math(10, '+', 20);
        self::assertEquals(10, $math->getLeftExpr());
        self::assertEquals(20, $math->getRightExpr());
        self::assertEquals('+', $math->getOperator());

        // OrderBy
        $order = new Expr\OrderBy('foo', 'DESC');
        self::assertEquals(['foo DESC'], $order->getParts());

        // Andx
        $orx = new Expr\Orx(['foo = 1', 'bar = 2']);
        self::assertEquals(['foo = 1', 'bar = 2'], $orx->getParts());

        // Select
        $select = new Expr\Select(['foo', 'bar']);
        self::assertEquals(['foo', 'bar'], $select->getParts());
    }

<<<<<<< HEAD
    public function testAddEmpty(): void
=======
    public function testAddEmpty() : void
>>>>>>> fce18e93
    {
        $andExpr = $this->expr->andX();
        $andExpr->add($this->expr->andX());

        self::assertEquals(0, $andExpr->count());
    }

<<<<<<< HEAD
    public function testAddNull(): void
=======
    public function testAddNull() : void
>>>>>>> fce18e93
    {
        $andExpr = $this->expr->andX();
        $andExpr->add(null);

        self::assertEquals(0, $andExpr->count());
    }
}<|MERGE_RESOLUTION|>--- conflicted
+++ resolved
@@ -4,121 +4,22 @@
 
 namespace Doctrine\Tests\ORM\Query;
 
-use Doctrine\ORM\EntityManagerInterface;
 use Doctrine\ORM\Query\Expr;
 use Doctrine\Tests\Models\Company\CompanyEmployee;
 use Doctrine\Tests\OrmTestCase;
-<<<<<<< HEAD
-use Generator;
-=======
 use InvalidArgumentException;
->>>>>>> fce18e93
 
 /**
  * Test case for the DQL Expr class used for generating DQL snippets through
  * a programmatic interface
-<<<<<<< HEAD
- *
- * @link        http://www.phpdoctrine.org
- */
-class ExprTest extends OrmTestCase
-{
-    /** @var EntityManagerInterface */
-    private $entityManager;
-=======
  */
 class ExprTest extends OrmTestCase
 {
     private $em;
->>>>>>> fce18e93
 
     /** @var Expr */
     private $expr;
 
-<<<<<<< HEAD
-    protected function setUp(): void
-    {
-        $this->entityManager = $this->getTestEntityManager();
-        $this->expr          = new Expr();
-    }
-
-    public function testAvgExpr(): void
-    {
-        $this->assertEquals('AVG(u.id)', (string) $this->expr->avg('u.id'));
-    }
-
-    public function testMaxExpr(): void
-    {
-        $this->assertEquals('MAX(u.id)', (string) $this->expr->max('u.id'));
-    }
-
-    public function testMinExpr(): void
-    {
-        $this->assertEquals('MIN(u.id)', (string) $this->expr->min('u.id'));
-    }
-
-    public function testCountExpr(): void
-    {
-        $this->assertEquals('MAX(u.id)', (string) $this->expr->max('u.id'));
-    }
-
-    public function testCountDistinctExpr(): void
-    {
-        $this->assertEquals('COUNT(DISTINCT u.id)', (string) $this->expr->countDistinct('u.id'));
-    }
-
-    public function testCountDistinctExprMulti(): void
-    {
-        $this->assertEquals('COUNT(DISTINCT u.id, u.name)', (string) $this->expr->countDistinct('u.id', 'u.name'));
-    }
-
-    public function testExistsExpr(): void
-    {
-        $qb = $this->entityManager->createQueryBuilder();
-        $qb->select('u')->from('User', 'u')->where('u.name = ?1');
-
-        $this->assertEquals('EXISTS(SELECT u FROM User u WHERE u.name = ?1)', (string) $this->expr->exists($qb));
-    }
-
-    public function testAllExpr(): void
-    {
-        $qb = $this->entityManager->createQueryBuilder();
-        $qb->select('u')->from('User', 'u')->where('u.name = ?1');
-
-        $this->assertEquals('ALL(SELECT u FROM User u WHERE u.name = ?1)', (string) $this->expr->all($qb));
-    }
-
-    public function testSomeExpr(): void
-    {
-        $qb = $this->entityManager->createQueryBuilder();
-        $qb->select('u')->from('User', 'u')->where('u.name = ?1');
-
-        $this->assertEquals('SOME(SELECT u FROM User u WHERE u.name = ?1)', (string) $this->expr->some($qb));
-    }
-
-    public function testAnyExpr(): void
-    {
-        $qb = $this->entityManager->createQueryBuilder();
-        $qb->select('u')->from('User', 'u')->where('u.name = ?1');
-
-        $this->assertEquals('ANY(SELECT u FROM User u WHERE u.name = ?1)', (string) $this->expr->any($qb));
-    }
-
-    public function testNotExpr(): void
-    {
-        $qb = $this->entityManager->createQueryBuilder();
-        $qb->select('u')->from('User', 'u')->where('u.name = ?1');
-
-        $this->assertEquals('NOT(SELECT u FROM User u WHERE u.name = ?1)', (string) $this->expr->not($qb));
-    }
-
-    public function testAndExpr(): void
-    {
-        $this->assertEquals('1 = 1 AND 2 = 2', (string) $this->expr->andX((string) $this->expr->eq(1, 1), (string) $this->expr->eq(2, 2)));
-    }
-
-    public function testIntelligentParenthesisPreventionAndExpr(): void
-=======
     protected function setUp() : void
     {
         $this->em   = $this->getTestEntityManager();
@@ -201,7 +102,6 @@
     }
 
     public function testIntelligentParenthesisPreventionAndExpr() : void
->>>>>>> fce18e93
     {
         self::assertEquals(
             '1 = 1 AND 2 = 2',
@@ -209,73 +109,6 @@
         );
     }
 
-<<<<<<< HEAD
-    public function testOrExpr(): void
-    {
-        $this->assertEquals('1 = 1 OR 2 = 2', (string) $this->expr->orX((string) $this->expr->eq(1, 1), (string) $this->expr->eq(2, 2)));
-    }
-
-    public function testAbsExpr(): void
-    {
-        $this->assertEquals('ABS(1)', (string) $this->expr->abs(1));
-    }
-
-    public function testProdExpr(): void
-    {
-        $this->assertEquals('1 * 2', (string) $this->expr->prod(1, 2));
-    }
-
-    public function testDiffExpr(): void
-    {
-        $this->assertEquals('1 - 2', (string) $this->expr->diff(1, 2));
-    }
-
-    public function testSumExpr(): void
-    {
-        $this->assertEquals('1 + 2', (string) $this->expr->sum(1, 2));
-    }
-
-    public function testQuotientExpr(): void
-    {
-        $this->assertEquals('10 / 2', (string) $this->expr->quot(10, 2));
-    }
-
-    public function testScopeInArithmeticExpr(): void
-    {
-        $this->assertEquals('(100 - 20) / 2', (string) $this->expr->quot($this->expr->diff(100, 20), 2));
-        $this->assertEquals('100 - (20 / 2)', (string) $this->expr->diff(100, $this->expr->quot(20, 2)));
-    }
-
-    public function testSquareRootExpr(): void
-    {
-        $this->assertEquals('SQRT(1)', (string) $this->expr->sqrt(1));
-    }
-
-    public function testEqualExpr(): void
-    {
-        $this->assertEquals('1 = 1', (string) $this->expr->eq(1, 1));
-    }
-
-    public function testLikeExpr(): void
-    {
-        $this->assertEquals('a.description LIKE :description', (string) $this->expr->like('a.description', ':description'));
-    }
-
-    public function testNotLikeExpr(): void
-    {
-        $this->assertEquals('a.description NOT LIKE :description', (string) $this->expr->notLike('a.description', ':description'));
-    }
-
-    public function testConcatExpr(): void
-    {
-        $this->assertEquals('CONCAT(u.first_name, u.last_name)', (string) $this->expr->concat('u.first_name', 'u.last_name'));
-        $this->assertEquals('CONCAT(u.first_name, u.middle_name, u.last_name)', (string) $this->expr->concat('u.first_name', 'u.middle_name', 'u.last_name'));
-    }
-
-    public function testSubstringExpr(): void
-    {
-        $this->assertEquals('SUBSTRING(a.title, 0, 25)', (string) $this->expr->substring('a.title', 0, 25));
-=======
     public function testOrExpr() : void
     {
         self::assertEquals('1 = 1 OR 2 = 2', (string) $this->expr->orX((string) $this->expr->eq(1, 1), (string) $this->expr->eq(2, 2)));
@@ -346,53 +179,12 @@
     public function testSubstringExpr() : void
     {
         self::assertEquals('SUBSTRING(a.title, 0, 25)', (string) $this->expr->substring('a.title', 0, 25));
->>>>>>> fce18e93
     }
 
     /**
      * @group regression
      * @group DDC-612
      */
-<<<<<<< HEAD
-    public function testSubstringExprAcceptsTwoArguments(): void
-    {
-        $this->assertEquals('SUBSTRING(a.title, 5)', (string) $this->expr->substring('a.title', 5));
-    }
-
-    public function testLowerExpr(): void
-    {
-        $this->assertEquals('LOWER(u.first_name)', (string) $this->expr->lower('u.first_name'));
-    }
-
-    public function testUpperExpr(): void
-    {
-        $this->assertEquals('UPPER(u.first_name)', (string) $this->expr->upper('u.first_name'));
-    }
-
-    public function testLengthExpr(): void
-    {
-        $this->assertEquals('LENGTH(u.first_name)', (string) $this->expr->length('u.first_name'));
-    }
-
-    public function testGreaterThanExpr(): void
-    {
-        $this->assertEquals('5 > 2', (string) $this->expr->gt(5, 2));
-    }
-
-    public function testLessThanExpr(): void
-    {
-        $this->assertEquals('2 < 5', (string) $this->expr->lt(2, 5));
-    }
-
-    public function testStringLiteralExpr(): void
-    {
-        $this->assertEquals("'word'", (string) $this->expr->literal('word'));
-    }
-
-    public function testNumericLiteralExpr(): void
-    {
-        $this->assertEquals(5, (string) $this->expr->literal(5));
-=======
     public function testSubstringExprAcceptsTwoArguments() : void
     {
         self::assertEquals('SUBSTRING(a.title, 5)', (string) $this->expr->substring('a.title', 5));
@@ -431,190 +223,83 @@
     public function testNumericLiteralExpr() : void
     {
         self::assertEquals(5, (string) $this->expr->literal(5));
->>>>>>> fce18e93
     }
 
     /**
      * @group regression
      * @group DDC-610
      */
-<<<<<<< HEAD
-    public function testLiteralExprProperlyQuotesStrings(): void
-    {
-        $this->assertEquals("'00010001'", (string) $this->expr->literal('00010001'));
-    }
-
-    public function testGreaterThanOrEqualToExpr(): void
-    {
-        $this->assertEquals('5 >= 2', (string) $this->expr->gte(5, 2));
-    }
-
-    public function testLessThanOrEqualTo(): void
-    {
-        $this->assertEquals('2 <= 5', (string) $this->expr->lte(2, 5));
-    }
-
-    public function testBetweenExpr(): void
-    {
-        $this->assertEquals('u.id BETWEEN 3 AND 6', (string) $this->expr->between('u.id', 3, 6));
-    }
-
-    public function testTrimExpr(): void
-    {
-        $this->assertEquals('TRIM(u.id)', (string) $this->expr->trim('u.id'));
-    }
-
-    public function testIsNullExpr(): void
-    {
-        $this->assertEquals('u.id IS NULL', (string) $this->expr->isNull('u.id'));
-    }
-
-    public function testIsNotNullExpr(): void
-    {
-        $this->assertEquals('u.id IS NOT NULL', (string) $this->expr->isNotNull('u.id'));
-    }
-
-    public function testIsInstanceOfExpr(): void
-    {
-        $this->assertEquals('u INSTANCE OF Doctrine\Tests\Models\Company\CompanyEmployee', (string) $this->expr->isInstanceOf('u', CompanyEmployee::class));
-    }
-
-    public function testIsMemberOfExpr(): void
-    {
-        $this->assertEquals(':groupId MEMBER OF u.groups', (string) $this->expr->isMemberOf(':groupId', 'u.groups'));
-    }
-
-    public function provideIterableValue(): Generator
-    {
-        $gen = static function () {
-            yield from [1, 2, 3];
-        };
-
-        yield 'simple_array' => [[1, 2, 3]];
-        yield 'generator' => [$gen()];
-    }
-
-    public function provideLiteralIterableValue(): Generator
-    {
-        $gen = static function () {
-            yield from ['foo', 'bar'];
-        };
-
-        yield 'simple_array' => [['foo', 'bar']];
-        yield 'generator' => [$gen()];
-    }
-
-    /**
-     * @dataProvider provideIterableValue
-     */
-    public function testInExpr(iterable $value): void
-    {
-        self::assertEquals('u.id IN(1, 2, 3)', (string) $this->expr->in('u.id', $value));
-    }
-
-    /**
-     * @dataProvider provideLiteralIterableValue
-     */
-    public function testInLiteralExpr(iterable $value): void
-    {
-        self::assertEquals("u.type IN('foo', 'bar')", (string) $this->expr->in('u.type', $value));
-    }
-
-    /**
-     * @dataProvider provideIterableValue
-     */
-    public function testNotInExpr(iterable $value): void
-    {
-        self::assertEquals('u.id NOT IN(1, 2, 3)', (string) $this->expr->notIn('u.id', $value));
-    }
-
-    /**
-     * @dataProvider provideLiteralIterableValue
-     */
-    public function testNotInLiteralExpr(iterable $value): void
-    {
-        self::assertEquals("u.type NOT IN('foo', 'bar')", (string) $this->expr->notIn('u.type', $value));
-    }
-
-    public function testAndxOrxExpr(): void
+    public function testLiteralExprProperlyQuotesStrings() : void
+    {
+        self::assertEquals("'00010001'", (string) $this->expr->literal('00010001'));
+    }
+
+    public function testGreaterThanOrEqualToExpr() : void
+    {
+        self::assertEquals('5 >= 2', (string) $this->expr->gte(5, 2));
+    }
+
+    public function testLessThanOrEqualTo() : void
+    {
+        self::assertEquals('2 <= 5', (string) $this->expr->lte(2, 5));
+    }
+
+    public function testBetweenExpr() : void
+    {
+        self::assertEquals('u.id BETWEEN 3 AND 6', (string) $this->expr->between('u.id', 3, 6));
+    }
+
+    public function testTrimExpr() : void
+    {
+        self::assertEquals('TRIM(u.id)', (string) $this->expr->trim('u.id'));
+    }
+
+    public function testIsNullExpr() : void
+    {
+        self::assertEquals('u.id IS NULL', (string) $this->expr->isNull('u.id'));
+    }
+
+    public function testIsNotNullExpr() : void
+    {
+        self::assertEquals('u.id IS NOT NULL', (string) $this->expr->isNotNull('u.id'));
+    }
+
+    public function testIsInstanceOfExpr() : void
+    {
+        self::assertEquals('u INSTANCE OF Doctrine\Tests\Models\Company\CompanyEmployee', (string) $this->expr->isInstanceOf('u', CompanyEmployee::class));
+    }
+
+    public function testIsMemberOfExpr() : void
+    {
+        self::assertEquals(':groupId MEMBER OF u.groups', (string) $this->expr->isMemberOf(':groupId', 'u.groups'));
+    }
+
+    public function testInExpr() : void
+    {
+        self::assertEquals('u.id IN(1, 2, 3)', (string) $this->expr->in('u.id', [1, 2, 3]));
+    }
+
+    public function testInLiteralExpr() : void
+    {
+        self::assertEquals("u.type IN('foo', 'bar')", (string) $this->expr->in('u.type', ['foo', 'bar']));
+    }
+
+    public function testNotInExpr() : void
+    {
+        self::assertEquals('u.id NOT IN(1, 2, 3)', (string) $this->expr->notIn('u.id', [1, 2, 3]));
+    }
+
+    public function testNotInLiteralExpr() : void
+    {
+        self::assertEquals("u.type NOT IN('foo', 'bar')", (string) $this->expr->notIn('u.type', ['foo', 'bar']));
+    }
+
+    public function testAndxOrxExpr() : void
     {
         $andExpr = $this->expr->andX();
         $andExpr->add($this->expr->eq(1, 1));
         $andExpr->add($this->expr->lt(1, 5));
 
-=======
-    public function testLiteralExprProperlyQuotesStrings() : void
-    {
-        self::assertEquals("'00010001'", (string) $this->expr->literal('00010001'));
-    }
-
-    public function testGreaterThanOrEqualToExpr() : void
-    {
-        self::assertEquals('5 >= 2', (string) $this->expr->gte(5, 2));
-    }
-
-    public function testLessThanOrEqualTo() : void
-    {
-        self::assertEquals('2 <= 5', (string) $this->expr->lte(2, 5));
-    }
-
-    public function testBetweenExpr() : void
-    {
-        self::assertEquals('u.id BETWEEN 3 AND 6', (string) $this->expr->between('u.id', 3, 6));
-    }
-
-    public function testTrimExpr() : void
-    {
-        self::assertEquals('TRIM(u.id)', (string) $this->expr->trim('u.id'));
-    }
-
-    public function testIsNullExpr() : void
-    {
-        self::assertEquals('u.id IS NULL', (string) $this->expr->isNull('u.id'));
-    }
-
-    public function testIsNotNullExpr() : void
-    {
-        self::assertEquals('u.id IS NOT NULL', (string) $this->expr->isNotNull('u.id'));
-    }
-
-    public function testIsInstanceOfExpr() : void
-    {
-        self::assertEquals('u INSTANCE OF Doctrine\Tests\Models\Company\CompanyEmployee', (string) $this->expr->isInstanceOf('u', CompanyEmployee::class));
-    }
-
-    public function testIsMemberOfExpr() : void
-    {
-        self::assertEquals(':groupId MEMBER OF u.groups', (string) $this->expr->isMemberOf(':groupId', 'u.groups'));
-    }
-
-    public function testInExpr() : void
-    {
-        self::assertEquals('u.id IN(1, 2, 3)', (string) $this->expr->in('u.id', [1, 2, 3]));
-    }
-
-    public function testInLiteralExpr() : void
-    {
-        self::assertEquals("u.type IN('foo', 'bar')", (string) $this->expr->in('u.type', ['foo', 'bar']));
-    }
-
-    public function testNotInExpr() : void
-    {
-        self::assertEquals('u.id NOT IN(1, 2, 3)', (string) $this->expr->notIn('u.id', [1, 2, 3]));
-    }
-
-    public function testNotInLiteralExpr() : void
-    {
-        self::assertEquals("u.type NOT IN('foo', 'bar')", (string) $this->expr->notIn('u.type', ['foo', 'bar']));
-    }
-
-    public function testAndxOrxExpr() : void
-    {
-        $andExpr = $this->expr->andX();
-        $andExpr->add($this->expr->eq(1, 1));
-        $andExpr->add($this->expr->lt(1, 5));
-
->>>>>>> fce18e93
         $orExpr = $this->expr->orX();
         $orExpr->add($andExpr);
         $orExpr->add($this->expr->eq(1, 1));
@@ -622,11 +307,7 @@
         self::assertEquals('(1 = 1 AND 1 < 5) OR 1 = 1', (string) $orExpr);
     }
 
-<<<<<<< HEAD
-    public function testOrxExpr(): void
-=======
     public function testOrxExpr() : void
->>>>>>> fce18e93
     {
         $orExpr = $this->expr->orX();
         $orExpr->add($this->expr->eq(1, 1));
@@ -635,11 +316,7 @@
         self::assertEquals('1 = 1 OR 1 < 5', (string) $orExpr);
     }
 
-<<<<<<< HEAD
-    public function testOrderByCountExpr(): void
-=======
     public function testOrderByCountExpr() : void
->>>>>>> fce18e93
     {
         $orderExpr = $this->expr->desc('u.username');
 
@@ -647,23 +324,6 @@
         self::assertEquals('u.username DESC', (string) $orderExpr);
     }
 
-<<<<<<< HEAD
-    public function testOrderByOrder(): void
-    {
-        $orderExpr = $this->expr->desc('u.username');
-        $this->assertEquals('u.username DESC', (string) $orderExpr);
-    }
-
-    public function testOrderByAsc(): void
-    {
-        $orderExpr = $this->expr->asc('u.username');
-        $this->assertEquals('u.username ASC', (string) $orderExpr);
-    }
-
-    public function testAddThrowsException(): void
-    {
-        $this->expectException('InvalidArgumentException');
-=======
     public function testOrderByOrder() : void
     {
         $orderExpr = $this->expr->desc('u.username');
@@ -681,7 +341,6 @@
      */
     public function testAddThrowsException() : void
     {
->>>>>>> fce18e93
         $orExpr = $this->expr->orX();
         $orExpr->add($this->expr->quot(5, 2));
     }
@@ -689,27 +348,16 @@
     /**
      * @group DDC-1683
      */
-<<<<<<< HEAD
-    public function testBooleanLiteral(): void
-    {
-        $this->assertEquals('true', $this->expr->literal(true));
-        $this->assertEquals('false', $this->expr->literal(false));
-=======
     public function testBooleanLiteral() : void
     {
         self::assertEquals('true', $this->expr->literal(true));
         self::assertEquals('false', $this->expr->literal(false));
->>>>>>> fce18e93
     }
 
     /**
      * @group DDC-1686
      */
-<<<<<<< HEAD
-    public function testExpressionGetter(): void
-=======
     public function testExpressionGetter() : void
->>>>>>> fce18e93
     {
         // Andx
         $andx = new Expr\Andx(['1 = 1', '2 = 2']);
@@ -768,11 +416,7 @@
         self::assertEquals(['foo', 'bar'], $select->getParts());
     }
 
-<<<<<<< HEAD
-    public function testAddEmpty(): void
-=======
     public function testAddEmpty() : void
->>>>>>> fce18e93
     {
         $andExpr = $this->expr->andX();
         $andExpr->add($this->expr->andX());
@@ -780,11 +424,7 @@
         self::assertEquals(0, $andExpr->count());
     }
 
-<<<<<<< HEAD
-    public function testAddNull(): void
-=======
     public function testAddNull() : void
->>>>>>> fce18e93
     {
         $andExpr = $this->expr->andX();
         $andExpr->add(null);
