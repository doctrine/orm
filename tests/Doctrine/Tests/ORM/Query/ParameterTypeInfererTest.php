<?php

declare(strict_types=1);

namespace Doctrine\Tests\ORM\Query;

use DateInterval;
use DateTime;
use DateTimeImmutable;
use Doctrine\DBAL\Connection;
use Doctrine\DBAL\Types\Type;
use Doctrine\ORM\Query\ParameterTypeInferer;
use Doctrine\Tests\OrmTestCase;
use const PHP_VERSION_ID;

class ParameterTypeInfererTest extends OrmTestCase
{
<<<<<<< HEAD
    /** @psalm-return list<array{mixed, int|string}> */
    public function providerParameterTypeInferer(): array
=======
    public function providerParameterTypeInferer()
>>>>>>> fce18e93
    {
        return [
            [1,                 Type::INTEGER],
<<<<<<< HEAD
            ['bar',             PDO::PARAM_STR],
            ['1',               PDO::PARAM_STR],
            [new DateTime(),     Type::DATETIME],
            [new DateTimeImmutable(), Type::DATETIME_IMMUTABLE],
            [new DateInterval('P1D'), Type::DATEINTERVAL],
            [[2],          Connection::PARAM_INT_ARRAY],
            [['foo'],      Connection::PARAM_STR_ARRAY],
            [['1','2'],    Connection::PARAM_STR_ARRAY],
            [[],           Connection::PARAM_STR_ARRAY],
            [true,              Type::BOOLEAN],
        ];
=======
            ['bar',             Type::STRING],
            ['1',               Type::STRING],
            [new DateTime(),    Type::DATETIME],
            [new DateInterval('P1D'), Type::DATEINTERVAL],
            [[2],               Connection::PARAM_INT_ARRAY],
            [['foo'],           Connection::PARAM_STR_ARRAY],
            [['1','2'],         Connection::PARAM_STR_ARRAY],
            [[],                Connection::PARAM_STR_ARRAY],
            [true,              Type::BOOLEAN],
        ];

        if (PHP_VERSION_ID >= 50500) {
            $data[] = [new DateTimeImmutable(), Type::DATETIME];
        }

        return $data;
>>>>>>> fce18e93
    }

    /**
     * @param mixed      $value
     * @param int|string $expected
     *
     * @dataProvider providerParameterTypeInferer
     */
<<<<<<< HEAD
    public function testParameterTypeInferer($value, $expected): void
=======
    public function testParameterTypeInferer($value, $expected) : void
>>>>>>> fce18e93
    {
        self::assertEquals($expected, ParameterTypeInferer::inferType($value));
    }
}<|MERGE_RESOLUTION|>--- conflicted
+++ resolved
@@ -15,28 +15,10 @@
 
 class ParameterTypeInfererTest extends OrmTestCase
 {
-<<<<<<< HEAD
-    /** @psalm-return list<array{mixed, int|string}> */
-    public function providerParameterTypeInferer(): array
-=======
     public function providerParameterTypeInferer()
->>>>>>> fce18e93
     {
-        return [
+        $data = [
             [1,                 Type::INTEGER],
-<<<<<<< HEAD
-            ['bar',             PDO::PARAM_STR],
-            ['1',               PDO::PARAM_STR],
-            [new DateTime(),     Type::DATETIME],
-            [new DateTimeImmutable(), Type::DATETIME_IMMUTABLE],
-            [new DateInterval('P1D'), Type::DATEINTERVAL],
-            [[2],          Connection::PARAM_INT_ARRAY],
-            [['foo'],      Connection::PARAM_STR_ARRAY],
-            [['1','2'],    Connection::PARAM_STR_ARRAY],
-            [[],           Connection::PARAM_STR_ARRAY],
-            [true,              Type::BOOLEAN],
-        ];
-=======
             ['bar',             Type::STRING],
             ['1',               Type::STRING],
             [new DateTime(),    Type::DATETIME],
@@ -53,20 +35,12 @@
         }
 
         return $data;
->>>>>>> fce18e93
     }
 
     /**
-     * @param mixed      $value
-     * @param int|string $expected
-     *
      * @dataProvider providerParameterTypeInferer
      */
-<<<<<<< HEAD
-    public function testParameterTypeInferer($value, $expected): void
-=======
     public function testParameterTypeInferer($value, $expected) : void
->>>>>>> fce18e93
     {
         self::assertEquals($expected, ParameterTypeInferer::inferType($value));
     }
