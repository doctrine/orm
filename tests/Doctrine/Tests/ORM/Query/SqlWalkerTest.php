<?php

declare(strict_types=1);

namespace Doctrine\Tests\ORM\Query;

use Doctrine\ORM\Query;
use Doctrine\ORM\Query\ParserResult;
use Doctrine\ORM\Query\SqlWalker;
use Doctrine\Tests\OrmTestCase;

/**
 * Tests for {@see \Doctrine\ORM\Query\SqlWalker}
 *
 * @covers \Doctrine\ORM\Query\SqlWalker
 */
class SqlWalkerTest extends OrmTestCase
{
    /** @var SqlWalker */
    private $sqlWalker;

<<<<<<< HEAD
    protected function setUp(): void
=======
    /**
     * {@inheritDoc}
     */
    protected function setUp() : void
>>>>>>> fce18e93
    {
        $this->sqlWalker = new SqlWalker(new Query($this->getTestEntityManager()), new ParserResult(), []);
    }

    /**
     * @dataProvider getColumnNamesAndSqlAliases
     */
<<<<<<< HEAD
    public function testGetSQLTableAlias($tableName, $expectedAlias): void
=======
    public function testGetSQLTableAlias($tableName, $expectedAlias) : void
>>>>>>> fce18e93
    {
        self::assertSame($expectedAlias, $this->sqlWalker->getSQLTableAlias($tableName));
    }

    /**
     * @dataProvider getColumnNamesAndSqlAliases
     */
<<<<<<< HEAD
    public function testGetSQLTableAliasIsSameForMultipleCalls($tableName): void
=======
    public function testGetSQLTableAliasIsSameForMultipleCalls($tableName) : void
>>>>>>> fce18e93
    {
        self::assertSame(
            $this->sqlWalker->getSQLTableAlias($tableName),
            $this->sqlWalker->getSQLTableAlias($tableName)
        );
    }

    /**
     * @return string[][]
     *
     * @private data provider
     */
    public function getColumnNamesAndSqlAliases(): array
    {
        return [
            ['aaaaa', 't0'],
            ['table', 't0'],
            ['çtable', 't0'],
        ];
    }
}<|MERGE_RESOLUTION|>--- conflicted
+++ resolved
@@ -19,14 +19,10 @@
     /** @var SqlWalker */
     private $sqlWalker;
 
-<<<<<<< HEAD
-    protected function setUp(): void
-=======
     /**
      * {@inheritDoc}
      */
     protected function setUp() : void
->>>>>>> fce18e93
     {
         $this->sqlWalker = new SqlWalker(new Query($this->getTestEntityManager()), new ParserResult(), []);
     }
@@ -34,11 +30,7 @@
     /**
      * @dataProvider getColumnNamesAndSqlAliases
      */
-<<<<<<< HEAD
-    public function testGetSQLTableAlias($tableName, $expectedAlias): void
-=======
     public function testGetSQLTableAlias($tableName, $expectedAlias) : void
->>>>>>> fce18e93
     {
         self::assertSame($expectedAlias, $this->sqlWalker->getSQLTableAlias($tableName));
     }
@@ -46,11 +38,7 @@
     /**
      * @dataProvider getColumnNamesAndSqlAliases
      */
-<<<<<<< HEAD
-    public function testGetSQLTableAliasIsSameForMultipleCalls($tableName): void
-=======
     public function testGetSQLTableAliasIsSameForMultipleCalls($tableName) : void
->>>>>>> fce18e93
     {
         self::assertSame(
             $this->sqlWalker->getSQLTableAlias($tableName),
@@ -63,7 +51,7 @@
      *
      * @private data provider
      */
-    public function getColumnNamesAndSqlAliases(): array
+    public function getColumnNamesAndSqlAliases()
     {
         return [
             ['aaaaa', 't0'],
