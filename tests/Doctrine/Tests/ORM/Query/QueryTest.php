--- conflicted
+++ resolved
@@ -18,11 +18,8 @@
 use Doctrine\Tests\Models\CMS\CmsUser;
 use Doctrine\Tests\Models\Generic\DateTimeModel;
 use Doctrine\Tests\OrmTestCase;
-<<<<<<< HEAD
 use Generator;
-=======
 use ReflectionClass;
->>>>>>> 385b5a2f
 
 class QueryTest extends OrmTestCase
 {
@@ -140,7 +137,6 @@
 
     public function testIterateWithNoDistinctAndWrongSelectClause()
     {
-<<<<<<< HEAD
         $this->expectException(QueryException::class);
 
         $q = $this->_em->createQuery('select u, a from Doctrine\Tests\Models\CMS\CmsUser u LEFT JOIN u.articles a');
@@ -160,17 +156,6 @@
         $this->expectException(QueryException::class);
 
         $q = $this->_em->createQuery('select u from Doctrine\Tests\Models\CMS\CmsUser u LEFT JOIN u.articles a');
-=======
-        $this->expectException('Doctrine\ORM\Query\QueryException');
-        $q = $this->_em->createQuery("select u, a from Doctrine\Tests\Models\CMS\CmsUser u LEFT JOIN u.articles a");
-        $q->iterate();
-    }
-
-    public function testIterateWithNoDistinctAndWithValidSelectClause()
-    {
-        $this->expectException('Doctrine\ORM\Query\QueryException');
-        $q = $this->_em->createQuery("select u from Doctrine\Tests\Models\CMS\CmsUser u LEFT JOIN u.articles a");
->>>>>>> 385b5a2f
         $q->iterate();
     }
 
