--- conflicted
+++ resolved
@@ -7,36 +7,22 @@
 use Doctrine\ORM\Annotation as ORM;
 use Doctrine\ORM\EntityManagerInterface;
 use Doctrine\ORM\Query;
-<<<<<<< HEAD
-use Doctrine\ORM\Query\ParserResult;
-=======
->>>>>>> fce18e93
 use Doctrine\ORM\Query\QueryException;
 use Doctrine\Tests\Mocks\MockTreeWalker;
 use Doctrine\Tests\OrmTestCase;
 use const PHP_EOL;
 
-use const PHP_EOL;
-
 class LanguageRecognitionTest extends OrmTestCase
 {
     /** @var EntityManagerInterface */
-<<<<<<< HEAD
-    private $entityManager;
-
-    protected function setUp(): void
-    {
-        $this->entityManager = $this->getTestEntityManager();
-=======
     private $em;
 
     protected function setUp() : void
     {
         $this->em = $this->getTestEntityManager();
->>>>>>> fce18e93
-    }
-
-    public function assertValidDQL($dql, $debug = false): void
+    }
+
+    public function assertValidDQL($dql, $debug = false)
     {
         try {
             $parserResult = $this->parseDql($dql);
@@ -50,7 +36,7 @@
         }
     }
 
-    public function assertInvalidDQL($dql, $debug = false): void
+    public function assertInvalidDQL($dql, $debug = false)
     {
         try {
             $parserResult = $this->parseDql($dql);
@@ -61,21 +47,13 @@
                 echo $e->getMessage() . PHP_EOL;
                 echo $e->getTraceAsString() . PHP_EOL;
             }
-
             $this->addToAssertionCount(1);
         }
     }
 
-    /**
-     * @psalm-param array<string, mixed> $hints
-     */
-    public function parseDql(string $dql, array $hints = []): ParserResult
-    {
-<<<<<<< HEAD
-        $query = $this->entityManager->createQuery($dql);
-=======
+    public function parseDql($dql, $hints = [])
+    {
         $query = $this->em->createQuery($dql);
->>>>>>> fce18e93
         $query->setHint(Query::HINT_FORCE_PARTIAL_LOAD, true);
         $query->setDQL($dql);
 
@@ -91,29 +69,17 @@
         return $parser->parse();
     }
 
-<<<<<<< HEAD
-    public function testEmptyQueryString(): void
-=======
     public function testEmptyQueryString() : void
->>>>>>> fce18e93
     {
         self::assertInvalidDQL('');
     }
 
-<<<<<<< HEAD
-    public function testPlainFromClauseWithAlias(): void
-=======
     public function testPlainFromClauseWithAlias() : void
->>>>>>> fce18e93
     {
         self::assertValidDQL('SELECT u.id FROM Doctrine\Tests\Models\CMS\CmsUser u');
     }
 
-<<<<<<< HEAD
-    public function testSelectSingleComponentWithAsterisk(): void
-=======
     public function testSelectSingleComponentWithAsterisk() : void
->>>>>>> fce18e93
     {
         self::assertValidDQL('SELECT u FROM Doctrine\Tests\Models\CMS\CmsUser u');
     }
@@ -121,31 +87,14 @@
     /**
      * @dataProvider invalidDQL
      */
-<<<<<<< HEAD
-    public function testRejectsInvalidDQL(string $dql): void
+    public function testRejectsInvalidDQL($dql) : void
     {
         $this->expectException(QueryException::class);
 
-        $this->entityManager->getConfiguration()->setEntityNamespaces(
-            [
-                'Unknown' => 'Unknown',
-                'CMS' => 'Doctrine\Tests\Models\CMS',
-            ]
-        );
-
-=======
-    public function testRejectsInvalidDQL($dql) : void
-    {
-        $this->expectException(QueryException::class);
-
->>>>>>> fce18e93
         $this->parseDql($dql);
     }
 
-    /**
-     * @psalm-return list<array{string}>
-     */
-    public function invalidDQL(): array
+    public function invalidDQL()
     {
         return [
 
@@ -173,141 +122,74 @@
             ['SELECT \'foo\' AS foo\\\\bar FROM Doctrine\Tests\Models\CMS\CmsUser u'],
             ['SELECT \'foo\' AS foo: FROM Doctrine\Tests\Models\CMS\CmsUser u'],
             ['SELECT \'foo\' AS foo:bar FROM Doctrine\Tests\Models\CMS\CmsUser u'],
-
-            ['0'],
         ];
     }
 
-<<<<<<< HEAD
-    public function testSelectSingleComponentWithMultipleColumns(): void
-=======
     public function testSelectSingleComponentWithMultipleColumns() : void
->>>>>>> fce18e93
     {
         self::assertValidDQL('SELECT u.name, u.username FROM Doctrine\Tests\Models\CMS\CmsUser u');
     }
 
-<<<<<<< HEAD
-    public function testSelectMultipleComponentsUsingMultipleFrom(): void
-=======
     public function testSelectMultipleComponentsUsingMultipleFrom() : void
->>>>>>> fce18e93
     {
         self::assertValidDQL('SELECT u, p FROM Doctrine\Tests\Models\CMS\CmsUser u, Doctrine\Tests\Models\CMS\CmsPhonenumber p WHERE u = p.user');
     }
 
-<<<<<<< HEAD
-    public function testSelectMultipleComponentsWithAsterisk(): void
-=======
     public function testSelectMultipleComponentsWithAsterisk() : void
->>>>>>> fce18e93
     {
         self::assertValidDQL('SELECT u, p FROM Doctrine\Tests\Models\CMS\CmsUser u JOIN u.phonenumbers p');
     }
 
-<<<<<<< HEAD
-    public function testSelectDistinctIsSupported(): void
-=======
     public function testSelectDistinctIsSupported() : void
->>>>>>> fce18e93
     {
         self::assertValidDQL('SELECT DISTINCT u.name FROM Doctrine\Tests\Models\CMS\CmsUser u');
     }
 
-<<<<<<< HEAD
-    public function testAggregateFunctionInSelect(): void
-=======
     public function testAggregateFunctionInSelect() : void
->>>>>>> fce18e93
     {
         self::assertValidDQL('SELECT COUNT(u.id) FROM Doctrine\Tests\Models\CMS\CmsUser u');
     }
 
-<<<<<<< HEAD
-    public function testMultipleParenthesisInSelect(): void
-=======
     public function testMultipleParenthesisInSelect() : void
->>>>>>> fce18e93
     {
         self::assertValidDQL('SELECT (((u.id))) as v FROM Doctrine\Tests\Models\CMS\CmsUser u');
     }
 
-<<<<<<< HEAD
-    public function testDuplicatedAliasInAggregateFunction(): void
-=======
     public function testDuplicatedAliasInAggregateFunction() : void
->>>>>>> fce18e93
     {
         self::assertInvalidDQL('SELECT COUNT(u.id) AS num, SUM(u.id) AS num FROM Doctrine\Tests\Models\CMS\CmsUser u');
     }
 
-<<<<<<< HEAD
-    public function testAggregateFunctionWithDistinctInSelect(): void
-=======
     public function testAggregateFunctionWithDistinctInSelect() : void
->>>>>>> fce18e93
     {
         self::assertValidDQL('SELECT COUNT(DISTINCT u.name) FROM Doctrine\Tests\Models\CMS\CmsUser u');
     }
 
-<<<<<<< HEAD
-    public function testFunctionalExpressionsSupportedInWherePart(): void
-=======
     public function testFunctionalExpressionsSupportedInWherePart() : void
->>>>>>> fce18e93
     {
         self::assertValidDQL("SELECT u.name FROM Doctrine\Tests\Models\CMS\CmsUser u WHERE TRIM(u.name) = 'someone'");
     }
 
-<<<<<<< HEAD
-    public function testArithmeticExpressionsSupportedInWherePart(): void
-=======
     public function testArithmeticExpressionsSupportedInWherePart() : void
->>>>>>> fce18e93
     {
         self::assertValidDQL('SELECT u FROM Doctrine\Tests\Models\CMS\CmsUser u WHERE ((u.id + 5000) * u.id + 3) < 10000000');
     }
 
-<<<<<<< HEAD
-    public function testInExpressionSupportedInWherePart(): void
-=======
     public function testInExpressionSupportedInWherePart() : void
->>>>>>> fce18e93
     {
         self::assertValidDQL('SELECT u FROM Doctrine\Tests\Models\CMS\CmsUser u WHERE u.id IN (1, 2)');
     }
 
-<<<<<<< HEAD
-    public function testInExpressionWithoutSpacesSupportedInWherePart(): void
-=======
     public function testInExpressionWithoutSpacesSupportedInWherePart() : void
->>>>>>> fce18e93
     {
         self::assertValidDQL('SELECT u FROM Doctrine\Tests\Models\CMS\CmsUser u WHERE u.id IN (1,2,3)');
     }
 
-<<<<<<< HEAD
-    public function testNotInExpressionSupportedInWherePart(): void
-=======
     public function testNotInExpressionSupportedInWherePart() : void
->>>>>>> fce18e93
     {
         self::assertValidDQL('SELECT u FROM Doctrine\Tests\Models\CMS\CmsUser u WHERE u.id NOT IN (1)');
     }
 
-<<<<<<< HEAD
-    public function testInExpressionWithSingleValuedAssociationPathExpression(): void
-    {
-        $this->assertValidDQL('SELECT u FROM Doctrine\Tests\Models\Forum\ForumUser u WHERE u.avatar IN (?1, ?2)');
-    }
-
-    public function testInvalidInExpressionWithCollectionValuedAssociationPathExpression(): void
-    {
-        $this->assertInvalidDQL('SELECT u FROM Doctrine\Tests\Models\CMS\CmsUser u WHERE u.phonenumbers IN (?1, ?2)');
-    }
-
-    public function testInstanceOfExpressionSupportedInWherePart(): void
-=======
     public function testInExpressionWithSingleValuedAssociationPathExpression() : void
     {
         self::assertValidDQL('SELECT u FROM Doctrine\Tests\Models\Forum\ForumUser u WHERE u.avatar IN (?1, ?2)');
@@ -319,116 +201,67 @@
     }
 
     public function testInstanceOfExpressionSupportedInWherePart() : void
->>>>>>> fce18e93
     {
         self::assertValidDQL('SELECT u FROM Doctrine\Tests\Models\Company\CompanyPerson u WHERE u INSTANCE OF Doctrine\Tests\Models\Company\CompanyEmployee');
     }
 
-<<<<<<< HEAD
-    public function testInstanceOfExpressionWithInputParamSupportedInWherePart(): void
-=======
     public function testInstanceOfExpressionWithInputParamSupportedInWherePart() : void
->>>>>>> fce18e93
     {
         self::assertValidDQL('SELECT u FROM Doctrine\Tests\Models\Company\CompanyPerson u WHERE u INSTANCE OF ?1');
     }
 
-<<<<<<< HEAD
-    public function testNotInstanceOfExpressionSupportedInWherePart(): void
-=======
     public function testNotInstanceOfExpressionSupportedInWherePart() : void
->>>>>>> fce18e93
     {
         self::assertValidDQL('SELECT u FROM Doctrine\Tests\Models\Company\CompanyPerson u WHERE u NOT INSTANCE OF ?1');
     }
 
-<<<<<<< HEAD
-    public function testExistsExpressionSupportedInWherePart(): void
-=======
     public function testExistsExpressionSupportedInWherePart() : void
->>>>>>> fce18e93
     {
         self::assertValidDQL('SELECT u FROM Doctrine\Tests\Models\CMS\CmsUser u WHERE EXISTS (SELECT p.phonenumber FROM Doctrine\Tests\Models\CMS\CmsPhonenumber p WHERE p.phonenumber = 1234)');
     }
 
-<<<<<<< HEAD
-    public function testNotExistsExpressionSupportedInWherePart(): void
-=======
     public function testNotExistsExpressionSupportedInWherePart() : void
->>>>>>> fce18e93
     {
         self::assertValidDQL('SELECT u FROM Doctrine\Tests\Models\CMS\CmsUser u WHERE NOT EXISTS (SELECT p.phonenumber FROM Doctrine\Tests\Models\CMS\CmsPhonenumber p WHERE p.phonenumber = 1234)');
     }
 
-<<<<<<< HEAD
-    public function testAggregateFunctionInHavingClause(): void
-=======
     public function testAggregateFunctionInHavingClause() : void
->>>>>>> fce18e93
     {
         self::assertValidDQL('SELECT u.name FROM Doctrine\Tests\Models\CMS\CmsUser u LEFT JOIN u.phonenumbers p HAVING COUNT(p.phonenumber) > 2');
         self::assertValidDQL("SELECT u.name FROM Doctrine\Tests\Models\CMS\CmsUser u LEFT JOIN u.phonenumbers p HAVING MAX(u.name) = 'romanb'");
     }
 
-<<<<<<< HEAD
-    public function testLeftJoin(): void
-=======
     public function testLeftJoin() : void
->>>>>>> fce18e93
     {
         self::assertValidDQL('SELECT u, p FROM Doctrine\Tests\Models\CMS\CmsUser u LEFT JOIN u.phonenumbers p');
     }
 
-<<<<<<< HEAD
-    public function testJoin(): void
-=======
     public function testJoin() : void
->>>>>>> fce18e93
     {
         self::assertValidDQL('SELECT u,p FROM Doctrine\Tests\Models\CMS\CmsUser u JOIN u.phonenumbers p');
     }
 
-<<<<<<< HEAD
-    public function testInnerJoin(): void
-=======
     public function testInnerJoin() : void
->>>>>>> fce18e93
     {
         self::assertValidDQL('SELECT u, p FROM Doctrine\Tests\Models\CMS\CmsUser u INNER JOIN u.phonenumbers p');
     }
 
-<<<<<<< HEAD
-    public function testMultipleLeftJoin(): void
-=======
     public function testMultipleLeftJoin() : void
->>>>>>> fce18e93
     {
         self::assertValidDQL('SELECT u, a, p FROM Doctrine\Tests\Models\CMS\CmsUser u LEFT JOIN u.articles a LEFT JOIN u.phonenumbers p');
     }
 
-<<<<<<< HEAD
-    public function testMultipleInnerJoin(): void
-=======
     public function testMultipleInnerJoin() : void
->>>>>>> fce18e93
     {
         self::assertValidDQL('SELECT u.name FROM Doctrine\Tests\Models\CMS\CmsUser u INNER JOIN u.articles a INNER JOIN u.phonenumbers p');
     }
 
-<<<<<<< HEAD
-    public function testMixingOfJoins(): void
-=======
     public function testMixingOfJoins() : void
->>>>>>> fce18e93
     {
         self::assertValidDQL('SELECT u.name, a.topic, p.phonenumber FROM Doctrine\Tests\Models\CMS\CmsUser u INNER JOIN u.articles a LEFT JOIN u.phonenumbers p');
     }
 
-<<<<<<< HEAD
-    public function testJoinClassPathUsingWITH(): void
-=======
     public function testJoinClassPathUsingWITH() : void
->>>>>>> fce18e93
     {
         self::assertValidDQL('SELECT u.name FROM Doctrine\Tests\Models\CMS\CmsUser u JOIN Doctrine\Tests\Models\CMS\CmsArticle a WITH a.user = u.id');
     }
@@ -436,11 +269,7 @@
     /**
      * @group DDC-3701
      */
-<<<<<<< HEAD
-    public function testJoinClassPathUsingWHERE(): void
-=======
     public function testJoinClassPathUsingWHERE() : void
->>>>>>> fce18e93
     {
         self::assertValidDQL('SELECT u.name FROM Doctrine\Tests\Models\CMS\CmsUser u JOIN Doctrine\Tests\Models\CMS\CmsArticle a WHERE a.user = u.id');
     }
@@ -448,93 +277,52 @@
     /**
      * @group DDC-3701
      */
-<<<<<<< HEAD
-    public function testDDC3701WHEREIsNotWITH(): void
-=======
     public function testDDC3701WHEREIsNotWITH() : void
->>>>>>> fce18e93
     {
         self::assertInvalidDQL('SELECT c FROM Doctrine\Tests\Models\Company\CompanyContract c JOIN Doctrine\Tests\Models\Company\CompanyEmployee e WHERE e.id = c.salesPerson WHERE c.completed = true');
     }
 
-<<<<<<< HEAD
-    public function testOrderBySingleColumn(): void
-=======
     public function testOrderBySingleColumn() : void
->>>>>>> fce18e93
     {
         self::assertValidDQL('SELECT u.name FROM Doctrine\Tests\Models\CMS\CmsUser u ORDER BY u.name');
     }
 
-<<<<<<< HEAD
-    public function testOrderBySingleColumnAscending(): void
-=======
     public function testOrderBySingleColumnAscending() : void
->>>>>>> fce18e93
     {
         self::assertValidDQL('SELECT u.name FROM Doctrine\Tests\Models\CMS\CmsUser u ORDER BY u.name ASC');
     }
 
-<<<<<<< HEAD
-    public function testOrderBySingleColumnDescending(): void
-=======
     public function testOrderBySingleColumnDescending() : void
->>>>>>> fce18e93
     {
         self::assertValidDQL('SELECT u.name FROM Doctrine\Tests\Models\CMS\CmsUser u ORDER BY u.name DESC');
     }
 
-<<<<<<< HEAD
-    public function testOrderByMultipleColumns(): void
-=======
     public function testOrderByMultipleColumns() : void
->>>>>>> fce18e93
     {
         self::assertValidDQL('SELECT u.name, u.username FROM Doctrine\Tests\Models\CMS\CmsUser u ORDER BY u.username DESC, u.name DESC');
     }
 
-<<<<<<< HEAD
-    public function testSubselectInInExpression(): void
-=======
     public function testSubselectInInExpression() : void
->>>>>>> fce18e93
     {
         self::assertValidDQL("SELECT u FROM Doctrine\Tests\Models\CMS\CmsUser u WHERE u.id NOT IN (SELECT u2.id FROM Doctrine\Tests\Models\CMS\CmsUser u2 WHERE u2.name = 'zYne')");
     }
 
-<<<<<<< HEAD
-    public function testSubselectInSelectPart(): void
-=======
     public function testSubselectInSelectPart() : void
->>>>>>> fce18e93
     {
         self::assertValidDQL("SELECT u.name, (SELECT COUNT(p.phonenumber) FROM Doctrine\Tests\Models\CMS\CmsPhonenumber p WHERE p.phonenumber = 1234) pcount FROM Doctrine\Tests\Models\CMS\CmsUser u WHERE u.name = 'jon'");
     }
 
-<<<<<<< HEAD
-    public function testArithmeticExpressionInSelectPart(): void
-    {
-        $this->assertValidDQL('SELECT SUM(u.id) / COUNT(u.id) FROM Doctrine\Tests\Models\CMS\CmsUser u');
-    }
-
-    public function testArithmeticExpressionInSubselectPart(): void
-=======
     public function testArithmeticExpressionInSelectPart() : void
     {
         self::assertValidDQL('SELECT SUM(u.id) / COUNT(u.id) FROM Doctrine\Tests\Models\CMS\CmsUser u');
     }
 
     public function testArithmeticExpressionInSubselectPart() : void
->>>>>>> fce18e93
     {
         self::assertValidDQL("SELECT (SELECT SUM(u.id) / COUNT(u.id) FROM Doctrine\Tests\Models\CMS\CmsUser u2) value FROM Doctrine\Tests\Models\CMS\CmsUser u WHERE u.name = 'jon'");
     }
 
-<<<<<<< HEAD
-    public function testArithmeticExpressionWithParenthesisInSubselectPart(): void
-=======
     public function testArithmeticExpressionWithParenthesisInSubselectPart() : void
->>>>>>> fce18e93
     {
         self::assertValidDQL("SELECT (SELECT (SUM(u.id) / COUNT(u.id)) FROM Doctrine\Tests\Models\CMS\CmsUser u2) value FROM Doctrine\Tests\Models\CMS\CmsUser u WHERE u.name = 'jon'");
     }
@@ -542,11 +330,7 @@
     /**
      * @group DDC-1079
      */
-<<<<<<< HEAD
-    public function testSelectLiteralInSubselect(): void
-=======
     public function testSelectLiteralInSubselect() : void
->>>>>>> fce18e93
     {
         self::assertValidDQL('SELECT (SELECT 1 FROM Doctrine\Tests\Models\CMS\CmsUser u2) value FROM Doctrine\Tests\Models\CMS\CmsUser u');
         self::assertValidDQL('SELECT (SELECT 0 FROM Doctrine\Tests\Models\CMS\CmsUser u2) value FROM Doctrine\Tests\Models\CMS\CmsUser u');
@@ -555,159 +339,71 @@
     /**
      * @group DDC-1077
      */
-<<<<<<< HEAD
-    public function testConstantValueInSelect(): void
-=======
     public function testConstantValueInSelect() : void
->>>>>>> fce18e93
     {
         self::assertValidDQL("SELECT u.name, 'foo' AS bar FROM Doctrine\Tests\Models\CMS\CmsUser u", true);
     }
 
-<<<<<<< HEAD
-    public function testDuplicateAliasInSubselectPart(): void
-=======
     public function testDuplicateAliasInSubselectPart() : void
->>>>>>> fce18e93
     {
         self::assertInvalidDQL("SELECT (SELECT SUM(u.id) / COUNT(u.id) AS foo FROM Doctrine\Tests\Models\CMS\CmsUser u2) foo FROM Doctrine\Tests\Models\CMS\CmsUser u WHERE u.name = 'jon'");
     }
 
-<<<<<<< HEAD
-    public function testPositionalInputParameter(): void
-=======
     public function testPositionalInputParameter() : void
->>>>>>> fce18e93
     {
         self::assertValidDQL('SELECT u FROM Doctrine\Tests\Models\CMS\CmsUser u WHERE u.id = ?1');
     }
 
-<<<<<<< HEAD
-    public function testNamedInputParameter(): void
-=======
     public function testNamedInputParameter() : void
->>>>>>> fce18e93
     {
         self::assertValidDQL('SELECT u FROM Doctrine\Tests\Models\CMS\CmsUser u WHERE u.id = :id');
     }
 
-<<<<<<< HEAD
-    public function testJoinConditionOverrideNotSupported(): void
-=======
     public function testJoinConditionOverrideNotSupported() : void
->>>>>>> fce18e93
     {
         self::assertInvalidDQL("SELECT u.name, p FROM Doctrine\Tests\Models\CMS\CmsUser u LEFT JOIN u.phonenumbers p ON p.phonenumber = '123 123'");
     }
 
-<<<<<<< HEAD
-    public function testIndexByClauseWithOneComponent(): void
-=======
     public function testIndexByClauseWithOneComponent() : void
->>>>>>> fce18e93
     {
         self::assertValidDQL('SELECT u FROM Doctrine\Tests\Models\CMS\CmsUser u INDEX BY u.id');
     }
 
-<<<<<<< HEAD
-    public function testIndexBySupportsJoins(): void
-=======
     public function testIndexBySupportsJoins() : void
->>>>>>> fce18e93
     {
         self::assertValidDQL('SELECT u, a FROM Doctrine\Tests\Models\CMS\CmsUser u LEFT JOIN u.articles a INDEX BY a.id'); // INDEX BY is now referring to articles
     }
 
-<<<<<<< HEAD
-    public function testIndexBySupportsJoins2(): void
-=======
     public function testIndexBySupportsJoins2() : void
->>>>>>> fce18e93
     {
         self::assertValidDQL('SELECT u, p FROM Doctrine\Tests\Models\CMS\CmsUser u INDEX BY u.id LEFT JOIN u.phonenumbers p INDEX BY p.phonenumber');
     }
 
-<<<<<<< HEAD
-    public function testBetweenExpressionSupported(): void
-=======
     public function testBetweenExpressionSupported() : void
->>>>>>> fce18e93
     {
         self::assertValidDQL("SELECT u FROM Doctrine\Tests\Models\CMS\CmsUser u WHERE u.name BETWEEN 'jepso' AND 'zYne'");
     }
 
-<<<<<<< HEAD
-    public function testNotBetweenExpressionSupported(): void
-=======
     public function testNotBetweenExpressionSupported() : void
->>>>>>> fce18e93
     {
         self::assertValidDQL("SELECT u FROM Doctrine\Tests\Models\CMS\CmsUser u WHERE u.name NOT BETWEEN 'jepso' AND 'zYne'");
     }
 
-<<<<<<< HEAD
-    public function testLikeExpression(): void
-=======
     public function testLikeExpression() : void
->>>>>>> fce18e93
     {
         self::assertValidDQL("SELECT u.id FROM Doctrine\Tests\Models\CMS\CmsUser u WHERE u.name LIKE 'z%'");
     }
 
-<<<<<<< HEAD
-    public function testNotLikeExpression(): void
-=======
     public function testNotLikeExpression() : void
->>>>>>> fce18e93
     {
         self::assertValidDQL("SELECT u.id FROM Doctrine\Tests\Models\CMS\CmsUser u WHERE u.name NOT LIKE 'z%'");
     }
 
-<<<<<<< HEAD
-    public function testLikeExpressionWithCustomEscapeCharacter(): void
-=======
     public function testLikeExpressionWithCustomEscapeCharacter() : void
->>>>>>> fce18e93
     {
         self::assertValidDQL("SELECT u.id FROM Doctrine\Tests\Models\CMS\CmsUser u WHERE u.name LIKE 'z|%' ESCAPE '|'");
     }
 
-<<<<<<< HEAD
-    public function testFieldComparisonWithoutAlias(): void
-    {
-        $this->assertInvalidDQL('SELECT u FROM Doctrine\Tests\Models\CMS\CmsUser u WHERE id = 1');
-    }
-
-    public function testDuplicatedAliasDeclaration(): void
-    {
-        $this->assertInvalidDQL('SELECT u FROM Doctrine\Tests\Models\CMS\CmsUser u INNER JOIN u.articles u WHERE u.id = 1');
-    }
-
-    public function testImplicitJoinInWhereOnSingleValuedAssociationPathExpression(): void
-    {
-        // This should be allowed because avatar is a single-value association.
-        // SQL: SELECT ... FROM forum_user fu INNER JOIN forum_avatar fa ON fu.avatar_id = fa.id WHERE fa.id = ?
-        $this->assertValidDQL('SELECT u FROM Doctrine\Tests\Models\Forum\ForumUser u JOIN u.avatar a WHERE a.id = ?1');
-    }
-
-    public function testImplicitJoinInWhereOnCollectionValuedPathExpression(): void
-    {
-        // This should be forbidden, because articles is a collection
-        $this->assertInvalidDQL('SELECT u FROM Doctrine\Tests\Models\CMS\CmsUser u JOIN u.articles a WHERE a.title = ?');
-    }
-
-    public function testInvalidSyntaxIsRejected(): void
-    {
-        $this->assertInvalidDQL('FOOBAR CmsUser');
-        $this->assertInvalidDQL('DELETE FROM Doctrine\Tests\Models\CMS\CmsUser.articles');
-        $this->assertInvalidDQL('SELECT u FROM Doctrine\Tests\Models\CMS\CmsUser u JOIN u.articles.comments');
-
-        // Currently UNDEFINED OFFSET error
-        $this->assertInvalidDQL('SELECT c FROM CmsUser.articles.comments c');
-    }
-
-    public function testUpdateWorksWithOneField(): void
-=======
     public function testFieldComparisonWithoutAlias() : void
     {
         self::assertInvalidDQL('SELECT u FROM Doctrine\Tests\Models\CMS\CmsUser u WHERE id = 1');
@@ -742,43 +438,26 @@
     }
 
     public function testUpdateWorksWithOneField() : void
->>>>>>> fce18e93
     {
         self::assertValidDQL("UPDATE Doctrine\Tests\Models\CMS\CmsUser u SET u.name = 'someone'");
     }
 
-<<<<<<< HEAD
-    public function testUpdateWorksWithMultipleFields(): void
-=======
     public function testUpdateWorksWithMultipleFields() : void
->>>>>>> fce18e93
     {
         self::assertValidDQL("UPDATE Doctrine\Tests\Models\CMS\CmsUser u SET u.name = 'someone', u.username = 'some'");
     }
 
-<<<<<<< HEAD
-    public function testUpdateSupportsConditions(): void
-=======
     public function testUpdateSupportsConditions() : void
->>>>>>> fce18e93
     {
         self::assertValidDQL("UPDATE Doctrine\Tests\Models\CMS\CmsUser u SET u.name = 'someone' WHERE u.id = 5");
     }
 
-<<<<<<< HEAD
-    public function testDeleteAll(): void
-=======
     public function testDeleteAll() : void
->>>>>>> fce18e93
     {
         self::assertValidDQL('DELETE FROM Doctrine\Tests\Models\CMS\CmsUser u');
     }
 
-<<<<<<< HEAD
-    public function testDeleteWithCondition(): void
-=======
     public function testDeleteWithCondition() : void
->>>>>>> fce18e93
     {
         self::assertValidDQL('DELETE FROM Doctrine\Tests\Models\CMS\CmsUser u WHERE u.id = 3');
     }
@@ -787,167 +466,94 @@
      * The main use case for this generalized style of join is when a join condition
      * does not involve a foreign key relationship that is mapped to an entity relationship.
      */
-<<<<<<< HEAD
-    public function testImplicitJoinWithCartesianProductAndConditionInWhere(): void
-    {
-        $this->assertValidDQL('SELECT u, a FROM Doctrine\Tests\Models\CMS\CmsUser u, Doctrine\Tests\Models\CMS\CmsArticle a WHERE u.name = a.topic');
-    }
-
-    public function testAllExpressionWithCorrelatedSubquery(): void
-=======
     public function testImplicitJoinWithCartesianProductAndConditionInWhere() : void
     {
         self::assertValidDQL('SELECT u, a FROM Doctrine\Tests\Models\CMS\CmsUser u, Doctrine\Tests\Models\CMS\CmsArticle a WHERE u.name = a.topic');
     }
 
     public function testAllExpressionWithCorrelatedSubquery() : void
->>>>>>> fce18e93
     {
         self::assertValidDQL('SELECT u FROM Doctrine\Tests\Models\CMS\CmsUser u WHERE u.id > ALL (SELECT u2.id FROM Doctrine\Tests\Models\CMS\CmsUser u2 WHERE u2.name = u.name)');
     }
 
-<<<<<<< HEAD
-    public function testCustomJoinsAndWithKeywordSupported(): void
-=======
     public function testCustomJoinsAndWithKeywordSupported() : void
->>>>>>> fce18e93
     {
         self::assertValidDQL('SELECT u, p FROM Doctrine\Tests\Models\CMS\CmsUser u INNER JOIN u.phonenumbers p WITH p.phonenumber = 123 WHERE u.id = 1');
     }
 
-<<<<<<< HEAD
-    public function testAnyExpressionWithCorrelatedSubquery(): void
-=======
     public function testAnyExpressionWithCorrelatedSubquery() : void
->>>>>>> fce18e93
     {
         self::assertValidDQL('SELECT u FROM Doctrine\Tests\Models\CMS\CmsUser u WHERE u.id > ANY (SELECT u2.id FROM Doctrine\Tests\Models\CMS\CmsUser u2 WHERE u2.name = u.name)');
     }
 
-<<<<<<< HEAD
-    public function testSomeExpressionWithCorrelatedSubquery(): void
-=======
     public function testSomeExpressionWithCorrelatedSubquery() : void
->>>>>>> fce18e93
     {
         self::assertValidDQL('SELECT u FROM Doctrine\Tests\Models\CMS\CmsUser u WHERE u.id > SOME (SELECT u2.id FROM Doctrine\Tests\Models\CMS\CmsUser u2 WHERE u2.name = u.name)');
     }
 
-<<<<<<< HEAD
-    public function testArithmeticExpressionWithoutParenthesisInWhereClause(): void
-=======
     public function testArithmeticExpressionWithoutParenthesisInWhereClause() : void
->>>>>>> fce18e93
     {
         self::assertValidDQL('SELECT u FROM Doctrine\Tests\Models\CMS\CmsUser u WHERE SIZE(u.phonenumbers) + 1 > 10');
     }
 
-<<<<<<< HEAD
-    public function testMemberOfExpression(): void
-=======
     public function testMemberOfExpression() : void
->>>>>>> fce18e93
     {
         self::assertValidDQL('SELECT u FROM Doctrine\Tests\Models\CMS\CmsUser u WHERE :param MEMBER OF u.phonenumbers');
         //self::assertValidDQL("SELECT u FROM Doctrine\Tests\Models\CMS\CmsUser u WHERE 'Joe' MEMBER OF u.nicknames");
     }
 
-<<<<<<< HEAD
-    public function testSizeFunction(): void
-=======
     public function testSizeFunction() : void
->>>>>>> fce18e93
     {
         self::assertValidDQL('SELECT u FROM Doctrine\Tests\Models\CMS\CmsUser u WHERE SIZE(u.phonenumbers) > 1');
     }
 
-<<<<<<< HEAD
-    public function testEmptyCollectionComparisonExpression(): void
-=======
     public function testEmptyCollectionComparisonExpression() : void
->>>>>>> fce18e93
     {
         self::assertValidDQL('SELECT u FROM Doctrine\Tests\Models\CMS\CmsUser u WHERE u.phonenumbers IS EMPTY');
     }
 
-<<<<<<< HEAD
-    public function testSingleValuedAssociationFieldInWhere(): void
-=======
     public function testSingleValuedAssociationFieldInWhere() : void
->>>>>>> fce18e93
     {
         self::assertValidDQL('SELECT u FROM Doctrine\Tests\Models\CMS\CmsUser u WHERE u.address = ?1');
         self::assertValidDQL('SELECT p FROM Doctrine\Tests\Models\CMS\CmsPhonenumber p WHERE p.user = ?1');
     }
 
-<<<<<<< HEAD
-    public function testBooleanLiteralInWhere(): void
-=======
     public function testBooleanLiteralInWhere() : void
->>>>>>> fce18e93
     {
         self::assertValidDQL('SELECT b FROM Doctrine\Tests\Models\Generic\BooleanModel b WHERE b.booleanField = true');
     }
 
-<<<<<<< HEAD
-    public function testSubqueryInSelectExpression(): void
-=======
     public function testSubqueryInSelectExpression() : void
->>>>>>> fce18e93
     {
         self::assertValidDQL('select u, (select max(p.phonenumber) from Doctrine\Tests\Models\CMS\CmsPhonenumber p) maxId from Doctrine\Tests\Models\CMS\CmsUser u');
     }
 
-<<<<<<< HEAD
-    public function testUsageOfQComponentOutsideSubquery(): void
-=======
     public function testUsageOfQComponentOutsideSubquery() : void
->>>>>>> fce18e93
     {
         self::assertInvalidDQL('select u, (select max(p.phonenumber) from Doctrine\Tests\Models\CMS\CmsPhonenumber p) maxId from Doctrine\Tests\Models\CMS\CmsUser u WHERE p.user = ?1');
     }
 
-<<<<<<< HEAD
-    public function testUnknownAbstractSchemaName(): void
-=======
     public function testUnknownAbstractSchemaName() : void
->>>>>>> fce18e93
     {
         self::assertInvalidDQL('SELECT u FROM UnknownClassName u');
     }
 
-<<<<<<< HEAD
-    public function testCorrectPartialObjectLoad(): void
-=======
     public function testCorrectPartialObjectLoad() : void
->>>>>>> fce18e93
     {
         self::assertValidDQL('SELECT PARTIAL u.{id,name} FROM Doctrine\Tests\Models\CMS\CmsUser u');
     }
 
-<<<<<<< HEAD
-    public function testIncorrectPartialObjectLoadBecauseOfMissingIdentifier(): void
-=======
     public function testIncorrectPartialObjectLoadBecauseOfMissingIdentifier() : void
->>>>>>> fce18e93
     {
         self::assertInvalidDQL('SELECT PARTIAL u.{name} FROM Doctrine\Tests\Models\CMS\CmsUser u');
     }
 
-<<<<<<< HEAD
-    public function testScalarExpressionInSelect(): void
-=======
     public function testScalarExpressionInSelect() : void
->>>>>>> fce18e93
     {
         self::assertValidDQL('SELECT u, 42 + u.id AS someNumber FROM Doctrine\Tests\Models\CMS\CmsUser u');
     }
 
-<<<<<<< HEAD
-    public function testInputParameterInSelect(): void
-=======
     public function testInputParameterInSelect() : void
->>>>>>> fce18e93
     {
         self::assertValidDQL('SELECT u, u.id + ?1 AS someNumber FROM Doctrine\Tests\Models\CMS\CmsUser u');
     }
@@ -955,15 +561,9 @@
     /**
      * @group DDC-1091
      */
-<<<<<<< HEAD
-    public function testCustomFunctionsReturningStringInStringPrimary(): void
-    {
-        $this->entityManager->getConfiguration()->addCustomStringFunction('CC', Query\AST\Functions\ConcatFunction::class);
-=======
     public function testCustomFunctionsReturningStringInStringPrimary() : void
     {
         $this->em->getConfiguration()->addCustomStringFunction('CC', Query\AST\Functions\ConcatFunction::class);
->>>>>>> fce18e93
 
         self::assertValidDQL("SELECT u FROM Doctrine\Tests\Models\CMS\CmsUser u WHERE CC('%', u.name) LIKE '%foo%'", true);
     }
@@ -971,11 +571,7 @@
     /**
      * @group DDC-505
      */
-<<<<<<< HEAD
-    public function testDQLKeywordInJoinIsAllowed(): void
-=======
     public function testDQLKeywordInJoinIsAllowed() : void
->>>>>>> fce18e93
     {
         self::assertValidDQL('SELECT u FROM ' . __NAMESPACE__ . '\DQLKeywordsModelUser u JOIN u.group g');
     }
@@ -983,11 +579,7 @@
     /**
      * @group DDC-505
      */
-<<<<<<< HEAD
-    public function testDQLKeywordInConditionIsAllowed(): void
-=======
     public function testDQLKeywordInConditionIsAllowed() : void
->>>>>>> fce18e93
     {
         self::assertValidDQL('SELECT g FROM ' . __NAMESPACE__ . '\DQLKeywordsModelGroup g WHERE g.from=0');
     }
@@ -1002,11 +594,7 @@
     /**
      * @group DDC-617
      */
-<<<<<<< HEAD
-    public function testSelectOnlyNonRootEntityAlias(): void
-=======
     public function testSelectOnlyNonRootEntityAlias() : void
->>>>>>> fce18e93
     {
         self::assertInvalidDQL('SELECT g FROM Doctrine\Tests\Models\CMS\CmsUser u JOIN u.groups g');
     }
@@ -1014,11 +602,7 @@
     /**
      * @group DDC-1108
      */
-<<<<<<< HEAD
-    public function testInputParameterSingleChar(): void
-=======
     public function testInputParameterSingleChar() : void
->>>>>>> fce18e93
     {
         self::assertValidDQL('SELECT u FROM Doctrine\Tests\Models\CMS\CmsUser u WHERE u.name = :q');
     }
@@ -1026,11 +610,7 @@
     /**
      * @group DDC-1053
      */
-<<<<<<< HEAD
-    public function testGroupBy(): void
-=======
     public function testGroupBy() : void
->>>>>>> fce18e93
     {
         self::assertValidDQL('SELECT g.id, count(u.id) FROM Doctrine\Tests\Models\CMS\CmsGroup g JOIN g.users u GROUP BY g.id');
     }
@@ -1038,11 +618,7 @@
     /**
      * @group DDC-1053
      */
-<<<<<<< HEAD
-    public function testGroupByIdentificationVariable(): void
-=======
     public function testGroupByIdentificationVariable() : void
->>>>>>> fce18e93
     {
         self::assertValidDQL('SELECT g, count(u.id) FROM Doctrine\Tests\Models\CMS\CmsGroup g JOIN g.users u GROUP BY g');
     }
@@ -1050,11 +626,7 @@
     /**
      * @group DDC-1053
      */
-<<<<<<< HEAD
-    public function testGroupByUnknownIdentificationVariable(): void
-=======
     public function testGroupByUnknownIdentificationVariable() : void
->>>>>>> fce18e93
     {
         self::assertInvalidDQL('SELECT g, count(u.id) FROM Doctrine\Tests\Models\CMS\CmsGroup g JOIN g.users u GROUP BY m');
     }
@@ -1062,33 +634,14 @@
     /**
      * @group DDC-117
      */
-<<<<<<< HEAD
-    public function testSizeOfForeignKeyOneToManyPrimaryKeyEntity(): void
-    {
-        $this->assertValidDQL('SELECT a, t FROM Doctrine\Tests\Models\DDC117\DDC117Article a JOIN a.translations t WHERE SIZE(a.translations) > 0');
-=======
     public function testSizeOfForeignKeyOneToManyPrimaryKeyEntity() : void
     {
         self::assertValidDQL('SELECT a, t FROM Doctrine\Tests\Models\DDC117\DDC117Article a JOIN a.translations t WHERE SIZE(a.translations) > 0');
->>>>>>> fce18e93
     }
 
     /**
      * @group DDC-117
      */
-<<<<<<< HEAD
-    public function testSizeOfForeignKeyManyToManyPrimaryKeyEntity(): void
-    {
-        $this->assertValidDQL('SELECT e, t FROM Doctrine\Tests\Models\DDC117\DDC117Editor e JOIN e.reviewingTranslations t WHERE SIZE(e.reviewingTranslations) > 0');
-    }
-
-    public function testCaseSupportContainingNullIfExpression(): void
-    {
-        $this->assertValidDQL('SELECT u.id, NULLIF(u.name, u.name) AS shouldBeNull FROM Doctrine\Tests\Models\CMS\CmsUser u');
-    }
-
-    public function testCaseSupportContainingCoalesceExpression(): void
-=======
     public function testSizeOfForeignKeyManyToManyPrimaryKeyEntity() : void
     {
         self::assertValidDQL('SELECT e, t FROM Doctrine\Tests\Models\DDC117\DDC117Editor e JOIN e.reviewingTranslations t WHERE SIZE(e.reviewingTranslations) > 0');
@@ -1100,7 +653,6 @@
     }
 
     public function testCaseSupportContainingCoalesceExpression() : void
->>>>>>> fce18e93
     {
         self::assertValidDQL("select COALESCE(NULLIF(u.name, ''), u.username) as Display FROM Doctrine\Tests\Models\CMS\CmsUser u");
     }
@@ -1108,39 +660,23 @@
     /**
      * @group DDC-1858
      */
-<<<<<<< HEAD
-    public function testHavingSupportIsNullExpression(): void
-    {
-        $this->assertValidDQL('SELECT u.name FROM Doctrine\Tests\Models\CMS\CmsUser u HAVING u.username IS NULL');
-=======
     public function testHavingSupportIsNullExpression() : void
     {
         self::assertValidDQL('SELECT u.name FROM Doctrine\Tests\Models\CMS\CmsUser u HAVING u.username IS NULL');
->>>>>>> fce18e93
     }
 
     /**
      * @group DDC-3085
      */
-<<<<<<< HEAD
-    public function testHavingSupportResultVariableInNullComparisonExpression(): void
-    {
-        $this->assertValidDQL('SELECT u AS user, SUM(a.id) AS score FROM Doctrine\Tests\Models\CMS\CmsUser u LEFT JOIN Doctrine\Tests\Models\CMS\CmsAddress a WITH a.user = u GROUP BY u HAVING score IS NOT NULL AND score >= 5');
-=======
     public function testHavingSupportResultVariableInNullComparisonExpression() : void
     {
         self::assertValidDQL('SELECT u AS user, SUM(a.id) AS score FROM Doctrine\Tests\Models\CMS\CmsUser u LEFT JOIN Doctrine\Tests\Models\CMS\CmsAddress a WITH a.user = u GROUP BY u HAVING score IS NOT NULL AND score >= 5');
->>>>>>> fce18e93
     }
 
     /**
      * @group DDC-1858
      */
-<<<<<<< HEAD
-    public function testHavingSupportLikeExpression(): void
-=======
     public function testHavingSupportLikeExpression() : void
->>>>>>> fce18e93
     {
         self::assertValidDQL("SELECT _u.id, count(_articles) as uuuu FROM Doctrine\Tests\Models\CMS\CmsUser _u LEFT JOIN _u.articles _articles GROUP BY _u HAVING uuuu LIKE '3'");
     }
@@ -1148,29 +684,14 @@
     /**
      * @group DDC-3018
      */
-<<<<<<< HEAD
-    public function testNewLiteralExpression(): void
-    {
-        $this->assertValidDQL('SELECT new ' . __NAMESPACE__ . "\\DummyStruct(u.id, 'foo', 1, true) FROM Doctrine\Tests\Models\CMS\CmsUser u");
-=======
     public function testNewLiteralExpression() : void
     {
         self::assertValidDQL('SELECT new ' . __NAMESPACE__ . "\\DummyStruct(u.id, 'foo', 1, true) FROM Doctrine\Tests\Models\CMS\CmsUser u");
->>>>>>> fce18e93
     }
 
     /**
      * @group DDC-3075
      */
-<<<<<<< HEAD
-    public function testNewLiteralWithSubselectExpression(): void
-    {
-        $this->assertValidDQL('SELECT new ' . __NAMESPACE__ . "\\DummyStruct(u.id, 'foo', (SELECT 1 FROM Doctrine\Tests\Models\CMS\CmsUser su), true) FROM Doctrine\Tests\Models\CMS\CmsUser u");
-    }
-
-    public function testStringPrimaryAcceptsAggregateExpression(): void
-    {
-=======
     public function testNewLiteralWithSubselectExpression() : void
     {
         self::assertValidDQL('SELECT new ' . __NAMESPACE__ . "\\DummyStruct(u.id, 'foo', (SELECT 1 FROM Doctrine\Tests\Models\CMS\CmsUser su), true) FROM Doctrine\Tests\Models\CMS\CmsUser u");
@@ -1178,7 +699,6 @@
 
     public function testStringPrimaryAcceptsAggregateExpression() : void
     {
->>>>>>> fce18e93
         $this->assertValidDQL(
             'SELECT CONCAT(a.topic, MAX(a.version)) last FROM Doctrine\Tests\Models\CMS\CmsArticle a GROUP BY a'
         );
@@ -1188,48 +708,18 @@
 /** @ORM\Entity */
 class DQLKeywordsModelUser
 {
-<<<<<<< HEAD
-    /**
-     * @var int
-     * @Id
-     * @Column(type="integer")
-     * @GeneratedValue
-     */
-    private $id;
-
-    /**
-     * @var DQLKeywordsModelGroup
-     * @OneToOne(targetEntity="DQLKeywordsModelGroup")
-     */
-=======
     /** @ORM\Id @ORM\Column(type="integer") @ORM\GeneratedValue */
     private $id;
     /** @ORM\OneToOne(targetEntity=DQLKeywordsModelGroup::class) */
->>>>>>> fce18e93
     private $group;
 }
 
 /** @ORM\Entity */
 class DQLKeywordsModelGroup
 {
-<<<<<<< HEAD
-    /**
-     * @var int
-     * @Id
-     * @Column(type="integer")
-     * @GeneratedValue
-     */
-    private $id;
-
-    /**
-     * @var string
-     * @Column
-     */
-=======
     /** @ORM\Id @ORM\Column(type="integer") @ORM\GeneratedValue */
     private $id;
     /** @ORM\Column */
->>>>>>> fce18e93
     private $from;
 }
 
