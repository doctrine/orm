--- conflicted
+++ resolved
@@ -21,14 +21,10 @@
     /** @var QueryExpressionVisitor */
     private $visitor;
 
-<<<<<<< HEAD
-    protected function setUp(): void
-=======
     /**
      * {@inheritDoc}
      */
     protected function setUp() : void
->>>>>>> fce18e93
     {
         $this->visitor = new QueryExpressionVisitor(['o', 'p']);
     }
@@ -38,11 +34,7 @@
      *
      * @dataProvider comparisonData
      */
-<<<<<<< HEAD
-    public function testWalkComparison(CriteriaComparison $criteriaExpr, $queryExpr, ?Parameter $parameter = null): void
-=======
     public function testWalkComparison(CriteriaComparison $criteriaExpr, $queryExpr, ?Parameter $parameter = null) : void
->>>>>>> fce18e93
     {
         self::assertEquals($queryExpr, $this->visitor->walkComparison($criteriaExpr));
         if ($parameter) {
@@ -50,8 +42,7 @@
         }
     }
 
-    /** @psalm-return list<array{CriteriaComparison, QueryBuilder\Comparison|string, ?Parameter} */
-    public function comparisonData(): array
+    public function comparisonData()
     {
         $cb = new CriteriaBuilder();
         $qb = new QueryBuilder();
@@ -72,7 +63,6 @@
             [$cb->notIn('field', ['value']), $qb->notIn('o.field', ':field'), new Parameter('field', ['value'])],
 
             [$cb->contains('field', 'value'), $qb->like('o.field', ':field'), new Parameter('field', '%value%')],
-            [$cb->memberOf(':field', 'o.field'), $qb->isMemberOf(':field', 'o.field')],
 
             [$cb->startsWith('field', 'value'), $qb->like('o.field', ':field'), new Parameter('field', 'value%')],
             [$cb->endsWith('field', 'value'), $qb->like('o.field', ':field'), new Parameter('field', '%value')],
@@ -86,11 +76,7 @@
         ];
     }
 
-<<<<<<< HEAD
-    public function testWalkAndCompositeExpression(): void
-=======
     public function testWalkAndCompositeExpression() : void
->>>>>>> fce18e93
     {
         $cb   = new CriteriaBuilder();
         $expr = $this->visitor->walkCompositeExpression(
@@ -104,11 +90,7 @@
         self::assertCount(2, $expr->getParts());
     }
 
-<<<<<<< HEAD
-    public function testWalkOrCompositeExpression(): void
-=======
     public function testWalkOrCompositeExpression() : void
->>>>>>> fce18e93
     {
         $cb   = new CriteriaBuilder();
         $expr = $this->visitor->walkCompositeExpression(
@@ -122,20 +104,12 @@
         self::assertCount(2, $expr->getParts());
     }
 
-<<<<<<< HEAD
-    public function testWalkValue(): void
-=======
     public function testWalkValue() : void
->>>>>>> fce18e93
     {
         self::assertEquals('value', $this->visitor->walkValue(new Value('value')));
     }
 
-<<<<<<< HEAD
-    public function testClearParameters(): void
-=======
     public function testClearParameters() : void
->>>>>>> fce18e93
     {
         $this->visitor->getParameters()->add(new Parameter('field', 'value'));
 
