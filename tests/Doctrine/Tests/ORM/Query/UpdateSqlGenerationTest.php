--- conflicted
+++ resolved
@@ -5,35 +5,18 @@
 namespace Doctrine\Tests\ORM\Query;
 
 use Doctrine\DBAL\Types\Type as DBALType;
-use Doctrine\ORM\EntityManagerInterface;
 use Doctrine\Tests\DbalTypes\NegativeToPositiveType;
 use Doctrine\Tests\OrmTestCase;
 use Exception;
 
 /**
  * Test case for testing the saving and referencing of query identifiers.
-<<<<<<< HEAD
- *
- * @link        http://www.phpdoctrine.org
- *
- * @todo        1) [romanb] We  might want to split the SQL generation tests into multiple
- *              testcases later since we'll have a lot of them and we might want to have special SQL
- *              generation tests for some dbms specific SQL syntaxes.
- */
-class UpdateSqlGenerationTest extends OrmTestCase
-{
-    /** @var EntityManagerInterface */
-    private $entityManager;
-
-    protected function setUp(): void
-=======
  */
 class UpdateSqlGenerationTest extends OrmTestCase
 {
     private $em;
 
     protected function setUp() : void
->>>>>>> fce18e93
     {
         if (DBALType::hasType('negative_to_positive')) {
             DBALType::overrideType('negative_to_positive', NegativeToPositiveType::class);
@@ -41,24 +24,15 @@
             DBALType::addType('negative_to_positive', NegativeToPositiveType::class);
         }
 
-<<<<<<< HEAD
-        $this->entityManager = $this->getTestEntityManager();
-=======
         $this->em = $this->getTestEntityManager();
->>>>>>> fce18e93
     }
 
-    public function assertSqlGeneration($dqlToBeTested, $sqlToBeConfirmed): void
+    public function assertSqlGeneration($dqlToBeTested, $sqlToBeConfirmed)
     {
         try {
-<<<<<<< HEAD
-            $query = $this->entityManager->createQuery($dqlToBeTested);
-            parent::assertEquals($sqlToBeConfirmed, $query->getSql());
-=======
             $query        = $this->em->createQuery($dqlToBeTested);
             $sqlGenerated = $query->getSql();
 
->>>>>>> fce18e93
             $query->free();
         } catch (Exception $e) {
             $this->fail($e->getMessage());
@@ -67,11 +41,7 @@
         self::assertEquals($sqlToBeConfirmed, $sqlGenerated);
     }
 
-<<<<<<< HEAD
-    public function testSupportsQueriesWithoutWhere(): void
-=======
     public function testSupportsQueriesWithoutWhere() : void
->>>>>>> fce18e93
     {
         self::assertSqlGeneration(
             'UPDATE Doctrine\Tests\Models\CMS\CmsUser u SET u.name = ?1',
@@ -79,11 +49,7 @@
         );
     }
 
-<<<<<<< HEAD
-    public function testSupportsMultipleFieldsWithoutWhere(): void
-=======
     public function testSupportsMultipleFieldsWithoutWhere() : void
->>>>>>> fce18e93
     {
         self::assertSqlGeneration(
             'UPDATE Doctrine\Tests\Models\CMS\CmsUser u SET u.name = ?1, u.username = ?2',
@@ -91,11 +57,7 @@
         );
     }
 
-<<<<<<< HEAD
-    public function testSupportsWhereClauses(): void
-=======
     public function testSupportsWhereClauses() : void
->>>>>>> fce18e93
     {
         self::assertSqlGeneration(
             'UPDATE Doctrine\Tests\Models\CMS\CmsUser u SET u.name = ?1 WHERE u.id = ?2',
@@ -103,11 +65,7 @@
         );
     }
 
-<<<<<<< HEAD
-    public function testSupportsWhereClausesOnTheUpdatedField(): void
-=======
     public function testSupportsWhereClausesOnTheUpdatedField() : void
->>>>>>> fce18e93
     {
         self::assertSqlGeneration(
             'UPDATE Doctrine\Tests\Models\CMS\CmsUser u SET u.name = ?1 WHERE u.name = ?2',
@@ -115,11 +73,7 @@
         );
     }
 
-<<<<<<< HEAD
-    public function testSupportsMultipleWhereClause(): void
-=======
     public function testSupportsMultipleWhereClause() : void
->>>>>>> fce18e93
     {
         self::assertSqlGeneration(
             'UPDATE Doctrine\Tests\Models\CMS\CmsUser u SET u.name = ?1 WHERE u.name = ?2 AND u.status = ?3',
@@ -127,11 +81,7 @@
         );
     }
 
-<<<<<<< HEAD
-    public function testSupportsInClause(): void
-=======
     public function testSupportsInClause() : void
->>>>>>> fce18e93
     {
         self::assertSqlGeneration(
             'UPDATE Doctrine\Tests\Models\CMS\CmsUser u SET u.name = ?1 WHERE u.id IN (1, 3, 4)',
@@ -139,11 +89,7 @@
         );
     }
 
-<<<<<<< HEAD
-    public function testSupportsParametrizedInClause(): void
-=======
     public function testSupportsParametrizedInClause() : void
->>>>>>> fce18e93
     {
         self::assertSqlGeneration(
             'UPDATE Doctrine\Tests\Models\CMS\CmsUser u SET u.name = ?1 WHERE u.id IN (?2, ?3, ?4)',
@@ -151,11 +97,7 @@
         );
     }
 
-<<<<<<< HEAD
-    public function testSupportsNotInClause(): void
-=======
     public function testSupportsNotInClause() : void
->>>>>>> fce18e93
     {
         self::assertSqlGeneration(
             'UPDATE Doctrine\Tests\Models\CMS\CmsUser u SET u.name = ?1 WHERE u.id NOT IN (1, 3, 4)',
@@ -163,11 +105,7 @@
         );
     }
 
-<<<<<<< HEAD
-    public function testSupportsGreaterThanClause(): void
-=======
     public function testSupportsGreaterThanClause() : void
->>>>>>> fce18e93
     {
         self::assertSqlGeneration(
             'UPDATE Doctrine\Tests\Models\CMS\CmsUser u SET u.status = ?1 WHERE u.id > ?2',
@@ -175,11 +113,7 @@
         );
     }
 
-<<<<<<< HEAD
-    public function testSupportsGreaterThanOrEqualToClause(): void
-=======
     public function testSupportsGreaterThanOrEqualToClause() : void
->>>>>>> fce18e93
     {
         self::assertSqlGeneration(
             'UPDATE Doctrine\Tests\Models\CMS\CmsUser u SET u.status = ?1 WHERE u.id >= ?2',
@@ -187,11 +121,7 @@
         );
     }
 
-<<<<<<< HEAD
-    public function testSupportsLessThanClause(): void
-=======
     public function testSupportsLessThanClause() : void
->>>>>>> fce18e93
     {
         self::assertSqlGeneration(
             'UPDATE Doctrine\Tests\Models\CMS\CmsUser u SET u.status = ?1 WHERE u.id < ?2',
@@ -199,11 +129,7 @@
         );
     }
 
-<<<<<<< HEAD
-    public function testSupportsLessThanOrEqualToClause(): void
-=======
     public function testSupportsLessThanOrEqualToClause() : void
->>>>>>> fce18e93
     {
         self::assertSqlGeneration(
             'UPDATE Doctrine\Tests\Models\CMS\CmsUser u SET u.status = ?1 WHERE u.id <= ?2',
@@ -211,11 +137,7 @@
         );
     }
 
-<<<<<<< HEAD
-    public function testSupportsBetweenClause(): void
-=======
     public function testSupportsBetweenClause() : void
->>>>>>> fce18e93
     {
         self::assertSqlGeneration(
             'UPDATE Doctrine\Tests\Models\CMS\CmsUser u SET u.status = ?1 WHERE u.id BETWEEN :from AND :to',
@@ -223,21 +145,6 @@
         );
     }
 
-<<<<<<< HEAD
-    public function testSingleValuedAssociationFieldInWhere(): void
-    {
-        $this->assertSqlGeneration(
-            'UPDATE Doctrine\Tests\Models\CMS\CmsPhonenumber p SET p.phonenumber = 1234 WHERE p.user = ?1',
-            'UPDATE cms_phonenumbers SET phonenumber = 1234 WHERE user_id = ?'
-        );
-    }
-
-    public function testSingleValuedAssociationFieldInSetClause(): void
-    {
-        $this->assertSqlGeneration(
-            'update Doctrine\Tests\Models\CMS\CmsComment c set c.article = null where c.article=?1',
-            'UPDATE cms_comments SET article_id = NULL WHERE article_id = ?'
-=======
     public function testSingleValuedAssociationFieldInWhere() : void
     {
         self::assertSqlGeneration(
@@ -251,18 +158,13 @@
         self::assertSqlGeneration(
             'UPDATE Doctrine\Tests\Models\CMS\CmsComment c SET c.article = null WHERE c.article = ?1',
             'UPDATE "cms_comments" SET "article_id" = NULL WHERE "article_id" = ?'
->>>>>>> fce18e93
         );
     }
 
     /**
      * @group DDC-980
      */
-<<<<<<< HEAD
-    public function testSubselectTableAliasReferencing(): void
-=======
     public function testSubselectTableAliasReferencing() : void
->>>>>>> fce18e93
     {
         self::assertSqlGeneration(
             'UPDATE Doctrine\Tests\Models\CMS\CmsUser u SET u.status = \'inactive\' WHERE SIZE(u.groups) = 10',
@@ -270,11 +172,7 @@
         );
     }
 
-<<<<<<< HEAD
-    public function testCustomTypeValueSqlCompletelyIgnoredInUpdateStatements(): void
-=======
     public function testCustomTypeValueSqlCompletelyIgnoredInUpdateStatements() : void
->>>>>>> fce18e93
     {
         self::assertSqlGeneration(
             'UPDATE Doctrine\Tests\Models\CustomType\CustomTypeParent p SET p.customInteger = 1 WHERE p.id = 1',
@@ -282,19 +180,11 @@
         );
     }
 
-<<<<<<< HEAD
-    public function testUpdateWithSubselectAsNewValue(): void
-    {
-        $this->assertSqlGeneration(
-            'UPDATE Doctrine\Tests\Models\Company\CompanyFixContract fc SET fc.fixPrice = (SELECT ce2.salary FROM Doctrine\Tests\Models\Company\CompanyEmployee ce2 WHERE ce2.id = 2) WHERE fc.id = 1',
-            "UPDATE company_contracts SET fixPrice = (SELECT c0_.salary FROM company_employees c0_ INNER JOIN company_persons c1_ ON c0_.id = c1_.id LEFT JOIN company_managers c2_ ON c0_.id = c2_.id WHERE c1_.id = 2) WHERE (id = 1) AND discr IN ('fix')"
-=======
     public function testUpdateWithSubselectAsNewValue() : void
     {
         self::assertSqlGeneration(
             'UPDATE Doctrine\Tests\Models\Company\CompanyFixContract fc SET fc.fixPrice = (SELECT ce2.salary FROM Doctrine\Tests\Models\Company\CompanyEmployee ce2 WHERE ce2.id = 2) WHERE fc.id = 1',
             'UPDATE "company_contracts" SET "fixPrice" = (SELECT t0."salary" FROM "company_employees" t0 INNER JOIN "company_persons" t1 ON t0."id" = t1."id" LEFT JOIN "company_managers" t2 ON t0."id" = t2."id" WHERE t1."id" = 2) WHERE ("id" = 1) AND "discr" IN (\'fix\')'
->>>>>>> fce18e93
         );
     }
 }