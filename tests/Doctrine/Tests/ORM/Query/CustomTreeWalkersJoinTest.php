--- conflicted
+++ resolved
@@ -4,7 +4,6 @@
 
 namespace Doctrine\Tests\ORM\Query;
 
-use Doctrine\ORM\EntityManagerInterface;
 use Doctrine\ORM\Query;
 use Doctrine\Tests\Models\CMS\CmsAddress;
 use Doctrine\Tests\Models\CMS\CmsUser;
@@ -18,19 +17,14 @@
  */
 class CustomTreeWalkersJoinTest extends OrmTestCase
 {
-    /** @var EntityManagerInterface */
     private $em;
 
-<<<<<<< HEAD
-    protected function setUp(): void
-=======
     protected function setUp() : void
->>>>>>> fce18e93
     {
         $this->em = $this->getTestEntityManager();
     }
 
-    public function assertSqlGeneration(string $dqlToBeTested, string $sqlToBeConfirmed): void
+    public function assertSqlGeneration($dqlToBeTested, $sqlToBeConfirmed)
     {
         try {
             $query = $this->em->createQuery($dqlToBeTested);
@@ -47,42 +41,26 @@
         self::assertEquals($sqlToBeConfirmed, $sqlGenerated);
     }
 
-<<<<<<< HEAD
-    public function testAddsJoin(): void
-=======
     public function testAddsJoin() : void
->>>>>>> fce18e93
     {
         self::assertSqlGeneration(
             'select u from Doctrine\Tests\Models\CMS\CmsUser u',
-<<<<<<< HEAD
-            'SELECT c0_.id AS id_0, c0_.status AS status_1, c0_.username AS username_2, c0_.name AS name_3, c1_.id AS id_4, c1_.country AS country_5, c1_.zip AS zip_6, c1_.city AS city_7, c0_.email_id AS email_id_8, c1_.user_id AS user_id_9 FROM cms_users c0_ LEFT JOIN cms_addresses c1_ ON c0_.id = c1_.user_id'
-        );
-    }
-
-    public function testDoesNotAddJoin(): void
-=======
             'SELECT t0."id" AS c0, t0."status" AS c1, t0."username" AS c2, t0."name" AS c3, t1."id" AS c4, t1."country" AS c5, t1."zip" AS c6, t1."city" AS c7, t0."email_id" AS c8, t1."user_id" AS c9 FROM "cms_users" t0 LEFT JOIN "cms_addresses" t1 ON t0."id" = t1."user_id"'
         );
     }
 
     public function testDoesNotAddJoin() : void
->>>>>>> fce18e93
     {
         self::assertSqlGeneration(
             'select a from Doctrine\Tests\Models\CMS\CmsAddress a',
-<<<<<<< HEAD
-            'SELECT c0_.id AS id_0, c0_.country AS country_1, c0_.zip AS zip_2, c0_.city AS city_3, c0_.user_id AS user_id_4 FROM cms_addresses c0_'
-=======
             'SELECT t0."id" AS c0, t0."country" AS c1, t0."zip" AS c2, t0."city" AS c3, t0."user_id" AS c4 FROM "cms_addresses" t0'
->>>>>>> fce18e93
         );
     }
 }
 
 class CustomTreeWalkerJoin extends Query\TreeWalkerAdapter
 {
-    public function walkSelectStatement(Query\AST\SelectStatement $selectStatement): void
+    public function walkSelectStatement(Query\AST\SelectStatement $selectStatement)
     {
         foreach ($selectStatement->fromClause->identificationVariableDeclarations as $identificationVariableDeclaration) {
             $rangeVariableDecl = $identificationVariableDeclaration->rangeVariableDeclaration;
@@ -95,7 +73,7 @@
         }
     }
 
-    private function modifySelectStatement(Query\AST\SelectStatement $selectStatement, $identificationVariableDecl): void
+    private function modifySelectStatement(Query\AST\SelectStatement $selectStatement, $identificationVariableDecl)
     {
         $rangeVariableDecl       = $identificationVariableDecl->rangeVariableDeclaration;
         $joinAssocPathExpression = new Query\AST\JoinAssociationPathExpression($rangeVariableDecl->aliasIdentificationVariable, 'address');
