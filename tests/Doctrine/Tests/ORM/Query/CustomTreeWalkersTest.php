--- conflicted
+++ resolved
@@ -4,19 +4,12 @@
 
 namespace Doctrine\Tests\ORM\Functional;
 
-use Doctrine\ORM\EntityManagerInterface;
 use Doctrine\ORM\Query;
 use Doctrine\ORM\Query\QueryException;
-use Doctrine\ORM\Query\SqlWalker;
-use Doctrine\ORM\Query\TreeWalker;
 use Doctrine\Tests\Models\CMS\CmsAddress;
 use Doctrine\Tests\Models\CMS\CmsUser;
 use Doctrine\Tests\OrmTestCase;
 use Exception;
-<<<<<<< HEAD
-
-=======
->>>>>>> fce18e93
 use function array_merge;
 use function count;
 
@@ -27,33 +20,16 @@
  */
 class CustomTreeWalkersTest extends OrmTestCase
 {
-<<<<<<< HEAD
-    /** @var EntityManagerInterface */
-    private $entityManager;
-
-    protected function setUp(): void
-    {
-        $this->entityManager = $this->getTestEntityManager();
-=======
     private $em;
 
     protected function setUp() : void
     {
         $this->em = $this->getTestEntityManager();
->>>>>>> fce18e93
-    }
-
-    /**
-     * @param list<class-string<TreeWalker>> $treeWalkers
-     * @param class-string<SqlWalker>|null   $outputWalker
-     */
-    public function generateSql(string $dqlToBeTested, array $treeWalkers, ?string $outputWalker): string
-    {
-<<<<<<< HEAD
-        $query = $this->entityManager->createQuery($dqlToBeTested);
-=======
+    }
+
+    public function generateSql($dqlToBeTested, $treeWalkers, $outputWalker)
+    {
         $query = $this->em->createQuery($dqlToBeTested);
->>>>>>> fce18e93
         $query->setHint(Query::HINT_CUSTOM_TREE_WALKERS, $treeWalkers)
             ->useQueryCache(false);
 
@@ -64,22 +40,10 @@
         return $query->getSql();
     }
 
-    /**
-     * @param list<class-string<TreeWalker>> $treeWalkers
-     * @param class-string<SqlWalker>|null   $outputWalker
-     */
-    public function assertSqlGeneration(
-        string $dqlToBeTested,
-        string $sqlToBeConfirmed,
-        array $treeWalkers = [],
-        ?string $outputWalker = null
-    ): void {
+    public function assertSqlGeneration($dqlToBeTested, $sqlToBeConfirmed, $treeWalkers = [], $outputWalker = null)
+    {
         try {
-<<<<<<< HEAD
-            $this->assertEquals($sqlToBeConfirmed, $this->generateSql($dqlToBeTested, $treeWalkers, $outputWalker));
-=======
             $sqlGenerated = $this->generateSql($dqlToBeTested, $treeWalkers, $outputWalker);
->>>>>>> fce18e93
         } catch (Exception $e) {
             $this->fail($e->getMessage() . ' at "' . $e->getFile() . '" on line ' . $e->getLine());
         }
@@ -87,62 +51,34 @@
         self::assertEquals($sqlToBeConfirmed, $sqlGenerated);
     }
 
-<<<<<<< HEAD
-    public function testSupportsQueriesWithoutWhere(): void
-    {
-        $this->assertSqlGeneration(
-            'select u from Doctrine\Tests\Models\CMS\CmsUser u',
-            'SELECT c0_.id AS id_0, c0_.status AS status_1, c0_.username AS username_2, c0_.name AS name_3, c0_.email_id AS email_id_4 FROM cms_users c0_ WHERE c0_.id = 1',
-=======
     public function testSupportsQueriesWithoutWhere() : void
     {
         $this->assertSqlGeneration(
             'select u from Doctrine\Tests\Models\CMS\CmsUser u',
             'SELECT t0."id" AS c0, t0."status" AS c1, t0."username" AS c2, t0."name" AS c3, t0."email_id" AS c4 FROM "cms_users" t0 WHERE t0."id" = 1',
->>>>>>> fce18e93
             [CustomTreeWalker::class]
         );
     }
 
-<<<<<<< HEAD
-    public function testSupportsQueriesWithMultipleConditionalExpressions(): void
-    {
-        $this->assertSqlGeneration(
-            'select u from Doctrine\Tests\Models\CMS\CmsUser u where u.name = :name or u.name = :otherName',
-            'SELECT c0_.id AS id_0, c0_.status AS status_1, c0_.username AS username_2, c0_.name AS name_3, c0_.email_id AS email_id_4 FROM cms_users c0_ WHERE (c0_.name = ? OR c0_.name = ?) AND c0_.id = 1',
-=======
     public function testSupportsQueriesWithMultipleConditionalExpressions() : void
     {
         $this->assertSqlGeneration(
             'select u from Doctrine\Tests\Models\CMS\CmsUser u where u.name = :name or u.name = :otherName',
             'SELECT t0."id" AS c0, t0."status" AS c1, t0."username" AS c2, t0."name" AS c3, t0."email_id" AS c4 FROM "cms_users" t0 WHERE (t0."name" = ? OR t0."name" = ?) AND t0."id" = 1',
->>>>>>> fce18e93
             [CustomTreeWalker::class]
         );
     }
 
-<<<<<<< HEAD
-    public function testSupportsQueriesWithSimpleConditionalExpression(): void
-    {
-        $this->assertSqlGeneration(
-            'select u from Doctrine\Tests\Models\CMS\CmsUser u where u.name = :name',
-            'SELECT c0_.id AS id_0, c0_.status AS status_1, c0_.username AS username_2, c0_.name AS name_3, c0_.email_id AS email_id_4 FROM cms_users c0_ WHERE c0_.name = ? AND c0_.id = 1',
-=======
     public function testSupportsQueriesWithSimpleConditionalExpression() : void
     {
         $this->assertSqlGeneration(
             'select u from Doctrine\Tests\Models\CMS\CmsUser u where u.name = :name',
             'SELECT t0."id" AS c0, t0."status" AS c1, t0."username" AS c2, t0."name" AS c3, t0."email_id" AS c4 FROM "cms_users" t0 WHERE t0."name" = ? AND t0."id" = 1',
->>>>>>> fce18e93
             [CustomTreeWalker::class]
         );
     }
 
-<<<<<<< HEAD
-    public function testSetUnknownQueryComponentThrowsException(): void
-=======
     public function testSetUnknownQueryComponentThrowsException() : void
->>>>>>> fce18e93
     {
         $this->expectException(QueryException::class);
         $this->expectExceptionMessage("Invalid query component given for DQL alias 'x', requires 'metadata', 'parent', 'relation', 'map', 'nestingLevel' and 'token' keys.");
@@ -154,19 +90,11 @@
         );
     }
 
-<<<<<<< HEAD
-    public function testSupportsSeveralHintsQueries(): void
-    {
-        $this->assertSqlGeneration(
-            'select u from Doctrine\Tests\Models\CMS\CmsUser u',
-            'SELECT c0_.id AS id_0, c0_.status AS status_1, c0_.username AS username_2, c0_.name AS name_3, c1_.id AS id_4, c1_.country AS country_5, c1_.zip AS zip_6, c1_.city AS city_7, c0_.email_id AS email_id_8, c1_.user_id AS user_id_9 FROM cms_users c0_ LEFT JOIN cms_addresses c1_ ON c0_.id = c1_.user_id WHERE c0_.id = 1',
-=======
     public function testSupportsSeveralHintsQueries() : void
     {
         $this->assertSqlGeneration(
             'select u from Doctrine\Tests\Models\CMS\CmsUser u',
             'SELECT t0."id" AS c0, t0."status" AS c1, t0."username" AS c2, t0."name" AS c3, t1."id" AS c4, t1."country" AS c5, t1."zip" AS c6, t1."city" AS c7, t0."email_id" AS c8, t1."user_id" AS c9 FROM "cms_users" t0 LEFT JOIN "cms_addresses" t1 ON t0."id" = t1."user_id" WHERE t0."id" = 1',
->>>>>>> fce18e93
             [CustomTreeWalkerJoin::class, CustomTreeWalker::class]
         );
     }
@@ -174,7 +102,7 @@
 
 class AddUnknownQueryComponentWalker extends Query\SqlWalker
 {
-    public function walkSelectStatement(Query\AST\SelectStatement $selectStatement): void
+    public function walkSelectStatement(Query\AST\SelectStatement $selectStatement)
     {
         parent::walkSelectStatement($selectStatement);
 
@@ -184,7 +112,7 @@
 
 class CustomTreeWalker extends Query\TreeWalkerAdapter
 {
-    public function walkSelectStatement(Query\AST\SelectStatement $selectStatement): void
+    public function walkSelectStatement(Query\AST\SelectStatement $selectStatement)
     {
         // Get the DQL aliases of all the classes we want to modify
         $dqlAliases = [];
@@ -192,11 +120,7 @@
         foreach ($this->getQueryComponents() as $dqlAlias => $comp) {
             // Hard-coded check just for demonstration: We want to modify the query if
             // it involves the CmsUser class.
-<<<<<<< HEAD
-            if ($comp['metadata']->name === CmsUser::class) {
-=======
             if ($comp['metadata']->getClassName() === CmsUser::class) {
->>>>>>> fce18e93
                 $dqlAliases[] = $dqlAlias;
             }
         }
@@ -265,7 +189,7 @@
 
 class CustomTreeWalkerJoin extends Query\TreeWalkerAdapter
 {
-    public function walkSelectStatement(Query\AST\SelectStatement $selectStatement): void
+    public function walkSelectStatement(Query\AST\SelectStatement $selectStatement)
     {
         foreach ($selectStatement->fromClause->identificationVariableDeclarations as $identificationVariableDeclaration) {
             $rangeVariableDecl = $identificationVariableDeclaration->rangeVariableDeclaration;
@@ -278,7 +202,7 @@
         }
     }
 
-    private function modifySelectStatement(Query\AST\SelectStatement $selectStatement, $identificationVariableDecl): void
+    private function modifySelectStatement(Query\AST\SelectStatement $selectStatement, $identificationVariableDecl)
     {
         $rangeVariableDecl       = $identificationVariableDecl->rangeVariableDeclaration;
         $joinAssocPathExpression = new Query\AST\JoinAssociationPathExpression($rangeVariableDecl->aliasIdentificationVariable, 'address');
