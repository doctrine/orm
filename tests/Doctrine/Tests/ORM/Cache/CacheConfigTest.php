--- conflicted
+++ resolved
@@ -21,25 +21,17 @@
     /** @var CacheConfiguration */
     private $config;
 
-<<<<<<< HEAD
-    protected function setUp(): void
-=======
     /**
      * {@inheritDoc}
      */
     protected function setUp() : void
->>>>>>> fce18e93
     {
         parent::setUp();
 
         $this->config = new CacheConfiguration();
     }
 
-<<<<<<< HEAD
-    public function testSetGetRegionLifetime(): void
-=======
     public function testSetGetRegionLifetime() : void
->>>>>>> fce18e93
     {
         $config = $this->config->getRegionsConfiguration();
 
@@ -52,11 +44,7 @@
         self::assertEquals(222, $config->getLifetime('foo_region'));
     }
 
-<<<<<<< HEAD
-    public function testSetGetCacheLogger(): void
-=======
     public function testSetGetCacheLogger() : void
->>>>>>> fce18e93
     {
         $logger = $this->createMock(CacheLogger::class);
 
@@ -67,11 +55,7 @@
         self::assertEquals($logger, $this->config->getCacheLogger());
     }
 
-<<<<<<< HEAD
-    public function testSetGetCacheFactory(): void
-=======
     public function testSetGetCacheFactory() : void
->>>>>>> fce18e93
     {
         $factory = $this->createMock(CacheFactory::class);
 
@@ -82,11 +66,7 @@
         self::assertEquals($factory, $this->config->getCacheFactory());
     }
 
-<<<<<<< HEAD
-    public function testSetGetQueryValidator(): void
-=======
     public function testSetGetQueryValidator() : void
->>>>>>> fce18e93
     {
         $factory = $this->createMock(CacheFactory::class);
         $factory->method('getTimestampRegion')->willReturn($this->createMock(TimestampRegion::class));
