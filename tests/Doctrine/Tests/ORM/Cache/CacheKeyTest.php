--- conflicted
+++ resolved
@@ -13,11 +13,7 @@
  */
 class CacheKeyTest extends DoctrineTestCase
 {
-<<<<<<< HEAD
-    public function testEntityCacheKeyIdentifierCollision(): void
-=======
     public function testEntityCacheKeyIdentifierCollision() : void
->>>>>>> fce18e93
     {
         $key1 = new EntityCacheKey('Foo', ['id' => 1]);
         $key2 = new EntityCacheKey('Bar', ['id' => 1]);
@@ -25,11 +21,7 @@
         self::assertNotEquals($key1->hash, $key2->hash);
     }
 
-<<<<<<< HEAD
-    public function testEntityCacheKeyIdentifierType(): void
-=======
     public function testEntityCacheKeyIdentifierType() : void
->>>>>>> fce18e93
     {
         $key1 = new EntityCacheKey('Foo', ['id' => 1]);
         $key2 = new EntityCacheKey('Foo', ['id' => '1']);
@@ -37,11 +29,7 @@
         self::assertEquals($key1->hash, $key2->hash);
     }
 
-<<<<<<< HEAD
-    public function testEntityCacheKeyIdentifierOrder(): void
-=======
     public function testEntityCacheKeyIdentifierOrder() : void
->>>>>>> fce18e93
     {
         $key1 = new EntityCacheKey('Foo', ['foo_bar' => 1, 'bar_foo' => 2]);
         $key2 = new EntityCacheKey('Foo', ['bar_foo' => 2, 'foo_bar' => 1]);
@@ -49,11 +37,7 @@
         self::assertEquals($key1->hash, $key2->hash);
     }
 
-<<<<<<< HEAD
-    public function testCollectionCacheKeyIdentifierType(): void
-=======
     public function testCollectionCacheKeyIdentifierType() : void
->>>>>>> fce18e93
     {
         $key1 = new CollectionCacheKey('Foo', 'assoc', ['id' => 1]);
         $key2 = new CollectionCacheKey('Foo', 'assoc', ['id' => '1']);
@@ -61,11 +45,7 @@
         self::assertEquals($key1->hash, $key2->hash);
     }
 
-<<<<<<< HEAD
-    public function testCollectionCacheKeyIdentifierOrder(): void
-=======
     public function testCollectionCacheKeyIdentifierOrder() : void
->>>>>>> fce18e93
     {
         $key1 = new CollectionCacheKey('Foo', 'assoc', ['foo_bar' => 1, 'bar_foo' => 2]);
         $key2 = new CollectionCacheKey('Foo', 'assoc', ['bar_foo' => 2, 'foo_bar' => 1]);
@@ -73,11 +53,7 @@
         self::assertEquals($key1->hash, $key2->hash);
     }
 
-<<<<<<< HEAD
-    public function testCollectionCacheKeyIdentifierCollision(): void
-=======
     public function testCollectionCacheKeyIdentifierCollision() : void
->>>>>>> fce18e93
     {
         $key1 = new CollectionCacheKey('Foo', 'assoc', ['id' => 1]);
         $key2 = new CollectionCacheKey('Bar', 'assoc', ['id' => 1]);
@@ -85,11 +61,7 @@
         self::assertNotEquals($key1->hash, $key2->hash);
     }
 
-<<<<<<< HEAD
-    public function testCollectionCacheKeyAssociationCollision(): void
-=======
     public function testCollectionCacheKeyAssociationCollision() : void
->>>>>>> fce18e93
     {
         $key1 = new CollectionCacheKey('Foo', 'assoc1', ['id' => 1]);
         $key2 = new CollectionCacheKey('Foo', 'assoc2', ['id' => 1]);
