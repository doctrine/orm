<?php

declare(strict_types=1);

namespace Doctrine\Tests\ORM\Cache;

use Doctrine\ORM\Cache\CollectionCacheEntry;
<<<<<<< HEAD
use Doctrine\ORM\Cache\Region;
=======
>>>>>>> fce18e93
use Doctrine\ORM\Cache\Region\DefaultMultiGetRegion;
use Doctrine\Tests\Mocks\CacheEntryMock;
use Doctrine\Tests\Mocks\CacheKeyMock;

class MultiGetRegionTest extends AbstractRegionTest
{
    protected function createRegion(): Region
    {
        return new DefaultMultiGetRegion('default.region.test', $this->cache);
    }

<<<<<<< HEAD
    public function testGetMulti(): void
=======
    public function testGetMulti() : void
>>>>>>> fce18e93
    {
        $key1   = new CacheKeyMock('key.1');
        $value1 = new CacheEntryMock(['id' => 1, 'name' => 'bar']);

        $key2   = new CacheKeyMock('key.2');
        $value2 = new CacheEntryMock(['id' => 2, 'name' => 'bar']);

        self::assertFalse($this->region->contains($key1));
        self::assertFalse($this->region->contains($key2));

        $this->region->put($key1, $value1);
        $this->region->put($key2, $value2);

        self::assertTrue($this->region->contains($key1));
        self::assertTrue($this->region->contains($key2));

        $actual = $this->region->getMultiple(new CollectionCacheEntry([$key1, $key2]));

        self::assertEquals($value1, $actual[0]);
        self::assertEquals($value2, $actual[1]);
    }

    /**
     * @test
     * @group GH7266
     */
    public function corruptedDataDoesNotLeakIntoApplication(): void
    {
        $key1 = new CacheKeyMock('key.1');
        $this->cache->save($this->region->getName() . '_' . $key1->hash, 'a-very-invalid-value');

        self::assertTrue($this->region->contains($key1));
        self::assertNull($this->region->getMultiple(new CollectionCacheEntry([$key1])));
    }
}<|MERGE_RESOLUTION|>--- conflicted
+++ resolved
@@ -5,26 +5,18 @@
 namespace Doctrine\Tests\ORM\Cache;
 
 use Doctrine\ORM\Cache\CollectionCacheEntry;
-<<<<<<< HEAD
-use Doctrine\ORM\Cache\Region;
-=======
->>>>>>> fce18e93
 use Doctrine\ORM\Cache\Region\DefaultMultiGetRegion;
 use Doctrine\Tests\Mocks\CacheEntryMock;
 use Doctrine\Tests\Mocks\CacheKeyMock;
 
 class MultiGetRegionTest extends AbstractRegionTest
 {
-    protected function createRegion(): Region
+    protected function createRegion()
     {
         return new DefaultMultiGetRegion('default.region.test', $this->cache);
     }
 
-<<<<<<< HEAD
-    public function testGetMulti(): void
-=======
     public function testGetMulti() : void
->>>>>>> fce18e93
     {
         $key1   = new CacheKeyMock('key.1');
         $value1 = new CacheEntryMock(['id' => 1, 'name' => 'bar']);
@@ -46,17 +38,4 @@
         self::assertEquals($value1, $actual[0]);
         self::assertEquals($value2, $actual[1]);
     }
-
-    /**
-     * @test
-     * @group GH7266
-     */
-    public function corruptedDataDoesNotLeakIntoApplication(): void
-    {
-        $key1 = new CacheKeyMock('key.1');
-        $this->cache->save($this->region->getName() . '_' . $key1->hash, 'a-very-invalid-value');
-
-        self::assertTrue($this->region->contains($key1));
-        self::assertNull($this->region->getMultiple(new CollectionCacheEntry([$key1])));
-    }
 }