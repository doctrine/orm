<?php

declare(strict_types=1);

namespace Doctrine\Tests\ORM\Cache;

use Doctrine\ORM\Cache\CacheKey;
use Doctrine\ORM\Cache\ConcurrentRegion;
use Doctrine\ORM\Cache\Lock;
use Doctrine\ORM\Cache\Region;
use Doctrine\ORM\Cache\Region\DefaultRegion;
use Doctrine\ORM\Cache\Region\FileLockRegion;
use Doctrine\Tests\Mocks\CacheEntryMock;
use Doctrine\Tests\Mocks\CacheKeyMock;
use RecursiveDirectoryIterator;
use RecursiveIteratorIterator;
use ReflectionMethod;
use ReflectionProperty;
<<<<<<< HEAD

use function file_get_contents;
=======
use const E_WARNING;
>>>>>>> fce18e93
use function file_put_contents;
use function is_dir;
use function restore_error_handler;
use function rmdir;
use function set_error_handler;
use function str_repeat;
use function sys_get_temp_dir;
use function uniqid;
use function unlink;
<<<<<<< HEAD

use const E_WARNING;
=======
>>>>>>> fce18e93

/**
 * @group DDC-2183
 */
class FileLockRegionTest extends AbstractRegionTest
{
    /** @var ConcurrentRegion */
    protected $region;

    /** @var string */
    protected $directory;

<<<<<<< HEAD
    public function tearDown(): void
=======
    /**
     * {@inheritDoc}
     */
    public function tearDown() : void
>>>>>>> fce18e93
    {
        $this->cleanTestDirectory($this->directory);
    }

<<<<<<< HEAD
    private function getFileName(ConcurrentRegion $region, CacheKey $key): string
=======
    /**
     * @return string
     */
    private function getFileName(ConcurrentRegion $region, CacheKey $key)
>>>>>>> fce18e93
    {
        $reflection = new ReflectionMethod($region, 'getLockFileName');

        $reflection->setAccessible(true);

        return $reflection->invoke($region, $key);
    }

    protected function createRegion(): Region
    {
        $this->directory = sys_get_temp_dir() . '/doctrine_lock_' . uniqid();

        $region = new DefaultRegion('concurren_region_test', $this->cache);

        return new FileLockRegion($region, $this->directory, 60);
    }

<<<<<<< HEAD
    public function testGetRegionName(): void
=======
    public function testGetRegionName() : void
>>>>>>> fce18e93
    {
        self::assertEquals('concurren_region_test', $this->region->getName());
    }

<<<<<<< HEAD
    public function testLockAndUnlock(): void
=======
    public function testLockAndUnlock() : void
>>>>>>> fce18e93
    {
        $key   = new CacheKeyMock('key');
        $entry = new CacheEntryMock(['foo' => 'bar']);
        $file  = $this->getFileName($this->region, $key);

        self::assertFalse($this->region->contains($key));
        self::assertTrue($this->region->put($key, $entry));
        self::assertTrue($this->region->contains($key));

        $lock = $this->region->lock($key);

        self::assertFileExists($file);
        self::assertInstanceOf(Lock::class, $lock);
        self::assertStringEqualsFile($file, $lock->value);

        // should be not available after lock
        self::assertFalse($this->region->contains($key));
        self::assertNull($this->region->get($key));

        self::assertTrue($this->region->unlock($key, $lock));
        self::assertFileNotExists($file);
    }

<<<<<<< HEAD
    public function testLockWithExistingLock(): void
=======
    public function testLockWithExistingLock() : void
>>>>>>> fce18e93
    {
        $key   = new CacheKeyMock('key');
        $entry = new CacheEntryMock(['foo' => 'bar']);
        $file  = $this->getFileName($this->region, $key);

        self::assertFalse($this->region->contains($key));
        self::assertTrue($this->region->put($key, $entry));
        self::assertTrue($this->region->contains($key));

        file_put_contents($file, 'foo');
<<<<<<< HEAD
        $this->assertFileExists($file);
        $this->assertEquals('foo', file_get_contents($file));

        $this->assertNull($this->region->lock($key));
        $this->assertEquals('foo', file_get_contents($file));
        $this->assertFileExists($file);
=======
        self::assertFileExists($file);
        self::assertStringEqualsFile($file, 'foo');

        self::assertNull($this->region->lock($key));
        self::assertStringEqualsFile($file, 'foo');
        self::assertFileExists($file);
>>>>>>> fce18e93

        // should be not available
        self::assertFalse($this->region->contains($key));
        self::assertNull($this->region->get($key));
    }

<<<<<<< HEAD
    public function testUnlockWithExistingLock(): void
=======
    public function testUnlockWithExistingLock() : void
>>>>>>> fce18e93
    {
        $key   = new CacheKeyMock('key');
        $entry = new CacheEntryMock(['foo' => 'bar']);
        $file  = $this->getFileName($this->region, $key);

        self::assertFalse($this->region->contains($key));
        self::assertTrue($this->region->put($key, $entry));
        self::assertTrue($this->region->contains($key));

        self::assertInstanceOf(Lock::class, $lock = $this->region->lock($key));
        self::assertStringEqualsFile($file, $lock->value);
        self::assertFileExists($file);

        // change the lock
        file_put_contents($file, 'foo');
<<<<<<< HEAD
        $this->assertFileExists($file);
        $this->assertEquals('foo', file_get_contents($file));

        //try to unlock
        $this->assertFalse($this->region->unlock($key, $lock));
        $this->assertEquals('foo', file_get_contents($file));
        $this->assertFileExists($file);
=======
        self::assertFileExists($file);
        self::assertStringEqualsFile($file, 'foo');

        //try to unlock
        self::assertFalse($this->region->unlock($key, $lock));
        self::assertStringEqualsFile($file, 'foo');
        self::assertFileExists($file);
>>>>>>> fce18e93

        // should be not available
        self::assertFalse($this->region->contains($key));
        self::assertNull($this->region->get($key));
    }

<<<<<<< HEAD
    public function testPutWithExistingLock(): void
=======
    public function testPutWithExistingLock() : void
>>>>>>> fce18e93
    {
        $key   = new CacheKeyMock('key');
        $entry = new CacheEntryMock(['foo' => 'bar']);
        $file  = $this->getFileName($this->region, $key);

        self::assertFalse($this->region->contains($key));
        self::assertTrue($this->region->put($key, $entry));
        self::assertTrue($this->region->contains($key));

        // create lock
        file_put_contents($file, 'foo');
<<<<<<< HEAD
        $this->assertFileExists($file);
        $this->assertEquals('foo', file_get_contents($file));
=======
        self::assertFileExists($file);
        self::assertStringEqualsFile($file, 'foo');
>>>>>>> fce18e93

        self::assertFalse($this->region->contains($key));
        self::assertFalse($this->region->put($key, $entry));
        self::assertFalse($this->region->contains($key));

<<<<<<< HEAD
        $this->assertFileExists($file);
        $this->assertEquals('foo', file_get_contents($file));
    }

    public function testLockedEvict(): void
=======
        self::assertFileExists($file);
        self::assertStringEqualsFile($file, 'foo');
    }

    public function testLockedEvict() : void
>>>>>>> fce18e93
    {
        $key   = new CacheKeyMock('key');
        $entry = new CacheEntryMock(['foo' => 'bar']);
        $file  = $this->getFileName($this->region, $key);

<<<<<<< HEAD
        $this->assertFalse($this->region->contains($key));
        $this->assertTrue($this->region->put($key, $entry));
        $this->assertTrue($this->region->contains($key));

        $this->assertInstanceOf(Lock::class, $lock = $this->region->lock($key));
        $this->assertEquals($lock->value, file_get_contents($file));
        $this->assertFileExists($file);

        $this->assertFalse($this->region->contains($key));
        $this->assertTrue($this->region->evict($key));
        $this->assertFalse($this->region->contains($key));
        $this->assertFileNotExists($file);
    }

    public function testLockedEvictAll(): void
=======
        self::assertFalse($this->region->contains($key));
        self::assertTrue($this->region->put($key, $entry));
        self::assertTrue($this->region->contains($key));

        self::assertInstanceOf(Lock::class, $lock = $this->region->lock($key));
        self::assertStringEqualsFile($file, $lock->value);
        self::assertFileExists($file);

        self::assertFalse($this->region->contains($key));
        self::assertTrue($this->region->evict($key));
        self::assertFalse($this->region->contains($key));
        self::assertFileNotExists($file);
    }

    public function testLockedEvictAll() : void
>>>>>>> fce18e93
    {
        $key1   = new CacheKeyMock('key1');
        $entry1 = new CacheEntryMock(['foo1' => 'bar1']);
        $file1  = $this->getFileName($this->region, $key1);

        $key2   = new CacheKeyMock('key2');
        $entry2 = new CacheEntryMock(['foo2' => 'bar2']);
        $file2  = $this->getFileName($this->region, $key2);

        self::assertFalse($this->region->contains($key1));
        self::assertTrue($this->region->put($key1, $entry1));
        self::assertTrue($this->region->contains($key1));

        self::assertFalse($this->region->contains($key2));
        self::assertTrue($this->region->put($key2, $entry2));
        self::assertTrue($this->region->contains($key2));

        self::assertInstanceOf(Lock::class, $lock1 = $this->region->lock($key1));
        self::assertInstanceOf(Lock::class, $lock2 = $this->region->lock($key2));

        self::assertStringEqualsFile($file2, $lock2->value);
        self::assertStringEqualsFile($file1, $lock1->value);

        self::assertFileExists($file1);
        self::assertFileExists($file2);

        self::assertTrue($this->region->evictAll());

        self::assertFileNotExists($file1);
        self::assertFileNotExists($file2);

        self::assertFalse($this->region->contains($key1));
        self::assertFalse($this->region->contains($key2));
    }

<<<<<<< HEAD
    public function testLockLifetime(): void
=======
    public function testLockLifetime() : void
>>>>>>> fce18e93
    {
        $key      = new CacheKeyMock('key');
        $entry    = new CacheEntryMock(['foo' => 'bar']);
        $file     = $this->getFileName($this->region, $key);
        $property = new ReflectionProperty($this->region, 'lockLifetime');

        $property->setAccessible(true);
        $property->setValue($this->region, -10);

        self::assertFalse($this->region->contains($key));
        self::assertTrue($this->region->put($key, $entry));
        self::assertTrue($this->region->contains($key));

        self::assertInstanceOf(Lock::class, $lock = $this->region->lock($key));
        self::assertStringEqualsFile($file, $lock->value);
        self::assertFileExists($file);

        // outdated lock should be removed
        self::assertTrue($this->region->contains($key));
        self::assertNotNull($this->region->get($key));
        self::assertFileNotExists($file);
    }

    /**
     * @group 1072
     * @group DDC-3191
     */
<<<<<<< HEAD
    public function testHandlesScanErrorsGracefullyOnEvictAll(): void
=======
    public function testHandlesScanErrorsGracefullyOnEvictAll() : void
>>>>>>> fce18e93
    {
        $region              = $this->createRegion();
        $reflectionDirectory = new ReflectionProperty($region, 'directory');

        $reflectionDirectory->setAccessible(true);
        $reflectionDirectory->setValue($region, str_repeat('a', 10000));

<<<<<<< HEAD
        set_error_handler(static function (): void {
        }, E_WARNING);
        $this->assertTrue($region->evictAll());
=======
        set_error_handler(static function () {
        }, E_WARNING);
        self::assertTrue($region->evictAll());
>>>>>>> fce18e93
        restore_error_handler();
    }

    /**
     * @param string|null $path directory to clean
     */
    private function cleanTestDirectory(?string $path): void
    {
        $path = $path ?: $this->directory;

        if (! is_dir($path)) {
            return;
        }

        $directoryIterator = new RecursiveIteratorIterator(
            new RecursiveDirectoryIterator($path),
            RecursiveIteratorIterator::CHILD_FIRST
        );

        foreach ($directoryIterator as $file) {
            if ($file->isFile()) {
                @unlink($file->getRealPath());
            } elseif ($file->getRealPath() !== false) {
                @rmdir($file->getRealPath());
            }
        }
    }
}<|MERGE_RESOLUTION|>--- conflicted
+++ resolved
@@ -7,7 +7,6 @@
 use Doctrine\ORM\Cache\CacheKey;
 use Doctrine\ORM\Cache\ConcurrentRegion;
 use Doctrine\ORM\Cache\Lock;
-use Doctrine\ORM\Cache\Region;
 use Doctrine\ORM\Cache\Region\DefaultRegion;
 use Doctrine\ORM\Cache\Region\FileLockRegion;
 use Doctrine\Tests\Mocks\CacheEntryMock;
@@ -16,12 +15,7 @@
 use RecursiveIteratorIterator;
 use ReflectionMethod;
 use ReflectionProperty;
-<<<<<<< HEAD
-
-use function file_get_contents;
-=======
 use const E_WARNING;
->>>>>>> fce18e93
 use function file_put_contents;
 use function is_dir;
 use function restore_error_handler;
@@ -31,11 +25,6 @@
 use function sys_get_temp_dir;
 use function uniqid;
 use function unlink;
-<<<<<<< HEAD
-
-use const E_WARNING;
-=======
->>>>>>> fce18e93
 
 /**
  * @group DDC-2183
@@ -48,26 +37,18 @@
     /** @var string */
     protected $directory;
 
-<<<<<<< HEAD
-    public function tearDown(): void
-=======
     /**
      * {@inheritDoc}
      */
     public function tearDown() : void
->>>>>>> fce18e93
     {
         $this->cleanTestDirectory($this->directory);
     }
 
-<<<<<<< HEAD
-    private function getFileName(ConcurrentRegion $region, CacheKey $key): string
-=======
     /**
      * @return string
      */
     private function getFileName(ConcurrentRegion $region, CacheKey $key)
->>>>>>> fce18e93
     {
         $reflection = new ReflectionMethod($region, 'getLockFileName');
 
@@ -76,7 +57,7 @@
         return $reflection->invoke($region, $key);
     }
 
-    protected function createRegion(): Region
+    protected function createRegion()
     {
         $this->directory = sys_get_temp_dir() . '/doctrine_lock_' . uniqid();
 
@@ -85,20 +66,12 @@
         return new FileLockRegion($region, $this->directory, 60);
     }
 
-<<<<<<< HEAD
-    public function testGetRegionName(): void
-=======
     public function testGetRegionName() : void
->>>>>>> fce18e93
     {
         self::assertEquals('concurren_region_test', $this->region->getName());
     }
 
-<<<<<<< HEAD
-    public function testLockAndUnlock(): void
-=======
     public function testLockAndUnlock() : void
->>>>>>> fce18e93
     {
         $key   = new CacheKeyMock('key');
         $entry = new CacheEntryMock(['foo' => 'bar']);
@@ -122,11 +95,7 @@
         self::assertFileNotExists($file);
     }
 
-<<<<<<< HEAD
-    public function testLockWithExistingLock(): void
-=======
     public function testLockWithExistingLock() : void
->>>>>>> fce18e93
     {
         $key   = new CacheKeyMock('key');
         $entry = new CacheEntryMock(['foo' => 'bar']);
@@ -137,32 +106,19 @@
         self::assertTrue($this->region->contains($key));
 
         file_put_contents($file, 'foo');
-<<<<<<< HEAD
-        $this->assertFileExists($file);
-        $this->assertEquals('foo', file_get_contents($file));
-
-        $this->assertNull($this->region->lock($key));
-        $this->assertEquals('foo', file_get_contents($file));
-        $this->assertFileExists($file);
-=======
         self::assertFileExists($file);
         self::assertStringEqualsFile($file, 'foo');
 
         self::assertNull($this->region->lock($key));
         self::assertStringEqualsFile($file, 'foo');
         self::assertFileExists($file);
->>>>>>> fce18e93
 
         // should be not available
         self::assertFalse($this->region->contains($key));
         self::assertNull($this->region->get($key));
     }
 
-<<<<<<< HEAD
-    public function testUnlockWithExistingLock(): void
-=======
     public function testUnlockWithExistingLock() : void
->>>>>>> fce18e93
     {
         $key   = new CacheKeyMock('key');
         $entry = new CacheEntryMock(['foo' => 'bar']);
@@ -178,15 +134,6 @@
 
         // change the lock
         file_put_contents($file, 'foo');
-<<<<<<< HEAD
-        $this->assertFileExists($file);
-        $this->assertEquals('foo', file_get_contents($file));
-
-        //try to unlock
-        $this->assertFalse($this->region->unlock($key, $lock));
-        $this->assertEquals('foo', file_get_contents($file));
-        $this->assertFileExists($file);
-=======
         self::assertFileExists($file);
         self::assertStringEqualsFile($file, 'foo');
 
@@ -194,18 +141,13 @@
         self::assertFalse($this->region->unlock($key, $lock));
         self::assertStringEqualsFile($file, 'foo');
         self::assertFileExists($file);
->>>>>>> fce18e93
 
         // should be not available
         self::assertFalse($this->region->contains($key));
         self::assertNull($this->region->get($key));
     }
 
-<<<<<<< HEAD
-    public function testPutWithExistingLock(): void
-=======
     public function testPutWithExistingLock() : void
->>>>>>> fce18e93
     {
         $key   = new CacheKeyMock('key');
         $entry = new CacheEntryMock(['foo' => 'bar']);
@@ -217,53 +159,23 @@
 
         // create lock
         file_put_contents($file, 'foo');
-<<<<<<< HEAD
-        $this->assertFileExists($file);
-        $this->assertEquals('foo', file_get_contents($file));
-=======
-        self::assertFileExists($file);
-        self::assertStringEqualsFile($file, 'foo');
->>>>>>> fce18e93
+        self::assertFileExists($file);
+        self::assertStringEqualsFile($file, 'foo');
 
         self::assertFalse($this->region->contains($key));
         self::assertFalse($this->region->put($key, $entry));
         self::assertFalse($this->region->contains($key));
 
-<<<<<<< HEAD
-        $this->assertFileExists($file);
-        $this->assertEquals('foo', file_get_contents($file));
-    }
-
-    public function testLockedEvict(): void
-=======
         self::assertFileExists($file);
         self::assertStringEqualsFile($file, 'foo');
     }
 
     public function testLockedEvict() : void
->>>>>>> fce18e93
-    {
-        $key   = new CacheKeyMock('key');
-        $entry = new CacheEntryMock(['foo' => 'bar']);
-        $file  = $this->getFileName($this->region, $key);
-
-<<<<<<< HEAD
-        $this->assertFalse($this->region->contains($key));
-        $this->assertTrue($this->region->put($key, $entry));
-        $this->assertTrue($this->region->contains($key));
-
-        $this->assertInstanceOf(Lock::class, $lock = $this->region->lock($key));
-        $this->assertEquals($lock->value, file_get_contents($file));
-        $this->assertFileExists($file);
-
-        $this->assertFalse($this->region->contains($key));
-        $this->assertTrue($this->region->evict($key));
-        $this->assertFalse($this->region->contains($key));
-        $this->assertFileNotExists($file);
-    }
-
-    public function testLockedEvictAll(): void
-=======
+    {
+        $key   = new CacheKeyMock('key');
+        $entry = new CacheEntryMock(['foo' => 'bar']);
+        $file  = $this->getFileName($this->region, $key);
+
         self::assertFalse($this->region->contains($key));
         self::assertTrue($this->region->put($key, $entry));
         self::assertTrue($this->region->contains($key));
@@ -279,7 +191,6 @@
     }
 
     public function testLockedEvictAll() : void
->>>>>>> fce18e93
     {
         $key1   = new CacheKeyMock('key1');
         $entry1 = new CacheEntryMock(['foo1' => 'bar1']);
@@ -315,11 +226,7 @@
         self::assertFalse($this->region->contains($key2));
     }
 
-<<<<<<< HEAD
-    public function testLockLifetime(): void
-=======
     public function testLockLifetime() : void
->>>>>>> fce18e93
     {
         $key      = new CacheKeyMock('key');
         $entry    = new CacheEntryMock(['foo' => 'bar']);
@@ -347,11 +254,7 @@
      * @group 1072
      * @group DDC-3191
      */
-<<<<<<< HEAD
-    public function testHandlesScanErrorsGracefullyOnEvictAll(): void
-=======
     public function testHandlesScanErrorsGracefullyOnEvictAll() : void
->>>>>>> fce18e93
     {
         $region              = $this->createRegion();
         $reflectionDirectory = new ReflectionProperty($region, 'directory');
@@ -359,22 +262,16 @@
         $reflectionDirectory->setAccessible(true);
         $reflectionDirectory->setValue($region, str_repeat('a', 10000));
 
-<<<<<<< HEAD
-        set_error_handler(static function (): void {
-        }, E_WARNING);
-        $this->assertTrue($region->evictAll());
-=======
         set_error_handler(static function () {
         }, E_WARNING);
         self::assertTrue($region->evictAll());
->>>>>>> fce18e93
         restore_error_handler();
     }
 
     /**
      * @param string|null $path directory to clean
      */
-    private function cleanTestDirectory(?string $path): void
+    private function cleanTestDirectory($path)
     {
         $path = $path ?: $this->directory;
 
