--- conflicted
+++ resolved
@@ -11,10 +11,7 @@
 use Doctrine\ORM\Cache\QueryCacheKey;
 use Doctrine\Tests\DoctrineTestCase;
 use Doctrine\Tests\Models\Cache\State;
-<<<<<<< HEAD
-=======
 use PHPUnit_Framework_MockObject_MockObject;
->>>>>>> fce18e93
 
 /**
  * @group DDC-2183
@@ -27,11 +24,7 @@
     /** @var PHPUnit_Framework_MockObject_MockObject|CacheLogger */
     private $mock;
 
-<<<<<<< HEAD
-    protected function setUp(): void
-=======
     protected function setUp() : void
->>>>>>> fce18e93
     {
         parent::setUp();
 
@@ -39,11 +32,7 @@
         $this->mock   = $this->createMock(CacheLogger::class);
     }
 
-<<<<<<< HEAD
-    public function testGetAndSetLogger(): void
-=======
     public function testGetAndSetLogger() : void
->>>>>>> fce18e93
     {
         self::assertEmpty($this->logger->getLoggers());
 
@@ -55,11 +44,7 @@
         self::assertEquals(['mock' => $this->mock], $this->logger->getLoggers());
     }
 
-<<<<<<< HEAD
-    public function testEntityCacheChain(): void
-=======
     public function testEntityCacheChain() : void
->>>>>>> fce18e93
     {
         $name = 'my_entity_region';
         $key  = new EntityCacheKey(State::class, ['id' => 1]);
@@ -83,11 +68,7 @@
         $this->logger->entityCacheMiss($name, $key);
     }
 
-<<<<<<< HEAD
-    public function testCollectionCacheChain(): void
-=======
     public function testCollectionCacheChain() : void
->>>>>>> fce18e93
     {
         $name = 'my_collection_region';
         $key  = new CollectionCacheKey(State::class, 'cities', ['id' => 1]);
@@ -111,11 +92,7 @@
         $this->logger->collectionCacheMiss($name, $key);
     }
 
-<<<<<<< HEAD
-    public function testQueryCacheChain(): void
-=======
     public function testQueryCacheChain() : void
->>>>>>> fce18e93
     {
         $name = 'my_query_region';
         $key  = new QueryCacheKey('my_query_hash');
