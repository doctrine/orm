<?php

declare(strict_types=1);

namespace Doctrine\Tests\ORM\Cache;

use Doctrine\ORM\Cache\AssociationCacheEntry;
use Doctrine\ORM\Cache\CacheEntry;
use Doctrine\ORM\Cache\DefaultEntityHydrator;
use Doctrine\ORM\Cache\EntityCacheEntry;
use Doctrine\ORM\Cache\EntityCacheKey;
use Doctrine\ORM\Cache\EntityHydrator;
<<<<<<< HEAD
use Doctrine\ORM\EntityManager;
=======
use Doctrine\ORM\EntityManagerInterface;
>>>>>>> fce18e93
use Doctrine\ORM\UnitOfWork;
use Doctrine\Tests\Models\Cache\Country;
use Doctrine\Tests\Models\Cache\State;
use Doctrine\Tests\OrmTestCase;

/**
 * @group DDC-2183
 */
class DefaultEntityHydratorTest extends OrmTestCase
{
    /** @var EntityHydrator */
    private $structure;

<<<<<<< HEAD
    /** @var EntityManager */
    private $em;

    protected function setUp(): void
=======
    /** @var EntityManagerInterface */
    private $em;

    protected function setUp() : void
>>>>>>> fce18e93
    {
        parent::setUp();

        $this->em        = $this->getTestEntityManager();
        $this->structure = new DefaultEntityHydrator($this->em);
    }

<<<<<<< HEAD
    public function testImplementsEntityEntryStructure(): void
=======
    public function testImplementsEntityEntryStructure() : void
>>>>>>> fce18e93
    {
        self::assertInstanceOf('Doctrine\ORM\Cache\EntityHydrator', $this->structure);
    }

<<<<<<< HEAD
    public function testCreateEntity(): void
    {
        $metadata = $this->em->getClassMetadata(Country::class);
        $key      = new EntityCacheKey($metadata->name, ['id' => 1]);
        $entry    = new EntityCacheEntry($metadata->name, ['id' => 1, 'name' => 'Foo']);
=======
    public function testCreateEntity() : void
    {
        $metadata = $this->em->getClassMetadata(Country::class);
        $key      = new EntityCacheKey($metadata->getClassName(), ['id' => 1]);
        $entry    = new EntityCacheEntry($metadata->getClassName(), ['id' => 1, 'name' => 'Foo']);
>>>>>>> fce18e93
        $entity   = $this->structure->loadCacheEntry($metadata, $key, $entry);

        self::assertInstanceOf($metadata->getClassName(), $entity);

        self::assertEquals(1, $entity->getId());
        self::assertEquals('Foo', $entity->getName());
        self::assertEquals(UnitOfWork::STATE_MANAGED, $this->em->getUnitOfWork()->getEntityState($entity));
    }

<<<<<<< HEAD
    public function testLoadProxy(): void
    {
        $metadata = $this->em->getClassMetadata(Country::class);
        $key      = new EntityCacheKey($metadata->name, ['id' => 1]);
        $entry    = new EntityCacheEntry($metadata->name, ['id' => 1, 'name' => 'Foo']);
        $proxy    = $this->em->getReference($metadata->name, $key->identifier);
=======
    public function testLoadProxy() : void
    {
        $metadata = $this->em->getClassMetadata(Country::class);
        $key      = new EntityCacheKey($metadata->getClassName(), ['id' => 1]);
        $entry    = new EntityCacheEntry($metadata->getClassName(), ['id' => 1, 'name' => 'Foo']);
        $proxy    = $this->em->getReference($metadata->getClassName(), $key->identifier);
>>>>>>> fce18e93
        $entity   = $this->structure->loadCacheEntry($metadata, $key, $entry, $proxy);

        self::assertInstanceOf($metadata->getClassName(), $entity);
        self::assertSame($proxy, $entity);

        self::assertEquals(1, $entity->getId());
        self::assertEquals('Foo', $entity->getName());
        self::assertEquals(UnitOfWork::STATE_MANAGED, $this->em->getUnitOfWork()->getEntityState($proxy));
    }

<<<<<<< HEAD
    public function testBuildCacheEntry(): void
=======
    public function testBuildCacheEntry() : void
>>>>>>> fce18e93
    {
        $entity   = new Country('Foo');
        $uow      = $this->em->getUnitOfWork();
        $data     = ['id' => 1, 'name' => 'Foo'];
        $metadata = $this->em->getClassMetadata(Country::class);
<<<<<<< HEAD
        $key      = new EntityCacheKey($metadata->name, ['id' => 1]);
=======
        $key      = new EntityCacheKey($metadata->getClassName(), ['id' => 1]);
>>>>>>> fce18e93

        $entity->setId(1);
        $uow->registerManaged($entity, $key->identifier, $data);

        $cache = $this->structure->buildCacheEntry($metadata, $key, $entity);

        self::assertInstanceOf(CacheEntry::class, $cache);
        self::assertInstanceOf(EntityCacheEntry::class, $cache);

        self::assertArrayHasKey('id', $cache->data);
        self::assertArrayHasKey('name', $cache->data);
        self::assertEquals(
            [
                'id'   => 1,
                'name' => 'Foo',
            ],
            $cache->data
        );
    }

<<<<<<< HEAD
    public function testBuildCacheEntryAssociation(): void
=======
    public function testBuildCacheEntryAssociation() : void
>>>>>>> fce18e93
    {
        $country     = new Country('Foo');
        $state       = new State('Bat', $country);
        $uow         = $this->em->getUnitOfWork();
        $countryData = ['id' => 11, 'name' => 'Foo'];
        $stateData   = ['id' => 12, 'name' => 'Bar', 'country' => $country];
        $metadata    = $this->em->getClassMetadata(State::class);
<<<<<<< HEAD
        $key         = new EntityCacheKey($metadata->name, ['id' => 11]);
=======
        $key         = new EntityCacheKey($metadata->getClassName(), ['id' => 11]);
>>>>>>> fce18e93

        $country->setId(11);
        $state->setId(12);

        $uow->registerManaged($country, ['id' => 11], $countryData);
        $uow->registerManaged($state, ['id' => 12], $stateData);

        $cache = $this->structure->buildCacheEntry($metadata, $key, $state);

        self::assertInstanceOf(CacheEntry::class, $cache);
        self::assertInstanceOf(EntityCacheEntry::class, $cache);

        self::assertArrayHasKey('id', $cache->data);
        self::assertArrayHasKey('name', $cache->data);
        self::assertArrayHasKey('country', $cache->data);
        self::assertEquals(
            [
                'id'        => 12,
                'name'      => 'Bar',
                'country'   => new AssociationCacheEntry(Country::class, ['id' => 11]),
            ],
            $cache->data
        );
    }

<<<<<<< HEAD
    public function testBuildCacheEntryNonInitializedAssocProxy(): void
=======
    public function testBuildCacheEntryNonInitializedAssocProxy() : void
>>>>>>> fce18e93
    {
        $proxy      = $this->em->getReference(Country::class, 11);
        $entity     = new State('Bat', $proxy);
        $uow        = $this->em->getUnitOfWork();
        $entityData = ['id' => 12, 'name' => 'Bar', 'country' => $proxy];
        $metadata   = $this->em->getClassMetadata(State::class);
<<<<<<< HEAD
        $key        = new EntityCacheKey($metadata->name, ['id' => 11]);
=======
        $key        = new EntityCacheKey($metadata->getClassName(), ['id' => 11]);
>>>>>>> fce18e93

        $entity->setId(12);

        $uow->registerManaged($entity, ['id' => 12], $entityData);

        $cache = $this->structure->buildCacheEntry($metadata, $key, $entity);

        self::assertInstanceOf(CacheEntry::class, $cache);
        self::assertInstanceOf(EntityCacheEntry::class, $cache);

        self::assertArrayHasKey('id', $cache->data);
        self::assertArrayHasKey('name', $cache->data);
        self::assertArrayHasKey('country', $cache->data);
        self::assertEquals(
            [
                'id'        => 12,
                'name'      => 'Bar',
                'country'   => new AssociationCacheEntry(Country::class, ['id' => 11]),
            ],
            $cache->data
        );
    }

<<<<<<< HEAD
    public function testCacheEntryWithWrongIdentifierType(): void
=======
    public function testCacheEntryWithWrongIdentifierType() : void
>>>>>>> fce18e93
    {
        $proxy      = $this->em->getReference(Country::class, 11);
        $entity     = new State('Bat', $proxy);
        $uow        = $this->em->getUnitOfWork();
        $entityData = ['id' => 12, 'name' => 'Bar', 'country' => $proxy];
        $metadata   = $this->em->getClassMetadata(State::class);
<<<<<<< HEAD
        $key        = new EntityCacheKey($metadata->name, ['id' => '12']);
=======
        $key        = new EntityCacheKey($metadata->getClassName(), ['id' => '12']);
>>>>>>> fce18e93

        $entity->setId(12);

        $uow->registerManaged($entity, ['id' => 12], $entityData);

        $cache = $this->structure->buildCacheEntry($metadata, $key, $entity);

        self::assertInstanceOf(CacheEntry::class, $cache);
        self::assertInstanceOf(EntityCacheEntry::class, $cache);

        self::assertArrayHasKey('id', $cache->data);
        self::assertArrayHasKey('name', $cache->data);
        self::assertArrayHasKey('country', $cache->data);
        self::assertSame($entity->getId(), $cache->data['id']);
        self::assertEquals(
            [
                'id'        => 12,
                'name'      => 'Bar',
                'country'   => new AssociationCacheEntry(Country::class, ['id' => 11]),
            ],
            $cache->data
        );
    }
}<|MERGE_RESOLUTION|>--- conflicted
+++ resolved
@@ -10,11 +10,7 @@
 use Doctrine\ORM\Cache\EntityCacheEntry;
 use Doctrine\ORM\Cache\EntityCacheKey;
 use Doctrine\ORM\Cache\EntityHydrator;
-<<<<<<< HEAD
-use Doctrine\ORM\EntityManager;
-=======
 use Doctrine\ORM\EntityManagerInterface;
->>>>>>> fce18e93
 use Doctrine\ORM\UnitOfWork;
 use Doctrine\Tests\Models\Cache\Country;
 use Doctrine\Tests\Models\Cache\State;
@@ -28,17 +24,10 @@
     /** @var EntityHydrator */
     private $structure;
 
-<<<<<<< HEAD
-    /** @var EntityManager */
-    private $em;
-
-    protected function setUp(): void
-=======
     /** @var EntityManagerInterface */
     private $em;
 
     protected function setUp() : void
->>>>>>> fce18e93
     {
         parent::setUp();
 
@@ -46,28 +35,16 @@
         $this->structure = new DefaultEntityHydrator($this->em);
     }
 
-<<<<<<< HEAD
-    public function testImplementsEntityEntryStructure(): void
-=======
     public function testImplementsEntityEntryStructure() : void
->>>>>>> fce18e93
     {
         self::assertInstanceOf('Doctrine\ORM\Cache\EntityHydrator', $this->structure);
     }
 
-<<<<<<< HEAD
-    public function testCreateEntity(): void
-    {
-        $metadata = $this->em->getClassMetadata(Country::class);
-        $key      = new EntityCacheKey($metadata->name, ['id' => 1]);
-        $entry    = new EntityCacheEntry($metadata->name, ['id' => 1, 'name' => 'Foo']);
-=======
     public function testCreateEntity() : void
     {
         $metadata = $this->em->getClassMetadata(Country::class);
         $key      = new EntityCacheKey($metadata->getClassName(), ['id' => 1]);
         $entry    = new EntityCacheEntry($metadata->getClassName(), ['id' => 1, 'name' => 'Foo']);
->>>>>>> fce18e93
         $entity   = $this->structure->loadCacheEntry($metadata, $key, $entry);
 
         self::assertInstanceOf($metadata->getClassName(), $entity);
@@ -77,21 +54,12 @@
         self::assertEquals(UnitOfWork::STATE_MANAGED, $this->em->getUnitOfWork()->getEntityState($entity));
     }
 
-<<<<<<< HEAD
-    public function testLoadProxy(): void
-    {
-        $metadata = $this->em->getClassMetadata(Country::class);
-        $key      = new EntityCacheKey($metadata->name, ['id' => 1]);
-        $entry    = new EntityCacheEntry($metadata->name, ['id' => 1, 'name' => 'Foo']);
-        $proxy    = $this->em->getReference($metadata->name, $key->identifier);
-=======
     public function testLoadProxy() : void
     {
         $metadata = $this->em->getClassMetadata(Country::class);
         $key      = new EntityCacheKey($metadata->getClassName(), ['id' => 1]);
         $entry    = new EntityCacheEntry($metadata->getClassName(), ['id' => 1, 'name' => 'Foo']);
         $proxy    = $this->em->getReference($metadata->getClassName(), $key->identifier);
->>>>>>> fce18e93
         $entity   = $this->structure->loadCacheEntry($metadata, $key, $entry, $proxy);
 
         self::assertInstanceOf($metadata->getClassName(), $entity);
@@ -102,21 +70,13 @@
         self::assertEquals(UnitOfWork::STATE_MANAGED, $this->em->getUnitOfWork()->getEntityState($proxy));
     }
 
-<<<<<<< HEAD
-    public function testBuildCacheEntry(): void
-=======
     public function testBuildCacheEntry() : void
->>>>>>> fce18e93
     {
         $entity   = new Country('Foo');
         $uow      = $this->em->getUnitOfWork();
         $data     = ['id' => 1, 'name' => 'Foo'];
         $metadata = $this->em->getClassMetadata(Country::class);
-<<<<<<< HEAD
-        $key      = new EntityCacheKey($metadata->name, ['id' => 1]);
-=======
         $key      = new EntityCacheKey($metadata->getClassName(), ['id' => 1]);
->>>>>>> fce18e93
 
         $entity->setId(1);
         $uow->registerManaged($entity, $key->identifier, $data);
@@ -137,11 +97,7 @@
         );
     }
 
-<<<<<<< HEAD
-    public function testBuildCacheEntryAssociation(): void
-=======
     public function testBuildCacheEntryAssociation() : void
->>>>>>> fce18e93
     {
         $country     = new Country('Foo');
         $state       = new State('Bat', $country);
@@ -149,11 +105,7 @@
         $countryData = ['id' => 11, 'name' => 'Foo'];
         $stateData   = ['id' => 12, 'name' => 'Bar', 'country' => $country];
         $metadata    = $this->em->getClassMetadata(State::class);
-<<<<<<< HEAD
-        $key         = new EntityCacheKey($metadata->name, ['id' => 11]);
-=======
         $key         = new EntityCacheKey($metadata->getClassName(), ['id' => 11]);
->>>>>>> fce18e93
 
         $country->setId(11);
         $state->setId(12);
@@ -179,22 +131,14 @@
         );
     }
 
-<<<<<<< HEAD
-    public function testBuildCacheEntryNonInitializedAssocProxy(): void
-=======
     public function testBuildCacheEntryNonInitializedAssocProxy() : void
->>>>>>> fce18e93
     {
         $proxy      = $this->em->getReference(Country::class, 11);
         $entity     = new State('Bat', $proxy);
         $uow        = $this->em->getUnitOfWork();
         $entityData = ['id' => 12, 'name' => 'Bar', 'country' => $proxy];
         $metadata   = $this->em->getClassMetadata(State::class);
-<<<<<<< HEAD
-        $key        = new EntityCacheKey($metadata->name, ['id' => 11]);
-=======
         $key        = new EntityCacheKey($metadata->getClassName(), ['id' => 11]);
->>>>>>> fce18e93
 
         $entity->setId(12);
 
@@ -218,22 +162,14 @@
         );
     }
 
-<<<<<<< HEAD
-    public function testCacheEntryWithWrongIdentifierType(): void
-=======
     public function testCacheEntryWithWrongIdentifierType() : void
->>>>>>> fce18e93
     {
         $proxy      = $this->em->getReference(Country::class, 11);
         $entity     = new State('Bat', $proxy);
         $uow        = $this->em->getUnitOfWork();
         $entityData = ['id' => 12, 'name' => 'Bar', 'country' => $proxy];
         $metadata   = $this->em->getClassMetadata(State::class);
-<<<<<<< HEAD
-        $key        = new EntityCacheKey($metadata->name, ['id' => '12']);
-=======
         $key        = new EntityCacheKey($metadata->getClassName(), ['id' => '12']);
->>>>>>> fce18e93
 
         $entity->setId(12);
 
