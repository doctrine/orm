--- conflicted
+++ resolved
@@ -25,11 +25,7 @@
     /** @var CollectionHydrator */
     private $structure;
 
-<<<<<<< HEAD
-    protected function setUp(): void
-=======
     protected function setUp() : void
->>>>>>> fce18e93
     {
         $this->enableSecondLevelCache();
         parent::setUp();
@@ -38,24 +34,14 @@
         $this->structure = new DefaultCollectionHydrator($this->em, $targetPersister);
     }
 
-<<<<<<< HEAD
-    public function testImplementsCollectionEntryStructure(): void
-=======
     public function testImplementsCollectionEntryStructure() : void
->>>>>>> fce18e93
     {
         self::assertInstanceOf(DefaultCollectionHydrator::class, $this->structure);
     }
 
-<<<<<<< HEAD
-    public function testLoadCacheCollection(): void
-    {
-        $targetRegion = $this->_em->getCache()->getEntityCacheRegion(City::class);
-=======
     public function testLoadCacheCollection() : void
     {
         $targetRegion = $this->em->getCache()->getEntityCacheRegion(City::class);
->>>>>>> fce18e93
         $entry        = new CollectionCacheEntry(
             [
                 new EntityCacheKey(City::class, ['id' => 31]),
@@ -66,17 +52,10 @@
         $targetRegion->put(new EntityCacheKey(City::class, ['id' => 31]), new EntityCacheEntry(City::class, ['id' => 31, 'name' => 'Foo']));
         $targetRegion->put(new EntityCacheKey(City::class, ['id' => 32]), new EntityCacheEntry(City::class, ['id' => 32, 'name' => 'Bar']));
 
-<<<<<<< HEAD
-        $sourceClass = $this->_em->getClassMetadata(State::class);
-        $targetClass = $this->_em->getClassMetadata(City::class);
-        $key         = new CollectionCacheKey($sourceClass->name, 'cities', ['id' => 21]);
-        $collection  = new PersistentCollection($this->_em, $targetClass, new ArrayCollection());
-=======
         $sourceClass = $this->em->getClassMetadata(State::class);
         $targetClass = $this->em->getClassMetadata(City::class);
         $key         = new CollectionCacheKey($sourceClass->getClassName(), 'cities', ['id' => 21]);
         $collection  = new PersistentCollection($this->em, $targetClass, new ArrayCollection());
->>>>>>> fce18e93
         $list        = $this->structure->loadCacheEntry($sourceClass, $key, $entry, $collection);
 
         self::assertNotNull($list);
