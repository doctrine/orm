<?php

declare(strict_types=1);

namespace Doctrine\Tests\ORM\Cache\Persister\Entity;

use Doctrine\Common\Collections\ArrayCollection;
use Doctrine\Common\Collections\Criteria;
use Doctrine\ORM\Cache\ConcurrentRegion;
use Doctrine\ORM\Cache\Persister\CachedPersister;
use Doctrine\ORM\Cache\Persister\Entity\AbstractEntityPersister;
use Doctrine\ORM\Cache\Persister\Entity\CachedEntityPersister;
use Doctrine\ORM\Cache\Region;
use Doctrine\ORM\EntityManagerInterface;
use Doctrine\ORM\Mapping\ClassMetadata;
use Doctrine\ORM\Mapping\ManyToManyAssociationMetadata;
use Doctrine\ORM\Mapping\OneToManyAssociationMetadata;
use Doctrine\ORM\Mapping\OneToOneAssociationMetadata;
use Doctrine\ORM\PersistentCollection;
use Doctrine\ORM\Persisters\Entity\EntityPersister;
use Doctrine\ORM\Query\ResultSetMappingBuilder;
use Doctrine\Tests\Models\Cache\Country;
use Doctrine\Tests\OrmTestCase;

/**
 * @group DDC-2183
 */
abstract class AbstractEntityPersisterTest extends OrmTestCase
{
    /** @var Region */
    protected $region;

    /** @var EntityPersister */
    protected $entityPersister;

<<<<<<< HEAD
    /** @var EntityManager */
    protected $em;

    abstract protected function createPersister(EntityManager $em, EntityPersister $persister, Region $region, ClassMetadata $metadata): AbstractEntityPersister;

    protected function setUp(): void
=======
    /** @var EntityManagerInterface */
    protected $em;

    /** @var array */
    protected $regionMockMethods = [
        'getName',
        'contains',
        'get',
        'getMultiple',
        'put',
        'evict',
        'evictAll',
    ];

    /** @var array */
    protected $entityPersisterMockMethods = [
        'getClassMetadata',
        'getResultSetMapping',
        'getInsertSQL',
        'getSelectSQL',
        'getCountSQL',
        'expandParameters',
        'expandCriteriaParameters',
        'getSelectConditionStatementSQL',
        'getIdentifier',
        'setIdentifier',
        'getColumnValue',
        'insert',
        'update',
        'delete',
        'getOwningTable',
        'load',
        'loadById',
        'loadToOneEntity',
        'count',
        'refresh',
        'loadCriteria',
        'loadAll',
        'getManyToManyCollection',
        'loadManyToManyCollection',
        'loadOneToManyCollection',
        'lock',
        'getOneToManyCollection',
        'exists',
    ];

    /**
     * @return AbstractEntityPersister
     */
    abstract protected function createPersister(EntityManagerInterface $em, EntityPersister $persister, Region $region, ClassMetadata $metadata);

    protected function setUp() : void
>>>>>>> fce18e93
    {
        $this->getSharedSecondLevelCacheDriverImpl()->flushAll();
        $this->enableSecondLevelCache();

        parent::setUp();

        $this->em              = $this->getTestEntityManager();
        $this->region          = $this->createRegion();
<<<<<<< HEAD
        $this->entityPersister = $this->createMock(EntityPersister::class);
    }

    protected function createRegion(): Region
    {
        return $this->createMock(Region::class);
    }

    protected function createPersisterDefault(): AbstractEntityPersister
=======
        $this->entityPersister = $this->getMockBuilder(EntityPersister::class)
                                       ->setMethods($this->entityPersisterMockMethods)
                                       ->getMock();
    }

    /**
     * @return Region
     */
    protected function createRegion()
    {
        return $this->createMock(ConcurrentRegion::class);
    }

    /**
     * @return AbstractEntityPersister
     */
    protected function createPersisterDefault()
>>>>>>> fce18e93
    {
        return $this->createPersister($this->em, $this->entityPersister, $this->region, $this->em->getClassMetadata(Country::class));
    }

<<<<<<< HEAD
    public function testImplementsEntityPersister(): void
=======
    public function testImplementsEntityPersister() : void
>>>>>>> fce18e93
    {
        $persister = $this->createPersisterDefault();

        self::assertInstanceOf(EntityPersister::class, $persister);
        self::assertInstanceOf(CachedPersister::class, $persister);
        self::assertInstanceOf(CachedEntityPersister::class, $persister);
    }

<<<<<<< HEAD
    public function testInvokeAddInsert(): void
    {
        $persister = $this->createPersisterDefault();
        $entity    = new Country('Foo');

        $this->entityPersister->expects($this->once())
            ->method('addInsert')
            ->with($this->equalTo($entity));

        $this->assertNull($persister->addInsert($entity));
    }

    public function testInvokeGetInserts(): void
    {
        $persister = $this->createPersisterDefault();
        $entity    = new Country('Foo');

        $this->entityPersister->expects($this->once())
            ->method('getInserts')
            ->will($this->returnValue([$entity]));

        $this->assertEquals([$entity], $persister->getInserts());
    }

    public function testInvokeGetSelectSQL(): void
=======
    public function testInvokeGetSelectSQL() : void
>>>>>>> fce18e93
    {
        $persister = $this->createPersisterDefault();
        $assoc     = new OneToManyAssociationMetadata('name');

        $this->entityPersister->expects($this->once())
            ->method('getSelectSQL')
<<<<<<< HEAD
            ->with($this->equalTo(['name' => 'Foo']), $this->equalTo([0]), $this->equalTo(1), $this->equalTo(2), $this->equalTo(3), $this->equalTo(
=======
            ->with($this->equalTo(['name' => 'Foo']), $this->equalTo($assoc), $this->equalTo(1), $this->equalTo(2), $this->equalTo(3), $this->equalTo(
>>>>>>> fce18e93
                [4]
            ))
            ->will($this->returnValue('SELECT * FROM foo WERE name = ?'));

<<<<<<< HEAD
        $this->assertEquals('SELECT * FROM foo WERE name = ?', $persister->getSelectSQL(
            ['name' => 'Foo'],
            [0],
            1,
            2,
            3,
            [4]
        ));
    }

    public function testInvokeGetInsertSQL(): void
=======
        self::assertEquals('SELECT * FROM foo WERE name = ?', $persister->getSelectSQL(['name' => 'Foo'], $assoc, 1, 2, 3, [4]));
    }

    public function testInvokeGetInsertSQL() : void
>>>>>>> fce18e93
    {
        $persister = $this->createPersisterDefault();

        $this->entityPersister->expects($this->once())
            ->method('getInsertSQL')
            ->will($this->returnValue('INSERT INTO foo (?)'));

        self::assertEquals('INSERT INTO foo (?)', $persister->getInsertSQL());
    }

<<<<<<< HEAD
    public function testInvokeExpandParameters(): void
=======
    public function testInvokeExpandParameters() : void
>>>>>>> fce18e93
    {
        $persister = $this->createPersisterDefault();

        $this->entityPersister->expects($this->once())
            ->method('expandParameters')
            ->with($this->equalTo(['name' => 'Foo']))
            ->will($this->returnValue(['name' => 'Foo']));

<<<<<<< HEAD
        $this->assertEquals(['name' => 'Foo'], $persister->expandParameters(['name' => 'Foo']));
    }

    public function testInvokeExpandCriteriaParameters(): void
=======
        self::assertEquals(['name' => 'Foo'], $persister->expandParameters(['name' => 'Foo']));
    }

    public function testInvokeExpandCriteriaParameters() : void
>>>>>>> fce18e93
    {
        $persister = $this->createPersisterDefault();
        $criteria  = new Criteria();

        $this->entityPersister->expects($this->once())
            ->method('expandCriteriaParameters')
            ->with($this->equalTo($criteria))
            ->will($this->returnValue(['name' => 'Foo']));

<<<<<<< HEAD
        $this->assertEquals(['name' => 'Foo'], $persister->expandCriteriaParameters($criteria));
    }

    public function testInvokeSelectConditionStatementSQL(): void
=======
        self::assertEquals(['name' => 'Foo'], $persister->expandCriteriaParameters($criteria));
    }

    public function testInvokeSelectConditionStatementSQL() : void
>>>>>>> fce18e93
    {
        $persister = $this->createPersisterDefault();
        $assoc     = new OneToOneAssociationMetadata('id');

        $this->entityPersister->expects($this->once())
            ->method('getSelectConditionStatementSQL')
            ->with($this->equalTo('id'), $this->equalTo(1), $this->equalTo($assoc), $this->equalTo('='))
            ->will($this->returnValue('name = 1'));

        self::assertEquals('name = 1', $persister->getSelectConditionStatementSQL('id', 1, $assoc, '='));
    }

<<<<<<< HEAD
    public function testInvokeExecuteInserts(): void
=======
    public function testInvokeInsert() : void
>>>>>>> fce18e93
    {
        $persister = $this->createPersisterDefault();
        $entity    = new Country('Foo');

        $this->entityPersister->expects($this->once())
            ->method('insert')
            ->with($this->equalTo($entity));

        self::assertNull($persister->insert($entity));
    }

<<<<<<< HEAD
    public function testInvokeUpdate(): void
=======
    public function testInvokeUpdate() : void
>>>>>>> fce18e93
    {
        $persister = $this->createPersisterDefault();
        $entity    = new Country('Foo');

        $this->entityPersister->expects($this->once())
            ->method('update')
            ->with($this->equalTo($entity));

        $this->em->getUnitOfWork()->registerManaged($entity, ['id' => 1], ['id' => 1, 'name' => 'Foo']);

        self::assertNull($persister->update($entity));
    }

<<<<<<< HEAD
    public function testInvokeDelete(): void
=======
    public function testInvokeDelete() : void
>>>>>>> fce18e93
    {
        $persister = $this->createPersisterDefault();
        $entity    = new Country('Foo');

        $this->entityPersister->expects($this->once())
            ->method('delete')
            ->with($this->equalTo($entity));

        $this->em->getUnitOfWork()->registerManaged($entity, ['id' => 1], ['id' => 1, 'name' => 'Foo']);

        self::assertNull($persister->delete($entity));
    }

<<<<<<< HEAD
    public function testInvokeGetOwningTable(): void
=======
    public function testInvokeGetOwningTable() : void
>>>>>>> fce18e93
    {
        $persister = $this->createPersisterDefault();

        $this->entityPersister->expects($this->once())
            ->method('getOwningTable')
            ->with($this->equalTo('name'))
            ->will($this->returnValue('t'));

        self::assertEquals('t', $persister->getOwningTable('name'));
    }

<<<<<<< HEAD
    public function testInvokeLoad(): void
    {
        $persister = $this->createPersisterDefault();
=======
    public function testInvokeLoad() : void
    {
        $persister = $this->createPersisterDefault();
        $assoc     = new OneToOneAssociationMetadata('id');
>>>>>>> fce18e93
        $entity    = new Country('Foo');

        $this->entityPersister->expects($this->once())
            ->method('load')
            ->with(
                $this->equalTo(['id' => 1]),
                $this->equalTo($entity),
                $this->equalTo($assoc),
                $this->equalTo([1]),
                $this->equalTo(2),
                $this->equalTo(3),
                $this->equalTo([4])
            )
            ->will($this->returnValue($entity));

        self::assertEquals($entity, $persister->load(['id' => 1], $entity, $assoc, [1], 2, 3, [4]));
    }

<<<<<<< HEAD
    public function testInvokeLoadAll(): void
=======
    public function testInvokeLoadAll() : void
>>>>>>> fce18e93
    {
        $rsm       = new ResultSetMappingBuilder($this->em);
        $persister = $this->createPersisterDefault();
        $entity    = new Country('Foo');

        $rsm->addEntityResult(Country::class, 'c');

        $this->em->getUnitOfWork()->registerManaged($entity, ['id' => 1], ['id' => 1, 'name' => 'Foo']);

        $this->entityPersister->expects($this->once())
            ->method('loadAll')
            ->with($this->equalTo(['id' => 1]), $this->equalTo([0]), $this->equalTo(1), $this->equalTo(2))
            ->will($this->returnValue([$entity]));

        $this->entityPersister->expects($this->once())
            ->method('getResultSetMapping')
            ->will($this->returnValue($rsm));

        self::assertEquals([$entity], $persister->loadAll(['id' => 1], [0], 1, 2));
    }

<<<<<<< HEAD
    public function testInvokeLoadById(): void
=======
    public function testInvokeLoadById() : void
>>>>>>> fce18e93
    {
        $persister = $this->createPersisterDefault();
        $entity    = new Country('Foo');

        $this->entityPersister->expects($this->once())
            ->method('loadById')
            ->with($this->equalTo(['id' => 1]), $this->equalTo($entity))
            ->will($this->returnValue($entity));

        self::assertEquals($entity, $persister->loadById(['id' => 1], $entity));
    }

<<<<<<< HEAD
    public function testInvokeLoadOneToOneEntity(): void
    {
        $persister = $this->createPersisterDefault();
=======
    public function testInvokeLoadToOneEntity() : void
    {
        $persister = $this->createPersisterDefault();
        $assoc     = new OneToOneAssociationMetadata('name');
>>>>>>> fce18e93
        $entity    = new Country('Foo');

        $this->entityPersister->expects($this->once())
            ->method('loadToOneEntity')
            ->with($this->equalTo($assoc), $this->equalTo('foo'), $this->equalTo(['id' => 11]))
            ->will($this->returnValue($entity));

        self::assertEquals($entity, $persister->loadToOneEntity($assoc, 'foo', ['id' => 11]));
    }

<<<<<<< HEAD
    public function testInvokeRefresh(): void
=======
    public function testInvokeRefresh() : void
>>>>>>> fce18e93
    {
        $persister = $this->createPersisterDefault();
        $entity    = new Country('Foo');

        $this->entityPersister->expects($this->once())
            ->method('refresh')
            ->with($this->equalTo(['id' => 1]), $this->equalTo($entity), $this->equalTo(0))
            ->will($this->returnValue($entity));

<<<<<<< HEAD
        $this->assertNull($persister->refresh(['id' => 1], $entity));
    }

    public function testInvokeLoadCriteria(): void
=======
        self::assertNull($persister->refresh(['id' => 1], $entity));
    }

    public function testInvokeLoadCriteria() : void
>>>>>>> fce18e93
    {
        $rsm       = new ResultSetMappingBuilder($this->em);
        $persister = $this->createPersisterDefault();
        $entity    = new Country('Foo');
        $criteria  = new Criteria();

        $this->em->getUnitOfWork()->registerManaged($entity, ['id' => 1], ['id' => 1, 'name' => 'Foo']);
        $rsm->addEntityResult(Country::class, 'c');

        $this->entityPersister->expects($this->once())
            ->method('getResultSetMapping')
            ->will($this->returnValue($rsm));

        $this->entityPersister->expects($this->once())
            ->method('loadCriteria')
            ->with($this->equalTo($criteria))
            ->will($this->returnValue([$entity]));

        self::assertEquals([$entity], $persister->loadCriteria($criteria));
    }

<<<<<<< HEAD
    public function testInvokeGetManyToManyCollection(): void
    {
        $persister = $this->createPersisterDefault();
=======
    public function testInvokeGetManyToManyCollection() : void
    {
        $persister = $this->createPersisterDefault();
        $assoc     = new ManyToManyAssociationMetadata('name');
>>>>>>> fce18e93
        $entity    = new Country('Foo');

        $this->entityPersister->expects($this->once())
            ->method('getManyToManyCollection')
            ->with($this->equalTo($assoc), $this->equalTo('Foo'), $this->equalTo(1), $this->equalTo(2))
            ->will($this->returnValue([$entity]));

<<<<<<< HEAD
        $this->assertEquals([$entity], $persister->getManyToManyCollection([], 'Foo', 1, 2));
    }

    public function testInvokeGetOneToManyCollection(): void
    {
        $persister = $this->createPersisterDefault();
=======
        self::assertEquals([$entity], $persister->getManyToManyCollection($assoc, 'Foo', 1, 2));
    }

    public function testInvokeGetOneToManyCollection() : void
    {
        $persister = $this->createPersisterDefault();
        $assoc     = new OneToManyAssociationMetadata('name');
>>>>>>> fce18e93
        $entity    = new Country('Foo');

        $this->entityPersister->expects($this->once())
            ->method('getOneToManyCollection')
            ->with($this->equalTo($assoc), $this->equalTo('Foo'), $this->equalTo(1), $this->equalTo(2))
            ->will($this->returnValue([$entity]));

<<<<<<< HEAD
        $this->assertEquals([$entity], $persister->getOneToManyCollection([], 'Foo', 1, 2));
    }

    public function testInvokeLoadManyToManyCollection(): void
=======
        self::assertEquals([$entity], $persister->getOneToManyCollection($assoc, 'Foo', 1, 2));
    }

    public function testInvokeLoadManyToManyCollection() : void
>>>>>>> fce18e93
    {
        $mapping   = $this->em->getClassMetadata(Country::class);
        $assoc     = new ManyToManyAssociationMetadata('name');
        $coll      = new PersistentCollection($this->em, $mapping, new ArrayCollection());
        $persister = $this->createPersisterDefault();
        $entity    = new Country('Foo');

        $this->entityPersister->expects($this->once())
            ->method('loadManyToManyCollection')
            ->with($this->equalTo($assoc), $this->equalTo('Foo'), $coll)
            ->will($this->returnValue([$entity]));

        self::assertEquals([$entity], $persister->loadManyToManyCollection($assoc, 'Foo', $coll));
    }

<<<<<<< HEAD
    public function testInvokeLoadOneToManyCollection(): void
=======
    public function testInvokeLoadOneToManyCollection() : void
>>>>>>> fce18e93
    {
        $mapping   = $this->em->getClassMetadata(Country::class);
        $assoc     = new OneToManyAssociationMetadata('name');
        $coll      = new PersistentCollection($this->em, $mapping, new ArrayCollection());
        $persister = $this->createPersisterDefault();
        $entity    = new Country('Foo');

        $this->entityPersister->expects($this->once())
            ->method('loadOneToManyCollection')
            ->with($this->equalTo($assoc), $this->equalTo('Foo'), $coll)
            ->will($this->returnValue([$entity]));

        self::assertEquals([$entity], $persister->loadOneToManyCollection($assoc, 'Foo', $coll));
    }

<<<<<<< HEAD
    public function testInvokeLock(): void
=======
    public function testInvokeLock() : void
>>>>>>> fce18e93
    {
        $identifier = ['id' => 1];
        $persister  = $this->createPersisterDefault();

        $this->entityPersister->expects($this->once())
            ->method('lock')
            ->with($this->equalTo($identifier), $this->equalTo(1));

        self::assertNull($persister->lock($identifier, 1));
    }

<<<<<<< HEAD
    public function testInvokeExists(): void
=======
    public function testInvokeExists() : void
>>>>>>> fce18e93
    {
        $entity    = new Country('Foo');
        $persister = $this->createPersisterDefault();

        $this->entityPersister->expects($this->once())
            ->method('exists')
            ->with($this->equalTo($entity), $this->equalTo(null));

        self::assertNull($persister->exists($entity));
    }
}<|MERGE_RESOLUTION|>--- conflicted
+++ resolved
@@ -33,14 +33,6 @@
     /** @var EntityPersister */
     protected $entityPersister;
 
-<<<<<<< HEAD
-    /** @var EntityManager */
-    protected $em;
-
-    abstract protected function createPersister(EntityManager $em, EntityPersister $persister, Region $region, ClassMetadata $metadata): AbstractEntityPersister;
-
-    protected function setUp(): void
-=======
     /** @var EntityManagerInterface */
     protected $em;
 
@@ -93,7 +85,6 @@
     abstract protected function createPersister(EntityManagerInterface $em, EntityPersister $persister, Region $region, ClassMetadata $metadata);
 
     protected function setUp() : void
->>>>>>> fce18e93
     {
         $this->getSharedSecondLevelCacheDriverImpl()->flushAll();
         $this->enableSecondLevelCache();
@@ -102,17 +93,6 @@
 
         $this->em              = $this->getTestEntityManager();
         $this->region          = $this->createRegion();
-<<<<<<< HEAD
-        $this->entityPersister = $this->createMock(EntityPersister::class);
-    }
-
-    protected function createRegion(): Region
-    {
-        return $this->createMock(Region::class);
-    }
-
-    protected function createPersisterDefault(): AbstractEntityPersister
-=======
         $this->entityPersister = $this->getMockBuilder(EntityPersister::class)
                                        ->setMethods($this->entityPersisterMockMethods)
                                        ->getMock();
@@ -130,16 +110,11 @@
      * @return AbstractEntityPersister
      */
     protected function createPersisterDefault()
->>>>>>> fce18e93
     {
         return $this->createPersister($this->em, $this->entityPersister, $this->region, $this->em->getClassMetadata(Country::class));
     }
 
-<<<<<<< HEAD
-    public function testImplementsEntityPersister(): void
-=======
     public function testImplementsEntityPersister() : void
->>>>>>> fce18e93
     {
         $persister = $this->createPersisterDefault();
 
@@ -148,68 +123,22 @@
         self::assertInstanceOf(CachedEntityPersister::class, $persister);
     }
 
-<<<<<<< HEAD
-    public function testInvokeAddInsert(): void
-    {
-        $persister = $this->createPersisterDefault();
-        $entity    = new Country('Foo');
-
-        $this->entityPersister->expects($this->once())
-            ->method('addInsert')
-            ->with($this->equalTo($entity));
-
-        $this->assertNull($persister->addInsert($entity));
-    }
-
-    public function testInvokeGetInserts(): void
-    {
-        $persister = $this->createPersisterDefault();
-        $entity    = new Country('Foo');
-
-        $this->entityPersister->expects($this->once())
-            ->method('getInserts')
-            ->will($this->returnValue([$entity]));
-
-        $this->assertEquals([$entity], $persister->getInserts());
-    }
-
-    public function testInvokeGetSelectSQL(): void
-=======
     public function testInvokeGetSelectSQL() : void
->>>>>>> fce18e93
     {
         $persister = $this->createPersisterDefault();
         $assoc     = new OneToManyAssociationMetadata('name');
 
         $this->entityPersister->expects($this->once())
             ->method('getSelectSQL')
-<<<<<<< HEAD
-            ->with($this->equalTo(['name' => 'Foo']), $this->equalTo([0]), $this->equalTo(1), $this->equalTo(2), $this->equalTo(3), $this->equalTo(
-=======
             ->with($this->equalTo(['name' => 'Foo']), $this->equalTo($assoc), $this->equalTo(1), $this->equalTo(2), $this->equalTo(3), $this->equalTo(
->>>>>>> fce18e93
                 [4]
             ))
             ->will($this->returnValue('SELECT * FROM foo WERE name = ?'));
 
-<<<<<<< HEAD
-        $this->assertEquals('SELECT * FROM foo WERE name = ?', $persister->getSelectSQL(
-            ['name' => 'Foo'],
-            [0],
-            1,
-            2,
-            3,
-            [4]
-        ));
-    }
-
-    public function testInvokeGetInsertSQL(): void
-=======
         self::assertEquals('SELECT * FROM foo WERE name = ?', $persister->getSelectSQL(['name' => 'Foo'], $assoc, 1, 2, 3, [4]));
     }
 
     public function testInvokeGetInsertSQL() : void
->>>>>>> fce18e93
     {
         $persister = $this->createPersisterDefault();
 
@@ -220,11 +149,7 @@
         self::assertEquals('INSERT INTO foo (?)', $persister->getInsertSQL());
     }
 
-<<<<<<< HEAD
-    public function testInvokeExpandParameters(): void
-=======
     public function testInvokeExpandParameters() : void
->>>>>>> fce18e93
     {
         $persister = $this->createPersisterDefault();
 
@@ -233,17 +158,10 @@
             ->with($this->equalTo(['name' => 'Foo']))
             ->will($this->returnValue(['name' => 'Foo']));
 
-<<<<<<< HEAD
-        $this->assertEquals(['name' => 'Foo'], $persister->expandParameters(['name' => 'Foo']));
-    }
-
-    public function testInvokeExpandCriteriaParameters(): void
-=======
         self::assertEquals(['name' => 'Foo'], $persister->expandParameters(['name' => 'Foo']));
     }
 
     public function testInvokeExpandCriteriaParameters() : void
->>>>>>> fce18e93
     {
         $persister = $this->createPersisterDefault();
         $criteria  = new Criteria();
@@ -253,17 +171,10 @@
             ->with($this->equalTo($criteria))
             ->will($this->returnValue(['name' => 'Foo']));
 
-<<<<<<< HEAD
-        $this->assertEquals(['name' => 'Foo'], $persister->expandCriteriaParameters($criteria));
-    }
-
-    public function testInvokeSelectConditionStatementSQL(): void
-=======
         self::assertEquals(['name' => 'Foo'], $persister->expandCriteriaParameters($criteria));
     }
 
     public function testInvokeSelectConditionStatementSQL() : void
->>>>>>> fce18e93
     {
         $persister = $this->createPersisterDefault();
         $assoc     = new OneToOneAssociationMetadata('id');
@@ -276,11 +187,7 @@
         self::assertEquals('name = 1', $persister->getSelectConditionStatementSQL('id', 1, $assoc, '='));
     }
 
-<<<<<<< HEAD
-    public function testInvokeExecuteInserts(): void
-=======
     public function testInvokeInsert() : void
->>>>>>> fce18e93
     {
         $persister = $this->createPersisterDefault();
         $entity    = new Country('Foo');
@@ -292,11 +199,7 @@
         self::assertNull($persister->insert($entity));
     }
 
-<<<<<<< HEAD
-    public function testInvokeUpdate(): void
-=======
     public function testInvokeUpdate() : void
->>>>>>> fce18e93
     {
         $persister = $this->createPersisterDefault();
         $entity    = new Country('Foo');
@@ -310,11 +213,7 @@
         self::assertNull($persister->update($entity));
     }
 
-<<<<<<< HEAD
-    public function testInvokeDelete(): void
-=======
     public function testInvokeDelete() : void
->>>>>>> fce18e93
     {
         $persister = $this->createPersisterDefault();
         $entity    = new Country('Foo');
@@ -328,11 +227,7 @@
         self::assertNull($persister->delete($entity));
     }
 
-<<<<<<< HEAD
-    public function testInvokeGetOwningTable(): void
-=======
     public function testInvokeGetOwningTable() : void
->>>>>>> fce18e93
     {
         $persister = $this->createPersisterDefault();
 
@@ -344,16 +239,10 @@
         self::assertEquals('t', $persister->getOwningTable('name'));
     }
 
-<<<<<<< HEAD
-    public function testInvokeLoad(): void
-    {
-        $persister = $this->createPersisterDefault();
-=======
     public function testInvokeLoad() : void
     {
         $persister = $this->createPersisterDefault();
         $assoc     = new OneToOneAssociationMetadata('id');
->>>>>>> fce18e93
         $entity    = new Country('Foo');
 
         $this->entityPersister->expects($this->once())
@@ -372,11 +261,7 @@
         self::assertEquals($entity, $persister->load(['id' => 1], $entity, $assoc, [1], 2, 3, [4]));
     }
 
-<<<<<<< HEAD
-    public function testInvokeLoadAll(): void
-=======
     public function testInvokeLoadAll() : void
->>>>>>> fce18e93
     {
         $rsm       = new ResultSetMappingBuilder($this->em);
         $persister = $this->createPersisterDefault();
@@ -398,11 +283,7 @@
         self::assertEquals([$entity], $persister->loadAll(['id' => 1], [0], 1, 2));
     }
 
-<<<<<<< HEAD
-    public function testInvokeLoadById(): void
-=======
     public function testInvokeLoadById() : void
->>>>>>> fce18e93
     {
         $persister = $this->createPersisterDefault();
         $entity    = new Country('Foo');
@@ -415,16 +296,10 @@
         self::assertEquals($entity, $persister->loadById(['id' => 1], $entity));
     }
 
-<<<<<<< HEAD
-    public function testInvokeLoadOneToOneEntity(): void
-    {
-        $persister = $this->createPersisterDefault();
-=======
     public function testInvokeLoadToOneEntity() : void
     {
         $persister = $this->createPersisterDefault();
         $assoc     = new OneToOneAssociationMetadata('name');
->>>>>>> fce18e93
         $entity    = new Country('Foo');
 
         $this->entityPersister->expects($this->once())
@@ -435,11 +310,7 @@
         self::assertEquals($entity, $persister->loadToOneEntity($assoc, 'foo', ['id' => 11]));
     }
 
-<<<<<<< HEAD
-    public function testInvokeRefresh(): void
-=======
     public function testInvokeRefresh() : void
->>>>>>> fce18e93
     {
         $persister = $this->createPersisterDefault();
         $entity    = new Country('Foo');
@@ -449,17 +320,10 @@
             ->with($this->equalTo(['id' => 1]), $this->equalTo($entity), $this->equalTo(0))
             ->will($this->returnValue($entity));
 
-<<<<<<< HEAD
-        $this->assertNull($persister->refresh(['id' => 1], $entity));
-    }
-
-    public function testInvokeLoadCriteria(): void
-=======
         self::assertNull($persister->refresh(['id' => 1], $entity));
     }
 
     public function testInvokeLoadCriteria() : void
->>>>>>> fce18e93
     {
         $rsm       = new ResultSetMappingBuilder($this->em);
         $persister = $this->createPersisterDefault();
@@ -481,16 +345,10 @@
         self::assertEquals([$entity], $persister->loadCriteria($criteria));
     }
 
-<<<<<<< HEAD
-    public function testInvokeGetManyToManyCollection(): void
-    {
-        $persister = $this->createPersisterDefault();
-=======
     public function testInvokeGetManyToManyCollection() : void
     {
         $persister = $this->createPersisterDefault();
         $assoc     = new ManyToManyAssociationMetadata('name');
->>>>>>> fce18e93
         $entity    = new Country('Foo');
 
         $this->entityPersister->expects($this->once())
@@ -498,14 +356,6 @@
             ->with($this->equalTo($assoc), $this->equalTo('Foo'), $this->equalTo(1), $this->equalTo(2))
             ->will($this->returnValue([$entity]));
 
-<<<<<<< HEAD
-        $this->assertEquals([$entity], $persister->getManyToManyCollection([], 'Foo', 1, 2));
-    }
-
-    public function testInvokeGetOneToManyCollection(): void
-    {
-        $persister = $this->createPersisterDefault();
-=======
         self::assertEquals([$entity], $persister->getManyToManyCollection($assoc, 'Foo', 1, 2));
     }
 
@@ -513,7 +363,6 @@
     {
         $persister = $this->createPersisterDefault();
         $assoc     = new OneToManyAssociationMetadata('name');
->>>>>>> fce18e93
         $entity    = new Country('Foo');
 
         $this->entityPersister->expects($this->once())
@@ -521,17 +370,10 @@
             ->with($this->equalTo($assoc), $this->equalTo('Foo'), $this->equalTo(1), $this->equalTo(2))
             ->will($this->returnValue([$entity]));
 
-<<<<<<< HEAD
-        $this->assertEquals([$entity], $persister->getOneToManyCollection([], 'Foo', 1, 2));
-    }
-
-    public function testInvokeLoadManyToManyCollection(): void
-=======
         self::assertEquals([$entity], $persister->getOneToManyCollection($assoc, 'Foo', 1, 2));
     }
 
     public function testInvokeLoadManyToManyCollection() : void
->>>>>>> fce18e93
     {
         $mapping   = $this->em->getClassMetadata(Country::class);
         $assoc     = new ManyToManyAssociationMetadata('name');
@@ -547,11 +389,7 @@
         self::assertEquals([$entity], $persister->loadManyToManyCollection($assoc, 'Foo', $coll));
     }
 
-<<<<<<< HEAD
-    public function testInvokeLoadOneToManyCollection(): void
-=======
     public function testInvokeLoadOneToManyCollection() : void
->>>>>>> fce18e93
     {
         $mapping   = $this->em->getClassMetadata(Country::class);
         $assoc     = new OneToManyAssociationMetadata('name');
@@ -567,11 +405,7 @@
         self::assertEquals([$entity], $persister->loadOneToManyCollection($assoc, 'Foo', $coll));
     }
 
-<<<<<<< HEAD
-    public function testInvokeLock(): void
-=======
     public function testInvokeLock() : void
->>>>>>> fce18e93
     {
         $identifier = ['id' => 1];
         $persister  = $this->createPersisterDefault();
@@ -583,11 +417,7 @@
         self::assertNull($persister->lock($identifier, 1));
     }
 
-<<<<<<< HEAD
-    public function testInvokeExists(): void
-=======
     public function testInvokeExists() : void
->>>>>>> fce18e93
     {
         $entity    = new Country('Foo');
         $persister = $this->createPersisterDefault();
