--- conflicted
+++ resolved
@@ -6,7 +6,6 @@
 
 use Doctrine\ORM\Cache\EntityCacheEntry;
 use Doctrine\ORM\Cache\EntityCacheKey;
-use Doctrine\ORM\Cache\Persister\Entity\AbstractEntityPersister;
 use Doctrine\ORM\Cache\Persister\Entity\NonStrictReadWriteCachedEntityPersister;
 use Doctrine\ORM\Cache\Region;
 use Doctrine\ORM\EntityManagerInterface;
@@ -20,23 +19,15 @@
  */
 class NonStrictReadWriteCachedEntityPersisterTest extends AbstractEntityPersisterTest
 {
-<<<<<<< HEAD
-    protected function createPersister(EntityManager $em, EntityPersister $persister, Region $region, ClassMetadata $metadata): AbstractEntityPersister
-=======
     /**
      * {@inheritdoc}
      */
     protected function createPersister(EntityManagerInterface $em, EntityPersister $persister, Region $region, ClassMetadata $metadata)
->>>>>>> fce18e93
     {
         return new NonStrictReadWriteCachedEntityPersister($persister, $region, $em, $metadata);
     }
 
-<<<<<<< HEAD
-    public function testTransactionRollBackShouldClearQueue(): void
-=======
     public function testTransactionRollBackShouldClearQueue() : void
->>>>>>> fce18e93
     {
         $entity    = new Country('Foo');
         $persister = $this->createPersisterDefault();
@@ -56,11 +47,7 @@
         self::assertCount(0, $property->getValue($persister));
     }
 
-<<<<<<< HEAD
-    public function testInsertTransactionCommitShouldPutCache(): void
-=======
     public function testInsertTransactionCommitShouldPutCache() : void
->>>>>>> fce18e93
     {
         $entity    = new Country('Foo');
         $persister = $this->createPersisterDefault();
@@ -78,16 +65,6 @@
             ->method('insert')
             ->with($this->equalTo($entity));
 
-<<<<<<< HEAD
-        $this->entityPersister->expects($this->once())
-            ->method('getInserts')
-            ->will($this->returnValue([$entity]));
-
-        $this->entityPersister->expects($this->once())
-            ->method('executeInserts');
-
-=======
->>>>>>> fce18e93
         $this->em->getUnitOfWork()->registerManaged($entity, ['id' => 1], ['id' => 1, 'name' => 'Foo']);
 
         $persister->insert($entity);
@@ -99,11 +76,7 @@
         self::assertCount(0, $property->getValue($persister));
     }
 
-<<<<<<< HEAD
-    public function testUpdateTransactionCommitShouldPutCache(): void
-=======
     public function testUpdateTransactionCommitShouldPutCache() : void
->>>>>>> fce18e93
     {
         $entity    = new Country('Foo');
         $persister = $this->createPersisterDefault();
@@ -132,11 +105,7 @@
         self::assertCount(0, $property->getValue($persister));
     }
 
-<<<<<<< HEAD
-    public function testDeleteTransactionCommitShouldEvictCache(): void
-=======
     public function testDeleteTransactionCommitShouldEvictCache() : void
->>>>>>> fce18e93
     {
         $entity    = new Country('Foo');
         $persister = $this->createPersisterDefault();
