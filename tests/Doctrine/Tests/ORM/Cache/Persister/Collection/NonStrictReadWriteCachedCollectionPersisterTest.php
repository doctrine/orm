--- conflicted
+++ resolved
@@ -4,10 +4,6 @@
 
 namespace Doctrine\Tests\ORM\Cache\Persister\Collection;
 
-<<<<<<< HEAD
-use Doctrine\ORM\Cache\Persister\Collection\AbstractCollectionPersister;
-=======
->>>>>>> fce18e93
 use Doctrine\ORM\Cache\Persister\Collection\NonStrictReadWriteCachedCollectionPersister;
 use Doctrine\ORM\Cache\Region;
 use Doctrine\ORM\EntityManagerInterface;
@@ -22,11 +18,6 @@
     /**
      * {@inheritdoc}
      */
-<<<<<<< HEAD
-    protected function createPersister(EntityManager $em, CollectionPersister $persister, Region $region, array $mapping): AbstractCollectionPersister
-    {
-        return new NonStrictReadWriteCachedCollectionPersister($persister, $region, $em, $mapping);
-=======
     protected function createPersister(
         EntityManagerInterface $em,
         CollectionPersister $persister,
@@ -34,6 +25,5 @@
         AssociationMetadata $association
     ) {
         return new NonStrictReadWriteCachedCollectionPersister($persister, $region, $em, $association);
->>>>>>> fce18e93
     }
 }