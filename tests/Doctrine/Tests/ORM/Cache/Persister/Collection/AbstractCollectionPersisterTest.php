<?php

declare(strict_types=1);

namespace Doctrine\Tests\ORM\Cache\Persister\Collection;

use Doctrine\Common\Collections\ArrayCollection;
use Doctrine\ORM\Cache\Persister\CachedPersister;
use Doctrine\ORM\Cache\Persister\Collection\AbstractCollectionPersister;
use Doctrine\ORM\Cache\Persister\Collection\CachedCollectionPersister;
use Doctrine\ORM\Cache\Region;
<<<<<<< HEAD
use Doctrine\ORM\EntityManager;
=======
use Doctrine\ORM\EntityManagerInterface;
use Doctrine\ORM\Mapping\AssociationMetadata;
>>>>>>> fce18e93
use Doctrine\ORM\PersistentCollection;
use Doctrine\ORM\Persisters\Collection\CollectionPersister;
use Doctrine\Tests\Models\Cache\State;
use Doctrine\Tests\OrmTestCase;

/**
 * @group DDC-2183
 */
abstract class AbstractCollectionPersisterTest extends OrmTestCase
{
    /** @var Region */
    protected $region;

    /** @var CollectionPersister */
    protected $collectionPersister;

<<<<<<< HEAD
    /** @var EntityManager */
=======
    /** @var EntityManagerInterface */
>>>>>>> fce18e93
    protected $em;

    /** @var array */
    protected $regionMockMethods = [
        'getName',
        'contains',
        'get',
        'getMultiple',
        'put',
        'evict',
        'evictAll',
    ];

    /** @var array */
    protected $collectionPersisterMockMethods = [
        'delete',
        'update',
        'count',
        'slice',
        'contains',
        'containsKey',
        'removeElement',
        'removeKey',
        'get',
        'getMultiple',
        'loadCriteria',
    ];

    /**
<<<<<<< HEAD
     * @param array $mapping
     */
    abstract protected function createPersister(EntityManager $em, CollectionPersister $persister, Region $region, array $mapping): AbstractCollectionPersister;

    protected function setUp(): void
=======
     * @return AbstractCollectionPersister
     */
    abstract protected function createPersister(
        EntityManagerInterface $em,
        CollectionPersister $persister,
        Region $region,
        AssociationMetadata $association
    );

    protected function setUp() : void
>>>>>>> fce18e93
    {
        $this->getSharedSecondLevelCacheDriverImpl()->flushAll();
        $this->enableSecondLevelCache();
        parent::setUp();

        $this->em                  = $this->getTestEntityManager();
        $this->region              = $this->createRegion();
        $this->collectionPersister = $this->getMockBuilder(CollectionPersister::class)
                                           ->setMethods($this->collectionPersisterMockMethods)
                                           ->getMock();
    }

<<<<<<< HEAD
    protected function createRegion(): Region
=======
    /**
     * @return Region
     */
    protected function createRegion()
>>>>>>> fce18e93
    {
        return $this->getMockBuilder(Region::class)
                    ->setMethods($this->regionMockMethods)
                    ->getMock();
    }

<<<<<<< HEAD
    protected function createCollection($owner, $assoc = null, $class = null, $elements = null): PersistentCollection
    {
        $em    = $this->em;
        $class = $class ?: $this->em->getClassMetadata(State::class);
        $assoc = $assoc ?: $class->associationMappings['cities'];
=======
    /**
     * @return PersistentCollection
     */
    protected function createCollection($owner, $assoc = null, $class = null, $elements = null)
    {
        $em    = $this->em;
        $class = $class ?: $this->em->getClassMetadata(State::class);
        $assoc = $assoc ?: $class->getProperty('cities');
>>>>>>> fce18e93
        $coll  = new PersistentCollection($em, $class, $elements ?: new ArrayCollection());

        $coll->setOwner($owner, $assoc);
        $coll->setInitialized(true);

        return $coll;
    }

    protected function createPersisterDefault()
    {
        $assoc = $this->em->getClassMetadata(State::class)->getProperty('cities');

        return $this->createPersister($this->em, $this->collectionPersister, $this->region, $assoc);
    }

<<<<<<< HEAD
    public function testImplementsEntityPersister(): void
=======
    public function testImplementsEntityPersister() : void
>>>>>>> fce18e93
    {
        $persister = $this->createPersisterDefault();

        self::assertInstanceOf(CollectionPersister::class, $persister);
        self::assertInstanceOf(CachedPersister::class, $persister);
        self::assertInstanceOf(CachedCollectionPersister::class, $persister);
    }

<<<<<<< HEAD
    public function testInvokeDelete(): void
=======
    public function testInvokeDelete() : void
>>>>>>> fce18e93
    {
        $entity     = new State('Foo');
        $persister  = $this->createPersisterDefault();
        $collection = $this->createCollection($entity);

        $this->em->getUnitOfWork()->registerManaged($entity, ['id' => 1], ['id' => 1, 'name' => 'Foo']);

        $this->collectionPersister->expects($this->once())
            ->method('delete')
            ->with($this->equalTo($collection));

        self::assertNull($persister->delete($collection));
    }

<<<<<<< HEAD
    public function testInvokeUpdate(): void
=======
    public function testInvokeUpdate() : void
>>>>>>> fce18e93
    {
        $entity     = new State('Foo');
        $persister  = $this->createPersisterDefault();
        $collection = $this->createCollection($entity);

        $collection->setDirty(true);

        $this->em->getUnitOfWork()->registerManaged($entity, ['id' => 1], ['id' => 1, 'name' => 'Foo']);

        $this->collectionPersister->expects($this->once())
            ->method('update')
            ->with($this->equalTo($collection));

        self::assertNull($persister->update($collection));
    }

<<<<<<< HEAD
    public function testInvokeCount(): void
=======
    public function testInvokeCount() : void
>>>>>>> fce18e93
    {
        $entity     = new State('Foo');
        $persister  = $this->createPersisterDefault();
        $collection = $this->createCollection($entity);

        $this->em->getUnitOfWork()->registerManaged($entity, ['id' => 1], ['id' => 1, 'name' => 'Foo']);

        $this->collectionPersister->expects($this->once())
            ->method('count')
            ->with($this->equalTo($collection))
            ->will($this->returnValue(0));

        self::assertEquals(0, $persister->count($collection));
    }

<<<<<<< HEAD
    public function testInvokeSlice(): void
=======
    public function testInvokeSlice() : void
>>>>>>> fce18e93
    {
        $entity     = new State('Foo');
        $persister  = $this->createPersisterDefault();
        $collection = $this->createCollection($entity);
        $slice      = $this->createCollection($entity);

        $this->em->getUnitOfWork()->registerManaged($entity, ['id' => 1], ['id' => 1, 'name' => 'Foo']);

        $this->collectionPersister->expects($this->once())
            ->method('slice')
            ->with($this->equalTo($collection), $this->equalTo(1), $this->equalTo(2))
            ->will($this->returnValue($slice));

<<<<<<< HEAD
        $this->assertEquals($slice, $persister->slice($collection, 1, 2));
    }

    public function testInvokeContains(): void
=======
        self::assertEquals($slice, $persister->slice($collection, 1, 2));
    }

    public function testInvokeContains() : void
>>>>>>> fce18e93
    {
        $entity     = new State('Foo');
        $element    = new State('Bar');
        $persister  = $this->createPersisterDefault();
        $collection = $this->createCollection($entity);

        $this->em->getUnitOfWork()->registerManaged($entity, ['id' => 1], ['id' => 1, 'name' => 'Foo']);

        $this->collectionPersister->expects($this->once())
            ->method('contains')
            ->with($this->equalTo($collection), $this->equalTo($element))
            ->will($this->returnValue(false));

<<<<<<< HEAD
        $this->assertFalse($persister->contains($collection, $element));
    }

    public function testInvokeContainsKey(): void
=======
        self::assertFalse($persister->contains($collection, $element));
    }

    public function testInvokeContainsKey() : void
>>>>>>> fce18e93
    {
        $entity     = new State('Foo');
        $persister  = $this->createPersisterDefault();
        $collection = $this->createCollection($entity);

        $this->em->getUnitOfWork()->registerManaged($entity, ['id' => 1], ['id' => 1, 'name' => 'Foo']);

        $this->collectionPersister->expects($this->once())
            ->method('containsKey')
            ->with($this->equalTo($collection), $this->equalTo(0))
            ->will($this->returnValue(false));

        self::assertFalse($persister->containsKey($collection, 0));
    }

<<<<<<< HEAD
    public function testInvokeGet(): void
=======
    public function testInvokeRemoveElement() : void
    {
        $entity     = new State('Foo');
        $element    = new State('Bar');
        $persister  = $this->createPersisterDefault();
        $collection = $this->createCollection($entity);

        $this->em->getUnitOfWork()->registerManaged($entity, ['id' => 1], ['id' => 1, 'name' => 'Foo']);

        $this->collectionPersister->expects($this->once())
            ->method('removeElement')
            ->with($this->equalTo($collection), $this->equalTo($element))
            ->will($this->returnValue(false));

        self::assertFalse($persister->removeElement($collection, $element));
    }

    public function testInvokeGet() : void
>>>>>>> fce18e93
    {
        $entity     = new State('Foo');
        $element    = new State('Bar');
        $persister  = $this->createPersisterDefault();
        $collection = $this->createCollection($entity);

        $this->em->getUnitOfWork()->registerManaged($entity, ['id' => 1], ['id' => 1, 'name' => 'Foo']);

        $this->collectionPersister->expects($this->once())
            ->method('get')
            ->with($this->equalTo($collection), $this->equalTo(0))
            ->will($this->returnValue($element));

        self::assertEquals($element, $persister->get($collection, 0));
    }
}<|MERGE_RESOLUTION|>--- conflicted
+++ resolved
@@ -9,12 +9,8 @@
 use Doctrine\ORM\Cache\Persister\Collection\AbstractCollectionPersister;
 use Doctrine\ORM\Cache\Persister\Collection\CachedCollectionPersister;
 use Doctrine\ORM\Cache\Region;
-<<<<<<< HEAD
-use Doctrine\ORM\EntityManager;
-=======
 use Doctrine\ORM\EntityManagerInterface;
 use Doctrine\ORM\Mapping\AssociationMetadata;
->>>>>>> fce18e93
 use Doctrine\ORM\PersistentCollection;
 use Doctrine\ORM\Persisters\Collection\CollectionPersister;
 use Doctrine\Tests\Models\Cache\State;
@@ -31,11 +27,7 @@
     /** @var CollectionPersister */
     protected $collectionPersister;
 
-<<<<<<< HEAD
-    /** @var EntityManager */
-=======
     /** @var EntityManagerInterface */
->>>>>>> fce18e93
     protected $em;
 
     /** @var array */
@@ -65,13 +57,6 @@
     ];
 
     /**
-<<<<<<< HEAD
-     * @param array $mapping
-     */
-    abstract protected function createPersister(EntityManager $em, CollectionPersister $persister, Region $region, array $mapping): AbstractCollectionPersister;
-
-    protected function setUp(): void
-=======
      * @return AbstractCollectionPersister
      */
     abstract protected function createPersister(
@@ -82,7 +67,6 @@
     );
 
     protected function setUp() : void
->>>>>>> fce18e93
     {
         $this->getSharedSecondLevelCacheDriverImpl()->flushAll();
         $this->enableSecondLevelCache();
@@ -95,27 +79,16 @@
                                            ->getMock();
     }
 
-<<<<<<< HEAD
-    protected function createRegion(): Region
-=======
     /**
      * @return Region
      */
     protected function createRegion()
->>>>>>> fce18e93
     {
         return $this->getMockBuilder(Region::class)
                     ->setMethods($this->regionMockMethods)
                     ->getMock();
     }
 
-<<<<<<< HEAD
-    protected function createCollection($owner, $assoc = null, $class = null, $elements = null): PersistentCollection
-    {
-        $em    = $this->em;
-        $class = $class ?: $this->em->getClassMetadata(State::class);
-        $assoc = $assoc ?: $class->associationMappings['cities'];
-=======
     /**
      * @return PersistentCollection
      */
@@ -124,7 +97,6 @@
         $em    = $this->em;
         $class = $class ?: $this->em->getClassMetadata(State::class);
         $assoc = $assoc ?: $class->getProperty('cities');
->>>>>>> fce18e93
         $coll  = new PersistentCollection($em, $class, $elements ?: new ArrayCollection());
 
         $coll->setOwner($owner, $assoc);
@@ -140,11 +112,7 @@
         return $this->createPersister($this->em, $this->collectionPersister, $this->region, $assoc);
     }
 
-<<<<<<< HEAD
-    public function testImplementsEntityPersister(): void
-=======
     public function testImplementsEntityPersister() : void
->>>>>>> fce18e93
     {
         $persister = $this->createPersisterDefault();
 
@@ -153,11 +121,7 @@
         self::assertInstanceOf(CachedCollectionPersister::class, $persister);
     }
 
-<<<<<<< HEAD
-    public function testInvokeDelete(): void
-=======
     public function testInvokeDelete() : void
->>>>>>> fce18e93
     {
         $entity     = new State('Foo');
         $persister  = $this->createPersisterDefault();
@@ -172,11 +136,7 @@
         self::assertNull($persister->delete($collection));
     }
 
-<<<<<<< HEAD
-    public function testInvokeUpdate(): void
-=======
     public function testInvokeUpdate() : void
->>>>>>> fce18e93
     {
         $entity     = new State('Foo');
         $persister  = $this->createPersisterDefault();
@@ -193,11 +153,7 @@
         self::assertNull($persister->update($collection));
     }
 
-<<<<<<< HEAD
-    public function testInvokeCount(): void
-=======
     public function testInvokeCount() : void
->>>>>>> fce18e93
     {
         $entity     = new State('Foo');
         $persister  = $this->createPersisterDefault();
@@ -213,11 +169,7 @@
         self::assertEquals(0, $persister->count($collection));
     }
 
-<<<<<<< HEAD
-    public function testInvokeSlice(): void
-=======
     public function testInvokeSlice() : void
->>>>>>> fce18e93
     {
         $entity     = new State('Foo');
         $persister  = $this->createPersisterDefault();
@@ -231,17 +183,10 @@
             ->with($this->equalTo($collection), $this->equalTo(1), $this->equalTo(2))
             ->will($this->returnValue($slice));
 
-<<<<<<< HEAD
-        $this->assertEquals($slice, $persister->slice($collection, 1, 2));
-    }
-
-    public function testInvokeContains(): void
-=======
         self::assertEquals($slice, $persister->slice($collection, 1, 2));
     }
 
     public function testInvokeContains() : void
->>>>>>> fce18e93
     {
         $entity     = new State('Foo');
         $element    = new State('Bar');
@@ -255,17 +200,10 @@
             ->with($this->equalTo($collection), $this->equalTo($element))
             ->will($this->returnValue(false));
 
-<<<<<<< HEAD
-        $this->assertFalse($persister->contains($collection, $element));
-    }
-
-    public function testInvokeContainsKey(): void
-=======
         self::assertFalse($persister->contains($collection, $element));
     }
 
     public function testInvokeContainsKey() : void
->>>>>>> fce18e93
     {
         $entity     = new State('Foo');
         $persister  = $this->createPersisterDefault();
@@ -281,9 +219,6 @@
         self::assertFalse($persister->containsKey($collection, 0));
     }
 
-<<<<<<< HEAD
-    public function testInvokeGet(): void
-=======
     public function testInvokeRemoveElement() : void
     {
         $entity     = new State('Foo');
@@ -302,7 +237,6 @@
     }
 
     public function testInvokeGet() : void
->>>>>>> fce18e93
     {
         $entity     = new State('Foo');
         $element    = new State('Bar');
