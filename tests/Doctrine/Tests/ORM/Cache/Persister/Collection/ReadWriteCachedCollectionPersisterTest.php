--- conflicted
+++ resolved
@@ -7,17 +7,10 @@
 use Doctrine\ORM\Cache\CollectionCacheKey;
 use Doctrine\ORM\Cache\ConcurrentRegion;
 use Doctrine\ORM\Cache\Lock;
-<<<<<<< HEAD
-use Doctrine\ORM\Cache\Persister\Collection\AbstractCollectionPersister;
-use Doctrine\ORM\Cache\Persister\Collection\ReadWriteCachedCollectionPersister;
-use Doctrine\ORM\Cache\Region;
-use Doctrine\ORM\EntityManager;
-=======
 use Doctrine\ORM\Cache\Persister\Collection\ReadWriteCachedCollectionPersister;
 use Doctrine\ORM\Cache\Region;
 use Doctrine\ORM\EntityManagerInterface;
 use Doctrine\ORM\Mapping\AssociationMetadata;
->>>>>>> fce18e93
 use Doctrine\ORM\Persisters\Collection\CollectionPersister;
 use Doctrine\Tests\Models\Cache\State;
 use ReflectionProperty;
@@ -39,14 +32,6 @@
         'unlock',
     ];
 
-<<<<<<< HEAD
-    protected function createPersister(EntityManager $em, CollectionPersister $persister, Region $region, array $mapping): AbstractCollectionPersister
-    {
-        return new ReadWriteCachedCollectionPersister($persister, $region, $em, $mapping);
-    }
-
-    protected function createRegion(): Region
-=======
     /**
      * {@inheritdoc}
      */
@@ -63,62 +48,49 @@
      * @return Region
      */
     protected function createRegion()
->>>>>>> fce18e93
     {
         return $this->getMockBuilder(ConcurrentRegion::class)
                     ->setMethods($this->regionMockMethods)
                     ->getMock();
     }
 
-<<<<<<< HEAD
-    public function testDeleteShouldLockItem(): void
-=======
     public function testDeleteShouldLockItem() : void
->>>>>>> fce18e93
-    {
-        $entity     = new State('Foo');
-        $lock       = Lock::createLockRead();
-        $persister  = $this->createPersisterDefault();
-        $collection = $this->createCollection($entity);
-        $key        = new CollectionCacheKey(State::class, 'cities', ['id' => 1]);
-
-        $this->region->expects($this->once())
-            ->method('lock')
-            ->with($this->equalTo($key))
-            ->will($this->returnValue($lock));
-
-        $this->em->getUnitOfWork()->registerManaged($entity, ['id' => 1], ['id' => 1, 'name' => 'Foo']);
-
-        $persister->delete($collection);
-    }
-
-<<<<<<< HEAD
-    public function testUpdateShouldLockItem(): void
-=======
+    {
+        $entity     = new State('Foo');
+        $lock       = Lock::createLockRead();
+        $persister  = $this->createPersisterDefault();
+        $collection = $this->createCollection($entity);
+        $key        = new CollectionCacheKey(State::class, 'cities', ['id' => 1]);
+
+        $this->region->expects($this->once())
+            ->method('lock')
+            ->with($this->equalTo($key))
+            ->will($this->returnValue($lock));
+
+        $this->em->getUnitOfWork()->registerManaged($entity, ['id' => 1], ['id' => 1, 'name' => 'Foo']);
+
+        $persister->delete($collection);
+    }
+
     public function testUpdateShouldLockItem() : void
->>>>>>> fce18e93
-    {
-        $entity     = new State('Foo');
-        $lock       = Lock::createLockRead();
-        $persister  = $this->createPersisterDefault();
-        $collection = $this->createCollection($entity);
-        $key        = new CollectionCacheKey(State::class, 'cities', ['id' => 1]);
-
-        $this->region->expects($this->once())
-            ->method('lock')
-            ->with($this->equalTo($key))
-            ->will($this->returnValue($lock));
-
-        $this->em->getUnitOfWork()->registerManaged($entity, ['id' => 1], ['id' => 1, 'name' => 'Foo']);
-
-        $persister->update($collection);
-    }
-
-<<<<<<< HEAD
-    public function testUpdateTransactionRollBackShouldEvictItem(): void
-=======
+    {
+        $entity     = new State('Foo');
+        $lock       = Lock::createLockRead();
+        $persister  = $this->createPersisterDefault();
+        $collection = $this->createCollection($entity);
+        $key        = new CollectionCacheKey(State::class, 'cities', ['id' => 1]);
+
+        $this->region->expects($this->once())
+            ->method('lock')
+            ->with($this->equalTo($key))
+            ->will($this->returnValue($lock));
+
+        $this->em->getUnitOfWork()->registerManaged($entity, ['id' => 1], ['id' => 1, 'name' => 'Foo']);
+
+        $persister->update($collection);
+    }
+
     public function testUpdateTransactionRollBackShouldEvictItem() : void
->>>>>>> fce18e93
     {
         $entity     = new State('Foo');
         $lock       = Lock::createLockRead();
@@ -142,11 +114,7 @@
         $persister->afterTransactionRolledBack();
     }
 
-<<<<<<< HEAD
-    public function testDeleteTransactionRollBackShouldEvictItem(): void
-=======
     public function testDeleteTransactionRollBackShouldEvictItem() : void
->>>>>>> fce18e93
     {
         $entity     = new State('Foo');
         $lock       = Lock::createLockRead();
@@ -169,11 +137,7 @@
         $persister->afterTransactionRolledBack();
     }
 
-<<<<<<< HEAD
-    public function testTransactionRollBackDeleteShouldClearQueue(): void
-=======
     public function testTransactionRollBackDeleteShouldClearQueue() : void
->>>>>>> fce18e93
     {
         $entity     = new State('Foo');
         $lock       = Lock::createLockRead();
@@ -204,11 +168,7 @@
         self::assertCount(0, $property->getValue($persister));
     }
 
-<<<<<<< HEAD
-    public function testTransactionRollBackUpdateShouldClearQueue(): void
-=======
     public function testTransactionRollBackUpdateShouldClearQueue() : void
->>>>>>> fce18e93
     {
         $entity     = new State('Foo');
         $lock       = Lock::createLockRead();
@@ -239,11 +199,7 @@
         self::assertCount(0, $property->getValue($persister));
     }
 
-<<<<<<< HEAD
-    public function testTransactionRollCommitDeleteShouldClearQueue(): void
-=======
     public function testTransactionRollCommitDeleteShouldClearQueue() : void
->>>>>>> fce18e93
     {
         $entity     = new State('Foo');
         $lock       = Lock::createLockRead();
@@ -274,11 +230,7 @@
         self::assertCount(0, $property->getValue($persister));
     }
 
-<<<<<<< HEAD
-    public function testTransactionRollCommitUpdateShouldClearQueue(): void
-=======
     public function testTransactionRollCommitUpdateShouldClearQueue() : void
->>>>>>> fce18e93
     {
         $entity     = new State('Foo');
         $lock       = Lock::createLockRead();
@@ -309,11 +261,7 @@
         self::assertCount(0, $property->getValue($persister));
     }
 
-<<<<<<< HEAD
-    public function testDeleteLockFailureShouldIgnoreQueue(): void
-=======
     public function testDeleteLockFailureShouldIgnoreQueue() : void
->>>>>>> fce18e93
     {
         $entity     = new State('Foo');
         $persister  = $this->createPersisterDefault();
@@ -338,11 +286,7 @@
         self::assertCount(0, $property->getValue($persister));
     }
 
-<<<<<<< HEAD
-    public function testUpdateLockFailureShouldIgnoreQueue(): void
-=======
     public function testUpdateLockFailureShouldIgnoreQueue() : void
->>>>>>> fce18e93
     {
         $entity     = new State('Foo');
         $persister  = $this->createPersisterDefault();
