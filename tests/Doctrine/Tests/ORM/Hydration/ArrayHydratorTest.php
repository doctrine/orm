<?php

declare(strict_types=1);

namespace Doctrine\Tests\ORM\Hydration;

use Doctrine\ORM\Internal\Hydration\ArrayHydrator;
use Doctrine\ORM\Query\ResultSetMapping;
use Doctrine\Tests\Models\CMS\CmsArticle;
use Doctrine\Tests\Models\CMS\CmsComment;
use Doctrine\Tests\Models\CMS\CmsPhonenumber;
use Doctrine\Tests\Models\CMS\CmsUser;
use Doctrine\Tests\Models\Forum\ForumBoard;
use Doctrine\Tests\Models\Forum\ForumCategory;

class ArrayHydratorTest extends HydrationTestCase
{
    /** @psalm-return list<array{int|string}> */
    public function provideDataForUserEntityResult(): array
    {
        return [
            [0],
            ['user'],
            ['scalars'],
            ['newObjects'],
        ];
    }

    /**
     * SELECT PARTIAL u.{id, name}
     *   FROM Doctrine\Tests\Models\CMS\CmsUser u
     */
    public function testSimpleEntityQuery(): void
    {
        $rsm = new ResultSetMapping();

        $rsm->addEntityResult(CmsUser::class, 'u');
        $rsm->addFieldResult('u', 'u__id', 'id');
        $rsm->addFieldResult('u', 'u__name', 'name');

        // Faked result set
        $resultSet = [
            [
                'u__id' => '1',
                'u__name' => 'romanb',
            ],
            [
                'u__id' => '2',
                'u__name' => 'jwage',
            ],
        ];

        $stmt     = $this->createResultMock($resultSet);
        $hydrator = new ArrayHydrator($this->entityManager);
        $result   = $hydrator->hydrateAll($stmt, $rsm);

        self::assertCount(2, $result);
        self::assertIsArray($result);

        self::assertEquals(1, $result[0]['id']);
        self::assertEquals('romanb', $result[0]['name']);

        self::assertEquals(2, $result[1]['id']);
        self::assertEquals('jwage', $result[1]['name']);
    }

    /**
     * SELECT PARTIAL scalars.{id, name}, UPPER(scalars.name) AS nameUpper
     *   FROM Doctrine\Tests\Models\CMS\CmsUser scalars
     *
     * @dataProvider provideDataForUserEntityResult
     */
    public function testSimpleEntityWithScalarQuery(int|string $userEntityKey): void
    {
        $alias = $userEntityKey ?: 'u';
        $rsm   = new ResultSetMapping();

        $rsm->addEntityResult(CmsUser::class, $alias);
        $rsm->addFieldResult($alias, 's__id', 'id');
        $rsm->addFieldResult($alias, 's__name', 'name');
        $rsm->addScalarResult('sclr0', 'nameUpper', 'string');

        // Faked result set
        $resultSet = [
            [
                's__id' => '1',
                's__name' => 'romanb',
                'sclr0' => 'ROMANB',
            ],
            [
                's__id' => '2',
                's__name' => 'jwage',
                'sclr0' => 'JWAGE',
            ],
        ];

        $stmt     = $this->createResultMock($resultSet);
        $hydrator = new ArrayHydrator($this->entityManager);
        $result   = $hydrator->hydrateAll($stmt, $rsm);

        self::assertCount(2, $result);
        self::assertIsArray($result);

        self::assertArrayHasKey('nameUpper', $result[0]);
        self::assertArrayNotHasKey('id', $result[0]);
        self::assertArrayNotHasKey('name', $result[0]);

        self::assertArrayHasKey(0, $result[0]);
        self::assertArrayHasKey('id', $result[0][0]);
        self::assertArrayHasKey('name', $result[0][0]);

        self::assertArrayHasKey('nameUpper', $result[1]);
        self::assertArrayNotHasKey('id', $result[1]);
        self::assertArrayNotHasKey('name', $result[1]);

        self::assertArrayHasKey(0, $result[1]);
        self::assertArrayHasKey('id', $result[1][0]);
        self::assertArrayHasKey('name', $result[1][0]);
    }

    /**
     * SELECT PARTIAL u.{id, name} AS user
     *   FROM Doctrine\Tests\Models\CMS\CmsUser u
     */
    public function testSimpleEntityQueryWithAliasedUserEntity(): void
    {
        $rsm = new ResultSetMapping();

        $rsm->addEntityResult(CmsUser::class, 'u', 'user');
        $rsm->addFieldResult('u', 'u__id', 'id');
        $rsm->addFieldResult('u', 'u__name', 'name');

        // Faked result set
        $resultSet = [
            [
                'u__id' => '1',
                'u__name' => 'romanb',
            ],
            [
                'u__id' => '2',
                'u__name' => 'jwage',
            ],
        ];

        $stmt     = $this->createResultMock($resultSet);
        $hydrator = new ArrayHydrator($this->entityManager);
        $result   = $hydrator->hydrateAll($stmt, $rsm);

        self::assertCount(2, $result);
        self::assertIsArray($result);

        self::assertArrayHasKey('user', $result[0]);
        self::assertEquals(1, $result[0]['user']['id']);
        self::assertEquals('romanb', $result[0]['user']['name']);

        self::assertArrayHasKey('user', $result[1]);
        self::assertEquals(2, $result[1]['user']['id']);
        self::assertEquals('jwage', $result[1]['user']['name']);
    }

    /**
     * SELECT PARTIAL u.{id, name}, PARTIAL a.{id, topic}
     *   FROM Doctrine\Tests\Models\CMS\CmsUser u, Doctrine\Tests\Models\CMS\CmsArticle a
     */
    public function testSimpleMultipleRootEntityQuery(): void
    {
        $rsm = new ResultSetMapping();

        $rsm->addEntityResult(CmsUser::class, 'u');
        $rsm->addEntityResult(CmsArticle::class, 'a');
        $rsm->addFieldResult('u', 'u__id', 'id');
        $rsm->addFieldResult('u', 'u__name', 'name');
        $rsm->addFieldResult('a', 'a__id', 'id');
        $rsm->addFieldResult('a', 'a__topic', 'topic');

        // Faked result set
        $resultSet = [
            [
                'u__id' => '1',
                'u__name' => 'romanb',
                'a__id' => '1',
                'a__topic' => 'Cool things.',
            ],
            [
                'u__id' => '2',
                'u__name' => 'jwage',
                'a__id' => '2',
                'a__topic' => 'Cool things II.',
            ],
        ];

        $stmt     = $this->createResultMock($resultSet);
        $hydrator = new ArrayHydrator($this->entityManager);
        $result   = $hydrator->hydrateAll($stmt, $rsm);

        self::assertCount(4, $result);

        self::assertEquals(1, $result[0]['id']);
        self::assertEquals('romanb', $result[0]['name']);

        self::assertEquals(1, $result[1]['id']);
        self::assertEquals('Cool things.', $result[1]['topic']);

        self::assertEquals(2, $result[2]['id']);
        self::assertEquals('jwage', $result[2]['name']);

        self::assertEquals(2, $result[3]['id']);
        self::assertEquals('Cool things II.', $result[3]['topic']);
    }

    /**
     * SELECT PARTIAL u.{id, name} AS user, PARTIAL a.{id, topic}
     *   FROM Doctrine\Tests\Models\CMS\CmsUser u, Doctrine\Tests\Models\CMS\CmsArticle a
     */
    public function testSimpleMultipleRootEntityQueryWithAliasedUserEntity(): void
    {
        $rsm = new ResultSetMapping();

        $rsm->addEntityResult(CmsUser::class, 'u', 'user');
        $rsm->addEntityResult(CmsArticle::class, 'a');
        $rsm->addFieldResult('u', 'u__id', 'id');
        $rsm->addFieldResult('u', 'u__name', 'name');
        $rsm->addFieldResult('a', 'a__id', 'id');
        $rsm->addFieldResult('a', 'a__topic', 'topic');

        // Faked result set
        $resultSet = [
            [
                'u__id' => '1',
                'u__name' => 'romanb',
                'a__id' => '1',
                'a__topic' => 'Cool things.',
            ],
            [
                'u__id' => '2',
                'u__name' => 'jwage',
                'a__id' => '2',
                'a__topic' => 'Cool things II.',
            ],
        ];

        $stmt     = $this->createResultMock($resultSet);
        $hydrator = new ArrayHydrator($this->entityManager);
        $result   = $hydrator->hydrateAll($stmt, $rsm);

        self::assertCount(4, $result);

        self::assertArrayHasKey('user', $result[0]);
        self::assertEquals(1, $result[0]['user']['id']);
        self::assertEquals('romanb', $result[0]['user']['name']);

        self::assertArrayHasKey(0, $result[1]);
        self::assertEquals(1, $result[1][0]['id']);
        self::assertEquals('Cool things.', $result[1][0]['topic']);

        self::assertArrayHasKey('user', $result[2]);
        self::assertEquals(2, $result[2]['user']['id']);
        self::assertEquals('jwage', $result[2]['user']['name']);

        self::assertArrayHasKey(0, $result[3]);
        self::assertEquals(2, $result[3][0]['id']);
        self::assertEquals('Cool things II.', $result[3][0]['topic']);
    }

    /**
     * SELECT PARTIAL u.{id, name}, PARTIAL a.{id, topic} AS article
     *   FROM Doctrine\Tests\Models\CMS\CmsUser u, Doctrine\Tests\Models\CMS\CmsArticle a
     */
    public function testSimpleMultipleRootEntityQueryWithAliasedArticleEntity(): void
    {
        $rsm = new ResultSetMapping();

        $rsm->addEntityResult(CmsUser::class, 'u');
        $rsm->addEntityResult(CmsArticle::class, 'a', 'article');
        $rsm->addFieldResult('u', 'u__id', 'id');
        $rsm->addFieldResult('u', 'u__name', 'name');
        $rsm->addFieldResult('a', 'a__id', 'id');
        $rsm->addFieldResult('a', 'a__topic', 'topic');

        // Faked result set
        $resultSet = [
            [
                'u__id' => '1',
                'u__name' => 'romanb',
                'a__id' => '1',
                'a__topic' => 'Cool things.',
            ],
            [
                'u__id' => '2',
                'u__name' => 'jwage',
                'a__id' => '2',
                'a__topic' => 'Cool things II.',
            ],
        ];

        $stmt     = $this->createResultMock($resultSet);
        $hydrator = new ArrayHydrator($this->entityManager);
        $result   = $hydrator->hydrateAll($stmt, $rsm);

        self::assertCount(4, $result);

        self::assertArrayHasKey(0, $result[0]);
        self::assertEquals(1, $result[0][0]['id']);
        self::assertEquals('romanb', $result[0][0]['name']);

        self::assertArrayHasKey('article', $result[1]);
        self::assertEquals(1, $result[1]['article']['id']);
        self::assertEquals('Cool things.', $result[1]['article']['topic']);

        self::assertArrayHasKey(0, $result[2]);
        self::assertEquals(2, $result[2][0]['id']);
        self::assertEquals('jwage', $result[2][0]['name']);

        self::assertArrayHasKey('article', $result[3]);
        self::assertEquals(2, $result[3]['article']['id']);
        self::assertEquals('Cool things II.', $result[3]['article']['topic']);
    }

    /**
     * SELECT PARTIAL u.{id, name} AS user, PARTIAL a.{id, topic} AS article
     *   FROM Doctrine\Tests\Models\CMS\CmsUser u, Doctrine\Tests\Models\CMS\CmsArticle a
     */
    public function testSimpleMultipleRootEntityQueryWithAliasedEntities(): void
    {
        $rsm = new ResultSetMapping();

        $rsm->addEntityResult(CmsUser::class, 'u', 'user');
        $rsm->addEntityResult(CmsArticle::class, 'a', 'article');
        $rsm->addFieldResult('u', 'u__id', 'id');
        $rsm->addFieldResult('u', 'u__name', 'name');
        $rsm->addFieldResult('a', 'a__id', 'id');
        $rsm->addFieldResult('a', 'a__topic', 'topic');

        // Faked result set
        $resultSet = [
            [
                'u__id' => '1',
                'u__name' => 'romanb',
                'a__id' => '1',
                'a__topic' => 'Cool things.',
            ],
            [
                'u__id' => '2',
                'u__name' => 'jwage',
                'a__id' => '2',
                'a__topic' => 'Cool things II.',
            ],
        ];

        $stmt     = $this->createResultMock($resultSet);
        $hydrator = new ArrayHydrator($this->entityManager);
        $result   = $hydrator->hydrateAll($stmt, $rsm);

        self::assertCount(4, $result);

        self::assertArrayHasKey('user', $result[0]);
        self::assertEquals(1, $result[0]['user']['id']);
        self::assertEquals('romanb', $result[0]['user']['name']);

        self::assertArrayHasKey('article', $result[1]);
        self::assertEquals(1, $result[1]['article']['id']);
        self::assertEquals('Cool things.', $result[1]['article']['topic']);

        self::assertArrayHasKey('user', $result[2]);
        self::assertEquals(2, $result[2]['user']['id']);
        self::assertEquals('jwage', $result[2]['user']['name']);

        self::assertArrayHasKey('article', $result[3]);
        self::assertEquals(2, $result[3]['article']['id']);
        self::assertEquals('Cool things II.', $result[3]['article']['topic']);
    }

    /**
     * SELECT PARTIAL u.{id, status}, COUNT(p.phonenumber) AS numPhones
     *   FROM Doctrine\Tests\Models\CMS\CmsUser u
     *   JOIN u.phonenumbers p
     *  GROUP BY u.status, u.id
     *
     * @dataProvider provideDataForUserEntityResult
     */
    public function testMixedQueryNormalJoin(int|string $userEntityKey): void
    {
        $rsm = new ResultSetMapping();

        $rsm->addEntityResult(CmsUser::class, 'u', $userEntityKey ?: null);
        $rsm->addFieldResult('u', 'u__id', 'id');
        $rsm->addFieldResult('u', 'u__status', 'status');
        $rsm->addScalarResult('sclr0', 'numPhones', 'integer');

        // Faked result set
        $resultSet = [
            //row1
            [
                'u__id' => '1',
                'u__status' => 'developer',
                'sclr0' => '2',
            ],
            [
                'u__id' => '2',
                'u__status' => 'developer',
                'sclr0' => '1',
            ],
        ];

        $stmt     = $this->createResultMock($resultSet);
        $hydrator = new ArrayHydrator($this->entityManager);
        $result   = $hydrator->hydrateAll($stmt, $rsm);

        self::assertCount(2, $result);
        self::assertIsArray($result);
        self::assertIsArray($result[0]);
        self::assertIsArray($result[1]);

        // first user => 2 phonenumbers
        self::assertArrayHasKey($userEntityKey, $result[0]);
        self::assertEquals(2, $result[0]['numPhones']);

        // second user => 1 phonenumber
        self::assertArrayHasKey($userEntityKey, $result[1]);
        self::assertEquals(1, $result[1]['numPhones']);
    }

    /**
     * SELECT PARTIAL u.{id, status}, PARTIAL p.{phonenumber}, UPPER(u.name) AS nameUpper
     *   FROM Doctrine\Tests\Models\CMS\CmsUser u
     *   JOIN u.phonenumbers p
     *
     * @dataProvider provideDataForUserEntityResult
     */
    public function testMixedQueryFetchJoin(int|string $userEntityKey): void
    {
        $rsm = new ResultSetMapping();

        $rsm->addEntityResult(CmsUser::class, 'u', $userEntityKey ?: null);
        $rsm->addJoinedEntityResult(
            CmsPhonenumber::class,
            'p',
            'u',
            'phonenumbers',
        );
        $rsm->addFieldResult('u', 'u__id', 'id');
        $rsm->addFieldResult('u', 'u__status', 'status');
        $rsm->addScalarResult('sclr0', 'nameUpper', 'string');
        $rsm->addFieldResult('p', 'p__phonenumber', 'phonenumber');

        // Faked result set
        $resultSet = [
            //row1
            [
                'u__id' => '1',
                'u__status' => 'developer',
                'sclr0' => 'ROMANB',
                'p__phonenumber' => '42',
            ],
            [
                'u__id' => '1',
                'u__status' => 'developer',
                'sclr0' => 'ROMANB',
                'p__phonenumber' => '43',
            ],
            [
                'u__id' => '2',
                'u__status' => 'developer',
                'sclr0' => 'JWAGE',
                'p__phonenumber' => '91',
            ],
        ];

        $stmt     = $this->createResultMock($resultSet);
        $hydrator = new ArrayHydrator($this->entityManager);
        $result   = $hydrator->hydrateAll($stmt, $rsm);

        self::assertCount(2, $result);

        self::assertIsArray($result);
        self::assertIsArray($result[0]);
        self::assertIsArray($result[1]);

        // first user => 2 phonenumbers
        self::assertCount(2, $result[0][$userEntityKey]['phonenumbers']);
        self::assertEquals('ROMANB', $result[0]['nameUpper']);

        // second user => 1 phonenumber
        self::assertCount(1, $result[1][$userEntityKey]['phonenumbers']);
        self::assertEquals('JWAGE', $result[1]['nameUpper']);

        self::assertEquals(42, $result[0][$userEntityKey]['phonenumbers'][0]['phonenumber']);
        self::assertEquals(43, $result[0][$userEntityKey]['phonenumbers'][1]['phonenumber']);
        self::assertEquals(91, $result[1][$userEntityKey]['phonenumbers'][0]['phonenumber']);
    }

    /**
     * SELECT PARTIAL u.{id, status}, UPPER(u.name) nameUpper
     *   FROM Doctrine\Tests\Models\CMS\CmsUser u
     *        INDEX BY u.id
     *   JOIN u.phonenumbers p
     *        INDEX BY p.phonenumber
     *
     * @dataProvider provideDataForUserEntityResult
     */
    public function testMixedQueryFetchJoinCustomIndex(int|string $userEntityKey): void
    {
        $rsm = new ResultSetMapping();

        $rsm->addEntityResult(CmsUser::class, 'u', $userEntityKey ?: null);
        $rsm->addJoinedEntityResult(
            CmsPhonenumber::class,
            'p',
            'u',
            'phonenumbers',
        );
        $rsm->addFieldResult('u', 'u__id', 'id');
        $rsm->addFieldResult('u', 'u__status', 'status');
        $rsm->addScalarResult('sclr0', 'nameUpper', 'string');
        $rsm->addFieldResult('p', 'p__phonenumber', 'phonenumber');
        $rsm->addIndexBy('u', 'id');
        $rsm->addIndexBy('p', 'phonenumber');

        // Faked result set
        $resultSet = [
            //row1
            [
                'u__id' => '1',
                'u__status' => 'developer',
                'sclr0' => 'ROMANB',
                'p__phonenumber' => '42',
            ],
            [
                'u__id' => '1',
                'u__status' => 'developer',
                'sclr0' => 'ROMANB',
                'p__phonenumber' => '43',
            ],
            [
                'u__id' => '2',
                'u__status' => 'developer',
                'sclr0' => 'JWAGE',
                'p__phonenumber' => '91',
            ],
        ];

        $stmt     = $this->createResultMock($resultSet);
        $hydrator = new ArrayHydrator($this->entityManager);
        $result   = $hydrator->hydrateAll($stmt, $rsm);

        self::assertCount(2, $result);

        self::assertIsArray($result);
        self::assertIsArray($result[1]);
        self::assertIsArray($result[2]);

        // test the scalar values
        self::assertEquals('ROMANB', $result[1]['nameUpper']);
        self::assertEquals('JWAGE', $result[2]['nameUpper']);

        // first user => 2 phonenumbers. notice the custom indexing by user id
        self::assertCount(2, $result[1][$userEntityKey]['phonenumbers']);

        // second user => 1 phonenumber. notice the custom indexing by user id
        self::assertCount(1, $result[2][$userEntityKey]['phonenumbers']);

        // test the custom indexing of the phonenumbers
        self::assertTrue(isset($result[1][$userEntityKey]['phonenumbers']['42']));
        self::assertTrue(isset($result[1][$userEntityKey]['phonenumbers']['43']));
        self::assertTrue(isset($result[2][$userEntityKey]['phonenumbers']['91']));
    }

    /**
     * select u.id, u.status, p.phonenumber, upper(u.name) nameUpper, a.id, a.topic
     * from User u
     * join u.phonenumbers p
     * join u.articles a
     * =
     * select u.id, u.status, p.phonenumber, upper(u.name) AS u___0, a.id, a.topic
     * from USERS u
     * inner join PHONENUMBERS p ON u.id = p.user_id
     * inner join ARTICLES a ON u.id = a.user_id
     */
    public function testMixedQueryMultipleFetchJoin(): void
    {
        $rsm = new ResultSetMapping();

        $rsm->addEntityResult(CmsUser::class, 'u');
        $rsm->addJoinedEntityResult(
            CmsPhonenumber::class,
            'p',
            'u',
            'phonenumbers',
        );
        $rsm->addJoinedEntityResult(
            CmsArticle::class,
            'a',
            'u',
            'articles',
        );
        $rsm->addFieldResult('u', 'u__id', 'id');
        $rsm->addFieldResult('u', 'u__status', 'status');
        $rsm->addScalarResult('sclr0', 'nameUpper', 'string');
        $rsm->addFieldResult('p', 'p__phonenumber', 'phonenumber');
        $rsm->addFieldResult('a', 'a__id', 'id');
        $rsm->addFieldResult('a', 'a__topic', 'topic');

        // Faked result set
        $resultSet = [
            //row1
            [
                'u__id' => '1',
                'u__status' => 'developer',
                'sclr0' => 'ROMANB',
                'p__phonenumber' => '42',
                'a__id' => '1',
                'a__topic' => 'Getting things done!',
            ],
            [
                'u__id' => '1',
                'u__status' => 'developer',
                'sclr0' => 'ROMANB',
                'p__phonenumber' => '43',
                'a__id' => '1',
                'a__topic' => 'Getting things done!',
            ],
            [
                'u__id' => '1',
                'u__status' => 'developer',
                'sclr0' => 'ROMANB',
                'p__phonenumber' => '42',
                'a__id' => '2',
                'a__topic' => 'ZendCon',
            ],
            [
                'u__id' => '1',
                'u__status' => 'developer',
                'sclr0' => 'ROMANB',
                'p__phonenumber' => '43',
                'a__id' => '2',
                'a__topic' => 'ZendCon',
            ],
            [
                'u__id' => '2',
                'u__status' => 'developer',
                'sclr0' => 'JWAGE',
                'p__phonenumber' => '91',
                'a__id' => '3',
                'a__topic' => 'LINQ',
            ],
            [
                'u__id' => '2',
                'u__status' => 'developer',
                'sclr0' => 'JWAGE',
                'p__phonenumber' => '91',
                'a__id' => '4',
                'a__topic' => 'PHP7',
            ],
        ];

        $stmt     = $this->createResultMock($resultSet);
        $hydrator = new ArrayHydrator($this->entityManager);
        $result   = $hydrator->hydrateAll($stmt, $rsm);

        self::assertCount(2, $result);
        self::assertIsArray($result);
        self::assertIsArray($result[0]);
        self::assertIsArray($result[1]);
        // first user => 2 phonenumbers, 2 articles
        self::assertCount(2, $result[0][0]['phonenumbers']);
        self::assertCount(2, $result[0][0]['articles']);
        self::assertEquals('ROMANB', $result[0]['nameUpper']);
        // second user => 1 phonenumber, 2 articles
        self::assertCount(1, $result[1][0]['phonenumbers']);
        self::assertCount(2, $result[1][0]['articles']);
        self::assertEquals('JWAGE', $result[1]['nameUpper']);

        self::assertEquals(42, $result[0][0]['phonenumbers'][0]['phonenumber']);
        self::assertEquals(43, $result[0][0]['phonenumbers'][1]['phonenumber']);
        self::assertEquals(91, $result[1][0]['phonenumbers'][0]['phonenumber']);

        self::assertEquals('Getting things done!', $result[0][0]['articles'][0]['topic']);
        self::assertEquals('ZendCon', $result[0][0]['articles'][1]['topic']);
        self::assertEquals('LINQ', $result[1][0]['articles'][0]['topic']);
        self::assertEquals('PHP7', $result[1][0]['articles'][1]['topic']);
    }

    /**
     * select u.id, u.status, p.phonenumber, upper(u.name) nameUpper, a.id, a.topic,
     * c.id, c.topic
     * from User u
     * join u.phonenumbers p
     * join u.articles a
     * left join a.comments c
     * =
     * select u.id, u.status, p.phonenumber, upper(u.name) AS u___0, a.id, a.topic,
     * c.id, c.topic
     * from USERS u
     * inner join PHONENUMBERS p ON u.id = p.user_id
     * inner join ARTICLES a ON u.id = a.user_id
     * left outer join COMMENTS c ON a.id = c.article_id
     */
    public function testMixedQueryMultipleDeepMixedFetchJoin(): void
    {
        $rsm = new ResultSetMapping();

        $rsm->addEntityResult(CmsUser::class, 'u');
        $rsm->addJoinedEntityResult(
            CmsPhonenumber::class,
            'p',
            'u',
            'phonenumbers',
        );
        $rsm->addJoinedEntityResult(
            CmsArticle::class,
            'a',
            'u',
            'articles',
        );
        $rsm->addJoinedEntityResult(
            CmsComment::class,
            'c',
            'a',
            'comments',
        );
        $rsm->addFieldResult('u', 'u__id', 'id');
        $rsm->addFieldResult('u', 'u__status', 'status');
        $rsm->addScalarResult('sclr0', 'nameUpper', 'string');
        $rsm->addFieldResult('p', 'p__phonenumber', 'phonenumber');
        $rsm->addFieldResult('a', 'a__id', 'id');
        $rsm->addFieldResult('a', 'a__topic', 'topic');
        $rsm->addFieldResult('c', 'c__id', 'id');
        $rsm->addFieldResult('c', 'c__topic', 'topic');

        // Faked result set
        $resultSet = [
            //row1
            [
                'u__id' => '1',
                'u__status' => 'developer',
                'sclr0' => 'ROMANB',
                'p__phonenumber' => '42',
                'a__id' => '1',
                'a__topic' => 'Getting things done!',
                'c__id' => '1',
                'c__topic' => 'First!',
            ],
            [
                'u__id' => '1',
                'u__status' => 'developer',
                'sclr0' => 'ROMANB',
                'p__phonenumber' => '43',
                'a__id' => '1',
                'a__topic' => 'Getting things done!',
                'c__id' => '1',
                'c__topic' => 'First!',
            ],
            [
                'u__id' => '1',
                'u__status' => 'developer',
                'sclr0' => 'ROMANB',
                'p__phonenumber' => '42',
                'a__id' => '2',
                'a__topic' => 'ZendCon',
                'c__id' => null,
                'c__topic' => null,
            ],
            [
                'u__id' => '1',
                'u__status' => 'developer',
                'sclr0' => 'ROMANB',
                'p__phonenumber' => '43',
                'a__id' => '2',
                'a__topic' => 'ZendCon',
                'c__id' => null,
                'c__topic' => null,
            ],
            [
                'u__id' => '2',
                'u__status' => 'developer',
                'sclr0' => 'JWAGE',
                'p__phonenumber' => '91',
                'a__id' => '3',
                'a__topic' => 'LINQ',
                'c__id' => null,
                'c__topic' => null,
            ],
            [
                'u__id' => '2',
                'u__status' => 'developer',
                'sclr0' => 'JWAGE',
                'p__phonenumber' => '91',
                'a__id' => '4',
                'a__topic' => 'PHP7',
                'c__id' => null,
                'c__topic' => null,
            ],
        ];

        $stmt     = $this->createResultMock($resultSet);
        $hydrator = new ArrayHydrator($this->entityManager);
        $result   = $hydrator->hydrateAll($stmt, $rsm);

        self::assertCount(2, $result);
        self::assertIsArray($result);
        self::assertIsArray($result[0]);
        self::assertIsArray($result[1]);

        // first user => 2 phonenumbers, 2 articles, 1 comment on first article
        self::assertCount(2, $result[0][0]['phonenumbers']);
        self::assertCount(2, $result[0][0]['articles']);
        self::assertCount(1, $result[0][0]['articles'][0]['comments']);
        self::assertEquals('ROMANB', $result[0]['nameUpper']);
        // second user => 1 phonenumber, 2 articles, no comments
        self::assertCount(1, $result[1][0]['phonenumbers']);
        self::assertCount(2, $result[1][0]['articles']);
        self::assertEquals('JWAGE', $result[1]['nameUpper']);

        self::assertEquals(42, $result[0][0]['phonenumbers'][0]['phonenumber']);
        self::assertEquals(43, $result[0][0]['phonenumbers'][1]['phonenumber']);
        self::assertEquals(91, $result[1][0]['phonenumbers'][0]['phonenumber']);

        self::assertEquals('Getting things done!', $result[0][0]['articles'][0]['topic']);
        self::assertEquals('ZendCon', $result[0][0]['articles'][1]['topic']);
        self::assertEquals('LINQ', $result[1][0]['articles'][0]['topic']);
        self::assertEquals('PHP7', $result[1][0]['articles'][1]['topic']);

        self::assertEquals('First!', $result[0][0]['articles'][0]['comments'][0]['topic']);

        self::assertTrue(isset($result[0][0]['articles'][0]['comments']));

        // empty comment collections
        self::assertIsArray($result[0][0]['articles'][1]['comments']);
        self::assertCount(0, $result[0][0]['articles'][1]['comments']);
        self::assertIsArray($result[1][0]['articles'][0]['comments']);
        self::assertCount(0, $result[1][0]['articles'][0]['comments']);
        self::assertIsArray($result[1][0]['articles'][1]['comments']);
        self::assertCount(0, $result[1][0]['articles'][1]['comments']);
    }

    /**
     * Tests that the hydrator does not rely on a particular order of the rows
     * in the result set.
     *
     * DQL:
     * select c.id, c.position, c.name, b.id, b.position
     * from \Doctrine\Tests\Models\Forum\ForumCategory c inner join c.boards b
     * order by c.position asc, b.position asc
     *
     * Checks whether the boards are correctly assigned to the categories.
     *
     * The 'evil' result set that confuses the object population is displayed below.
     *
     * c.id  | c.position | c.name   | boardPos | b.id | b.category_id (just for clarity)
     *  1    | 0          | First    | 0        |   1  | 1
     *  2    | 0          | Second   | 0        |   2  | 2   <--
     *  1    | 0          | First    | 1        |   3  | 1
     *  1    | 0          | First    | 2        |   4  | 1
     */
    public function testEntityQueryCustomResultSetOrder(): void
    {
        $rsm = new ResultSetMapping();

        $rsm->addEntityResult(ForumCategory::class, 'c');
        $rsm->addJoinedEntityResult(
            ForumBoard::class,
            'b',
            'c',
            'boards',
        );

        $rsm->addFieldResult('c', 'c__id', 'id');
        $rsm->addFieldResult('c', 'c__position', 'position');
        $rsm->addFieldResult('c', 'c__name', 'name');
        $rsm->addFieldResult('b', 'b__id', 'id');
        $rsm->addFieldResult('b', 'b__position', 'position');

        // Faked result set
        $resultSet = [
            [
                'c__id' => '1',
                'c__position' => '0',
                'c__name' => 'First',
                'b__id' => '1',
                'b__position' => '0',
                //'b__category_id' => '1'
            ],
            [
                'c__id' => '2',
                'c__position' => '0',
                'c__name' => 'Second',
                'b__id' => '2',
                'b__position' => '0',
                //'b__category_id' => '2'
            ],
            [
                'c__id' => '1',
                'c__position' => '0',
                'c__name' => 'First',
                'b__id' => '3',
                'b__position' => '1',
                //'b__category_id' => '1'
            ],
            [
                'c__id' => '1',
                'c__position' => '0',
                'c__name' => 'First',
                'b__id' => '4',
                'b__position' => '2',
                //'b__category_id' => '1'
            ],
        ];

        $stmt     = $this->createResultMock($resultSet);
        $hydrator = new ArrayHydrator($this->entityManager);
        $result   = $hydrator->hydrateAll($stmt, $rsm);

        self::assertCount(2, $result);
        self::assertIsArray($result);
        self::assertIsArray($result[0]);
        self::assertIsArray($result[1]);
        self::assertTrue(isset($result[0]['boards']));
        self::assertCount(3, $result[0]['boards']);
        self::assertTrue(isset($result[1]['boards']));
        self::assertCount(1, $result[1]['boards']);
    }

    /**
     * SELECT PARTIAL u.{id,status}, a.id, a.topic, c.id as cid, c.topic as ctopic
     *   FROM Doctrine\Tests\Models\CMS\CmsUser u
     *   LEFT JOIN u.articles a
     *   LEFT JOIN a.comments c
     *
     * @dataProvider provideDataForUserEntityResult
     */
    public function testChainedJoinWithScalars(int|string $entityKey): void
    {
        $rsm = new ResultSetMapping();

        $rsm->addEntityResult(CmsUser::class, 'u', $entityKey ?: null);
        $rsm->addFieldResult('u', 'u__id', 'id');
        $rsm->addFieldResult('u', 'u__status', 'status');
        $rsm->addScalarResult('a__id', 'id', 'integer');
        $rsm->addScalarResult('a__topic', 'topic', 'string');
        $rsm->addScalarResult('c__id', 'cid', 'integer');
        $rsm->addScalarResult('c__topic', 'ctopic', 'string');

        // Faked result set
        $resultSet = [
            //row1
            [
                'u__id' => '1',
                'u__status' => 'developer',
                'a__id' => '1',
                'a__topic' => 'The First',
                'c__id' => '1',
                'c__topic' => 'First Comment',
            ],
            [
                'u__id' => '1',
                'u__status' => 'developer',
                'a__id' => '1',
                'a__topic' => 'The First',
                'c__id' => '2',
                'c__topic' => 'Second Comment',
            ],
            [
                'u__id' => '1',
                'u__status' => 'developer',
                'a__id' => '42',
                'a__topic' => 'The Answer',
                'c__id' => null,
                'c__topic' => null,
            ],
        ];

        $stmt     = $this->createResultMock($resultSet);
        $hydrator = new ArrayHydrator($this->entityManager);
        $result   = $hydrator->hydrateAll($stmt, $rsm);

        self::assertCount(3, $result);

        self::assertCount(2, $result[0][$entityKey]); // User array
        self::assertEquals(1, $result[0]['id']);
        self::assertEquals('The First', $result[0]['topic']);
        self::assertEquals(1, $result[0]['cid']);
        self::assertEquals('First Comment', $result[0]['ctopic']);

        self::assertCount(2, $result[1][$entityKey]); // User array, duplicated
        self::assertEquals(1, $result[1]['id']); // duplicated
        self::assertEquals('The First', $result[1]['topic']); // duplicated
        self::assertEquals(2, $result[1]['cid']);
        self::assertEquals('Second Comment', $result[1]['ctopic']);

        self::assertCount(2, $result[2][$entityKey]); // User array, duplicated
        self::assertEquals(42, $result[2]['id']);
        self::assertEquals('The Answer', $result[2]['topic']);
        self::assertNull($result[2]['cid']);
        self::assertNull($result[2]['ctopic']);
    }

    /**
     * SELECT PARTIAL u.{id, status}
     *   FROM Doctrine\Tests\Models\CMS\CmsUser u
     */
    public function testResultIteration(): void
    {
        $rsm = new ResultSetMapping();

        $rsm->addEntityResult(CmsUser::class, 'u');
        $rsm->addFieldResult('u', 'u__id', 'id');
        $rsm->addFieldResult('u', 'u__name', 'name');

        // Faked result set
        $resultSet = [
            [
                'u__id' => '1',
                'u__name' => 'romanb',
            ],
            [
                'u__id' => '2',
                'u__name' => 'jwage',
            ],
        ];

        $stmt     = $this->createResultMock($resultSet);
        $hydrator = new ArrayHydrator($this->entityManager);
        $iterator = $hydrator->toIterable($stmt, $rsm);
        $rowNum   = 0;

        foreach ($iterator as $row) {
            if ($rowNum === 0) {
                self::assertEquals(1, $row['id']);
                self::assertEquals('romanb', $row['name']);
            } elseif ($rowNum === 1) {
                self::assertEquals(2, $row['id']);
                self::assertEquals('jwage', $row['name']);
            }

            ++$rowNum;
        }
    }

    /**
     * SELECT PARTIAL u.{id, status}
     *   FROM Doctrine\Tests\Models\CMS\CmsUser u
     */
    public function testResultIterationWithAliasedUserEntity(): void
    {
        $rsm = new ResultSetMapping();

        $rsm->addEntityResult(CmsUser::class, 'u', 'user');
        $rsm->addFieldResult('u', 'u__id', 'id');
        $rsm->addFieldResult('u', 'u__name', 'name');

        // Faked result set
        $resultSet = [
            [
                'u__id' => '1',
                'u__name' => 'romanb',
            ],
            [
                'u__id' => '2',
                'u__name' => 'jwage',
            ],
        ];

        $stmt     = $this->createResultMock($resultSet);
        $hydrator = new ArrayHydrator($this->entityManager);
        $iterator = $hydrator->toIterable($stmt, $rsm);
        $rowNum   = 0;

        foreach ($iterator as $row) {
            self::assertArrayHasKey('user', $row);

            if ($rowNum === 0) {
                self::assertEquals(1, $row['user']['id']);
                self::assertEquals('romanb', $row['user']['name']);
            } elseif ($rowNum === 1) {
                self::assertEquals(2, $row['user']['id']);
                self::assertEquals('jwage', $row['user']['name']);
            }

            ++$rowNum;
        }
    }

    /**
     * SELECT PARTIAL u.{id, name}
     *   FROM Doctrine\Tests\Models\CMS\CmsUser u
     *
     * @group DDC-644
     */
    public function testSkipUnknownColumns(): void
    {
        $rsm = new ResultSetMapping();

        $rsm->addEntityResult(CmsUser::class, 'u');
        $rsm->addFieldResult('u', 'u__id', 'id');
        $rsm->addFieldResult('u', 'u__name', 'name');

        // Faked result set
        $resultSet = [
            [
                'u__id' => '1',
                'u__name' => 'romanb',
                'foo' => 'bar', // unknown!
            ],
        ];

        $stmt     = $this->createResultMock($resultSet);
        $hydrator = new ArrayHydrator($this->entityManager);
        $result   = $hydrator->hydrateAll($stmt, $rsm);

        self::assertCount(1, $result);
        self::assertArrayHasKey('id', $result[0]);
        self::assertArrayHasKey('name', $result[0]);
        self::assertArrayNotHasKey('foo', $result[0]);
    }

    /**
     * SELECT PARTIAL u.{id, status}, UPPER(u.name) AS nameUpper
     *   FROM Doctrine\Tests\Models\CMS\CmsUser u
     *
     * @group DDC-1358
     * @dataProvider provideDataForUserEntityResult
     */
    public function testMissingIdForRootEntity(int|string $userEntityKey): void
    {
        $rsm = new ResultSetMapping();

        $rsm->addEntityResult(CmsUser::class, 'u', $userEntityKey ?: null);
        $rsm->addFieldResult('u', 'u__id', 'id');
        $rsm->addFieldResult('u', 'u__status', 'status');
        $rsm->addScalarResult('sclr0', 'nameUpper', 'string');

        // Faked result set
        $resultSet = [
            //row1
            [
                'u__id' => '1',
                'u__status' => 'developer',
                'sclr0' => 'ROMANB',
            ],
            [
                'u__id' => null,
                'u__status' => null,
                'sclr0' => 'ROMANB',
            ],
            [
                'u__id' => '2',
                'u__status' => 'developer',
                'sclr0' => 'JWAGE',
            ],
            [
                'u__id' => null,
                'u__status' => null,
                'sclr0' => 'JWAGE',
            ],
        ];

        $stmt     = $this->createResultMock($resultSet);
        $hydrator = new ArrayHydrator($this->entityManager);
        $result   = $hydrator->hydrateAll($stmt, $rsm);

        self::assertCount(4, $result, 'Should hydrate four results.');

        self::assertEquals('ROMANB', $result[0]['nameUpper']);
        self::assertEquals('ROMANB', $result[1]['nameUpper']);
        self::assertEquals('JWAGE', $result[2]['nameUpper']);
        self::assertEquals('JWAGE', $result[3]['nameUpper']);

        self::assertEquals(['id' => 1, 'status' => 'developer'], $result[0][$userEntityKey]);
        self::assertNull($result[1][$userEntityKey]);
        self::assertEquals(['id' => 2, 'status' => 'developer'], $result[2][$userEntityKey]);
        self::assertNull($result[3][$userEntityKey]);
    }

    /**
     * SELECT PARTIAL u.{id, status}, UPPER(u.name) AS nameUpper
     *   FROM Doctrine\Tests\Models\CMS\CmsUser u
     *        INDEX BY u.id
     *
     * @group DDC-1385
     * @dataProvider provideDataForUserEntityResult
     */
    public function testIndexByAndMixedResult(int|string $userEntityKey): void
    {
        $rsm = new ResultSetMapping();

        $rsm->addEntityResult(CmsUser::class, 'u', $userEntityKey ?: null);
        $rsm->addFieldResult('u', 'u__id', 'id');
        $rsm->addFieldResult('u', 'u__status', 'status');
        $rsm->addScalarResult('sclr0', 'nameUpper', 'string');
        $rsm->addIndexBy('u', 'id');

        // Faked result set
        $resultSet = [
            //row1
            [
                'u__id' => '1',
                'u__status' => 'developer',
                'sclr0' => 'ROMANB',
            ],
            [
                'u__id' => '2',
                'u__status' => 'developer',
                'sclr0' => 'JWAGE',
            ],
        ];

        $stmt     = $this->createResultMock($resultSet);
        $hydrator = new ArrayHydrator($this->entityManager);
        $result   = $hydrator->hydrateAll($stmt, $rsm);

        self::assertCount(2, $result);

        self::assertArrayHasKey(1, $result);
        self::assertEquals(1, $result[1][$userEntityKey]['id']);

        self::assertArrayHasKey(2, $result);
        self::assertEquals(2, $result[2][$userEntityKey]['id']);
    }
<<<<<<< HEAD

    /** @requires PHP 8.1 */
    public function testArrayResultWithEnumField(): void
    {
        $rsm = new ResultSetMapping();

        $rsm->addEntityResult(Card::class, 'c');
        $rsm->addFieldResult('c', 'c__id', 'id');
        $rsm->addFieldResult('c', 'c__suit', 'suit');
        $rsm->addIndexBy('c', 'id');

        // Faked result set
        $resultSet = [
            //row1
            [
                'c__id' => '1',
                'c__suit' => 'H',
            ],
            [
                'c__id' => '2',
                'c__suit' => 'D',
            ],
        ];

        $stmt     = $this->createResultMock($resultSet);
        $hydrator = new ArrayHydrator($this->entityManager);
        $result   = $hydrator->hydrateAll($stmt, $rsm);

        self::assertCount(2, $result);

        self::assertEquals(1, $result[1]['id']);
        self::assertEquals(Suit::Hearts, $result[1]['suit']);

        self::assertEquals(2, $result[2]['id']);
        self::assertEquals(Suit::Diamonds, $result[2]['suit']);
    }

    /** @requires PHP 8.1 */
    public function testScalarResultWithEnumField(): void
    {
        $rsm = new ResultSetMapping();

        $rsm->addEntityResult(Card::class, 'c');
        $rsm->addScalarResult('c__suit', 'someAlias', 'string');
        $rsm->addEnumResult('c__suit', Suit::class);

        // Faked result set
        $resultSet = [
            //row1
            [
                'c__id' => '1',
                'c__suit' => 'C',
            ],
            [
                'c__id' => '2',
                'c__suit' => 'S',
            ],
        ];

        $stmt     = $this->createResultMock($resultSet);
        $hydrator = new ArrayHydrator($this->entityManager);
        $result   = $hydrator->hydrateAll($stmt, $rsm);

        self::assertCount(2, $result);

        self::assertCount(1, $result[0]); //assert that in each result we have only one "someAlias" field
        self::assertEquals(Suit::Clubs, $result[0]['someAlias']);

        self::assertCount(1, $result[1]);
        self::assertEquals(Suit::Spades, $result[1]['someAlias']);
    }
=======
>>>>>>> 4a04c8c2
}<|MERGE_RESOLUTION|>--- conflicted
+++ resolved
@@ -1216,78 +1216,4 @@
         self::assertArrayHasKey(2, $result);
         self::assertEquals(2, $result[2][$userEntityKey]['id']);
     }
-<<<<<<< HEAD
-
-    /** @requires PHP 8.1 */
-    public function testArrayResultWithEnumField(): void
-    {
-        $rsm = new ResultSetMapping();
-
-        $rsm->addEntityResult(Card::class, 'c');
-        $rsm->addFieldResult('c', 'c__id', 'id');
-        $rsm->addFieldResult('c', 'c__suit', 'suit');
-        $rsm->addIndexBy('c', 'id');
-
-        // Faked result set
-        $resultSet = [
-            //row1
-            [
-                'c__id' => '1',
-                'c__suit' => 'H',
-            ],
-            [
-                'c__id' => '2',
-                'c__suit' => 'D',
-            ],
-        ];
-
-        $stmt     = $this->createResultMock($resultSet);
-        $hydrator = new ArrayHydrator($this->entityManager);
-        $result   = $hydrator->hydrateAll($stmt, $rsm);
-
-        self::assertCount(2, $result);
-
-        self::assertEquals(1, $result[1]['id']);
-        self::assertEquals(Suit::Hearts, $result[1]['suit']);
-
-        self::assertEquals(2, $result[2]['id']);
-        self::assertEquals(Suit::Diamonds, $result[2]['suit']);
-    }
-
-    /** @requires PHP 8.1 */
-    public function testScalarResultWithEnumField(): void
-    {
-        $rsm = new ResultSetMapping();
-
-        $rsm->addEntityResult(Card::class, 'c');
-        $rsm->addScalarResult('c__suit', 'someAlias', 'string');
-        $rsm->addEnumResult('c__suit', Suit::class);
-
-        // Faked result set
-        $resultSet = [
-            //row1
-            [
-                'c__id' => '1',
-                'c__suit' => 'C',
-            ],
-            [
-                'c__id' => '2',
-                'c__suit' => 'S',
-            ],
-        ];
-
-        $stmt     = $this->createResultMock($resultSet);
-        $hydrator = new ArrayHydrator($this->entityManager);
-        $result   = $hydrator->hydrateAll($stmt, $rsm);
-
-        self::assertCount(2, $result);
-
-        self::assertCount(1, $result[0]); //assert that in each result we have only one "someAlias" field
-        self::assertEquals(Suit::Clubs, $result[0]['someAlias']);
-
-        self::assertCount(1, $result[1]);
-        self::assertEquals(Suit::Spades, $result[1]['someAlias']);
-    }
-=======
->>>>>>> 4a04c8c2
 }