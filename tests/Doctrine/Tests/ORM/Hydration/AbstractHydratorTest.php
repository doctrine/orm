<?php

declare(strict_types=1);

<<<<<<< HEAD
namespace Doctrine\Tests\ORM\Functional\Ticket;
=======
namespace Doctrine\Tests\ORM\Hydration;
>>>>>>> fce18e93

use Doctrine\Common\EventManager;
use Doctrine\Common\Persistence\Mapping\ClassMetadataFactory;
use Doctrine\DBAL\Connection;
use Doctrine\DBAL\Driver\Statement;
use Doctrine\ORM\EntityManagerInterface;
use Doctrine\ORM\Events;
use Doctrine\ORM\Internal\Hydration\AbstractHydrator;
use Doctrine\ORM\ORMException;
use Doctrine\ORM\Query\ResultSetMapping;
use Doctrine\ORM\UnitOfWork;
use Doctrine\Tests\OrmFunctionalTestCase;
use PHPUnit_Framework_MockObject_MockObject;
<<<<<<< HEAD

=======
>>>>>>> fce18e93
use function iterator_to_array;

/**
 * @covers \Doctrine\ORM\Internal\Hydration\AbstractHydrator
 */
class AbstractHydratorTest extends OrmFunctionalTestCase
{
    /** @var EventManager|PHPUnit_Framework_MockObject_MockObject */
    private $mockEventManager;

    /** @var Statement|PHPUnit_Framework_MockObject_MockObject */
    private $mockStatement;

    /** @var ResultSetMapping|PHPUnit_Framework_MockObject_MockObject */
    private $mockResultMapping;

    /** @var AbstractHydrator */
    private $hydrator;

    protected function setUp(): void
    {
        parent::setUp();

        $mockConnection             = $this->createMock(Connection::class);
        $mockEntityManagerInterface = $this->createMock(EntityManagerInterface::class);
        $mockUow                    = $this->createMock(UnitOfWork::class);
        $mockMetadataFactory        = $this->createMock(ClassMetadataFactory::class);

        $this->mockEventManager  = $this->createMock(EventManager::class);
        $this->mockStatement     = $this->createMock(Statement::class);
        $this->mockResultMapping = $this->getMockBuilder(ResultSetMapping::class);

        $mockEntityManagerInterface
            ->expects(self::any())
            ->method('getEventManager')
            ->willReturn($this->mockEventManager);

        $mockEntityManagerInterface
            ->expects(self::any())
            ->method('getConnection')
            ->willReturn($mockConnection);

        $mockEntityManagerInterface
            ->expects(self::any())
            ->method('getUnitOfWork')
            ->willReturn($mockUow);

        $mockEntityManagerInterface
            ->expects(self::any())
            ->method('getMetadataFactory')
            ->willReturn($mockMetadataFactory);

        $this->mockStatement
            ->expects(self::any())
            ->method('fetch')
            ->willReturn(false);

        $this->hydrator = $this
            ->getMockBuilder(AbstractHydrator::class)
            ->setConstructorArgs([$mockEntityManagerInterface])
            ->setMethods(['hydrateAllData'])
            ->getMock();
    }

    /**
     * @group DDC-3146
     * @group #1515
     *
     * Verify that the number of added events to the event listener from the abstract hydrator class is equal to the
     * number of removed events
     */
    public function testOnClearEventListenerIsDetachedOnCleanup(): void
    {
        $eventListenerHasBeenRegistered = false;

        $this
            ->mockEventManager
            ->expects(self::once())
            ->method('addEventListener')
            ->with([Events::onClear], $this->hydrator)
            ->willReturnCallback(function () use (&$eventListenerHasBeenRegistered): void {
                $this->assertFalse($eventListenerHasBeenRegistered);
                $eventListenerHasBeenRegistered = true;
            });

        $this
            ->mockEventManager
            ->expects(self::once())
            ->method('removeEventListener')
            ->with([Events::onClear], $this->hydrator)
            ->willReturnCallback(function () use (&$eventListenerHasBeenRegistered): void {
                $this->assertTrue($eventListenerHasBeenRegistered);
            });

        iterator_to_array($this->hydrator->iterate($this->mockStatement, $this->mockResultMapping));
    }

    /**
     * @group #6623
     */
    public function testHydrateAllRegistersAndClearsAllAttachedListeners(): void
    {
        $eventListenerHasBeenRegistered = false;

        $this
            ->mockEventManager
            ->expects(self::once())
            ->method('addEventListener')
            ->with([Events::onClear], $this->hydrator)
            ->willReturnCallback(function () use (&$eventListenerHasBeenRegistered): void {
                $this->assertFalse($eventListenerHasBeenRegistered);
                $eventListenerHasBeenRegistered = true;
            });

        $this
            ->mockEventManager
            ->expects(self::once())
            ->method('removeEventListener')
            ->with([Events::onClear], $this->hydrator)
            ->willReturnCallback(function () use (&$eventListenerHasBeenRegistered): void {
                $this->assertTrue($eventListenerHasBeenRegistered);
            });

        $this->hydrator->hydrateAll($this->mockStatement, $this->mockResultMapping);
    }

    /**
     * @group #8482
     */
    public function testHydrateAllClearsAllAttachedListenersEvenOnError(): void
    {
        $eventListenerHasBeenRegistered = false;

        $this
            ->mockEventManager
            ->expects(self::once())
            ->method('addEventListener')
            ->with([Events::onClear], $this->hydrator)
            ->willReturnCallback(function () use (&$eventListenerHasBeenRegistered): void {
                $this->assertFalse($eventListenerHasBeenRegistered);
                $eventListenerHasBeenRegistered = true;
            });

        $this
            ->mockEventManager
            ->expects(self::once())
            ->method('removeEventListener')
            ->with([Events::onClear], $this->hydrator)
            ->willReturnCallback(function () use (&$eventListenerHasBeenRegistered): void {
                $this->assertTrue($eventListenerHasBeenRegistered);
            });

        $this
            ->hydrator
            ->expects(self::once())
            ->method('hydrateAllData')
            ->willThrowException(new ORMException());

        $this->expectException(ORMException::class);
        $this->hydrator->hydrateAll($this->mockStatement, $this->mockResultMapping);
    }
}<|MERGE_RESOLUTION|>--- conflicted
+++ resolved
@@ -2,11 +2,7 @@
 
 declare(strict_types=1);
 
-<<<<<<< HEAD
-namespace Doctrine\Tests\ORM\Functional\Ticket;
-=======
 namespace Doctrine\Tests\ORM\Hydration;
->>>>>>> fce18e93
 
 use Doctrine\Common\EventManager;
 use Doctrine\Common\Persistence\Mapping\ClassMetadataFactory;
@@ -15,15 +11,10 @@
 use Doctrine\ORM\EntityManagerInterface;
 use Doctrine\ORM\Events;
 use Doctrine\ORM\Internal\Hydration\AbstractHydrator;
-use Doctrine\ORM\ORMException;
 use Doctrine\ORM\Query\ResultSetMapping;
 use Doctrine\ORM\UnitOfWork;
 use Doctrine\Tests\OrmFunctionalTestCase;
 use PHPUnit_Framework_MockObject_MockObject;
-<<<<<<< HEAD
-
-=======
->>>>>>> fce18e93
 use function iterator_to_array;
 
 /**
@@ -43,7 +34,7 @@
     /** @var AbstractHydrator */
     private $hydrator;
 
-    protected function setUp(): void
+    protected function setUp() : void
     {
         parent::setUp();
 
@@ -95,28 +86,19 @@
      * Verify that the number of added events to the event listener from the abstract hydrator class is equal to the
      * number of removed events
      */
-    public function testOnClearEventListenerIsDetachedOnCleanup(): void
+    public function testOnClearEventListenerIsDetachedOnCleanup() : void
     {
-        $eventListenerHasBeenRegistered = false;
+        $this
+            ->mockEventManager
+            ->expects(self::at(0))
+            ->method('addEventListener')
+            ->with([Events::onClear], $this->hydrator);
 
         $this
             ->mockEventManager
-            ->expects(self::once())
-            ->method('addEventListener')
-            ->with([Events::onClear], $this->hydrator)
-            ->willReturnCallback(function () use (&$eventListenerHasBeenRegistered): void {
-                $this->assertFalse($eventListenerHasBeenRegistered);
-                $eventListenerHasBeenRegistered = true;
-            });
-
-        $this
-            ->mockEventManager
-            ->expects(self::once())
+            ->expects(self::at(1))
             ->method('removeEventListener')
-            ->with([Events::onClear], $this->hydrator)
-            ->willReturnCallback(function () use (&$eventListenerHasBeenRegistered): void {
-                $this->assertTrue($eventListenerHasBeenRegistered);
-            });
+            ->with([Events::onClear], $this->hydrator);
 
         iterator_to_array($this->hydrator->iterate($this->mockStatement, $this->mockResultMapping));
     }
@@ -124,65 +106,20 @@
     /**
      * @group #6623
      */
-    public function testHydrateAllRegistersAndClearsAllAttachedListeners(): void
+    public function testHydrateAllRegistersAndClearsAllAttachedListeners() : void
     {
-        $eventListenerHasBeenRegistered = false;
+        $this
+            ->mockEventManager
+            ->expects(self::at(0))
+            ->method('addEventListener')
+            ->with([Events::onClear], $this->hydrator);
 
         $this
             ->mockEventManager
-            ->expects(self::once())
-            ->method('addEventListener')
-            ->with([Events::onClear], $this->hydrator)
-            ->willReturnCallback(function () use (&$eventListenerHasBeenRegistered): void {
-                $this->assertFalse($eventListenerHasBeenRegistered);
-                $eventListenerHasBeenRegistered = true;
-            });
-
-        $this
-            ->mockEventManager
-            ->expects(self::once())
+            ->expects(self::at(1))
             ->method('removeEventListener')
-            ->with([Events::onClear], $this->hydrator)
-            ->willReturnCallback(function () use (&$eventListenerHasBeenRegistered): void {
-                $this->assertTrue($eventListenerHasBeenRegistered);
-            });
+            ->with([Events::onClear], $this->hydrator);
 
         $this->hydrator->hydrateAll($this->mockStatement, $this->mockResultMapping);
     }
-
-    /**
-     * @group #8482
-     */
-    public function testHydrateAllClearsAllAttachedListenersEvenOnError(): void
-    {
-        $eventListenerHasBeenRegistered = false;
-
-        $this
-            ->mockEventManager
-            ->expects(self::once())
-            ->method('addEventListener')
-            ->with([Events::onClear], $this->hydrator)
-            ->willReturnCallback(function () use (&$eventListenerHasBeenRegistered): void {
-                $this->assertFalse($eventListenerHasBeenRegistered);
-                $eventListenerHasBeenRegistered = true;
-            });
-
-        $this
-            ->mockEventManager
-            ->expects(self::once())
-            ->method('removeEventListener')
-            ->with([Events::onClear], $this->hydrator)
-            ->willReturnCallback(function () use (&$eventListenerHasBeenRegistered): void {
-                $this->assertTrue($eventListenerHasBeenRegistered);
-            });
-
-        $this
-            ->hydrator
-            ->expects(self::once())
-            ->method('hydrateAllData')
-            ->willThrowException(new ORMException());
-
-        $this->expectException(ORMException::class);
-        $this->hydrator->hydrateAll($this->mockStatement, $this->mockResultMapping);
-    }
 }