<?php

declare(strict_types=1);

namespace Doctrine\Tests\ORM\Hydration;

<<<<<<< HEAD
=======
use Doctrine\DBAL\Types\Type;
>>>>>>> fce18e93
use Doctrine\ORM\Internal\Hydration\SimpleObjectHydrator;
use Doctrine\ORM\Query\ResultSetMapping;
use Doctrine\Tests\Mocks\HydratorMockStatement;
use Doctrine\Tests\Models\CMS\CmsAddress;
use Doctrine\Tests\Models\Company\CompanyPerson;
use Doctrine\Tests\Models\Issue5989\Issue5989Employee;
use Doctrine\Tests\Models\Issue5989\Issue5989Manager;
use Doctrine\Tests\Models\Issue5989\Issue5989Person;

class SimpleObjectHydratorTest extends HydrationTestCase
{
    /**
     * @group DDC-1470
<<<<<<< HEAD
     */
    public function testMissingDiscriminatorColumnException(): void
    {
        $this->expectException('Doctrine\ORM\Internal\Hydration\HydrationException');
        $this->expectExceptionMessage('The discriminator column "discr" is missing for "Doctrine\Tests\Models\Company\CompanyPerson" using the DQL alias "p".');
        $rsm = new ResultSetMapping();
=======
     * @expectedException \Doctrine\ORM\Internal\Hydration\HydrationException
     * @expectedExceptionMessage The discriminator column "discr" is missing for "Doctrine\Tests\Models\Company\CompanyPerson" using the DQL alias "p".
     */
    public function testMissingDiscriminatorColumnException() : void
    {
        $rsm = new ResultSetMapping();

>>>>>>> fce18e93
        $rsm->addEntityResult(CompanyPerson::class, 'p');
        $rsm->addFieldResult('p', 'p__id', 'id');
        $rsm->addFieldResult('p', 'p__name', 'name');
        $rsm->addMetaResult('p ', 'discr', 'discr', false, Type::getType('string'));
        $rsm->setDiscriminatorColumn('p', 'discr');

        $resultSet = [
            [
                'u__id'   => '1',
                'u__name' => 'Fabio B. Silva',
            ],
        ];

        $stmt     = new HydratorMockStatement($resultSet);
<<<<<<< HEAD
        $hydrator = new SimpleObjectHydrator($this->entityManager);
        $hydrator->hydrateAll($stmt, $rsm);
    }

    public function testExtraFieldInResultSetShouldBeIgnore(): void
    {
        $rsm = new ResultSetMapping();
=======
        $hydrator = new SimpleObjectHydrator($this->em);

        $hydrator->hydrateAll($stmt, $rsm);
    }

    public function testExtraFieldInResultSetShouldBeIgnore() : void
    {
        $rsm = new ResultSetMapping();

>>>>>>> fce18e93
        $rsm->addEntityResult(CmsAddress::class, 'a');
        $rsm->addFieldResult('a', 'a__id', 'id');
        $rsm->addFieldResult('a', 'a__city', 'city');
        $resultSet = [
            [
                'a__id'   => '1',
                'a__city' => 'Cracow',
                'doctrine_rownum' => '1',
            ],
        ];

<<<<<<< HEAD
        $expectedEntity       = new CmsAddress();
=======
        $expectedEntity = new CmsAddress();

>>>>>>> fce18e93
        $expectedEntity->id   = 1;
        $expectedEntity->city = 'Cracow';

        $stmt     = new HydratorMockStatement($resultSet);
<<<<<<< HEAD
        $hydrator = new SimpleObjectHydrator($this->entityManager);
        $result   = $hydrator->hydrateAll($stmt, $rsm);
        $this->assertEquals($result[0], $expectedEntity);
=======
        $hydrator = new SimpleObjectHydrator($this->em);
        $result   = $hydrator->hydrateAll($stmt, $rsm);

        self::assertEquals($result[0], $expectedEntity);
>>>>>>> fce18e93
    }

    /**
     * @group DDC-3076
<<<<<<< HEAD
     */
    public function testInvalidDiscriminatorValueException(): void
    {
        $this->expectException('Doctrine\ORM\Internal\Hydration\HydrationException');
        $this->expectExceptionMessage('The discriminator value "subworker" is invalid. It must be one of "person", "manager", "employee".');
=======
     * @expectedException \Doctrine\ORM\Internal\Hydration\HydrationException
     * @expectedExceptionMessage The discriminator value "subworker" is invalid. It must be one of "person", "manager", "employee".
     */
    public function testInvalidDiscriminatorValueException() : void
    {
>>>>>>> fce18e93
        $rsm = new ResultSetMapping();

        $rsm->addEntityResult(CompanyPerson::class, 'p');
        $rsm->addFieldResult('p', 'p__id', 'id');
        $rsm->addFieldResult('p', 'p__name', 'name');
        $rsm->addMetaResult('p', 'discr', 'discr', false, Type::getType('string'));
        $rsm->setDiscriminatorColumn('p', 'discr');

        $resultSet = [
            [
                'p__id'   => '1',
                'p__name' => 'Fabio B. Silva',
                'discr'   => 'subworker',
            ],
        ];

        $stmt     = new HydratorMockStatement($resultSet);
<<<<<<< HEAD
        $hydrator = new SimpleObjectHydrator($this->entityManager);
=======
        $hydrator = new SimpleObjectHydrator($this->em);

>>>>>>> fce18e93
        $hydrator->hydrateAll($stmt, $rsm);
    }

    /**
     * @group issue-5989
     */
<<<<<<< HEAD
    public function testNullValueShouldNotOverwriteFieldWithSameNameInJoinedInheritance(): void
=======
    public function testNullValueShouldNotOverwriteFieldWithSameNameInJoinedInheritance() : void
>>>>>>> fce18e93
    {
        $rsm = new ResultSetMapping();
        $rsm->addEntityResult(Issue5989Person::class, 'p');
        $rsm->addFieldResult('p', 'p__id', 'id');
        $rsm->addFieldResult('p', 'm__tags', 'tags', Issue5989Manager::class);
        $rsm->addFieldResult('p', 'e__tags', 'tags', Issue5989Employee::class);
        $rsm->addMetaResult('p', 'discr', 'discr', false, Type::getType('string'));
        $resultSet = [
            [
                'p__id'   => '1',
                'm__tags' => 'tag1,tag2',
                'e__tags' => null,
                'discr'   => 'manager',
            ],
        ];

        $expectedEntity       = new Issue5989Manager();
        $expectedEntity->id   = 1;
        $expectedEntity->tags = ['tag1', 'tag2'];

        $stmt     = new HydratorMockStatement($resultSet);
<<<<<<< HEAD
        $hydrator = new SimpleObjectHydrator($this->entityManager);
        $result   = $hydrator->hydrateAll($stmt, $rsm);
        $this->assertEquals($result[0], $expectedEntity);
=======
        $hydrator = new SimpleObjectHydrator($this->em);
        $result   = $hydrator->hydrateAll($stmt, $rsm);

        self::assertEquals($result[0], $expectedEntity);
>>>>>>> fce18e93
    }
}<|MERGE_RESOLUTION|>--- conflicted
+++ resolved
@@ -4,10 +4,7 @@
 
 namespace Doctrine\Tests\ORM\Hydration;
 
-<<<<<<< HEAD
-=======
 use Doctrine\DBAL\Types\Type;
->>>>>>> fce18e93
 use Doctrine\ORM\Internal\Hydration\SimpleObjectHydrator;
 use Doctrine\ORM\Query\ResultSetMapping;
 use Doctrine\Tests\Mocks\HydratorMockStatement;
@@ -21,14 +18,6 @@
 {
     /**
      * @group DDC-1470
-<<<<<<< HEAD
-     */
-    public function testMissingDiscriminatorColumnException(): void
-    {
-        $this->expectException('Doctrine\ORM\Internal\Hydration\HydrationException');
-        $this->expectExceptionMessage('The discriminator column "discr" is missing for "Doctrine\Tests\Models\Company\CompanyPerson" using the DQL alias "p".');
-        $rsm = new ResultSetMapping();
-=======
      * @expectedException \Doctrine\ORM\Internal\Hydration\HydrationException
      * @expectedExceptionMessage The discriminator column "discr" is missing for "Doctrine\Tests\Models\Company\CompanyPerson" using the DQL alias "p".
      */
@@ -36,7 +25,6 @@
     {
         $rsm = new ResultSetMapping();
 
->>>>>>> fce18e93
         $rsm->addEntityResult(CompanyPerson::class, 'p');
         $rsm->addFieldResult('p', 'p__id', 'id');
         $rsm->addFieldResult('p', 'p__name', 'name');
@@ -51,15 +39,6 @@
         ];
 
         $stmt     = new HydratorMockStatement($resultSet);
-<<<<<<< HEAD
-        $hydrator = new SimpleObjectHydrator($this->entityManager);
-        $hydrator->hydrateAll($stmt, $rsm);
-    }
-
-    public function testExtraFieldInResultSetShouldBeIgnore(): void
-    {
-        $rsm = new ResultSetMapping();
-=======
         $hydrator = new SimpleObjectHydrator($this->em);
 
         $hydrator->hydrateAll($stmt, $rsm);
@@ -69,7 +48,6 @@
     {
         $rsm = new ResultSetMapping();
 
->>>>>>> fce18e93
         $rsm->addEntityResult(CmsAddress::class, 'a');
         $rsm->addFieldResult('a', 'a__id', 'id');
         $rsm->addFieldResult('a', 'a__city', 'city');
@@ -81,43 +59,25 @@
             ],
         ];
 
-<<<<<<< HEAD
-        $expectedEntity       = new CmsAddress();
-=======
         $expectedEntity = new CmsAddress();
 
->>>>>>> fce18e93
         $expectedEntity->id   = 1;
         $expectedEntity->city = 'Cracow';
 
         $stmt     = new HydratorMockStatement($resultSet);
-<<<<<<< HEAD
-        $hydrator = new SimpleObjectHydrator($this->entityManager);
-        $result   = $hydrator->hydrateAll($stmt, $rsm);
-        $this->assertEquals($result[0], $expectedEntity);
-=======
         $hydrator = new SimpleObjectHydrator($this->em);
         $result   = $hydrator->hydrateAll($stmt, $rsm);
 
         self::assertEquals($result[0], $expectedEntity);
->>>>>>> fce18e93
     }
 
     /**
      * @group DDC-3076
-<<<<<<< HEAD
-     */
-    public function testInvalidDiscriminatorValueException(): void
-    {
-        $this->expectException('Doctrine\ORM\Internal\Hydration\HydrationException');
-        $this->expectExceptionMessage('The discriminator value "subworker" is invalid. It must be one of "person", "manager", "employee".');
-=======
      * @expectedException \Doctrine\ORM\Internal\Hydration\HydrationException
      * @expectedExceptionMessage The discriminator value "subworker" is invalid. It must be one of "person", "manager", "employee".
      */
     public function testInvalidDiscriminatorValueException() : void
     {
->>>>>>> fce18e93
         $rsm = new ResultSetMapping();
 
         $rsm->addEntityResult(CompanyPerson::class, 'p');
@@ -135,23 +95,15 @@
         ];
 
         $stmt     = new HydratorMockStatement($resultSet);
-<<<<<<< HEAD
-        $hydrator = new SimpleObjectHydrator($this->entityManager);
-=======
         $hydrator = new SimpleObjectHydrator($this->em);
 
->>>>>>> fce18e93
         $hydrator->hydrateAll($stmt, $rsm);
     }
 
     /**
      * @group issue-5989
      */
-<<<<<<< HEAD
-    public function testNullValueShouldNotOverwriteFieldWithSameNameInJoinedInheritance(): void
-=======
     public function testNullValueShouldNotOverwriteFieldWithSameNameInJoinedInheritance() : void
->>>>>>> fce18e93
     {
         $rsm = new ResultSetMapping();
         $rsm->addEntityResult(Issue5989Person::class, 'p');
@@ -173,15 +125,9 @@
         $expectedEntity->tags = ['tag1', 'tag2'];
 
         $stmt     = new HydratorMockStatement($resultSet);
-<<<<<<< HEAD
-        $hydrator = new SimpleObjectHydrator($this->entityManager);
-        $result   = $hydrator->hydrateAll($stmt, $rsm);
-        $this->assertEquals($result[0], $expectedEntity);
-=======
         $hydrator = new SimpleObjectHydrator($this->em);
         $result   = $hydrator->hydrateAll($stmt, $rsm);
 
         self::assertEquals($result[0], $expectedEntity);
->>>>>>> fce18e93
     }
 }