<?php

declare(strict_types=1);

namespace Doctrine\Tests\ORM\Hydration;

<<<<<<< HEAD
use Doctrine\ORM\EntityManagerInterface;
=======
use Doctrine\ORM\Query\ParserResult;
use Doctrine\Tests\Mocks\EntityManagerMock;
>>>>>>> fce18e93
use Doctrine\Tests\OrmTestCase;

class HydrationTestCase extends OrmTestCase
{
<<<<<<< HEAD
    /** @var EntityManagerInterface */
    protected $entityManager;

    protected function setUp(): void
    {
        parent::setUp();
        $this->entityManager = $this->getTestEntityManager();
=======
    /** @var EntityManagerMock */
    protected $em;

    protected function setUp() : void
    {
        parent::setUp();
        $this->em = $this->getTestEntityManager();
    }

    /** Helper method */
    protected function createParserResult($resultSetMapping, $isMixedQuery = false)
    {
        $parserResult = new ParserResult();
        $parserResult->setResultSetMapping($resultSetMapping);
        //$parserResult->setDefaultQueryComponentAlias(key($queryComponents));
        //$parserResult->setTableAliasMap($tableToClassAliasMap);
        $parserResult->setMixedQuery($isMixedQuery);

        return $parserResult;
>>>>>>> fce18e93
    }
}<|MERGE_RESOLUTION|>--- conflicted
+++ resolved
@@ -4,25 +4,12 @@
 
 namespace Doctrine\Tests\ORM\Hydration;
 
-<<<<<<< HEAD
-use Doctrine\ORM\EntityManagerInterface;
-=======
 use Doctrine\ORM\Query\ParserResult;
 use Doctrine\Tests\Mocks\EntityManagerMock;
->>>>>>> fce18e93
 use Doctrine\Tests\OrmTestCase;
 
 class HydrationTestCase extends OrmTestCase
 {
-<<<<<<< HEAD
-    /** @var EntityManagerInterface */
-    protected $entityManager;
-
-    protected function setUp(): void
-    {
-        parent::setUp();
-        $this->entityManager = $this->getTestEntityManager();
-=======
     /** @var EntityManagerMock */
     protected $em;
 
@@ -42,6 +29,5 @@
         $parserResult->setMixedQuery($isMixedQuery);
 
         return $parserResult;
->>>>>>> fce18e93
     }
 }