<?php

declare(strict_types=1);

namespace Doctrine\Tests\ORM\Hydration;

use Doctrine\ORM\Internal\Hydration\SingleScalarHydrator;
use Doctrine\ORM\NonUniqueResultException;
use Doctrine\ORM\Query\ResultSetMapping;
use Doctrine\Tests\Mocks\HydratorMockStatement;
use Doctrine\Tests\Models\CMS\CmsUser;
use function in_array;

use function in_array;

class SingleScalarHydratorTest extends HydrationTestCase
{
    /** Result set provider for the HYDRATE_SINGLE_SCALAR tests */
    public static function singleScalarResultSetProvider() : array
    {
        return [
            // valid
            'valid' => [
                'name'      => 'result1',
                'resultSet' => [
                    ['u__name' => 'romanb'],
                ],
            ],
            // valid
            [
                'name'      => 'result2',
                'resultSet' => [
                    ['u__id' => '1'],
                ],
            ],
            // invalid
            [
                'name'      => 'result3',
                'resultSet' => [
                    [
                        'u__id'   => '1',
                        'u__name' => 'romanb',
                    ],
                ],
            ],
            // invalid
            [
                'name'      => 'result4',
                'resultSet' => [
                    ['u__id' => '1'],
                    ['u__id' => '2'],
                ],
            ],
        ];
    }

    /**
     * select u.name from CmsUser u where u.id = 1
     *
     * @dataProvider singleScalarResultSetProvider
     */
<<<<<<< HEAD
    public function testHydrateSingleScalar($name, $resultSet): void
=======
    public function testHydrateSingleScalar($name, $resultSet) : void
>>>>>>> fce18e93
    {
        $rsm = new ResultSetMapping();
        $rsm->addEntityResult(CmsUser::class, 'u');
        $rsm->addFieldResult('u', 'u__id', 'id');
        $rsm->addFieldResult('u', 'u__name', 'name');

        $stmt     = new HydratorMockStatement($resultSet);
<<<<<<< HEAD
        $hydrator = new SingleScalarHydrator($this->entityManager);

        if ($name === 'result1') {
            $result = $hydrator->hydrateAll($stmt, $rsm);
            $this->assertEquals('romanb', $result);
=======
        $hydrator = new SingleScalarHydrator($this->em);

        if ($name === 'result1') {
            $result = $hydrator->hydrateAll($stmt, $rsm);

            self::assertEquals('romanb', $result);
>>>>>>> fce18e93

            return;
        }

        if ($name === 'result2') {
            $result = $hydrator->hydrateAll($stmt, $rsm);

            self::assertEquals(1, $result);

            return;
        }

        if (in_array($name, ['result3', 'result4'], true)) {
            $this->expectException(NonUniqueResultException::class);

            $hydrator->hydrateAll($stmt, $rsm);
        }
    }
}<|MERGE_RESOLUTION|>--- conflicted
+++ resolved
@@ -9,8 +9,6 @@
 use Doctrine\ORM\Query\ResultSetMapping;
 use Doctrine\Tests\Mocks\HydratorMockStatement;
 use Doctrine\Tests\Models\CMS\CmsUser;
-use function in_array;
-
 use function in_array;
 
 class SingleScalarHydratorTest extends HydrationTestCase
@@ -59,11 +57,7 @@
      *
      * @dataProvider singleScalarResultSetProvider
      */
-<<<<<<< HEAD
-    public function testHydrateSingleScalar($name, $resultSet): void
-=======
     public function testHydrateSingleScalar($name, $resultSet) : void
->>>>>>> fce18e93
     {
         $rsm = new ResultSetMapping();
         $rsm->addEntityResult(CmsUser::class, 'u');
@@ -71,20 +65,12 @@
         $rsm->addFieldResult('u', 'u__name', 'name');
 
         $stmt     = new HydratorMockStatement($resultSet);
-<<<<<<< HEAD
-        $hydrator = new SingleScalarHydrator($this->entityManager);
-
-        if ($name === 'result1') {
-            $result = $hydrator->hydrateAll($stmt, $rsm);
-            $this->assertEquals('romanb', $result);
-=======
         $hydrator = new SingleScalarHydrator($this->em);
 
         if ($name === 'result1') {
             $result = $hydrator->hydrateAll($stmt, $rsm);
 
             self::assertEquals('romanb', $result);
->>>>>>> fce18e93
 
             return;
         }
