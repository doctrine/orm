<?php

declare(strict_types=1);

namespace Doctrine\Tests\ORM\Hydration;

use Doctrine\DBAL\FetchMode;
use Doctrine\ORM\Internal\Hydration\AbstractHydrator;

class CustomHydratorTest extends HydrationTestCase
{
<<<<<<< HEAD
    public function testCustomHydrator(): void
=======
    public function testCustomHydrator() : void
>>>>>>> fce18e93
    {
        $em     = $this->getTestEntityManager();
        $config = $em->getConfiguration();
        $config->addCustomHydrationMode('CustomHydrator', CustomHydrator::class);

        $hydrator = $em->newHydrator('CustomHydrator');
        self::assertInstanceOf(CustomHydrator::class, $hydrator);
        self::assertNull($config->getCustomHydrationMode('does not exist'));
    }
}

class CustomHydrator extends AbstractHydrator
{
    /**
     * {@inheritDoc}
     */
    protected function hydrateAllData()
    {
        return $this->stmt->fetchAll(FetchMode::ASSOCIATIVE);
    }
}<|MERGE_RESOLUTION|>--- conflicted
+++ resolved
@@ -9,11 +9,7 @@
 
 class CustomHydratorTest extends HydrationTestCase
 {
-<<<<<<< HEAD
-    public function testCustomHydrator(): void
-=======
     public function testCustomHydrator() : void
->>>>>>> fce18e93
     {
         $em     = $this->getTestEntityManager();
         $config = $em->getConfiguration();
@@ -27,9 +23,6 @@
 
 class CustomHydrator extends AbstractHydrator
 {
-    /**
-     * {@inheritDoc}
-     */
     protected function hydrateAllData()
     {
         return $this->stmt->fetchAll(FetchMode::ASSOCIATIVE);
