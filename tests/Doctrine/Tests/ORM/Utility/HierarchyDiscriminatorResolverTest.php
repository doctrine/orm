<?php

declare(strict_types=1);

namespace Doctrine\Tests\ORM\Utility;

use Doctrine\ORM\EntityManagerInterface;
use Doctrine\ORM\Mapping\ClassMetadata;
use Doctrine\ORM\Utility\HierarchyDiscriminatorResolver;
use PHPUnit\Framework\TestCase;

class HierarchyDiscriminatorResolverTest extends TestCase
{
<<<<<<< HEAD
    public function testResolveDiscriminatorsForClass(): void
    {
        $childClassMetadata                     = new ClassMetadata('ChildEntity');
        $childClassMetadata->name               = 'Some\Class\Child\Name';
        $childClassMetadata->discriminatorValue = 'child-discriminator';

        $classMetadata                     = new ClassMetadata('Entity');
        $classMetadata->subClasses         = [$childClassMetadata->name];
=======
    public function testResolveDiscriminatorsForClass() : void
    {
        $classMetadata                     = new ClassMetadata('Entity', null);
>>>>>>> fce18e93
        $classMetadata->name               = 'Some\Class\Name';
        $classMetadata->discriminatorValue = 'discriminator';

        $childClassMetadata                     = new ClassMetadata('ChildEntity', $classMetadata);
        $childClassMetadata->name               = 'Some\Class\Child\Name';
        $childClassMetadata->discriminatorValue = 'child-discriminator';

        $classMetadata->setSubclasses([$childClassMetadata->getClassName()]);

        $em = $this->prophesize(EntityManagerInterface::class);
        $em->getClassMetadata($classMetadata->getClassName())
            ->shouldBeCalled()
            ->willReturn($classMetadata);
        $em->getClassMetadata($childClassMetadata->getClassName())
            ->shouldBeCalled()
            ->willReturn($childClassMetadata);

        $discriminators = HierarchyDiscriminatorResolver::resolveDiscriminatorsForClass($classMetadata, $em->reveal());

<<<<<<< HEAD
        $this->assertCount(2, $discriminators);
        $this->assertArrayHasKey($classMetadata->discriminatorValue, $discriminators);
        $this->assertArrayHasKey($childClassMetadata->discriminatorValue, $discriminators);
    }

    public function testResolveDiscriminatorsForClassWithNoSubclasses(): void
    {
        $classMetadata                     = new ClassMetadata('Entity');
        $classMetadata->subClasses         = [];
=======
        self::assertCount(2, $discriminators);
        self::assertArrayHasKey($classMetadata->discriminatorValue, $discriminators);
        self::assertArrayHasKey($childClassMetadata->discriminatorValue, $discriminators);
    }

    public function testResolveDiscriminatorsForClassWithNoSubclasses() : void
    {
        $classMetadata = new ClassMetadata('Entity', null);
        $classMetadata->setSubclasses([]);
>>>>>>> fce18e93
        $classMetadata->name               = 'Some\Class\Name';
        $classMetadata->discriminatorValue = 'discriminator';

        $em = $this->prophesize(EntityManagerInterface::class);

        $em->getClassMetadata($classMetadata->getClassName())
            ->shouldBeCalled()
            ->willReturn($classMetadata);

        $discriminators = HierarchyDiscriminatorResolver::resolveDiscriminatorsForClass($classMetadata, $em->reveal());

<<<<<<< HEAD
        $this->assertCount(1, $discriminators);
        $this->assertArrayHasKey($classMetadata->discriminatorValue, $discriminators);
=======
        self::assertCount(1, $discriminators);
        self::assertArrayHasKey($classMetadata->discriminatorValue, $discriminators);
>>>>>>> fce18e93
    }
}<|MERGE_RESOLUTION|>--- conflicted
+++ resolved
@@ -11,20 +11,9 @@
 
 class HierarchyDiscriminatorResolverTest extends TestCase
 {
-<<<<<<< HEAD
-    public function testResolveDiscriminatorsForClass(): void
-    {
-        $childClassMetadata                     = new ClassMetadata('ChildEntity');
-        $childClassMetadata->name               = 'Some\Class\Child\Name';
-        $childClassMetadata->discriminatorValue = 'child-discriminator';
-
-        $classMetadata                     = new ClassMetadata('Entity');
-        $classMetadata->subClasses         = [$childClassMetadata->name];
-=======
     public function testResolveDiscriminatorsForClass() : void
     {
         $classMetadata                     = new ClassMetadata('Entity', null);
->>>>>>> fce18e93
         $classMetadata->name               = 'Some\Class\Name';
         $classMetadata->discriminatorValue = 'discriminator';
 
@@ -44,17 +33,6 @@
 
         $discriminators = HierarchyDiscriminatorResolver::resolveDiscriminatorsForClass($classMetadata, $em->reveal());
 
-<<<<<<< HEAD
-        $this->assertCount(2, $discriminators);
-        $this->assertArrayHasKey($classMetadata->discriminatorValue, $discriminators);
-        $this->assertArrayHasKey($childClassMetadata->discriminatorValue, $discriminators);
-    }
-
-    public function testResolveDiscriminatorsForClassWithNoSubclasses(): void
-    {
-        $classMetadata                     = new ClassMetadata('Entity');
-        $classMetadata->subClasses         = [];
-=======
         self::assertCount(2, $discriminators);
         self::assertArrayHasKey($classMetadata->discriminatorValue, $discriminators);
         self::assertArrayHasKey($childClassMetadata->discriminatorValue, $discriminators);
@@ -64,7 +42,6 @@
     {
         $classMetadata = new ClassMetadata('Entity', null);
         $classMetadata->setSubclasses([]);
->>>>>>> fce18e93
         $classMetadata->name               = 'Some\Class\Name';
         $classMetadata->discriminatorValue = 'discriminator';
 
@@ -76,12 +53,7 @@
 
         $discriminators = HierarchyDiscriminatorResolver::resolveDiscriminatorsForClass($classMetadata, $em->reveal());
 
-<<<<<<< HEAD
-        $this->assertCount(1, $discriminators);
-        $this->assertArrayHasKey($classMetadata->discriminatorValue, $discriminators);
-=======
         self::assertCount(1, $discriminators);
         self::assertArrayHasKey($classMetadata->discriminatorValue, $discriminators);
->>>>>>> fce18e93
     }
 }