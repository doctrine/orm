--- conflicted
+++ resolved
@@ -12,28 +12,15 @@
 class RoutingLocation
 {
     /**
-<<<<<<< HEAD
-     * @var int
-     * @Id @GeneratedValue
-     * @Column(type="integer")
-     */
-    public $id;
-
-    /**
-     * @var string
-     * @Column(type="string")
-     */
-=======
      * @ORM\Id @ORM\GeneratedValue
      * @ORM\Column(type="integer")
      */
     public $id;
 
     /** @ORM\Column(type="string") */
->>>>>>> fce18e93
     public $name;
 
-    public function getName(): string
+    public function getName()
     {
         return $this->name;
     }
