<?php

declare(strict_types=1);

namespace Doctrine\Tests\Models\Routing;

use Doctrine\ORM\Annotation as ORM;

/**
 * @ORM\Entity
 */
class RoutingRouteBooking
{
    /**
<<<<<<< HEAD
     * @var int
     * @Id
     * @Column(type="integer")
     * @GeneratedValue
=======
     * @ORM\Id
     * @ORM\Column(type="integer")
     * @ORM\GeneratedValue
>>>>>>> fce18e93
     */
    public $id;

    /**
<<<<<<< HEAD
     * @var RoutingRoute
     * @ManyToOne(targetEntity="RoutingRoute", inversedBy="bookings")
     * @JoinColumn(name="route_id", referencedColumnName="id")
     */
    public $route;

    /**
     * @var string
     * @Column(type="string")
     */
    public $passengerName = null;
=======
     * @ORM\ManyToOne(targetEntity=RoutingRoute::class, inversedBy="bookings")
     * @ORM\JoinColumn(name="route_id", referencedColumnName="id")
     */
    public $route;

    /** @ORM\Column(type="string") */
    public $passengerName;
>>>>>>> fce18e93

    public function getPassengerName()
    {
        return $this->passengerName;
    }
}<|MERGE_RESOLUTION|>--- conflicted
+++ resolved
@@ -12,33 +12,13 @@
 class RoutingRouteBooking
 {
     /**
-<<<<<<< HEAD
-     * @var int
-     * @Id
-     * @Column(type="integer")
-     * @GeneratedValue
-=======
      * @ORM\Id
      * @ORM\Column(type="integer")
      * @ORM\GeneratedValue
->>>>>>> fce18e93
      */
     public $id;
 
     /**
-<<<<<<< HEAD
-     * @var RoutingRoute
-     * @ManyToOne(targetEntity="RoutingRoute", inversedBy="bookings")
-     * @JoinColumn(name="route_id", referencedColumnName="id")
-     */
-    public $route;
-
-    /**
-     * @var string
-     * @Column(type="string")
-     */
-    public $passengerName = null;
-=======
      * @ORM\ManyToOne(targetEntity=RoutingRoute::class, inversedBy="bookings")
      * @ORM\JoinColumn(name="route_id", referencedColumnName="id")
      */
@@ -46,7 +26,6 @@
 
     /** @ORM\Column(type="string") */
     public $passengerName;
->>>>>>> fce18e93
 
     public function getPassengerName()
     {
