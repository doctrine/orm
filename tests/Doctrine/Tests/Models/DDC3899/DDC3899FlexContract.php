<?php

declare(strict_types=1);

namespace Doctrine\Tests\Models\DDC3899;

use Doctrine\ORM\Annotation as ORM;

/**
 * @ORM\Entity
 */
class DDC3899FlexContract extends DDC3899Contract
{
<<<<<<< HEAD
    /**
     * @var int
     * @column(type="integer")
     */
    public $hoursWorked = 0;

    /**
     * @var int
     * @column(type="integer")
     */
=======
    /** @ORM\Column(type="integer") */
    public $hoursWorked = 0;

    /** @ORM\Column(type="integer") */
>>>>>>> fce18e93
    public $pricePerHour = 0;
}<|MERGE_RESOLUTION|>--- conflicted
+++ resolved
@@ -11,22 +11,9 @@
  */
 class DDC3899FlexContract extends DDC3899Contract
 {
-<<<<<<< HEAD
-    /**
-     * @var int
-     * @column(type="integer")
-     */
-    public $hoursWorked = 0;
-
-    /**
-     * @var int
-     * @column(type="integer")
-     */
-=======
     /** @ORM\Column(type="integer") */
     public $hoursWorked = 0;
 
     /** @ORM\Column(type="integer") */
->>>>>>> fce18e93
     public $pricePerHour = 0;
 }