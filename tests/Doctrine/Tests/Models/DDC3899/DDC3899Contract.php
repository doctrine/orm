--- conflicted
+++ resolved
@@ -18,27 +18,12 @@
  */
 abstract class DDC3899Contract
 {
-<<<<<<< HEAD
-    /**
-     * @var int
-     * @Id
-     * @Column(type="integer")
-     */
-=======
     /** @ORM\Id @ORM\Column(type="integer") */
->>>>>>> fce18e93
     public $id;
 
     /** @ORM\Column(type="boolean") */
     public $completed = false;
 
-<<<<<<< HEAD
-    /**
-     * @var DDC3899User
-     * @ManyToOne(targetEntity="DDC3899User", inversedBy="contract")
-     */
-=======
     /** @ORM\ManyToOne(targetEntity=DDC3899User::class, inversedBy="contract") */
->>>>>>> fce18e93
     public $user;
 }