<?php

declare(strict_types=1);

namespace Doctrine\Tests\Models\DDC4006;

use Doctrine\ORM\Annotation as ORM;

/**
 * @ORM\Entity
 */
class DDC4006User
{
<<<<<<< HEAD
    /** @Embedded(class="DDC4006UserId") */
=======
    /** @ORM\Embedded(class=DDC4006UserId::class) */
>>>>>>> fce18e93
    private $id;
}<|MERGE_RESOLUTION|>--- conflicted
+++ resolved
@@ -11,10 +11,6 @@
  */
 class DDC4006User
 {
-<<<<<<< HEAD
-    /** @Embedded(class="DDC4006UserId") */
-=======
     /** @ORM\Embedded(class=DDC4006UserId::class) */
->>>>>>> fce18e93
     private $id;
 }