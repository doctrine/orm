<?php

declare(strict_types=1);

namespace Doctrine\Tests\Models\DDC4006;

use Doctrine\ORM\Annotation as ORM;

/**
 * @ORM\Embeddable
 */
class DDC4006UserId
{
    /**
<<<<<<< HEAD
     * @var int
     * @Id
     * @GeneratedValue("IDENTITY")
     * @Column(type="integer")
=======
     * @ORM\Id
     * @ORM\GeneratedValue("IDENTITY")
     * @ORM\Column(type="integer")
>>>>>>> fce18e93
     */
    private $id;
}<|MERGE_RESOLUTION|>--- conflicted
+++ resolved
@@ -12,16 +12,9 @@
 class DDC4006UserId
 {
     /**
-<<<<<<< HEAD
-     * @var int
-     * @Id
-     * @GeneratedValue("IDENTITY")
-     * @Column(type="integer")
-=======
      * @ORM\Id
      * @ORM\GeneratedValue("IDENTITY")
      * @ORM\Column(type="integer")
->>>>>>> fce18e93
      */
     private $id;
 }