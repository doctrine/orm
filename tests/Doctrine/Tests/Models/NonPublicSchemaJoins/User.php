<?php

declare(strict_types=1);

namespace Doctrine\Tests\Models\NonPublicSchemaJoins;

use Doctrine\ORM\Annotation as ORM;

/**
 * Doctrine\Tests\Models\NonPublicSchemaJoins\User
 *
 * @ORM\Entity
 * @ORM\Table(name="readers.user")
 */
class User
{
    /**
<<<<<<< HEAD
     * @var int
     * @Column(type="integer")
     * @Id
=======
     * @ORM\Column(type="integer")
     * @ORM\Id
>>>>>>> fce18e93
     */
    public $id;

    /**
     * @ORM\ManyToMany(targetEntity=User::class, inversedBy="authors")
     * @ORM\JoinTable(
     *      name="author_reader",
     *      schema="readers",
     *      joinColumns={@ORM\JoinColumn(name="author_id", referencedColumnName="id")},
     *      inverseJoinColumns={@ORM\JoinColumn(name="reader_id", referencedColumnName="id")}
     * )
     * @var User[]
     */
    public $readers;

    /**
<<<<<<< HEAD
     * @ManyToMany(targetEntity="Doctrine\Tests\Models\NonPublicSchemaJoins\User", mappedBy="readers")
=======
     * @ORM\ManyToMany(targetEntity=User::class, mappedBy="readers")
     *
>>>>>>> fce18e93
     * @var User[]
     */
    public $authors;
}<|MERGE_RESOLUTION|>--- conflicted
+++ resolved
@@ -15,14 +15,8 @@
 class User
 {
     /**
-<<<<<<< HEAD
-     * @var int
-     * @Column(type="integer")
-     * @Id
-=======
      * @ORM\Column(type="integer")
      * @ORM\Id
->>>>>>> fce18e93
      */
     public $id;
 
@@ -34,17 +28,14 @@
      *      joinColumns={@ORM\JoinColumn(name="author_id", referencedColumnName="id")},
      *      inverseJoinColumns={@ORM\JoinColumn(name="reader_id", referencedColumnName="id")}
      * )
+     *
      * @var User[]
      */
     public $readers;
 
     /**
-<<<<<<< HEAD
-     * @ManyToMany(targetEntity="Doctrine\Tests\Models\NonPublicSchemaJoins\User", mappedBy="readers")
-=======
      * @ORM\ManyToMany(targetEntity=User::class, mappedBy="readers")
      *
->>>>>>> fce18e93
      * @var User[]
      */
     public $authors;
