<?php

declare(strict_types=1);

namespace Doctrine\Tests\Models\GeoNames;

use Doctrine\ORM\Annotation as ORM;

/**
 * @ORM\Entity
 * @ORM\Table(name="geonames_admin1_alternate_name")
 * @ORM\Cache
 */
class Admin1AlternateName
{
    /**
<<<<<<< HEAD
     * @var string
     * @Id
     * @Column(type="string", length=25)
     * @GeneratedValue(strategy="NONE")
=======
     * @ORM\Id
     * @ORM\Column(type="string", length=25)
     * @ORM\GeneratedValue(strategy="NONE")
>>>>>>> fce18e93
     */
    public $id;

    /**
     * @ORM\ManyToOne(targetEntity=Admin1::class, inversedBy="names")
     * @ORM\JoinColumns({
     *    @ORM\JoinColumn(name="admin1", referencedColumnName="id"),
     *    @ORM\JoinColumn(name="country", referencedColumnName="country")
     * })
     * @ORM\Cache
     */
    public $admin1;

<<<<<<< HEAD
    /**
     * @var string
     * @Column(type="string", length=255);
     */
=======
    /** @ORM\Column(type="string", length=255); */
>>>>>>> fce18e93
    public $name;

    public function __construct($id, $name, Admin1 $admin1)
    {
        $this->id     = $id;
        $this->name   = $name;
        $this->admin1 = $admin1;
    }
}<|MERGE_RESOLUTION|>--- conflicted
+++ resolved
@@ -14,16 +14,9 @@
 class Admin1AlternateName
 {
     /**
-<<<<<<< HEAD
-     * @var string
-     * @Id
-     * @Column(type="string", length=25)
-     * @GeneratedValue(strategy="NONE")
-=======
      * @ORM\Id
      * @ORM\Column(type="string", length=25)
      * @ORM\GeneratedValue(strategy="NONE")
->>>>>>> fce18e93
      */
     public $id;
 
@@ -37,14 +30,7 @@
      */
     public $admin1;
 
-<<<<<<< HEAD
-    /**
-     * @var string
-     * @Column(type="string", length=255);
-     */
-=======
     /** @ORM\Column(type="string", length=255); */
->>>>>>> fce18e93
     public $name;
 
     public function __construct($id, $name, Admin1 $admin1)
