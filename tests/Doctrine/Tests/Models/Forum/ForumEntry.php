--- conflicted
+++ resolved
@@ -13,25 +13,12 @@
 class ForumEntry
 {
     /**
-<<<<<<< HEAD
-     * @var int
-     * @Id
-     * @Column(type="integer")
-     * @GeneratedValue(strategy="AUTO")
-     */
-    public $id;
-    /**
-     * @var string
-     * @Column(type="string", length=50)
-     */
-=======
      * @ORM\Id
      * @ORM\Column(type="integer")
      * @ORM\GeneratedValue(strategy="AUTO")
      */
     public $id;
     /** @ORM\Column(type="string", length=50) */
->>>>>>> fce18e93
     public $topic;
 
     public function &getTopicByReference()
