<?php

declare(strict_types=1);

namespace Doctrine\Tests\Models\Forum;

use Doctrine\ORM\Annotation as ORM;

/**
 * Represents a board in a forum.
 *
<<<<<<< HEAD
 * @Entity
 * @Table(name="forum_boards")
=======
 * @ORM\Entity
 * @ORM\Table(name="forum_boards")
>>>>>>> fce18e93
 */
class ForumBoard
{
    /**
<<<<<<< HEAD
     * @var int
     * @Id
     * @Column(type="integer")
     */
    public $id;
    /**
     * @var int
     * @Column(type="integer")
     */
    public $position;
    /**
     * @var ForumCategory
     * @ManyToOne(targetEntity="ForumCategory", inversedBy="boards")
     * @JoinColumn(name="category_id", referencedColumnName="id")
=======
     * @ORM\Id
     * @ORM\Column(type="integer")
     */
    public $id;
    /** @ORM\Column(type="integer") */
    public $position;
    /**
     * @ORM\ManyToOne(targetEntity=ForumCategory::class, inversedBy="boards")
     * @ORM\JoinColumn(name="category_id", referencedColumnName="id")
>>>>>>> fce18e93
     */
    public $category;
}<|MERGE_RESOLUTION|>--- conflicted
+++ resolved
@@ -9,33 +9,12 @@
 /**
  * Represents a board in a forum.
  *
-<<<<<<< HEAD
- * @Entity
- * @Table(name="forum_boards")
-=======
  * @ORM\Entity
  * @ORM\Table(name="forum_boards")
->>>>>>> fce18e93
  */
 class ForumBoard
 {
     /**
-<<<<<<< HEAD
-     * @var int
-     * @Id
-     * @Column(type="integer")
-     */
-    public $id;
-    /**
-     * @var int
-     * @Column(type="integer")
-     */
-    public $position;
-    /**
-     * @var ForumCategory
-     * @ManyToOne(targetEntity="ForumCategory", inversedBy="boards")
-     * @JoinColumn(name="category_id", referencedColumnName="id")
-=======
      * @ORM\Id
      * @ORM\Column(type="integer")
      */
@@ -45,7 +24,6 @@
     /**
      * @ORM\ManyToOne(targetEntity=ForumCategory::class, inversedBy="boards")
      * @ORM\JoinColumn(name="category_id", referencedColumnName="id")
->>>>>>> fce18e93
      */
     public $category;
 }