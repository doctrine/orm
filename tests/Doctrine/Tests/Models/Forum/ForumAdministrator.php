--- conflicted
+++ resolved
@@ -11,13 +11,6 @@
  */
 class ForumAdministrator extends ForumUser
 {
-<<<<<<< HEAD
-    /**
-     * @var int
-     * @Column(type="integer", name="access_level")
-     */
-=======
     /** @ORM\Column(type="integer", name="access_level") */
->>>>>>> fce18e93
     public $accessLevel;
 }