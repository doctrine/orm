<?php

declare(strict_types=1);

namespace Doctrine\Tests\Models\Forum;

<<<<<<< HEAD
use Doctrine\Common\Collections\Collection;
=======
use Doctrine\ORM\Annotation as ORM;
>>>>>>> fce18e93

/**
 * @ORM\Entity
 * @ORM\Table(name="forum_categories")
 */
class ForumCategory
{
    /**
<<<<<<< HEAD
     * @var int
     * @Column(type="integer")
     * @Id
     */
    private $id;

    /**
     * @var int
     * @Column(type="integer")
     */
    public $position;

    /**
     * @var string
     * @Column(type="string", length=255)
     */
    public $name;

    /**
     * @psalm-var Collection<int, ForumBoard>
     * @OneToMany(targetEntity="ForumBoard", mappedBy="category")
     */
=======
     * @ORM\Column(type="integer")
     * @ORM\Id
     */
    private $id;
    /** @ORM\Column(type="integer") */
    public $position;
    /** @ORM\Column(type="string", length=255) */
    public $name;
    /** @ORM\OneToMany(targetEntity=ForumBoard::class, mappedBy="category") */
>>>>>>> fce18e93
    public $boards;

    public function getId()
    {
        return $this->id;
    }
}<|MERGE_RESOLUTION|>--- conflicted
+++ resolved
@@ -4,11 +4,7 @@
 
 namespace Doctrine\Tests\Models\Forum;
 
-<<<<<<< HEAD
-use Doctrine\Common\Collections\Collection;
-=======
 use Doctrine\ORM\Annotation as ORM;
->>>>>>> fce18e93
 
 /**
  * @ORM\Entity
@@ -17,30 +13,6 @@
 class ForumCategory
 {
     /**
-<<<<<<< HEAD
-     * @var int
-     * @Column(type="integer")
-     * @Id
-     */
-    private $id;
-
-    /**
-     * @var int
-     * @Column(type="integer")
-     */
-    public $position;
-
-    /**
-     * @var string
-     * @Column(type="string", length=255)
-     */
-    public $name;
-
-    /**
-     * @psalm-var Collection<int, ForumBoard>
-     * @OneToMany(targetEntity="ForumBoard", mappedBy="category")
-     */
-=======
      * @ORM\Column(type="integer")
      * @ORM\Id
      */
@@ -50,7 +22,6 @@
     /** @ORM\Column(type="string", length=255) */
     public $name;
     /** @ORM\OneToMany(targetEntity=ForumBoard::class, mappedBy="category") */
->>>>>>> fce18e93
     public $boards;
 
     public function getId()
