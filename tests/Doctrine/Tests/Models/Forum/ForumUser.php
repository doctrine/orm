<?php

declare(strict_types=1);

namespace Doctrine\Tests\Models\Forum;

use Doctrine\ORM\Annotation as ORM;

/**
 * @ORM\Entity
 * @ORM\Table(name="forum_users")
 */
class ForumUser
{
    /**
<<<<<<< HEAD
     * @var int
     * @Column(type="integer")
     * @Id @GeneratedValue
     */
    public $id;

    /**
     * @var string
     * @Column(type="string", length=50)
     */
    public $username;

    /**
     * @var ForumAvatar
     * @OneToOne(targetEntity="ForumAvatar", cascade={"persist"})
     * @JoinColumn(name="avatar_id", referencedColumnName="id")
     */
    public $avatar;

    public function getId(): int
=======
     * @ORM\Column(type="integer")
     * @ORM\Id @ORM\GeneratedValue
     */
    public $id;

    /** @ORM\Column(type="string", length=50) */
    public $username;

    /**
     * @ORM\OneToOne(targetEntity=ForumAvatar::class, cascade={"persist"})
     * @ORM\JoinColumn(name="avatar_id", referencedColumnName="id")
     */
    public $avatar;

    public function getId()
>>>>>>> fce18e93
    {
        return $this->id;
    }

<<<<<<< HEAD
    public function getUsername(): string
=======
    public function getUsername()
>>>>>>> fce18e93
    {
        return $this->username;
    }

<<<<<<< HEAD
    public function getAvatar(): ForumAvatar
=======
    public function getAvatar()
>>>>>>> fce18e93
    {
        return $this->avatar;
    }

<<<<<<< HEAD
    public function setAvatar(ForumAvatar $avatar): void
=======
    public function setAvatar(ForumAvatar $avatar)
>>>>>>> fce18e93
    {
        $this->avatar = $avatar;
    }
}<|MERGE_RESOLUTION|>--- conflicted
+++ resolved
@@ -13,28 +13,6 @@
 class ForumUser
 {
     /**
-<<<<<<< HEAD
-     * @var int
-     * @Column(type="integer")
-     * @Id @GeneratedValue
-     */
-    public $id;
-
-    /**
-     * @var string
-     * @Column(type="string", length=50)
-     */
-    public $username;
-
-    /**
-     * @var ForumAvatar
-     * @OneToOne(targetEntity="ForumAvatar", cascade={"persist"})
-     * @JoinColumn(name="avatar_id", referencedColumnName="id")
-     */
-    public $avatar;
-
-    public function getId(): int
-=======
      * @ORM\Column(type="integer")
      * @ORM\Id @ORM\GeneratedValue
      */
@@ -50,34 +28,21 @@
     public $avatar;
 
     public function getId()
->>>>>>> fce18e93
     {
         return $this->id;
     }
 
-<<<<<<< HEAD
-    public function getUsername(): string
-=======
     public function getUsername()
->>>>>>> fce18e93
     {
         return $this->username;
     }
 
-<<<<<<< HEAD
-    public function getAvatar(): ForumAvatar
-=======
     public function getAvatar()
->>>>>>> fce18e93
     {
         return $this->avatar;
     }
 
-<<<<<<< HEAD
-    public function setAvatar(ForumAvatar $avatar): void
-=======
     public function setAvatar(ForumAvatar $avatar)
->>>>>>> fce18e93
     {
         $this->avatar = $avatar;
     }
