<?php

declare(strict_types=1);

namespace Doctrine\Tests\Models\Pagination;

use Doctrine\ORM\Annotation as ORM;

/**
 * Department
 *
<<<<<<< HEAD
 * @Entity
 * @Table(name="pagination_department")
=======
 * @ORM\Entity
 * @ORM\Table(name="pagination_department")
>>>>>>> fce18e93
 */
class Department
{
    /**
<<<<<<< HEAD
     * @var int
     * @Id @Column(type="integer")
     * @GeneratedValue
     */
    public $id;

    /**
     * @var string
     * @Column(type="string")
     */
    public $name;

    /**
     * @var Company
     * @ManyToOne(targetEntity="Company", inversedBy="departments", cascade={"persist"})
=======
     * @ORM\Id @ORM\Column(type="integer")
     * @ORM\GeneratedValue
     */
    public $id;

    /** @ORM\Column(type="string") */
    public $name;

    /**
     * @ORM\ManyToOne(
     *     targetEntity=Company::class,
     *     inversedBy="departments",
     *     cascade={"persist"}
     * )
>>>>>>> fce18e93
     */
    public $company;
}<|MERGE_RESOLUTION|>--- conflicted
+++ resolved
@@ -9,34 +9,12 @@
 /**
  * Department
  *
-<<<<<<< HEAD
- * @Entity
- * @Table(name="pagination_department")
-=======
  * @ORM\Entity
  * @ORM\Table(name="pagination_department")
->>>>>>> fce18e93
  */
 class Department
 {
     /**
-<<<<<<< HEAD
-     * @var int
-     * @Id @Column(type="integer")
-     * @GeneratedValue
-     */
-    public $id;
-
-    /**
-     * @var string
-     * @Column(type="string")
-     */
-    public $name;
-
-    /**
-     * @var Company
-     * @ManyToOne(targetEntity="Company", inversedBy="departments", cascade={"persist"})
-=======
      * @ORM\Id @ORM\Column(type="integer")
      * @ORM\GeneratedValue
      */
@@ -51,7 +29,6 @@
      *     inversedBy="departments",
      *     cascade={"persist"}
      * )
->>>>>>> fce18e93
      */
     public $company;
 }