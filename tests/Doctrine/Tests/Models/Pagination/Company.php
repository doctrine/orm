--- conflicted
+++ resolved
@@ -4,49 +4,17 @@
 
 namespace Doctrine\Tests\Models\Pagination;
 
-<<<<<<< HEAD
-use Doctrine\Common\Collections\Collection;
-=======
 use Doctrine\ORM\Annotation as ORM;
->>>>>>> fce18e93
 
 /**
  * Company
  *
-<<<<<<< HEAD
- * @Entity
- * @Table(name="pagination_company")
-=======
  * @ORM\Entity
  * @ORM\Table(name="pagination_company")
->>>>>>> fce18e93
  */
 class Company
 {
     /**
-<<<<<<< HEAD
-     * @var int
-     * @Id @Column(type="integer")
-     * @GeneratedValue
-     */
-    public $id;
-
-    /**
-     * @var string
-     * @Column(type="string")
-     */
-    public $name;
-
-    /**
-     * @var string
-     * @Column(type="string", name="jurisdiction_code", nullable=true)
-     */
-    public $jurisdiction;
-
-    /**
-     * @var Logo
-     * @OneToOne(targetEntity="Logo", mappedBy="company", cascade={"persist"}, orphanRemoval=true)
-=======
      * @ORM\Id @ORM\Column(type="integer")
      * @ORM\GeneratedValue
      */
@@ -65,22 +33,16 @@
      *     cascade={"persist"},
      *     orphanRemoval=true
      * )
->>>>>>> fce18e93
      */
     public $logo;
 
     /**
-<<<<<<< HEAD
-     * @psalm-var Collection<int, Department>
-     * @OneToMany(targetEntity="Department", mappedBy="company", cascade={"persist"}, orphanRemoval=true)
-=======
      * @ORM\OneToMany(
      *     targetEntity=Department::class,
      *     mappedBy="company",
      *     cascade={"persist"},
      *     orphanRemoval=true
      * )
->>>>>>> fce18e93
      */
     public $departments;
 }