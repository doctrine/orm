<?php

declare(strict_types=1);

namespace Doctrine\Tests\Models\Pagination;

use Doctrine\ORM\Annotation as ORM;

/**
<<<<<<< HEAD
 * @Entity()
 */
class User1 extends User
{
    /**
     * @var string
     * @Column(type="string")
     */
=======
 * @ORM\Entity()
 */
class User1 extends User
{
    /** @ORM\Column(type="string") */
>>>>>>> fce18e93
    public $email;
}<|MERGE_RESOLUTION|>--- conflicted
+++ resolved
@@ -7,21 +7,10 @@
 use Doctrine\ORM\Annotation as ORM;
 
 /**
-<<<<<<< HEAD
- * @Entity()
- */
-class User1 extends User
-{
-    /**
-     * @var string
-     * @Column(type="string")
-     */
-=======
  * @ORM\Entity()
  */
 class User1 extends User
 {
     /** @ORM\Column(type="string") */
->>>>>>> fce18e93
     public $email;
 }