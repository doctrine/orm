<?php

declare(strict_types=1);

namespace Doctrine\Tests\Models\OneToOneSingleTableInheritance;

use Doctrine\ORM\Annotation as ORM;

/** @ORM\Entity */
class Cat extends Pet
{
    /**
<<<<<<< HEAD
     * @OneToOne(targetEntity="LitterBox")
=======
     * @ORM\OneToOne(targetEntity=LitterBox::class)
     *
>>>>>>> fce18e93
     * @var LitterBox
     */
    public $litterBox;
}<|MERGE_RESOLUTION|>--- conflicted
+++ resolved
@@ -10,12 +10,8 @@
 class Cat extends Pet
 {
     /**
-<<<<<<< HEAD
-     * @OneToOne(targetEntity="LitterBox")
-=======
      * @ORM\OneToOne(targetEntity=LitterBox::class)
      *
->>>>>>> fce18e93
      * @var LitterBox
      */
     public $litterBox;
