--- conflicted
+++ resolved
@@ -14,15 +14,6 @@
  */
 abstract class Pet
 {
-<<<<<<< HEAD
-    /**
-     * @var int
-     * @Id
-     * @Column(type="integer")
-     * @GeneratedValue(strategy="AUTO")
-     */
-=======
     /** @ORM\Id @ORM\Column(type="integer") @ORM\GeneratedValue(strategy="AUTO") */
->>>>>>> fce18e93
     public $id;
 }