<?php

declare(strict_types=1);

namespace Doctrine\Tests\Models\DDC3597\Embeddable;

use Doctrine\ORM\Annotation as ORM;

/**
 * Description of DDC3597Dimension
 *
 * @ORM\Embeddable
 */
class DDC3597Dimension
{
    /**
     * @ORM\Column(type="integer", name="width")
     *
     * @var int
     */
    private $width;

    /**
     * @ORM\Column(type="integer", name="height")
     *
     * @var int
     */
    private $height;

    public function __construct($width = 0, $height = 0)
    {
        $this->setWidth($width);
        $this->setHeight($height);
    }

<<<<<<< HEAD
    public function getWidth(): int
=======
    /**
     * @return int
     */
    public function getWidth()
>>>>>>> fce18e93
    {
        return $this->width;
    }

<<<<<<< HEAD
    public function setWidth(int $width): void
=======
    /**
     * @param int $width
     */
    public function setWidth($width)
>>>>>>> fce18e93
    {
        $this->width = (int) $width;
    }

<<<<<<< HEAD
    public function getHeight(): int
=======
    /**
     * @return int
     */
    public function getHeight()
>>>>>>> fce18e93
    {
        return $this->height;
    }

<<<<<<< HEAD
    public function setHeight(int $height): void
=======
    /**
     * @param int $height
     */
    public function setHeight($height)
>>>>>>> fce18e93
    {
        $this->height = (int) $height;
    }
}<|MERGE_RESOLUTION|>--- conflicted
+++ resolved
@@ -33,50 +33,34 @@
         $this->setHeight($height);
     }
 
-<<<<<<< HEAD
-    public function getWidth(): int
-=======
     /**
      * @return int
      */
     public function getWidth()
->>>>>>> fce18e93
     {
         return $this->width;
     }
 
-<<<<<<< HEAD
-    public function setWidth(int $width): void
-=======
     /**
      * @param int $width
      */
     public function setWidth($width)
->>>>>>> fce18e93
     {
         $this->width = (int) $width;
     }
 
-<<<<<<< HEAD
-    public function getHeight(): int
-=======
     /**
      * @return int
      */
     public function getHeight()
->>>>>>> fce18e93
     {
         return $this->height;
     }
 
-<<<<<<< HEAD
-    public function setHeight(int $height): void
-=======
     /**
      * @param int $height
      */
     public function setHeight($height)
->>>>>>> fce18e93
     {
         $this->height = (int) $height;
     }
