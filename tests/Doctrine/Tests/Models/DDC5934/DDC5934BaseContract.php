<?php

declare(strict_types=1);

namespace Doctrine\Tests\Models\DDC5934;

use Doctrine\Common\Collections\ArrayCollection;
<<<<<<< HEAD
use Doctrine\ORM\Mapping\ClassMetadata;
use Doctrine\ORM\Mapping\Column;
use Doctrine\ORM\Mapping\Entity;
use Doctrine\ORM\Mapping\GeneratedValue;
use Doctrine\ORM\Mapping\Id;
use Doctrine\ORM\Mapping\ManyToMany;
=======
use Doctrine\ORM\Annotation as ORM;
>>>>>>> fce18e93

/**
 * @ORM\Entity
 */
class DDC5934BaseContract
{
    /**
     * @ORM\Id()
     * @ORM\Column(name="id", type="integer")
     * @ORM\GeneratedValue()
     */
    public $id;

    /**
<<<<<<< HEAD
     * @var ArrayCollection
     * @ManyToMany(targetEntity="DDC5934Member", fetch="LAZY", inversedBy="contracts")
=======
     * @ORM\ManyToMany(targetEntity=DDC5934Member::class, fetch="LAZY", inversedBy="contracts")
     *
     * @var ArrayCollection
>>>>>>> fce18e93
     */
    public $members;

    public function __construct()
    {
        $this->members = new ArrayCollection();
    }
<<<<<<< HEAD

    public static function loadMetadata(ClassMetadata $metadata): void
    {
        $metadata->mapField([
            'id'         => true,
            'fieldName'  => 'id',
            'type'       => 'integer',
            'columnName' => 'id',
        ]);

        $metadata->mapManyToMany([
            'fieldName'    => 'members',
            'targetEntity' => 'DDC5934Member',
        ]);

        $metadata->setIdGeneratorType(ClassMetadata::GENERATOR_TYPE_AUTO);
    }
=======
>>>>>>> fce18e93
}<|MERGE_RESOLUTION|>--- conflicted
+++ resolved
@@ -5,16 +5,7 @@
 namespace Doctrine\Tests\Models\DDC5934;
 
 use Doctrine\Common\Collections\ArrayCollection;
-<<<<<<< HEAD
-use Doctrine\ORM\Mapping\ClassMetadata;
-use Doctrine\ORM\Mapping\Column;
-use Doctrine\ORM\Mapping\Entity;
-use Doctrine\ORM\Mapping\GeneratedValue;
-use Doctrine\ORM\Mapping\Id;
-use Doctrine\ORM\Mapping\ManyToMany;
-=======
 use Doctrine\ORM\Annotation as ORM;
->>>>>>> fce18e93
 
 /**
  * @ORM\Entity
@@ -29,14 +20,9 @@
     public $id;
 
     /**
-<<<<<<< HEAD
-     * @var ArrayCollection
-     * @ManyToMany(targetEntity="DDC5934Member", fetch="LAZY", inversedBy="contracts")
-=======
      * @ORM\ManyToMany(targetEntity=DDC5934Member::class, fetch="LAZY", inversedBy="contracts")
      *
      * @var ArrayCollection
->>>>>>> fce18e93
      */
     public $members;
 
@@ -44,24 +30,4 @@
     {
         $this->members = new ArrayCollection();
     }
-<<<<<<< HEAD
-
-    public static function loadMetadata(ClassMetadata $metadata): void
-    {
-        $metadata->mapField([
-            'id'         => true,
-            'fieldName'  => 'id',
-            'type'       => 'integer',
-            'columnName' => 'id',
-        ]);
-
-        $metadata->mapManyToMany([
-            'fieldName'    => 'members',
-            'targetEntity' => 'DDC5934Member',
-        ]);
-
-        $metadata->setIdGeneratorType(ClassMetadata::GENERATOR_TYPE_AUTO);
-    }
-=======
->>>>>>> fce18e93
 }