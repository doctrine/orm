<?php

declare(strict_types=1);

namespace Doctrine\Tests\Models\Taxi;

<<<<<<< HEAD
use Doctrine\Common\Collections\Collection;
=======
use Doctrine\ORM\Annotation as ORM;
>>>>>>> fce18e93

/**
 * @ORM\Entity
 * @ORM\Table(name="taxi_driver")
 */
class Driver
{
    /**
<<<<<<< HEAD
     * @var int
     * @Id
     * @Column(type="integer")
     * @GeneratedValue(strategy="AUTO")
     */
    private $id;

    /**
     * @var string
     * @Column(type="string", length=255);
     */
    private $name;

    /**
     * @psalm-var Collection<int, Ride>
     * @OneToMany(targetEntity="Ride", mappedBy="driver")
     */
    private $freeDriverRides;

    /**
     * @psalm-var Collection<int, PaidRide>
     * @OneToMany(targetEntity="PaidRide", mappedBy="driver")
     */
=======
     * @ORM\Id
     * @ORM\Column(type="integer")
     * @ORM\GeneratedValue(strategy="AUTO")
     */
    private $id;

    /** @ORM\Column(type="string", length=255); */
    private $name;

    /** @ORM\OneToMany(targetEntity=Ride::class, mappedBy="driver") */
    private $freeDriverRides;

    /** @ORM\OneToMany(targetEntity=PaidRide::class, mappedBy="driver") */
>>>>>>> fce18e93
    private $driverRides;

    public function getId()
    {
        return $this->id;
    }

    public function setName($name): void
    {
        $this->name = $name;
    }
}<|MERGE_RESOLUTION|>--- conflicted
+++ resolved
@@ -4,11 +4,7 @@
 
 namespace Doctrine\Tests\Models\Taxi;
 
-<<<<<<< HEAD
-use Doctrine\Common\Collections\Collection;
-=======
 use Doctrine\ORM\Annotation as ORM;
->>>>>>> fce18e93
 
 /**
  * @ORM\Entity
@@ -17,31 +13,6 @@
 class Driver
 {
     /**
-<<<<<<< HEAD
-     * @var int
-     * @Id
-     * @Column(type="integer")
-     * @GeneratedValue(strategy="AUTO")
-     */
-    private $id;
-
-    /**
-     * @var string
-     * @Column(type="string", length=255);
-     */
-    private $name;
-
-    /**
-     * @psalm-var Collection<int, Ride>
-     * @OneToMany(targetEntity="Ride", mappedBy="driver")
-     */
-    private $freeDriverRides;
-
-    /**
-     * @psalm-var Collection<int, PaidRide>
-     * @OneToMany(targetEntity="PaidRide", mappedBy="driver")
-     */
-=======
      * @ORM\Id
      * @ORM\Column(type="integer")
      * @ORM\GeneratedValue(strategy="AUTO")
@@ -55,7 +26,6 @@
     private $freeDriverRides;
 
     /** @ORM\OneToMany(targetEntity=PaidRide::class, mappedBy="driver") */
->>>>>>> fce18e93
     private $driverRides;
 
     public function getId()
@@ -63,7 +33,7 @@
         return $this->id;
     }
 
-    public function setName($name): void
+    public function setName($name)
     {
         $this->name = $name;
     }
