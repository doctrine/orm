--- conflicted
+++ resolved
@@ -15,30 +15,16 @@
 class Ride
 {
     /**
-<<<<<<< HEAD
-     * @var Driver
-     * @Id
-     * @ManyToOne(targetEntity="Driver", inversedBy="freeDriverRides")
-     * @JoinColumn(name="driver_id", referencedColumnName="id")
-=======
      * @ORM\Id
      * @ORM\ManyToOne(targetEntity=Driver::class, inversedBy="freeDriverRides")
      * @ORM\JoinColumn(name="driver_id", referencedColumnName="id")
->>>>>>> fce18e93
      */
     private $driver;
 
     /**
-<<<<<<< HEAD
-     * @var Car
-     * @Id
-     * @ManyToOne(targetEntity="Car", inversedBy="freeCarRides")
-     * @JoinColumn(name="car", referencedColumnName="brand")
-=======
      * @ORM\Id
      * @ORM\ManyToOne(targetEntity=Car::class, inversedBy="freeCarRides")
      * @ORM\JoinColumn(name="car", referencedColumnName="brand")
->>>>>>> fce18e93
      */
     private $car;
 
