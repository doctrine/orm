<?php

declare(strict_types=1);

namespace Doctrine\Tests\Models\DDC1590;

use DateTime;
<<<<<<< HEAD
=======
use Doctrine\ORM\Annotation as ORM;
>>>>>>> fce18e93

/**
 * @ORM\Entity
 * @ORM\MappedSuperClass
 */
abstract class DDC1590Entity
{
    /**
<<<<<<< HEAD
     * @var int
     * @Id
     * @Column(type="integer")
     * @GeneratedValue(strategy="AUTO")
     */
    protected $id;

    /** @Column(type="datetime") */
=======
     * @ORM\Id
     * @ORM\Column(type="integer")
     * @ORM\GeneratedValue(strategy="AUTO")
     */
    protected $id;

    /** @ORM\Column(type="datetime") */
>>>>>>> fce18e93
    protected $created_at;

    /**
     * Get id
     */
    public function getId(): int
    {
        return $this->id;
    }

    /**
     * Set createdAt
<<<<<<< HEAD
=======
     *
     * @param DateTime $createdAt
     *
     * @return DDC1590User
>>>>>>> fce18e93
     */
    public function setCreatedAt(DateTime $createdAt): DDC1590User
    {
        $this->created_at = $createdAt;

        return $this;
    }

    /**
     * Get createdAt
<<<<<<< HEAD
=======
     *
     * @return DateTime
>>>>>>> fce18e93
     */
    public function getCreatedAt(): DateTime
    {
        return $this->created_at;
    }
}<|MERGE_RESOLUTION|>--- conflicted
+++ resolved
@@ -5,10 +5,7 @@
 namespace Doctrine\Tests\Models\DDC1590;
 
 use DateTime;
-<<<<<<< HEAD
-=======
 use Doctrine\ORM\Annotation as ORM;
->>>>>>> fce18e93
 
 /**
  * @ORM\Entity
@@ -17,16 +14,6 @@
 abstract class DDC1590Entity
 {
     /**
-<<<<<<< HEAD
-     * @var int
-     * @Id
-     * @Column(type="integer")
-     * @GeneratedValue(strategy="AUTO")
-     */
-    protected $id;
-
-    /** @Column(type="datetime") */
-=======
      * @ORM\Id
      * @ORM\Column(type="integer")
      * @ORM\GeneratedValue(strategy="AUTO")
@@ -34,28 +21,26 @@
     protected $id;
 
     /** @ORM\Column(type="datetime") */
->>>>>>> fce18e93
     protected $created_at;
 
     /**
      * Get id
+     *
+     * @return int
      */
-    public function getId(): int
+    public function getId()
     {
         return $this->id;
     }
 
     /**
      * Set createdAt
-<<<<<<< HEAD
-=======
      *
      * @param DateTime $createdAt
      *
      * @return DDC1590User
->>>>>>> fce18e93
      */
-    public function setCreatedAt(DateTime $createdAt): DDC1590User
+    public function setCreatedAt($createdAt)
     {
         $this->created_at = $createdAt;
 
@@ -64,13 +49,10 @@
 
     /**
      * Get createdAt
-<<<<<<< HEAD
-=======
      *
      * @return DateTime
->>>>>>> fce18e93
      */
-    public function getCreatedAt(): DateTime
+    public function getCreatedAt()
     {
         return $this->created_at;
     }
