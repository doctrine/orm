--- conflicted
+++ resolved
@@ -13,78 +13,41 @@
 class NavPhotos
 {
     /**
-<<<<<<< HEAD
-     * @var int
-     * @Id
-     * @column(type="integer")
-     * @generatedValue
-=======
      * @ORM\Id
      * @ORM\Column(type="integer")
      * @ORM\GeneratedValue
->>>>>>> fce18e93
      */
     private $id;
 
     /**
-<<<<<<< HEAD
-     * @var NavPointOfInterest
-     * @ManyToOne(targetEntity="NavPointOfInterest")
-     * @JoinColumns({
-     *   @JoinColumn(name="poi_long", referencedColumnName="nav_long"),
-     *   @JoinColumn(name="poi_lat", referencedColumnName="nav_lat")
-=======
      * @ORM\ManyToOne(targetEntity=NavPointOfInterest::class)
      * @ORM\JoinColumns({
      *   @ORM\JoinColumn(name="poi_long", referencedColumnName="nav_long"),
      *   @ORM\JoinColumn(name="poi_lat", referencedColumnName="nav_lat")
->>>>>>> fce18e93
      * })
      */
     private $poi;
 
-<<<<<<< HEAD
-    /**
-     * @var string
-     * @column(type="string", name="file_name")
-     */
-    private $file;
-
-    public function __construct(NavPointOfInterest $poi, string $file)
-=======
     /** @ORM\Column(type="string", name="file_name") */
     private $file;
 
     public function __construct($poi, $file)
->>>>>>> fce18e93
     {
         $this->poi  = $poi;
         $this->file = $file;
     }
 
-<<<<<<< HEAD
-    public function getId(): int
-=======
     public function getId()
->>>>>>> fce18e93
     {
         return $this->id;
     }
 
-<<<<<<< HEAD
-    public function getPointOfInterest(): NavPointOfInterest
-=======
     public function getPointOfInterest()
->>>>>>> fce18e93
     {
         return $this->poi;
     }
 
-<<<<<<< HEAD
-    public function getFile(): string
-=======
     public function getFile()
->>>>>>> fce18e93
     {
         return $this->file;
     }
