--- conflicted
+++ resolved
@@ -5,11 +5,7 @@
 namespace Doctrine\Tests\Models\Navigation;
 
 use Doctrine\Common\Collections\ArrayCollection;
-<<<<<<< HEAD
-use Doctrine\Common\Collections\Collection;
-=======
 use Doctrine\ORM\Annotation as ORM;
->>>>>>> fce18e93
 
 /**
  * @ORM\Entity
@@ -18,26 +14,6 @@
 class NavTour
 {
     /**
-<<<<<<< HEAD
-     * @var int
-     * @Id
-     * @Column(type="integer")
-     * @generatedValue
-     */
-    private $id;
-
-    /**
-     * @var string
-     * @column(type="string")
-     */
-    private $name;
-
-    /**
-     * @var Collection<int, NavPointOfInterest>
-     * @ManyToMany(targetEntity="NavPointOfInterest")
-     * @JoinTable(name="navigation_tour_pois",
-     *      joinColumns={@JoinColumn(name="tour_id", referencedColumnName="id")},
-=======
      * @ORM\Id
      * @ORM\Column(type="integer")
      * @ORM\GeneratedValue
@@ -51,7 +27,6 @@
      * @ORM\ManyToMany(targetEntity=NavPointOfInterest::class)
      * @ORM\JoinTable(name="navigation_tour_pois",
      *      joinColumns={@ORM\JoinColumn(name="tour_id", referencedColumnName="id")},
->>>>>>> fce18e93
      *      inverseJoinColumns={
      *          @ORM\JoinColumn(name="poi_long", referencedColumnName="nav_long"),
      *          @ORM\JoinColumn(name="poi_lat", referencedColumnName="nav_lat")
@@ -60,28 +35,28 @@
      */
     private $pois;
 
-    public function __construct(string $name)
+    public function __construct($name)
     {
         $this->name = $name;
         $this->pois = new ArrayCollection();
     }
 
-    public function addPointOfInterest(NavPointOfInterest $poi): void
+    public function addPointOfInterest(NavPointOfInterest $poi)
     {
         $this->pois[] = $poi;
     }
 
-    public function getPointOfInterests(): Collection
+    public function getPointOfInterests()
     {
         return $this->pois;
     }
 
-    public function getName(): string
+    public function getName()
     {
         return $this->name;
     }
 
-    public function getId(): int
+    public function getId()
     {
         return $this->id;
     }
