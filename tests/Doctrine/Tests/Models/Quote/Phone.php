--- conflicted
+++ resolved
@@ -19,14 +19,8 @@
     public $number;
 
     /**
-<<<<<<< HEAD
-     * @var User
-     * @ManyToOne(targetEntity="User", inversedBy="phones")
-     * @JoinColumn(name="`user-id`", referencedColumnName="`user-id`")
-=======
      * @ORM\ManyToOne(targetEntity=User::class, inversedBy="phones")
      * @ORM\JoinColumn(name="user-id", referencedColumnName="user-id")
->>>>>>> fce18e93
      */
     public $user;
 }