--- conflicted
+++ resolved
@@ -4,11 +4,7 @@
 
 namespace Doctrine\Tests\Models\Quote;
 
-<<<<<<< HEAD
-use Doctrine\Common\Collections\Collection;
-=======
 use Doctrine\ORM\Annotation as ORM;
->>>>>>> fce18e93
 
 /**
  * @ORM\Entity
@@ -17,29 +13,6 @@
 class Group
 {
     /**
-<<<<<<< HEAD
-     * @var int
-     * @Id
-     * @GeneratedValue
-     * @Column(type="integer", name="`group-id`")
-     */
-    public $id;
-
-    /** @Column(name="`group-name`") */
-    public $name;
-
-    /**
-     * @var Group
-     * @ManyToOne(targetEntity="Group", cascade={"persist"})
-     * @JoinColumn(name="`parent-id`", referencedColumnName="`group-id`")
-     */
-    public $parent;
-
-    /**
-     * @psalm-var Collection<int, User>
-     * @ManyToMany(targetEntity="User", mappedBy="groups")
-     */
-=======
      * @ORM\Id
      * @ORM\GeneratedValue
      * @ORM\Column(type="integer", name="group-id")
@@ -58,7 +31,6 @@
     public $parent;
 
     /** @ORM\ManyToMany(targetEntity=User::class, mappedBy="groups") */
->>>>>>> fce18e93
     public $users;
 
     public function __construct($name = null, ?Group $parent = null)
