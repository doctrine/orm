--- conflicted
+++ resolved
@@ -5,11 +5,7 @@
 namespace Doctrine\Tests\Models\Quote;
 
 use Doctrine\Common\Collections\ArrayCollection;
-<<<<<<< HEAD
-use Doctrine\Common\Collections\Collection;
-=======
 use Doctrine\ORM\Annotation as ORM;
->>>>>>> fce18e93
 
 /**
  * @ORM\Entity
@@ -18,25 +14,6 @@
 class User
 {
     /**
-<<<<<<< HEAD
-     * @var int
-     * @Id
-     * @GeneratedValue
-     * @Column(type="integer", name="`user-id`")
-     */
-    public $id;
-
-    /**
-     * @var string
-     * @Column(type="string", name="`user-name`")
-     */
-    public $name;
-
-    /**
-     * @psalm-var Collection<int, Phone>
-     * @OneToMany(targetEntity="Phone", mappedBy="user", cascade={"persist"})
-     */
-=======
      * @ORM\Id
      * @ORM\GeneratedValue
      * @ORM\Column(type="integer", name="user-id")
@@ -47,7 +24,6 @@
     public $name;
 
     /** @ORM\OneToMany(targetEntity=Phone::class, mappedBy="user", cascade={"persist"}) */
->>>>>>> fce18e93
     public $phones;
 
     /**
@@ -105,11 +81,7 @@
         return $this->groups;
     }
 
-<<<<<<< HEAD
-    public function setAddress(Address $address): void
-=======
     public function setAddress(Address $address)
->>>>>>> fce18e93
     {
         if ($this->address !== $address) {
             $this->address = $address;
