<?php

declare(strict_types=1);

namespace Doctrine\Tests\Models\Quote;

use Doctrine\ORM\Annotation as ORM;

/**
 * @ORM\Entity
 * @ORM\Table(name="table")
 */
class NumericEntity
{
    /**
<<<<<<< HEAD
     * @var int
     * @Id
     * @Column(type="integer", name="`1:1`")
     * @GeneratedValue(strategy="AUTO")
     */
    public $id;

    /**
     * @var string
     * @Column(type="string", name="`2:2`")
     */
=======
     * @ORM\Id
     * @ORM\Column(type="integer", name="1:1")
     * @ORM\GeneratedValue(strategy="AUTO")
     */
    public $id;

    /** @ORM\Column(type="string", name="2:2") */
>>>>>>> fce18e93
    public $value;

    public function __construct(string $value)
    {
        $this->value = $value;
    }
}<|MERGE_RESOLUTION|>--- conflicted
+++ resolved
@@ -13,19 +13,6 @@
 class NumericEntity
 {
     /**
-<<<<<<< HEAD
-     * @var int
-     * @Id
-     * @Column(type="integer", name="`1:1`")
-     * @GeneratedValue(strategy="AUTO")
-     */
-    public $id;
-
-    /**
-     * @var string
-     * @Column(type="string", name="`2:2`")
-     */
-=======
      * @ORM\Id
      * @ORM\Column(type="integer", name="1:1")
      * @ORM\GeneratedValue(strategy="AUTO")
@@ -33,10 +20,12 @@
     public $id;
 
     /** @ORM\Column(type="string", name="2:2") */
->>>>>>> fce18e93
     public $value;
 
-    public function __construct(string $value)
+    /**
+     * @param string $value
+     */
+    public function __construct($value)
     {
         $this->value = $value;
     }
