--- conflicted
+++ resolved
@@ -10,22 +10,6 @@
 class DDC2372Address
 {
     /**
-<<<<<<< HEAD
-     * @var int
-     * @Id @Column(type="integer")
-     * @GeneratedValue(strategy="AUTO")
-     */
-    private $id;
-    /**
-     * @var string
-     * @Column(type="string", length=255)
-     */
-    private $street;
-    /**
-     * @var User
-     * @OneToOne(targetEntity="User", mappedBy="address")
-     */
-=======
      * @ORM\Id @ORM\Column(type="integer")
      * @ORM\GeneratedValue(strategy="AUTO")
      */
@@ -35,7 +19,6 @@
     private $street;
 
     /** @ORM\OneToOne(targetEntity=User::class, mappedBy="address") */
->>>>>>> fce18e93
     private $user;
 
     public function getId()
@@ -48,7 +31,7 @@
         return $this->street;
     }
 
-    public function setStreet($street): void
+    public function setStreet($street)
     {
         $this->street = $street;
     }
@@ -58,7 +41,7 @@
         return $this->user;
     }
 
-    public function setUser(User $user): void
+    public function setUser(User $user)
     {
         if ($this->user !== $user) {
             $this->user = $user;
