--- conflicted
+++ resolved
@@ -4,41 +4,14 @@
 
 namespace Doctrine\Tests\Models\DDC889;
 
-<<<<<<< HEAD
-use Doctrine\ORM\Mapping\ClassMetadataInfo;
-=======
 use Doctrine\ORM\Annotation as ORM;
->>>>>>> fce18e93
 
 class DDC889Class extends DDC889SuperClass
 {
     /**
-<<<<<<< HEAD
-     * @var int
-     * @Id
-     * @Column(type="integer")
-     * @GeneratedValue
-     */
-    protected $id;
-
-    public static function loadMetadata(ClassMetadataInfo $metadata): void
-    {
-        $metadata->mapField(
-            [
-                'id'         => true,
-                'fieldName'  => 'id',
-                'type'       => 'integer',
-                'columnName' => 'id',
-            ]
-        );
-
-        $metadata->setIdGeneratorType(ClassMetadataInfo::GENERATOR_TYPE_AUTO);
-    }
-=======
      * @ORM\Id
      * @ORM\Column(type="integer")
      * @ORM\GeneratedValue
      */
     protected $id;
->>>>>>> fce18e93
 }