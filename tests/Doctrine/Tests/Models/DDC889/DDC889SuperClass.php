<?php

namespace Doctrine\Tests\Models\DDC889;

use Doctrine\ORM\Mapping as ORM;
use Doctrine\ORM\Mapping\ClassMetadataInfo;

/**
 * @MappedSuperclass
 */
#[ORM\MappedSuperclass]
class DDC889SuperClass
{
<<<<<<< HEAD
    /** @Column() */
    #[ORM\Column]
=======
    /**
     * @var string
     * @Column()
     */
>>>>>>> 4cc78d94
    protected $name;

    public static function loadMetadata(ClassMetadataInfo $metadata): void
    {
        $metadata->mapField(
            ['fieldName' => 'name']
        );

        $metadata->isMappedSuperclass = true;
        $metadata->setIdGeneratorType(ClassMetadataInfo::GENERATOR_TYPE_NONE);
    }
}<|MERGE_RESOLUTION|>--- conflicted
+++ resolved
@@ -11,15 +11,11 @@
 #[ORM\MappedSuperclass]
 class DDC889SuperClass
 {
-<<<<<<< HEAD
-    /** @Column() */
-    #[ORM\Column]
-=======
     /**
      * @var string
      * @Column()
      */
->>>>>>> 4cc78d94
+    #[ORM\Column]
     protected $name;
 
     public static function loadMetadata(ClassMetadataInfo $metadata): void
