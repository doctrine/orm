--- conflicted
+++ resolved
@@ -4,35 +4,13 @@
 
 namespace Doctrine\Tests\Models\DDC889;
 
-<<<<<<< HEAD
-use Doctrine\ORM\Mapping\ClassMetadataInfo;
-=======
 use Doctrine\ORM\Annotation as ORM;
->>>>>>> fce18e93
 
 /**
  * @ORM\MappedSuperclass
  */
 class DDC889SuperClass
 {
-<<<<<<< HEAD
-    /**
-     * @var string
-     * @Column()
-     */
-    protected $name;
-
-    public static function loadMetadata(ClassMetadataInfo $metadata): void
-    {
-        $metadata->mapField(
-            ['fieldName' => 'name']
-        );
-
-        $metadata->isMappedSuperclass = true;
-        $metadata->setIdGeneratorType(ClassMetadataInfo::GENERATOR_TYPE_NONE);
-    }
-=======
     /** @ORM\Column() */
     protected $name;
->>>>>>> fce18e93
 }