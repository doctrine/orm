<?php

declare(strict_types=1);

namespace Doctrine\Tests\Models\DDC1476;

<<<<<<< HEAD
use Doctrine\ORM\Mapping\ClassMetadataInfo;
=======
use Doctrine\ORM\Annotation as ORM;
>>>>>>> fce18e93

/**
 * @ORM\Entity()
 */
class DDC1476EntityWithDefaultFieldType
{
    /**
<<<<<<< HEAD
     * @var int
     * @Id
     * @Column()
     * @GeneratedValue("NONE")
     */
    protected $id;

=======
     * @ORM\Id
     * @ORM\Column()
     * @ORM\GeneratedValue("NONE")
     */
    protected $id;

    /** @ORM\Column() */
    protected $name;

>>>>>>> fce18e93
    /**
     * @var string
     * @column()
     */
    protected $name;

    public function getId(): int
    {
        return $this->id;
    }

    public function getName(): string
    {
        return $this->name;
    }

    public function setName(string $name): void
    {
        $this->name = $name;
    }
<<<<<<< HEAD

    public static function loadMetadata(ClassMetadataInfo $metadata): void
    {
        $metadata->mapField(
            [
                'id'         => true,
                'fieldName'  => 'id',
            ]
        );
        $metadata->mapField(
            ['fieldName' => 'name']
        );

        $metadata->setIdGeneratorType(ClassMetadataInfo::GENERATOR_TYPE_NONE);
    }
=======
>>>>>>> fce18e93
}<|MERGE_RESOLUTION|>--- conflicted
+++ resolved
@@ -4,11 +4,7 @@
 
 namespace Doctrine\Tests\Models\DDC1476;
 
-<<<<<<< HEAD
-use Doctrine\ORM\Mapping\ClassMetadataInfo;
-=======
 use Doctrine\ORM\Annotation as ORM;
->>>>>>> fce18e93
 
 /**
  * @ORM\Entity()
@@ -16,15 +12,6 @@
 class DDC1476EntityWithDefaultFieldType
 {
     /**
-<<<<<<< HEAD
-     * @var int
-     * @Id
-     * @Column()
-     * @GeneratedValue("NONE")
-     */
-    protected $id;
-
-=======
      * @ORM\Id
      * @ORM\Column()
      * @ORM\GeneratedValue("NONE")
@@ -34,43 +21,27 @@
     /** @ORM\Column() */
     protected $name;
 
->>>>>>> fce18e93
     /**
-     * @var string
-     * @column()
+     * @return int
      */
-    protected $name;
-
-    public function getId(): int
+    public function getId()
     {
         return $this->id;
     }
 
-    public function getName(): string
+    /**
+     * @return string
+     */
+    public function getName()
     {
         return $this->name;
     }
 
-    public function setName(string $name): void
+    /**
+     * @param string $name
+     */
+    public function setName($name)
     {
         $this->name = $name;
     }
-<<<<<<< HEAD
-
-    public static function loadMetadata(ClassMetadataInfo $metadata): void
-    {
-        $metadata->mapField(
-            [
-                'id'         => true,
-                'fieldName'  => 'id',
-            ]
-        );
-        $metadata->mapField(
-            ['fieldName' => 'name']
-        );
-
-        $metadata->setIdGeneratorType(ClassMetadataInfo::GENERATOR_TYPE_NONE);
-    }
-=======
->>>>>>> fce18e93
 }