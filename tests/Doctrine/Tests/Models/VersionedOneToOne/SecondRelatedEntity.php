<?php

declare(strict_types=1);

namespace Doctrine\Tests\Models\VersionedOneToOne;

use Doctrine\ORM\Annotation as ORM;

/**
<<<<<<< HEAD
 * @Entity
 * @Table(name="second_entity")
=======
 * @ORM\Entity
 * @ORM\Table(name="second_entity")
>>>>>>> fce18e93
 */
class SecondRelatedEntity
{
    /**
<<<<<<< HEAD
     * @var int
     * @Id
     * @Column(name="id", type="integer")
     * @GeneratedValue(strategy="AUTO")
     */
    public $id;

    /**
     * @var string
     * @Column(name="name")
     */
=======
     * @ORM\Id
     * @ORM\Column(name="id", type="integer")
     * @ORM\GeneratedValue(strategy="AUTO")
     */
    public $id;

    /** @ORM\Column(name="name") */
>>>>>>> fce18e93
    public $name;

    /**
     * @var int
     * Version column
<<<<<<< HEAD
     * @Column(type="integer", name="version")
     * @Version
=======
     *
     * @ORM\Column(type="integer", name="version")
     * @ORM\Version
>>>>>>> fce18e93
     */
    public $version;
}<|MERGE_RESOLUTION|>--- conflicted
+++ resolved
@@ -7,30 +7,12 @@
 use Doctrine\ORM\Annotation as ORM;
 
 /**
-<<<<<<< HEAD
- * @Entity
- * @Table(name="second_entity")
-=======
  * @ORM\Entity
  * @ORM\Table(name="second_entity")
->>>>>>> fce18e93
  */
 class SecondRelatedEntity
 {
     /**
-<<<<<<< HEAD
-     * @var int
-     * @Id
-     * @Column(name="id", type="integer")
-     * @GeneratedValue(strategy="AUTO")
-     */
-    public $id;
-
-    /**
-     * @var string
-     * @Column(name="name")
-     */
-=======
      * @ORM\Id
      * @ORM\Column(name="id", type="integer")
      * @ORM\GeneratedValue(strategy="AUTO")
@@ -38,20 +20,13 @@
     public $id;
 
     /** @ORM\Column(name="name") */
->>>>>>> fce18e93
     public $name;
 
     /**
-     * @var int
      * Version column
-<<<<<<< HEAD
-     * @Column(type="integer", name="version")
-     * @Version
-=======
      *
      * @ORM\Column(type="integer", name="version")
      * @ORM\Version
->>>>>>> fce18e93
      */
     public $version;
 }