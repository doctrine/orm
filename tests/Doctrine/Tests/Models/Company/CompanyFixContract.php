<?php

declare(strict_types=1);

namespace Doctrine\Tests\Models\Company;

<<<<<<< HEAD
use Doctrine\ORM\Mapping\ClassMetadataInfo;
=======
use Doctrine\ORM\Annotation as ORM;
>>>>>>> fce18e93

/**
 * @ORM\Entity
 */
class CompanyFixContract extends CompanyContract
{
    /**
     * @ORM\Column(type="integer")
     *
     * @var int
     */
    private $fixPrice = 0;

    public function calculatePrice(): int
    {
        return $this->fixPrice;
    }

    public function getFixPrice()
    {
        return $this->fixPrice;
    }

    public function setFixPrice($fixPrice): void
    {
        $this->fixPrice = $fixPrice;
    }
<<<<<<< HEAD

    public static function loadMetadata(ClassMetadataInfo $metadata): void
    {
        $metadata->mapField(
            [
                'type'      => 'integer',
                'name'      => 'fixPrice',
                'fieldName' => 'fixPrice',
            ]
        );
    }
=======
>>>>>>> fce18e93
}<|MERGE_RESOLUTION|>--- conflicted
+++ resolved
@@ -4,11 +4,7 @@
 
 namespace Doctrine\Tests\Models\Company;
 
-<<<<<<< HEAD
-use Doctrine\ORM\Mapping\ClassMetadataInfo;
-=======
 use Doctrine\ORM\Annotation as ORM;
->>>>>>> fce18e93
 
 /**
  * @ORM\Entity
@@ -22,7 +18,7 @@
      */
     private $fixPrice = 0;
 
-    public function calculatePrice(): int
+    public function calculatePrice()
     {
         return $this->fixPrice;
     }
@@ -32,22 +28,8 @@
         return $this->fixPrice;
     }
 
-    public function setFixPrice($fixPrice): void
+    public function setFixPrice($fixPrice)
     {
         $this->fixPrice = $fixPrice;
     }
-<<<<<<< HEAD
-
-    public static function loadMetadata(ClassMetadataInfo $metadata): void
-    {
-        $metadata->mapField(
-            [
-                'type'      => 'integer',
-                'name'      => 'fixPrice',
-                'fieldName' => 'fixPrice',
-            ]
-        );
-    }
-=======
->>>>>>> fce18e93
 }