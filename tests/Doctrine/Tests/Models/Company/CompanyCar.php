--- conflicted
+++ resolved
@@ -13,25 +13,12 @@
 class CompanyCar
 {
     /**
-<<<<<<< HEAD
-     * @var int
-     * @Id @Column(type="integer")
-     * @GeneratedValue(strategy="AUTO")
-     */
-    private $id;
-
-    /**
-     * @var string
-     * @Column(type="string", length=50)
-     */
-=======
      * @ORM\Id @ORM\Column(type="integer")
      * @ORM\GeneratedValue(strategy="AUTO")
      */
     private $id;
 
     /** @ORM\Column(type="string", length=50) */
->>>>>>> fce18e93
     private $brand;
 
     public function __construct($brand = null)
