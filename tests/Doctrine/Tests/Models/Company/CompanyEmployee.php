--- conflicted
+++ resolved
@@ -4,11 +4,7 @@
 
 namespace Doctrine\Tests\Models\Company;
 
-<<<<<<< HEAD
-use Doctrine\Common\Collections\Collection;
-=======
 use Doctrine\ORM\Annotation as ORM;
->>>>>>> fce18e93
 
 /**
  * @ORM\Entity
@@ -16,26 +12,6 @@
  */
 class CompanyEmployee extends CompanyPerson
 {
-<<<<<<< HEAD
-    /**
-     * @var int
-     * @Column(type="integer")
-     */
-    private $salary;
-
-    /**
-     * @var string
-     * @Column(type="string", length=255)
-     */
-    private $department;
-
-    /** @Column(type="datetime", nullable=true) */
-    private $startDate;
-
-    /**
-     * @psalm-var Collection<int, CompanyContract>
-     * @ManyToMany(targetEntity="CompanyContract", mappedBy="engineers", fetch="EXTRA_LAZY")
-=======
     /** @ORM\Column(type="integer") */
     private $salary;
 
@@ -51,21 +27,15 @@
      *     mappedBy="engineers",
      *     fetch="EXTRA_LAZY"
      * )
->>>>>>> fce18e93
      */
     public $contracts;
 
     /**
-<<<<<<< HEAD
-     * @psalm-var Collection<int, CompanyFlexUltraContract>
-     * @OneToMany(targetEntity="CompanyFlexUltraContract", mappedBy="salesPerson", fetch="EXTRA_LAZY")
-=======
      * @ORM\OneToMany(
      *     targetEntity=CompanyFlexUltraContract::class,
      *     mappedBy="salesPerson",
      *     fetch="EXTRA_LAZY"
      * )
->>>>>>> fce18e93
      */
     public $soldContracts;
 
@@ -74,11 +44,7 @@
         return $this->salary;
     }
 
-<<<<<<< HEAD
-    public function setSalary($salary): void
-=======
     public function setSalary($salary)
->>>>>>> fce18e93
     {
         $this->salary = $salary;
     }
@@ -88,11 +54,7 @@
         return $this->department;
     }
 
-<<<<<<< HEAD
-    public function setDepartment($dep): void
-=======
     public function setDepartment($dep)
->>>>>>> fce18e93
     {
         $this->department = $dep;
     }
@@ -102,11 +64,7 @@
         return $this->startDate;
     }
 
-<<<<<<< HEAD
-    public function setStartDate($date): void
-=======
     public function setStartDate($date)
->>>>>>> fce18e93
     {
         $this->startDate = $date;
     }
