--- conflicted
+++ resolved
@@ -5,63 +5,6 @@
 namespace Doctrine\Tests\Models\Company;
 
 use Doctrine\Common\Collections\ArrayCollection;
-<<<<<<< HEAD
-use Doctrine\Common\Collections\Collection;
-use Doctrine\ORM\Events;
-use Doctrine\ORM\Mapping\ClassMetadata;
-use Doctrine\ORM\Mapping\ClassMetadataInfo;
-
-/**
- * @Entity
- * @Table(name="company_contracts")
- * @InheritanceType("SINGLE_TABLE")
- * @DiscriminatorColumn(name="discr", type="string")
- * @EntityListeners({"CompanyContractListener"})
- * @DiscriminatorMap({
- *     "fix"       = "CompanyFixContract",
- *     "flexible"  = "CompanyFlexContract",
- *     "flexultra" = "CompanyFlexUltraContract"
- * })
- * @NamedNativeQueries({
- *      @NamedNativeQuery(
- *          name           = "all-contracts",
- *          resultClass    = "__CLASS__",
- *          query          = "SELECT id, completed, discr FROM company_contracts"
- *      ),
- *      @NamedNativeQuery(
- *          name           = "all",
- *          resultClass    = "__CLASS__",
- *          query          = "SELECT id, completed, discr FROM company_contracts"
- *      ),
- * })
- * @SqlResultSetMappings({
- *      @SqlResultSetMapping(
- *          name    = "mapping-all-contracts",
- *          entities= {
- *              @EntityResult(
- *                  entityClass         = "__CLASS__",
- *                  discriminatorColumn = "discr",
- *                  fields              = {
- *                      @FieldResult("id"),
- *                      @FieldResult("completed"),
- *                  }
- *              )
- *          }
- *      ),
- *      @SqlResultSetMapping(
- *          name    = "mapping-all",
- *          entities= {
- *              @EntityResult(
- *                  entityClass         = "__CLASS__",
- *                  discriminatorColumn = "discr",
- *                  fields              = {
- *                      @FieldResult("id"),
- *                      @FieldResult("completed"),
- *                  }
- *              )
- *          }
- *      ),
-=======
 use Doctrine\ORM\Annotation as ORM;
 
 /**
@@ -74,32 +17,17 @@
  *     "fix"       = CompanyFixContract::class,
  *     "flexible"  = CompanyFlexContract::class,
  *     "flexultra" = CompanyFlexUltraContract::class
->>>>>>> fce18e93
  * })
  */
 abstract class CompanyContract
 {
     /**
-<<<<<<< HEAD
-     * @var int
-     * @Id
-     * @column(type="integer")
-     * @GeneratedValue
-     */
-    private $id;
-
-    /**
-     * @var CompanyEmployee
-     * @ManyToOne(targetEntity="CompanyEmployee", inversedBy="soldContracts")
-     */
-=======
      * @ORM\Id @ORM\GeneratedValue
      * @ORM\Column(type="integer")
      */
     private $id;
 
     /** @ORM\ManyToOne(targetEntity=CompanyEmployee::class, inversedBy="soldContracts") */
->>>>>>> fce18e93
     private $salesPerson;
 
     /**
@@ -110,18 +38,10 @@
     private $completed = false;
 
     /**
-<<<<<<< HEAD
-     * @psalm-var Collection<int, CompanyEmployee>
-     * @ManyToMany(targetEntity="CompanyEmployee", inversedBy="contracts")
-     * @JoinTable(name="company_contract_employees",
-     *    joinColumns={@JoinColumn(name="contract_id", referencedColumnName="id", onDelete="CASCADE")},
-     *    inverseJoinColumns={@JoinColumn(name="employee_id", referencedColumnName="id")}
-=======
      * @ORM\ManyToMany(targetEntity=CompanyEmployee::class, inversedBy="contracts")
      * @ORM\JoinTable(name="company_contract_employees",
      *    joinColumns={@ORM\JoinColumn(name="contract_id", referencedColumnName="id", onDelete="CASCADE")},
      *    inverseJoinColumns={@ORM\JoinColumn(name="employee_id", referencedColumnName="id")}
->>>>>>> fce18e93
      * )
      */
     private $engineers;
@@ -131,100 +51,45 @@
         $this->engineers = new ArrayCollection();
     }
 
-    public function getId(): int
+    public function getId()
     {
         return $this->id;
     }
 
-    public function markCompleted(): void
+    public function markCompleted()
     {
         $this->completed = true;
     }
 
-    public function isCompleted(): bool
+    public function isCompleted()
     {
         return $this->completed;
     }
 
-    public function getSalesPerson(): CompanyEmployee
+    public function getSalesPerson()
     {
         return $this->salesPerson;
     }
 
-    public function setSalesPerson(CompanyEmployee $salesPerson): void
+    public function setSalesPerson(CompanyEmployee $salesPerson)
     {
         $this->salesPerson = $salesPerson;
     }
 
-    /**
-     * @psalm-return Collection<int, CompanyEmployee>
-     */
-    public function getEngineers(): Collection
+    public function getEngineers()
     {
         return $this->engineers;
     }
 
-    public function addEngineer(CompanyEmployee $engineer): void
+    public function addEngineer(CompanyEmployee $engineer)
     {
         $this->engineers[] = $engineer;
     }
 
-    public function removeEngineer(CompanyEmployee $engineer): void
+    public function removeEngineer(CompanyEmployee $engineer)
     {
         $this->engineers->removeElement($engineer);
     }
 
-<<<<<<< HEAD
-    abstract public function calculatePrice(): int;
-
-    public static function loadMetadata(ClassMetadataInfo $metadata): void
-    {
-        $metadata->setInheritanceType(ClassMetadata::INHERITANCE_TYPE_JOINED);
-        $metadata->setTableName('company_contracts');
-        $metadata->setDiscriminatorColumn(
-            [
-                'name' => 'discr',
-                'type' => 'string',
-            ]
-        );
-
-        $metadata->mapField(
-            [
-                'id'        => true,
-                'name'      => 'id',
-                'fieldName' => 'id',
-            ]
-        );
-
-        $metadata->mapField(
-            [
-                'type'      => 'boolean',
-                'name'      => 'completed',
-                'fieldName' => 'completed',
-            ]
-        );
-
-        $metadata->setDiscriminatorMap(
-            [
-                'fix'       => 'CompanyFixContract',
-                'flexible'  => 'CompanyFlexContract',
-                'flexultra' => 'CompanyFlexUltraContract',
-            ]
-        );
-
-        $metadata->addEntityListener(Events::postPersist, 'CompanyContractListener', 'postPersistHandler');
-        $metadata->addEntityListener(Events::prePersist, 'CompanyContractListener', 'prePersistHandler');
-
-        $metadata->addEntityListener(Events::postUpdate, 'CompanyContractListener', 'postUpdateHandler');
-        $metadata->addEntityListener(Events::preUpdate, 'CompanyContractListener', 'preUpdateHandler');
-
-        $metadata->addEntityListener(Events::postRemove, 'CompanyContractListener', 'postRemoveHandler');
-        $metadata->addEntityListener(Events::preRemove, 'CompanyContractListener', 'preRemoveHandler');
-
-        $metadata->addEntityListener(Events::preFlush, 'CompanyContractListener', 'preFlushHandler');
-        $metadata->addEntityListener(Events::postLoad, 'CompanyContractListener', 'postLoadHandler');
-    }
-=======
     abstract public function calculatePrice();
->>>>>>> fce18e93
 }