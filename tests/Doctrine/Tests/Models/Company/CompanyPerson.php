<?php

declare(strict_types=1);

namespace Doctrine\Tests\Models\Company;

use Doctrine\Common\Collections\ArrayCollection;
<<<<<<< HEAD
use Doctrine\Common\Collections\Collection;
use Doctrine\ORM\Mapping\ClassMetadataInfo;
=======
use Doctrine\ORM\Annotation as ORM;
>>>>>>> fce18e93

/**
 * Description of CompanyPerson
 *
<<<<<<< HEAD
 * @Entity
 * @Table(name="company_persons")
 * @InheritanceType("JOINED")
 * @DiscriminatorColumn(name="discr", type="string")
 * @DiscriminatorMap({
 *      "person"    = "CompanyPerson",
 *      "manager"   = "CompanyManager",
 *      "employee"  = "CompanyEmployee"
 * })
 * @NamedNativeQueries({
 *      @NamedNativeQuery(
 *          name           = "fetchAllWithResultClass",
 *          resultClass    = "__CLASS__",
 *          query          = "SELECT id, name, discr FROM company_persons ORDER BY name"
 *      ),
 *      @NamedNativeQuery(
 *          name            = "fetchAllWithSqlResultSetMapping",
 *          resultSetMapping= "mappingFetchAll",
 *          query           = "SELECT id, name, discr AS discriminator FROM company_persons ORDER BY name"
 *      )
 * })
 * @SqlResultSetMappings({
 *      @SqlResultSetMapping(
 *          name    = "mappingFetchAll",
 *          entities= {
 *              @EntityResult(
 *                  entityClass         = "__CLASS__",
 *                  discriminatorColumn = "discriminator",
 *                  fields              = {
 *                      @FieldResult("id"),
 *                      @FieldResult("name"),
 *                  }
 *              )
 *          }
 *      )
=======
 * @ORM\Entity
 * @ORM\Table(name="company_persons")
 * @ORM\InheritanceType("JOINED")
 * @ORM\DiscriminatorColumn(name="discr", type="string")
 * @ORM\DiscriminatorMap({
 *      "person"    = CompanyPerson::class,
 *      "manager"   = CompanyManager::class,
 *      "employee"  = CompanyEmployee::class
>>>>>>> fce18e93
 * })
 */
class CompanyPerson
{
    /**
<<<<<<< HEAD
     * @var int
     * @Id
     * @Column(type="integer")
     * @GeneratedValue
     */
    private $id;

    /**
     * @var string
     * @Column
     */
    private $name;

    /**
     * @var CompanyPerson|null
     * @OneToOne(targetEntity="CompanyPerson")
     * @JoinColumn(name="spouse_id", referencedColumnName="id", onDelete="CASCADE")
=======
     * @ORM\Id
     * @ORM\Column(type="integer")
     * @ORM\GeneratedValue
     */
    private $id;

    /** @ORM\Column */
    private $name;

    /**
     * @ORM\OneToOne(targetEntity=CompanyPerson::class)
     * @ORM\JoinColumn(name="spouse_id", referencedColumnName="id", onDelete="CASCADE")
>>>>>>> fce18e93
     */
    private $spouse;

    /**
<<<<<<< HEAD
     * @psalm-var Collection<int, CompanyPerson>
     * @ManyToMany(targetEntity="CompanyPerson")
     * @JoinTable(
=======
     * @ORM\ManyToMany(targetEntity=CompanyPerson::class)
     * @ORM\JoinTable(
>>>>>>> fce18e93
     *     name="company_persons_friends",
     *     joinColumns={
     *         @ORM\JoinColumn(name="person_id", referencedColumnName="id", onDelete="CASCADE")
     *     },
     *     inverseJoinColumns={
     *         @ORM\JoinColumn(name="friend_id", referencedColumnName="id", onDelete="CASCADE")
     *     }
     * )
     */
    private $friends;

    public function __construct()
    {
        $this->friends = new ArrayCollection();
    }

<<<<<<< HEAD
    public function getId(): int
=======
    public function getId()
>>>>>>> fce18e93
    {
        return $this->id;
    }

<<<<<<< HEAD
    public function getName(): string
=======
    public function getName()
>>>>>>> fce18e93
    {
        return $this->name;
    }

<<<<<<< HEAD
    public function setName(string $name): void
=======
    public function setName($name)
>>>>>>> fce18e93
    {
        $this->name = $name;
    }

<<<<<<< HEAD
    public function getSpouse(): ?CompanyPerson
=======
    public function getSpouse()
>>>>>>> fce18e93
    {
        return $this->spouse;
    }

<<<<<<< HEAD
    /**
     * @psalm-return Collection<int, CompanyPerson>
     */
    public function getFriends(): Collection
=======
    public function getFriends()
>>>>>>> fce18e93
    {
        return $this->friends;
    }

<<<<<<< HEAD
    public function addFriend(CompanyPerson $friend): void
=======
    public function addFriend(CompanyPerson $friend)
>>>>>>> fce18e93
    {
        if (! $this->friends->contains($friend)) {
            $this->friends->add($friend);
            $friend->addFriend($this);
        }
    }

<<<<<<< HEAD
    public function setSpouse(CompanyPerson $spouse): void
=======
    public function setSpouse(CompanyPerson $spouse)
>>>>>>> fce18e93
    {
        if ($spouse !== $this->spouse) {
            $this->spouse = $spouse;
            $this->spouse->setSpouse($this);
        }
    }
<<<<<<< HEAD

    public static function loadMetadata(ClassMetadataInfo $metadata): void
    {
        $metadata->setPrimaryTable(
            ['name' => 'company_person']
        );

        $metadata->addNamedNativeQuery(
            [
                'name'              => 'fetchAllWithResultClass',
                'query'             => 'SELECT id, name, discr FROM company_persons ORDER BY name',
                'resultClass'       => self::class,
            ]
        );

        $metadata->addNamedNativeQuery(
            [
                'name'              => 'fetchAllWithSqlResultSetMapping',
                'query'             => 'SELECT id, name, discr AS discriminator FROM company_persons ORDER BY name',
                'resultSetMapping'  => 'mappingFetchAll',
            ]
        );

        $metadata->addSqlResultSetMapping(
            [
                'name'      => 'mappingFetchAll',
                'columns'   => [],
                'entities'  => [
                    [
                        'fields' => [
                            [
                                'name'      => 'id',
                                'column'    => 'id',
                            ],
                            [
                                'name'      => 'name',
                                'column'    => 'name',
                            ],
                        ],
                        'entityClass' => self::class,
                        'discriminatorColumn' => 'discriminator',
                    ],
                ],
            ]
        );
    }
=======
>>>>>>> fce18e93
}<|MERGE_RESOLUTION|>--- conflicted
+++ resolved
@@ -5,53 +5,11 @@
 namespace Doctrine\Tests\Models\Company;
 
 use Doctrine\Common\Collections\ArrayCollection;
-<<<<<<< HEAD
-use Doctrine\Common\Collections\Collection;
-use Doctrine\ORM\Mapping\ClassMetadataInfo;
-=======
 use Doctrine\ORM\Annotation as ORM;
->>>>>>> fce18e93
 
 /**
  * Description of CompanyPerson
  *
-<<<<<<< HEAD
- * @Entity
- * @Table(name="company_persons")
- * @InheritanceType("JOINED")
- * @DiscriminatorColumn(name="discr", type="string")
- * @DiscriminatorMap({
- *      "person"    = "CompanyPerson",
- *      "manager"   = "CompanyManager",
- *      "employee"  = "CompanyEmployee"
- * })
- * @NamedNativeQueries({
- *      @NamedNativeQuery(
- *          name           = "fetchAllWithResultClass",
- *          resultClass    = "__CLASS__",
- *          query          = "SELECT id, name, discr FROM company_persons ORDER BY name"
- *      ),
- *      @NamedNativeQuery(
- *          name            = "fetchAllWithSqlResultSetMapping",
- *          resultSetMapping= "mappingFetchAll",
- *          query           = "SELECT id, name, discr AS discriminator FROM company_persons ORDER BY name"
- *      )
- * })
- * @SqlResultSetMappings({
- *      @SqlResultSetMapping(
- *          name    = "mappingFetchAll",
- *          entities= {
- *              @EntityResult(
- *                  entityClass         = "__CLASS__",
- *                  discriminatorColumn = "discriminator",
- *                  fields              = {
- *                      @FieldResult("id"),
- *                      @FieldResult("name"),
- *                  }
- *              )
- *          }
- *      )
-=======
  * @ORM\Entity
  * @ORM\Table(name="company_persons")
  * @ORM\InheritanceType("JOINED")
@@ -60,31 +18,11 @@
  *      "person"    = CompanyPerson::class,
  *      "manager"   = CompanyManager::class,
  *      "employee"  = CompanyEmployee::class
->>>>>>> fce18e93
  * })
  */
 class CompanyPerson
 {
     /**
-<<<<<<< HEAD
-     * @var int
-     * @Id
-     * @Column(type="integer")
-     * @GeneratedValue
-     */
-    private $id;
-
-    /**
-     * @var string
-     * @Column
-     */
-    private $name;
-
-    /**
-     * @var CompanyPerson|null
-     * @OneToOne(targetEntity="CompanyPerson")
-     * @JoinColumn(name="spouse_id", referencedColumnName="id", onDelete="CASCADE")
-=======
      * @ORM\Id
      * @ORM\Column(type="integer")
      * @ORM\GeneratedValue
@@ -97,19 +35,12 @@
     /**
      * @ORM\OneToOne(targetEntity=CompanyPerson::class)
      * @ORM\JoinColumn(name="spouse_id", referencedColumnName="id", onDelete="CASCADE")
->>>>>>> fce18e93
      */
     private $spouse;
 
     /**
-<<<<<<< HEAD
-     * @psalm-var Collection<int, CompanyPerson>
-     * @ManyToMany(targetEntity="CompanyPerson")
-     * @JoinTable(
-=======
      * @ORM\ManyToMany(targetEntity=CompanyPerson::class)
      * @ORM\JoinTable(
->>>>>>> fce18e93
      *     name="company_persons_friends",
      *     joinColumns={
      *         @ORM\JoinColumn(name="person_id", referencedColumnName="id", onDelete="CASCADE")
@@ -126,59 +57,32 @@
         $this->friends = new ArrayCollection();
     }
 
-<<<<<<< HEAD
-    public function getId(): int
-=======
     public function getId()
->>>>>>> fce18e93
     {
         return $this->id;
     }
 
-<<<<<<< HEAD
-    public function getName(): string
-=======
     public function getName()
->>>>>>> fce18e93
     {
         return $this->name;
     }
 
-<<<<<<< HEAD
-    public function setName(string $name): void
-=======
     public function setName($name)
->>>>>>> fce18e93
     {
         $this->name = $name;
     }
 
-<<<<<<< HEAD
-    public function getSpouse(): ?CompanyPerson
-=======
     public function getSpouse()
->>>>>>> fce18e93
     {
         return $this->spouse;
     }
 
-<<<<<<< HEAD
-    /**
-     * @psalm-return Collection<int, CompanyPerson>
-     */
-    public function getFriends(): Collection
-=======
     public function getFriends()
->>>>>>> fce18e93
     {
         return $this->friends;
     }
 
-<<<<<<< HEAD
-    public function addFriend(CompanyPerson $friend): void
-=======
     public function addFriend(CompanyPerson $friend)
->>>>>>> fce18e93
     {
         if (! $this->friends->contains($friend)) {
             $this->friends->add($friend);
@@ -186,64 +90,11 @@
         }
     }
 
-<<<<<<< HEAD
-    public function setSpouse(CompanyPerson $spouse): void
-=======
     public function setSpouse(CompanyPerson $spouse)
->>>>>>> fce18e93
     {
         if ($spouse !== $this->spouse) {
             $this->spouse = $spouse;
             $this->spouse->setSpouse($this);
         }
     }
-<<<<<<< HEAD
-
-    public static function loadMetadata(ClassMetadataInfo $metadata): void
-    {
-        $metadata->setPrimaryTable(
-            ['name' => 'company_person']
-        );
-
-        $metadata->addNamedNativeQuery(
-            [
-                'name'              => 'fetchAllWithResultClass',
-                'query'             => 'SELECT id, name, discr FROM company_persons ORDER BY name',
-                'resultClass'       => self::class,
-            ]
-        );
-
-        $metadata->addNamedNativeQuery(
-            [
-                'name'              => 'fetchAllWithSqlResultSetMapping',
-                'query'             => 'SELECT id, name, discr AS discriminator FROM company_persons ORDER BY name',
-                'resultSetMapping'  => 'mappingFetchAll',
-            ]
-        );
-
-        $metadata->addSqlResultSetMapping(
-            [
-                'name'      => 'mappingFetchAll',
-                'columns'   => [],
-                'entities'  => [
-                    [
-                        'fields' => [
-                            [
-                                'name'      => 'id',
-                                'column'    => 'id',
-                            ],
-                            [
-                                'name'      => 'name',
-                                'column'    => 'name',
-                            ],
-                        ],
-                        'entityClass' => self::class,
-                        'discriminatorColumn' => 'discriminator',
-                    ],
-                ],
-            ]
-        );
-    }
-=======
->>>>>>> fce18e93
 }