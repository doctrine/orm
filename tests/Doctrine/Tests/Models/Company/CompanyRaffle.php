<?php

declare(strict_types=1);

namespace Doctrine\Tests\Models\Company;

<<<<<<< HEAD
/** @Entity @Table(name="company_raffles") */
class CompanyRaffle extends CompanyEvent
{
    /** @Column */
    private $data;

    public function setData($data): void
=======
use Doctrine\ORM\Annotation as ORM;

/**
 * @ORM\Entity
 * @ORM\Table(name="company_raffles")
 */
class CompanyRaffle extends CompanyEvent
{
    /** @ORM\Column */
    private $data;

    public function setData($data)
>>>>>>> fce18e93
    {
        $this->data = $data;
    }

    public function getData()
    {
        return $this->data;
    }
}<|MERGE_RESOLUTION|>--- conflicted
+++ resolved
@@ -4,15 +4,6 @@
 
 namespace Doctrine\Tests\Models\Company;
 
-<<<<<<< HEAD
-/** @Entity @Table(name="company_raffles") */
-class CompanyRaffle extends CompanyEvent
-{
-    /** @Column */
-    private $data;
-
-    public function setData($data): void
-=======
 use Doctrine\ORM\Annotation as ORM;
 
 /**
@@ -25,7 +16,6 @@
     private $data;
 
     public function setData($data)
->>>>>>> fce18e93
     {
         $this->data = $data;
     }
