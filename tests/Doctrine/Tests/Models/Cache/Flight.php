--- conflicted
+++ resolved
@@ -5,10 +5,7 @@
 namespace Doctrine\Tests\Models\Cache;
 
 use DateTime;
-<<<<<<< HEAD
-=======
 use Doctrine\ORM\Annotation as ORM;
->>>>>>> fce18e93
 
 /**
  * @ORM\Entity
@@ -33,11 +30,7 @@
      */
     protected $goingTo;
 
-<<<<<<< HEAD
-    /** @Column(type="date") */
-=======
     /** @ORM\Column(type="date") */
->>>>>>> fce18e93
     protected $departure;
 
     public function __construct(City $leavingFrom, City $goingTo)
@@ -62,7 +55,7 @@
         return $this->departure;
     }
 
-    public function setDeparture($departure): void
+    public function setDeparture($departure)
     {
         $this->departure = $departure;
     }
