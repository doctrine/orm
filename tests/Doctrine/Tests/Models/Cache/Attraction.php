--- conflicted
+++ resolved
@@ -21,16 +21,6 @@
 abstract class Attraction
 {
     /**
-<<<<<<< HEAD
-     * @var int
-     * @Id
-     * @GeneratedValue
-     * @Column(type="integer")
-     */
-    protected $id;
-
-    /** @Column(unique=true) */
-=======
      * @ORM\Id
      * @ORM\GeneratedValue
      * @ORM\Column(type="integer")
@@ -38,7 +28,6 @@
     protected $id;
 
     /** @ORM\Column(unique=true) */
->>>>>>> fce18e93
     protected $name;
 
     /**
@@ -66,7 +55,7 @@
         return $this->id;
     }
 
-    public function setId($id): void
+    public function setId($id)
     {
         $this->id = $id;
     }
@@ -76,7 +65,7 @@
         return $this->name;
     }
 
-    public function setName($name): void
+    public function setName($name)
     {
         $this->name = $name;
     }
@@ -86,7 +75,7 @@
         return $this->city;
     }
 
-    public function setCity(City $city): void
+    public function setCity(City $city)
     {
         $this->city = $city;
     }
@@ -96,7 +85,7 @@
         return $this->infos;
     }
 
-    public function addInfo(AttractionInfo $info): void
+    public function addInfo(AttractionInfo $info)
     {
         if (! $this->infos->contains($info)) {
             $this->infos->add($info);
