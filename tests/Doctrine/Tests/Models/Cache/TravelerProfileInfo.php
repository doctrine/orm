--- conflicted
+++ resolved
@@ -14,16 +14,6 @@
 class TravelerProfileInfo
 {
     /**
-<<<<<<< HEAD
-     * @var int
-     * @Id
-     * @GeneratedValue
-     * @Column(type="integer")
-     */
-    protected $id;
-
-    /** @Column(unique=true) */
-=======
      * @ORM\Id
      * @ORM\GeneratedValue
      * @ORM\Column(type="integer")
@@ -31,7 +21,6 @@
     protected $id;
 
     /** @ORM\Column(unique=true) */
->>>>>>> fce18e93
     private $description;
 
     /**
@@ -52,7 +41,7 @@
         return $this->id;
     }
 
-    public function setId($id): void
+    public function setId($id)
     {
         $this->id = $id;
     }
@@ -62,7 +51,7 @@
         return $this->description;
     }
 
-    public function setDescription($description): void
+    public function setDescription($description)
     {
         $this->description = $description;
     }
@@ -72,7 +61,7 @@
         return $this->profile;
     }
 
-    public function setProfile(TravelerProfile $profile): void
+    public function setProfile(TravelerProfile $profile)
     {
         $this->profile = $profile;
     }
