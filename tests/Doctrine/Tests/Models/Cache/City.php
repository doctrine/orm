--- conflicted
+++ resolved
@@ -26,15 +26,11 @@
     #[ORM\Id, ORM\GeneratedValue, ORM\Column(type: "integer")]
     protected $id;
 
-<<<<<<< HEAD
-    /** @Column(unique=true) */
-    #[ORM\Column(unique: true)]
-=======
     /**
      * @var string
      * @Column(unique=true)
      */
->>>>>>> 4fccec13
+    #[ORM\Column(unique: true)]
     protected $name;
 
     /**
@@ -55,22 +51,14 @@
     #[ORM\ManyToMany(targetEntity: "Travel", mappedBy: "visitedCities")]
     public $travels;
 
-<<<<<<< HEAD
     /**
+     * @psalm-var Collection<int, Attraction>
      * @Cache
      * @OrderBy({"name" = "ASC"})
      * @OneToMany(targetEntity="Attraction", mappedBy="city")
      */
     #[ORM\Cache, ORM\OrderBy(["name" => "ASC"])]
     #[ORM\OneToMany(targetEntity: "Attraction", mappedBy: "city")]
-=======
-     /**
-      * @psalm-var Collection<int, Attraction>
-      * @Cache
-      * @OrderBy({"name" = "ASC"})
-      * @OneToMany(targetEntity="Attraction", mappedBy="city")
-      */
->>>>>>> 4fccec13
     public $attractions;
 
     public function __construct(string $name, ?State $state = null)
