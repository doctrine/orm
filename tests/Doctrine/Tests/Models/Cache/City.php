<?php

declare(strict_types=1);

namespace Doctrine\Tests\Models\Cache;

use Doctrine\Common\Collections\ArrayCollection;
use Doctrine\Common\Collections\Collection;
use Doctrine\ORM\Mapping as ORM;
use Doctrine\ORM\Mapping\Cache;
use Doctrine\ORM\Mapping\ClassMetadata;
use Doctrine\ORM\Mapping\Column;
use Doctrine\ORM\Mapping\Entity;
use Doctrine\ORM\Mapping\GeneratedValue;
use Doctrine\ORM\Mapping\Id;
use Doctrine\ORM\Mapping\JoinColumn;
use Doctrine\ORM\Mapping\ManyToMany;
use Doctrine\ORM\Mapping\ManyToOne;
use Doctrine\ORM\Mapping\OneToMany;
use Doctrine\ORM\Mapping\OrderBy;
use Doctrine\ORM\Mapping\Table;

/**
 * @Cache
 * @Entity
 * @Table("cache_city")
 */
#[ORM\Entity, ORM\Table(name: 'cache_city'), ORM\Cache]
class City
{
    /**
     * @var int
     * @Id
     * @GeneratedValue
     * @Column(type="integer")
     */
    #[ORM\Id, ORM\GeneratedValue, ORM\Column(type: 'integer')]
    protected $id;

    /**
<<<<<<< HEAD
=======
     * @var string
     * @Column(unique=true)
     */
    #[ORM\Column(unique: true)]
    protected $name;

    /**
     * @var State|null
     * @Cache
     * @ManyToOne(targetEntity="State", inversedBy="cities")
     * @JoinColumn(name="state_id", referencedColumnName="id")
     */
    #[ORM\Cache]
    #[ORM\ManyToOne(targetEntity: 'State', inversedBy: 'cities')]
    #[ORM\JoinColumn(name: 'state_id', referencedColumnName: 'id')]
    protected $state;

    /**
>>>>>>> 0e65b0c3
     * @var Collection<int, Travel>
     * @ManyToMany(targetEntity="Travel", mappedBy="visitedCities")
     */
    #[ORM\ManyToMany(targetEntity: 'Travel', mappedBy: 'visitedCities')]
    public $travels;

    /**
     * @psalm-var Collection<int, Attraction>
     * @Cache
     * @OrderBy({"name" = "ASC"})
     * @OneToMany(targetEntity="Attraction", mappedBy="city")
     */
    #[ORM\Cache, ORM\OrderBy(['name' => 'ASC'])]
    #[ORM\OneToMany(targetEntity: 'Attraction', mappedBy: 'city')]
    public $attractions;

    public function __construct(
        /** @Column(unique=true) */
        #[ORM\Column(unique: true)] protected string $name,
        /**
         * @Cache
         * @ManyToOne(targetEntity="State", inversedBy="cities")
         * @JoinColumn(name="state_id", referencedColumnName="id")
         */
        #[ORM\Cache] #[ORM\ManyToOne(targetEntity: 'State', inversedBy: 'citities')] #[ORM\JoinColumn(name: 'state_id', referencedColumnName: 'id')] protected State|null $state = null,
    ) {
        $this->travels     = new ArrayCollection();
        $this->attractions = new ArrayCollection();
    }

    public function getId(): int
    {
        return $this->id;
    }

    public function setId(int $id): void
    {
        $this->id = $id;
    }

    public function getName(): string
    {
        return $this->name;
    }

    public function setName(string $name): void
    {
        $this->name = $name;
    }

    public function getState(): State|null
    {
        return $this->state;
    }

    public function setState(State $state): void
    {
        $this->state = $state;
    }

    public function addTravel(Travel $travel): void
    {
        $this->travels[] = $travel;
    }

    /** @psalm-return Collection<int, Travel> */
    public function getTravels(): Collection
    {
        return $this->travels;
    }

    public function addAttraction(Attraction $attraction): void
    {
        $this->attractions[] = $attraction;
    }

    /** @psalm-return Collection<int, Attraction> */
    public function getAttractions(): Collection
    {
        return $this->attractions;
    }

    public static function loadMetadata(ClassMetadata $metadata): void
    {
        $metadata->setInheritanceType(ClassMetadata::INHERITANCE_TYPE_NONE);
        $metadata->setPrimaryTable(['name' => 'cache_city']);
        $metadata->setIdGeneratorType(ClassMetadata::GENERATOR_TYPE_IDENTITY);
        $metadata->setChangeTrackingPolicy(ClassMetadata::CHANGETRACKING_DEFERRED_IMPLICIT);

        $metadata->enableCache(
            [
                'usage' => ClassMetadata::CACHE_USAGE_READ_ONLY,
            ],
        );

        $metadata->mapField(
            [
                'fieldName' => 'id',
                'type' => 'integer',
                'id' => true,
            ],
        );

        $metadata->mapField(
            [
                'fieldName' => 'name',
                'type' => 'string',
            ],
        );

        $metadata->mapOneToOne(
            [
                'fieldName'      => 'state',
                'targetEntity'   => State::class,
                'inversedBy'     => 'cities',
                'joinColumns'    =>
                    [
                        [
                            'name' => 'state_id',
                            'referencedColumnName' => 'id',
                        ],
                    ],
            ],
        );
        $metadata->enableAssociationCache('state', [
            'usage' => ClassMetadata::CACHE_USAGE_READ_ONLY,
        ]);

        $metadata->mapManyToMany(
            [
                'fieldName' => 'travels',
                'targetEntity' => Travel::class,
                'mappedBy' => 'visitedCities',
            ],
        );

        $metadata->mapOneToMany(
            [
                'fieldName' => 'attractions',
                'targetEntity' => Attraction::class,
                'mappedBy' => 'city',
                'orderBy' => ['name' => 'ASC'],
            ],
        );
        $metadata->enableAssociationCache('attractions', [
            'usage' => ClassMetadata::CACHE_USAGE_READ_ONLY,
        ]);
    }
}<|MERGE_RESOLUTION|>--- conflicted
+++ resolved
@@ -38,27 +38,6 @@
     protected $id;
 
     /**
-<<<<<<< HEAD
-=======
-     * @var string
-     * @Column(unique=true)
-     */
-    #[ORM\Column(unique: true)]
-    protected $name;
-
-    /**
-     * @var State|null
-     * @Cache
-     * @ManyToOne(targetEntity="State", inversedBy="cities")
-     * @JoinColumn(name="state_id", referencedColumnName="id")
-     */
-    #[ORM\Cache]
-    #[ORM\ManyToOne(targetEntity: 'State', inversedBy: 'cities')]
-    #[ORM\JoinColumn(name: 'state_id', referencedColumnName: 'id')]
-    protected $state;
-
-    /**
->>>>>>> 0e65b0c3
      * @var Collection<int, Travel>
      * @ManyToMany(targetEntity="Travel", mappedBy="visitedCities")
      */
@@ -83,7 +62,7 @@
          * @ManyToOne(targetEntity="State", inversedBy="cities")
          * @JoinColumn(name="state_id", referencedColumnName="id")
          */
-        #[ORM\Cache] #[ORM\ManyToOne(targetEntity: 'State', inversedBy: 'citities')] #[ORM\JoinColumn(name: 'state_id', referencedColumnName: 'id')] protected State|null $state = null,
+        #[ORM\Cache] #[ORM\ManyToOne(targetEntity: 'State', inversedBy: 'cities')] #[ORM\JoinColumn(name: 'state_id', referencedColumnName: 'id')] protected State|null $state = null,
     ) {
         $this->travels     = new ArrayCollection();
         $this->attractions = new ArrayCollection();
