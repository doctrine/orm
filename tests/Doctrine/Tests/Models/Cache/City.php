--- conflicted
+++ resolved
@@ -5,12 +5,7 @@
 namespace Doctrine\Tests\Models\Cache;
 
 use Doctrine\Common\Collections\ArrayCollection;
-<<<<<<< HEAD
-use Doctrine\Common\Collections\Collection;
-use Doctrine\ORM\Mapping\ClassMetadataInfo;
-=======
 use Doctrine\ORM\Annotation as ORM;
->>>>>>> fce18e93
 
 /**
  * @ORM\Cache
@@ -20,16 +15,6 @@
 class City
 {
     /**
-<<<<<<< HEAD
-     * @var int
-     * @Id
-     * @GeneratedValue
-     * @Column(type="integer")
-     */
-    protected $id;
-
-    /** @Column(unique=true) */
-=======
      * @ORM\Id
      * @ORM\GeneratedValue
      * @ORM\Column(type="integer")
@@ -37,7 +22,6 @@
     protected $id;
 
     /** @ORM\Column(unique=true) */
->>>>>>> fce18e93
     protected $name;
 
     /**
@@ -47,19 +31,6 @@
      */
     protected $state;
 
-<<<<<<< HEAD
-    /**
-     * @var Collection<int, Travel>
-     * @ManyToMany(targetEntity="Travel", mappedBy="visitedCities")
-     */
-    public $travels;
-
-     /**
-      * @Cache
-      * @OrderBy({"name" = "ASC"})
-      * @OneToMany(targetEntity="Attraction", mappedBy="city")
-      */
-=======
     /** @ORM\ManyToMany(targetEntity=Travel::class, mappedBy="visitedCities") */
     public $travels;
 
@@ -68,7 +39,6 @@
      * @ORM\OrderBy({"name" = "ASC"})
      * @ORM\OneToMany(targetEntity=Attraction::class, mappedBy="city")
      */
->>>>>>> fce18e93
     public $attractions;
 
     public function __construct($name, ?State $state = null)
@@ -84,7 +54,7 @@
         return $this->id;
     }
 
-    public function setId($id): void
+    public function setId($id)
     {
         $this->id = $id;
     }
@@ -94,7 +64,7 @@
         return $this->name;
     }
 
-    public function setName($name): void
+    public function setName($name)
     {
         $this->name = $name;
     }
@@ -104,12 +74,12 @@
         return $this->state;
     }
 
-    public function setState(State $state): void
+    public function setState(State $state)
     {
         $this->state = $state;
     }
 
-    public function addTravel(Travel $travel): void
+    public function addTravel(Travel $travel)
     {
         $this->travels[] = $travel;
     }
@@ -119,7 +89,7 @@
         return $this->travels;
     }
 
-    public function addAttraction(Attraction $attraction): void
+    public function addAttraction(Attraction $attraction)
     {
         $this->attractions[] = $attraction;
     }
@@ -128,12 +98,4 @@
     {
         return $this->attractions;
     }
-<<<<<<< HEAD
-
-    public static function loadMetadata(ClassMetadataInfo $metadata): void
-    {
-        include __DIR__ . '/../../ORM/Mapping/php/Doctrine.Tests.Models.Cache.City.php';
-    }
-=======
->>>>>>> fce18e93
 }