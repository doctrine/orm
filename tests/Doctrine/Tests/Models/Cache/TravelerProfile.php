<?php

declare(strict_types=1);

namespace Doctrine\Tests\Models\Cache;

use Doctrine\ORM\Annotation as ORM;

/**
 * @ORM\Entity
 * @ORM\Table("cache_traveler_profile")
 * @ORM\Cache("NONSTRICT_READ_WRITE")
 */
class TravelerProfile
{
    /**
<<<<<<< HEAD
     * @var int
     * @Id
     * @GeneratedValue
     * @Column(type="integer")
     */
    protected $id;

    /** @Column(unique=true) */
=======
     * @ORM\Id
     * @ORM\GeneratedValue
     * @ORM\Column(type="integer")
     */
    protected $id;

    /** @ORM\Column(unique=true) */
>>>>>>> fce18e93
    private $name;

    /**
     * @ORM\OneToOne(targetEntity=TravelerProfileInfo::class, mappedBy="profile")
     * @ORM\Cache()
     */
    private $info;

    public function __construct($name)
    {
        $this->name = $name;
    }

    public function getId()
    {
        return $this->id;
    }

    public function setId($id): void
    {
        $this->id = $id;
    }

    public function getName()
    {
        return $this->name;
    }

    public function setName($nae): void
    {
        $this->name = $nae;
    }

    public function getInfo()
    {
        return $this->info;
    }

    public function setInfo(TravelerProfileInfo $info): void
    {
        $this->info = $info;
    }
}<|MERGE_RESOLUTION|>--- conflicted
+++ resolved
@@ -14,16 +14,6 @@
 class TravelerProfile
 {
     /**
-<<<<<<< HEAD
-     * @var int
-     * @Id
-     * @GeneratedValue
-     * @Column(type="integer")
-     */
-    protected $id;
-
-    /** @Column(unique=true) */
-=======
      * @ORM\Id
      * @ORM\GeneratedValue
      * @ORM\Column(type="integer")
@@ -31,7 +21,6 @@
     protected $id;
 
     /** @ORM\Column(unique=true) */
->>>>>>> fce18e93
     private $name;
 
     /**
@@ -50,7 +39,7 @@
         return $this->id;
     }
 
-    public function setId($id): void
+    public function setId($id)
     {
         $this->id = $id;
     }
@@ -60,7 +49,7 @@
         return $this->name;
     }
 
-    public function setName($nae): void
+    public function setName($nae)
     {
         $this->name = $nae;
     }
@@ -70,7 +59,7 @@
         return $this->info;
     }
 
-    public function setInfo(TravelerProfileInfo $info): void
+    public function setInfo(TravelerProfileInfo $info)
     {
         $this->info = $info;
     }
