<?php

declare(strict_types=1);

namespace Doctrine\Tests\Models\Cache;

use DateTime;
use Doctrine\Common\Collections\ArrayCollection;
<<<<<<< HEAD
use Doctrine\Common\Collections\Collection;
=======
use Doctrine\ORM\Annotation as ORM;
>>>>>>> fce18e93

/**
 * @ORM\Cache
 * @ORM\Entity
 * @ORM\Table("cache_travel")
 */
class Travel
{
    /**
<<<<<<< HEAD
     * @var int
     * @Id
     * @GeneratedValue
     * @Column(type="integer")
     */
    protected $id;

    /** @Column(type="date") */
=======
     * @ORM\Id
     * @ORM\GeneratedValue
     * @ORM\Column(type="integer")
     */
    protected $id;

    /** @ORM\Column(type="date") */
>>>>>>> fce18e93
    protected $createdAt;

    /**
     * @ORM\Cache
     * @ORM\ManyToOne(targetEntity=Traveler::class, inversedBy="travels")
     * @ORM\JoinColumn(name="traveler_id", referencedColumnName="id")
     */
    protected $traveler;

    /**
<<<<<<< HEAD
     * @Cache
     * @ManyToMany(targetEntity="City", inversedBy="travels", cascade={"persist", "remove"})
     * @JoinTable(name="cache_visited_cities",
=======
     * @ORM\Cache
     * @ORM\ManyToMany(targetEntity=City::class, inversedBy="travels", cascade={"persist", "remove"})
     * @ORM\JoinTable(name="cache_visited_cities",
>>>>>>> fce18e93
     *  joinColumns={
     *      @ORM\JoinColumn(name="travel_id", referencedColumnName="id")
     *  },
     *  inverseJoinColumns={
     *      @ORM\JoinColumn(name="city_id", referencedColumnName="id")
     *  }
     * )
     */
    public $visitedCities;

    public function __construct(Traveler $traveler)
    {
        $this->traveler      = $traveler;
        $this->createdAt     = new DateTime('now');
        $this->visitedCities = new ArrayCollection();
    }

<<<<<<< HEAD
    public function getId(): int
=======
    /**
     * @return int
     */
    public function getId()
>>>>>>> fce18e93
    {
        return $this->id;
    }

<<<<<<< HEAD
    public function getTraveler(): Traveler
=======
    /**
     * @return Traveler
     */
    public function getTraveler()
>>>>>>> fce18e93
    {
        return $this->traveler;
    }

<<<<<<< HEAD
    public function setTraveler(Traveler $traveler): void
=======
    public function setTraveler(Traveler $traveler)
>>>>>>> fce18e93
    {
        $this->traveler = $traveler;
    }

<<<<<<< HEAD
    public function getVisitedCities(): Collection
=======
    /**
     * @return ArrayCollection
     */
    public function getVisitedCities()
>>>>>>> fce18e93
    {
        return $this->visitedCities;
    }

<<<<<<< HEAD
    public function addVisitedCity(City $city): void
=======
    public function addVisitedCity(City $city)
>>>>>>> fce18e93
    {
        $this->visitedCities->add($city);
    }

<<<<<<< HEAD
    public function removeVisitedCity(City $city): void
=======
    public function removeVisitedCity(City $city)
>>>>>>> fce18e93
    {
        $this->visitedCities->removeElement($city);
    }

<<<<<<< HEAD
    public function getCreatedAt(): DateTime
=======
    /**
     * @return DateTime
     */
    public function getCreatedAt()
>>>>>>> fce18e93
    {
        return $this->createdAt;
    }
}<|MERGE_RESOLUTION|>--- conflicted
+++ resolved
@@ -6,11 +6,7 @@
 
 use DateTime;
 use Doctrine\Common\Collections\ArrayCollection;
-<<<<<<< HEAD
-use Doctrine\Common\Collections\Collection;
-=======
 use Doctrine\ORM\Annotation as ORM;
->>>>>>> fce18e93
 
 /**
  * @ORM\Cache
@@ -20,16 +16,6 @@
 class Travel
 {
     /**
-<<<<<<< HEAD
-     * @var int
-     * @Id
-     * @GeneratedValue
-     * @Column(type="integer")
-     */
-    protected $id;
-
-    /** @Column(type="date") */
-=======
      * @ORM\Id
      * @ORM\GeneratedValue
      * @ORM\Column(type="integer")
@@ -37,7 +23,6 @@
     protected $id;
 
     /** @ORM\Column(type="date") */
->>>>>>> fce18e93
     protected $createdAt;
 
     /**
@@ -48,15 +33,9 @@
     protected $traveler;
 
     /**
-<<<<<<< HEAD
-     * @Cache
-     * @ManyToMany(targetEntity="City", inversedBy="travels", cascade={"persist", "remove"})
-     * @JoinTable(name="cache_visited_cities",
-=======
      * @ORM\Cache
      * @ORM\ManyToMany(targetEntity=City::class, inversedBy="travels", cascade={"persist", "remove"})
      * @ORM\JoinTable(name="cache_visited_cities",
->>>>>>> fce18e93
      *  joinColumns={
      *      @ORM\JoinColumn(name="travel_id", referencedColumnName="id")
      *  },
@@ -74,77 +53,49 @@
         $this->visitedCities = new ArrayCollection();
     }
 
-<<<<<<< HEAD
-    public function getId(): int
-=======
     /**
      * @return int
      */
     public function getId()
->>>>>>> fce18e93
     {
         return $this->id;
     }
 
-<<<<<<< HEAD
-    public function getTraveler(): Traveler
-=======
     /**
      * @return Traveler
      */
     public function getTraveler()
->>>>>>> fce18e93
     {
         return $this->traveler;
     }
 
-<<<<<<< HEAD
-    public function setTraveler(Traveler $traveler): void
-=======
     public function setTraveler(Traveler $traveler)
->>>>>>> fce18e93
     {
         $this->traveler = $traveler;
     }
 
-<<<<<<< HEAD
-    public function getVisitedCities(): Collection
-=======
     /**
      * @return ArrayCollection
      */
     public function getVisitedCities()
->>>>>>> fce18e93
     {
         return $this->visitedCities;
     }
 
-<<<<<<< HEAD
-    public function addVisitedCity(City $city): void
-=======
     public function addVisitedCity(City $city)
->>>>>>> fce18e93
     {
         $this->visitedCities->add($city);
     }
 
-<<<<<<< HEAD
-    public function removeVisitedCity(City $city): void
-=======
     public function removeVisitedCity(City $city)
->>>>>>> fce18e93
     {
         $this->visitedCities->removeElement($city);
     }
 
-<<<<<<< HEAD
-    public function getCreatedAt(): DateTime
-=======
     /**
      * @return DateTime
      */
     public function getCreatedAt()
->>>>>>> fce18e93
     {
         return $this->createdAt;
     }
