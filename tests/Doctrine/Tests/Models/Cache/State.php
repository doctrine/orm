<?php

declare(strict_types=1);

namespace Doctrine\Tests\Models\Cache;

use Doctrine\Common\Collections\ArrayCollection;
use Doctrine\ORM\Annotation as ORM;

/**
 * @ORM\Entity
 * @ORM\Table("cache_state")
 * @ORM\Cache("NONSTRICT_READ_WRITE")
 */
class State
{
    /**
<<<<<<< HEAD
     * @var int
     * @Id
     * @GeneratedValue
     * @Column(type="integer")
     */
    protected $id;

    /** @Column(unique=true) */
=======
     * @ORM\Id
     * @ORM\GeneratedValue
     * @ORM\Column(type="integer")
     */
    protected $id;

    /** @ORM\Column(unique=true) */
>>>>>>> fce18e93
    protected $name;

    /**
     * @ORM\Cache
     * @ORM\ManyToOne(targetEntity=Country::class)
     * @ORM\JoinColumn(name="country_id", referencedColumnName="id")
     */
    protected $country;

    /**
     * @ORM\Cache("NONSTRICT_READ_WRITE")
     * @ORM\OneToMany(targetEntity=City::class, mappedBy="state")
     */
    protected $cities;

    public function __construct($name, ?Country $country = null)
    {
        $this->name    = $name;
        $this->country = $country;
        $this->cities  = new ArrayCollection();
    }

    public function getId()
    {
        return $this->id;
    }

    public function setId($id): void
    {
        $this->id = $id;
    }

    public function getName()
    {
        return $this->name;
    }

    public function setName($name): void
    {
        $this->name = $name;
    }

    public function getCountry()
    {
        return $this->country;
    }

    public function setCountry(Country $country): void
    {
        $this->country = $country;
    }

    public function getCities()
    {
        return $this->cities;
    }

    public function setCities(ArrayCollection $cities): void
    {
        $this->cities = $cities;
    }

    public function addCity(City $city): void
    {
        $this->cities[] = $city;
    }
}<|MERGE_RESOLUTION|>--- conflicted
+++ resolved
@@ -15,16 +15,6 @@
 class State
 {
     /**
-<<<<<<< HEAD
-     * @var int
-     * @Id
-     * @GeneratedValue
-     * @Column(type="integer")
-     */
-    protected $id;
-
-    /** @Column(unique=true) */
-=======
      * @ORM\Id
      * @ORM\GeneratedValue
      * @ORM\Column(type="integer")
@@ -32,7 +22,6 @@
     protected $id;
 
     /** @ORM\Column(unique=true) */
->>>>>>> fce18e93
     protected $name;
 
     /**
@@ -60,7 +49,7 @@
         return $this->id;
     }
 
-    public function setId($id): void
+    public function setId($id)
     {
         $this->id = $id;
     }
@@ -70,7 +59,7 @@
         return $this->name;
     }
 
-    public function setName($name): void
+    public function setName($name)
     {
         $this->name = $name;
     }
@@ -80,7 +69,7 @@
         return $this->country;
     }
 
-    public function setCountry(Country $country): void
+    public function setCountry(Country $country)
     {
         $this->country = $country;
     }
@@ -90,12 +79,12 @@
         return $this->cities;
     }
 
-    public function setCities(ArrayCollection $cities): void
+    public function setCities(ArrayCollection $cities)
     {
         $this->cities = $cities;
     }
 
-    public function addCity(City $city): void
+    public function addCity(City $city)
     {
         $this->cities[] = $city;
     }
