--- conflicted
+++ resolved
@@ -16,17 +16,9 @@
 use Doctrine\ORM\Mapping\OneToMany;
 use Doctrine\ORM\Mapping\Table;
 
-<<<<<<< HEAD
 #[Table('cache_state')]
 #[Entity]
 #[Cache('NONSTRICT_READ_WRITE')]
-=======
-/**
- * @Entity
- * @Table("cache_state")
- * @Cache("NONSTRICT_READ_WRITE")
- */
->>>>>>> b2707509
 class State
 {
     /** @var int */
