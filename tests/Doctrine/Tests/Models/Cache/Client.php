--- conflicted
+++ resolved
@@ -13,16 +13,6 @@
 class Client
 {
     /**
-<<<<<<< HEAD
-     * @var int
-     * @Id
-     * @GeneratedValue
-     * @Column(type="integer")
-     */
-    public $id;
-
-    /** @Column(unique=true) */
-=======
      * @ORM\Id
      * @ORM\GeneratedValue
      * @ORM\Column(type="integer")
@@ -30,7 +20,6 @@
     public $id;
 
     /** @ORM\Column(unique=true) */
->>>>>>> fce18e93
     public $name;
 
     public function __construct($name)
