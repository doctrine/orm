<?php

declare(strict_types=1);

namespace Doctrine\Tests\Models\Cache;

use Doctrine\Common\Collections\ArrayCollection;
use Doctrine\Common\Collections\Collection;
<<<<<<< HEAD
=======
use Doctrine\ORM\Annotation as ORM;
>>>>>>> fce18e93

/**
 * @ORM\Cache
 * @ORM\Entity
 * @ORM\Table("cache_traveler")
 */
class Traveler
{
    /**
<<<<<<< HEAD
     * @var int
     * @Id
     * @GeneratedValue
     * @Column(type="integer")
     */
    protected $id;

    /** @Column */
    protected $name;

    /**
     * @Cache("NONSTRICT_READ_WRITE")
     * @OneToMany(targetEntity="Travel", mappedBy="traveler", cascade={"persist", "remove"}, orphanRemoval=true)
=======
     * @ORM\Id
     * @ORM\GeneratedValue
     * @ORM\Column(type="integer")
     */
    protected $id;

    /** @ORM\Column */
    protected $name;

    /**
     * @ORM\Cache("NONSTRICT_READ_WRITE")
     * @ORM\OneToMany(targetEntity=Travel::class, mappedBy="traveler", cascade={"persist", "remove"}, orphanRemoval=true)
     *
>>>>>>> fce18e93
     * @var Collection
     */
    public $travels;

    /**
     * @ORM\Cache
     * @ORM\OneToOne(targetEntity=TravelerProfile::class)
     */
    protected $profile;

    public function __construct(string $name)
    {
        $this->name    = $name;
        $this->travels = new ArrayCollection();
    }

    public function getId()
    {
        return $this->id;
    }

    public function setId($id): void
    {
        $this->id = $id;
    }

    public function getName()
    {
        return $this->name;
    }

    public function setName($name): void
    {
        $this->name = $name;
    }

<<<<<<< HEAD
    public function getProfile(): TravelerProfile
=======
    /**
     * @return TravelerProfile
     */
    public function getProfile()
>>>>>>> fce18e93
    {
        return $this->profile;
    }

<<<<<<< HEAD
    public function setProfile(TravelerProfile $profile): void
=======
    public function setProfile(TravelerProfile $profile)
>>>>>>> fce18e93
    {
        $this->profile = $profile;
    }

    public function getTravels()
    {
        return $this->travels;
    }

<<<<<<< HEAD
    public function addTravel(Travel $item): void
=======
    public function addTravel(Travel $item)
>>>>>>> fce18e93
    {
        if (! $this->travels->contains($item)) {
            $this->travels->add($item);
        }

        if ($item->getTraveler() !== $this) {
            $item->setTraveler($this);
        }
    }

<<<<<<< HEAD
    public function removeTravel(Travel $item): void
=======
    public function removeTravel(Travel $item)
>>>>>>> fce18e93
    {
        $this->travels->removeElement($item);
    }
}<|MERGE_RESOLUTION|>--- conflicted
+++ resolved
@@ -6,10 +6,7 @@
 
 use Doctrine\Common\Collections\ArrayCollection;
 use Doctrine\Common\Collections\Collection;
-<<<<<<< HEAD
-=======
 use Doctrine\ORM\Annotation as ORM;
->>>>>>> fce18e93
 
 /**
  * @ORM\Cache
@@ -19,21 +16,6 @@
 class Traveler
 {
     /**
-<<<<<<< HEAD
-     * @var int
-     * @Id
-     * @GeneratedValue
-     * @Column(type="integer")
-     */
-    protected $id;
-
-    /** @Column */
-    protected $name;
-
-    /**
-     * @Cache("NONSTRICT_READ_WRITE")
-     * @OneToMany(targetEntity="Travel", mappedBy="traveler", cascade={"persist", "remove"}, orphanRemoval=true)
-=======
      * @ORM\Id
      * @ORM\GeneratedValue
      * @ORM\Column(type="integer")
@@ -47,7 +29,6 @@
      * @ORM\Cache("NONSTRICT_READ_WRITE")
      * @ORM\OneToMany(targetEntity=Travel::class, mappedBy="traveler", cascade={"persist", "remove"}, orphanRemoval=true)
      *
->>>>>>> fce18e93
      * @var Collection
      */
     public $travels;
@@ -58,7 +39,10 @@
      */
     protected $profile;
 
-    public function __construct(string $name)
+    /**
+     * @param string $name
+     */
+    public function __construct($name)
     {
         $this->name    = $name;
         $this->travels = new ArrayCollection();
@@ -69,7 +53,7 @@
         return $this->id;
     }
 
-    public function setId($id): void
+    public function setId($id)
     {
         $this->id = $id;
     }
@@ -79,28 +63,20 @@
         return $this->name;
     }
 
-    public function setName($name): void
+    public function setName($name)
     {
         $this->name = $name;
     }
 
-<<<<<<< HEAD
-    public function getProfile(): TravelerProfile
-=======
     /**
      * @return TravelerProfile
      */
     public function getProfile()
->>>>>>> fce18e93
     {
         return $this->profile;
     }
 
-<<<<<<< HEAD
-    public function setProfile(TravelerProfile $profile): void
-=======
     public function setProfile(TravelerProfile $profile)
->>>>>>> fce18e93
     {
         $this->profile = $profile;
     }
@@ -110,11 +86,7 @@
         return $this->travels;
     }
 
-<<<<<<< HEAD
-    public function addTravel(Travel $item): void
-=======
     public function addTravel(Travel $item)
->>>>>>> fce18e93
     {
         if (! $this->travels->contains($item)) {
             $this->travels->add($item);
@@ -125,11 +97,7 @@
         }
     }
 
-<<<<<<< HEAD
-    public function removeTravel(Travel $item): void
-=======
     public function removeTravel(Travel $item)
->>>>>>> fce18e93
     {
         $this->travels->removeElement($item);
     }
