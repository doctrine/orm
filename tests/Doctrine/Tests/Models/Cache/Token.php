<?php

declare(strict_types=1);

namespace Doctrine\Tests\Models\Cache;

use DateTime;
use Doctrine\Common\Collections\ArrayCollection;
use Doctrine\ORM\Annotation as ORM;
use function date;
use function strtotime;

use function date;
use function strtotime;

/**
 * @ORM\Entity
 * @ORM\Cache("READ_ONLY")
 * @ORM\Table("cache_token")
 */
class Token
{
    /**
     * @ORM\Id
     * @ORM\Column(type="string")
     */
    public $token;

<<<<<<< HEAD
    /** @Column(type="date") */
    public $expiresAt;

    /**
     * @var Client
     * @OneToOne(targetEntity="Client")
     */
=======
    /** @ORM\Column(type="date") */
    public $expiresAt;

    /** @ORM\OneToOne(targetEntity=Client::class) */
>>>>>>> fce18e93
    public $client;

    /**
     * @ORM\OneToMany(targetEntity=Login::class, cascade={"persist", "remove"}, mappedBy="token")
     *
     * @var array
     */
    public $logins;

    /**
     * @ORM\ManyToOne(targetEntity=Action::class, cascade={"persist", "remove"}, inversedBy="tokens")
     * @ORM\JoinColumn(name="action_name", referencedColumnName="name")
     *
     * @var array
     */
    public $action;

    /**
     * @ORM\ManyToOne(targetEntity=ComplexAction::class, cascade={"persist", "remove"}, inversedBy="tokens")
     * @ORM\JoinColumns({
     *   @ORM\JoinColumn(name="complex_action1_name", referencedColumnName="action1_name"),
     *   @ORM\JoinColumn(name="complex_action2_name", referencedColumnName="action2_name")
     * })
     *
     * @var ComplexAction
     */
    public $complexAction;

    public function __construct($token, ?Client $client = null)
    {
        $this->logins    = new ArrayCollection();
        $this->token     = $token;
        $this->client    = $client;
        $this->expiresAt = new DateTime(date('Y-m-d H:i:s', strtotime('+7 day')));
    }

<<<<<<< HEAD
    public function addLogin(Login $login): void
=======
    public function addLogin(Login $login)
>>>>>>> fce18e93
    {
        $this->logins[] = $login;
        $login->token   = $this;
    }

    public function getClient(): Client
    {
        return $this->client;
    }

    public function getAction(): Action
    {
        return $this->action;
    }

    public function getComplexAction(): ComplexAction
    {
        return $this->complexAction;
    }
}<|MERGE_RESOLUTION|>--- conflicted
+++ resolved
@@ -7,9 +7,6 @@
 use DateTime;
 use Doctrine\Common\Collections\ArrayCollection;
 use Doctrine\ORM\Annotation as ORM;
-use function date;
-use function strtotime;
-
 use function date;
 use function strtotime;
 
@@ -26,20 +23,10 @@
      */
     public $token;
 
-<<<<<<< HEAD
-    /** @Column(type="date") */
-    public $expiresAt;
-
-    /**
-     * @var Client
-     * @OneToOne(targetEntity="Client")
-     */
-=======
     /** @ORM\Column(type="date") */
     public $expiresAt;
 
     /** @ORM\OneToOne(targetEntity=Client::class) */
->>>>>>> fce18e93
     public $client;
 
     /**
@@ -76,27 +63,32 @@
         $this->expiresAt = new DateTime(date('Y-m-d H:i:s', strtotime('+7 day')));
     }
 
-<<<<<<< HEAD
-    public function addLogin(Login $login): void
-=======
     public function addLogin(Login $login)
->>>>>>> fce18e93
     {
         $this->logins[] = $login;
         $login->token   = $this;
     }
 
-    public function getClient(): Client
+    /**
+     * @return Client
+     */
+    public function getClient()
     {
         return $this->client;
     }
 
-    public function getAction(): Action
+    /**
+     * @return Action
+     */
+    public function getAction()
     {
         return $this->action;
     }
 
-    public function getComplexAction(): ComplexAction
+    /**
+     * @return ComplexAction
+     */
+    public function getComplexAction()
     {
         return $this->complexAction;
     }
