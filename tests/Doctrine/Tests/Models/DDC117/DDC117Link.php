<?php

declare(strict_types=1);

namespace Doctrine\Tests\Models\DDC117;

use Doctrine\ORM\Annotation as ORM;

/**
 * Foreign Key Entity without additional fields!
 *
 * @ORM\Entity
 */
class DDC117Link
{
    /**
<<<<<<< HEAD
     * @var DDC117Article
     * @Id
     * @ManyToOne(targetEntity="DDC117Article", inversedBy="links")
     * @JoinColumn(name="source_id", referencedColumnName="article_id")
=======
     * @ORM\Id
     * @ORM\ManyToOne(targetEntity=DDC117Article::class, inversedBy="links")
     * @ORM\JoinColumn(name="source_id", referencedColumnName="article_id")
>>>>>>> fce18e93
     */
    public $source;

    /**
<<<<<<< HEAD
     * @var DDC117Article
     * @Id
     * @ManyToOne(targetEntity="DDC117Article")
     * @JoinColumn(name="target_id", referencedColumnName="article_id")
=======
     * @ORM\Id
     * @ORM\ManyToOne(targetEntity=DDC117Article::class)
     * @ORM\JoinColumn(name="target_id", referencedColumnName="article_id")
>>>>>>> fce18e93
     */
    public $target;

    public function __construct($source, $target, $description)
    {
        $this->source = $source;
        $this->target = $target;
    }
}<|MERGE_RESOLUTION|>--- conflicted
+++ resolved
@@ -14,30 +14,16 @@
 class DDC117Link
 {
     /**
-<<<<<<< HEAD
-     * @var DDC117Article
-     * @Id
-     * @ManyToOne(targetEntity="DDC117Article", inversedBy="links")
-     * @JoinColumn(name="source_id", referencedColumnName="article_id")
-=======
      * @ORM\Id
      * @ORM\ManyToOne(targetEntity=DDC117Article::class, inversedBy="links")
      * @ORM\JoinColumn(name="source_id", referencedColumnName="article_id")
->>>>>>> fce18e93
      */
     public $source;
 
     /**
-<<<<<<< HEAD
-     * @var DDC117Article
-     * @Id
-     * @ManyToOne(targetEntity="DDC117Article")
-     * @JoinColumn(name="target_id", referencedColumnName="article_id")
-=======
      * @ORM\Id
      * @ORM\ManyToOne(targetEntity=DDC117Article::class)
      * @ORM\JoinColumn(name="target_id", referencedColumnName="article_id")
->>>>>>> fce18e93
      */
     public $target;
 
