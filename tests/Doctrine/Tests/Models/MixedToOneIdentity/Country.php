<?php

declare(strict_types=1);

namespace Doctrine\Tests\Models\MixedToOneIdentity;

use Doctrine\ORM\Annotation as ORM;

/** @ORM\Entity */
class Country
{
<<<<<<< HEAD
    /**
     * @var string
     * @Id
     * @Column(type="string")
     * @GeneratedValue(strategy="NONE")
     */
=======
    /** @ORM\Id @ORM\Column(type="string") @ORM\GeneratedValue(strategy="NONE") */
>>>>>>> fce18e93
    public $country;
}<|MERGE_RESOLUTION|>--- conflicted
+++ resolved
@@ -9,15 +9,6 @@
 /** @ORM\Entity */
 class Country
 {
-<<<<<<< HEAD
-    /**
-     * @var string
-     * @Id
-     * @Column(type="string")
-     * @GeneratedValue(strategy="NONE")
-     */
-=======
     /** @ORM\Id @ORM\Column(type="string") @ORM\GeneratedValue(strategy="NONE") */
->>>>>>> fce18e93
     public $country;
 }