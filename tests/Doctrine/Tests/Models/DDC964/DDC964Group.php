--- conflicted
+++ resolved
@@ -18,20 +18,10 @@
      */
     private $id;
 
-<<<<<<< HEAD
-    /** @Column */
-    private $name;
-
-    /**
-     * @ArrayCollection
-     * @ManyToMany(targetEntity="DDC964User", mappedBy="groups")
-     */
-=======
     /** @ORM\Column */
     private $name;
 
     /** @ORM\ManyToMany(targetEntity=DDC964User::class, mappedBy="groups") */
->>>>>>> fce18e93
     private $users;
 
     public function __construct($name = null)
@@ -40,26 +30,31 @@
         $this->users = new ArrayCollection();
     }
 
-    public function setName(string $name): void
+    /**
+     * @param string $name
+     */
+    public function setName($name)
     {
         $this->name = $name;
     }
 
-    public function getName(): string
+    /**
+     * @return string
+     */
+    public function getName()
     {
         return $this->name;
     }
 
-<<<<<<< HEAD
-    public function addUser(DDC964User $user): void
-=======
     public function addUser(DDC964User $user)
->>>>>>> fce18e93
     {
         $this->users[] = $user;
     }
 
-    public function getUsers(): ArrayCollection
+    /**
+     * @return ArrayCollection
+     */
+    public function getUsers()
     {
         return $this->users;
     }
