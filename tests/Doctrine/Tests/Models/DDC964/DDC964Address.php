<?php

declare(strict_types=1);

namespace Doctrine\Tests\Models\DDC964;

use Doctrine\ORM\Annotation as ORM;

/**
 * @ORM\Entity
 */
class DDC964Address
{
    /**
     * @ORM\GeneratedValue
     * @ORM\Id @ORM\Column(type="integer")
     */
    private $id;

<<<<<<< HEAD
    /** @Column */
    private $country;

    /** @Column */
    private $zip;

    /** @Column */
    private $city;

    /** @Column */
=======
    /** @ORM\Column */
    private $country;

    /** @ORM\Column */
    private $zip;

    /** @ORM\Column */
    private $city;

    /** @ORM\Column */
>>>>>>> fce18e93
    private $street;

    public function __construct(?string $zip = null, ?string $country = null, ?string $city = null, ?string $street = null)
    {
        $this->zip     = $zip;
        $this->country = $country;
        $this->city    = $city;
        $this->street  = $street;
    }

    public function getId(): int
    {
        return $this->id;
    }

    public function getCountry(): string
    {
        return $this->country;
    }

    public function setCountry(string $country): void
    {
        $this->country = $country;
    }

    public function getZip(): string
    {
        return $this->zip;
    }

    public function setZip(string $zip): void
    {
        $this->zip = $zip;
    }

    public function getCity(): string
    {
        return $this->city;
    }

    public function setCity(string $city): void
    {
        $this->city = $city;
    }

    public function getStreet(): string
    {
        return $this->street;
    }

    public function setStreet(string $street): void
    {
        $this->street = $street;
    }
}<|MERGE_RESOLUTION|>--- conflicted
+++ resolved
@@ -17,18 +17,6 @@
      */
     private $id;
 
-<<<<<<< HEAD
-    /** @Column */
-    private $country;
-
-    /** @Column */
-    private $zip;
-
-    /** @Column */
-    private $city;
-
-    /** @Column */
-=======
     /** @ORM\Column */
     private $country;
 
@@ -39,10 +27,15 @@
     private $city;
 
     /** @ORM\Column */
->>>>>>> fce18e93
     private $street;
 
-    public function __construct(?string $zip = null, ?string $country = null, ?string $city = null, ?string $street = null)
+    /**
+     * @param string $zip
+     * @param string $country
+     * @param string $city
+     * @param string $street
+     */
+    public function __construct($zip = null, $country = null, $city = null, $street = null)
     {
         $this->zip     = $zip;
         $this->country = $country;
@@ -50,47 +43,74 @@
         $this->street  = $street;
     }
 
-    public function getId(): int
+    /**
+     * @return int
+     */
+    public function getId()
     {
         return $this->id;
     }
 
-    public function getCountry(): string
+    /**
+     * @return string
+     */
+    public function getCountry()
     {
         return $this->country;
     }
 
-    public function setCountry(string $country): void
+    /**
+     * @param string $country
+     */
+    public function setCountry($country)
     {
         $this->country = $country;
     }
 
-    public function getZip(): string
+    /**
+     * @return string
+     */
+    public function getZip()
     {
         return $this->zip;
     }
 
-    public function setZip(string $zip): void
+    /**
+     * @param string $zip
+     */
+    public function setZip($zip)
     {
         $this->zip = $zip;
     }
 
-    public function getCity(): string
+    /**
+     * @return string
+     */
+    public function getCity()
     {
         return $this->city;
     }
 
-    public function setCity(string $city): void
+    /**
+     * @param string $city
+     */
+    public function setCity($city)
     {
         $this->city = $city;
     }
 
-    public function getStreet(): string
+    /**
+     * @return string
+     */
+    public function getStreet()
     {
         return $this->street;
     }
 
-    public function setStreet(string $street): void
+    /**
+     * @param string $street
+     */
+    public function setStreet($street)
     {
         $this->street = $street;
     }
