<?php

declare(strict_types=1);

namespace Doctrine\Tests\Models\ValueConversionType;

use Doctrine\Common\Collections\ArrayCollection;
<<<<<<< HEAD
use Doctrine\Common\Collections\Collection;
=======
use Doctrine\ORM\Annotation as ORM;
>>>>>>> fce18e93

/**
 * @ORM\Entity
 * @ORM\Table(name="vct_inversed_manytomany_compositeid")
 */
class InversedManyToManyCompositeIdEntity
{
    /**
<<<<<<< HEAD
     * @var string
     * @Column(type="rot13")
     * @Id
=======
     * @ORM\Column(type="rot13")
     * @ORM\Id
>>>>>>> fce18e93
     */
    public $id1;

    /**
<<<<<<< HEAD
     * @var string
     * @Column(type="rot13")
     * @Id
     */
    public $id2;

    /**
     * @psalm-var Collection<int, OwningManyToManyCompositeIdEntity>
     * @ManyToMany(targetEntity="OwningManyToManyCompositeIdEntity", mappedBy="associatedEntities")
     */
=======
     * @ORM\Column(type="rot13")
     * @ORM\Id
     */
    public $id2;

    /** @ORM\ManyToMany(targetEntity=OwningManyToManyCompositeIdEntity::class, mappedBy="associatedEntities") */
>>>>>>> fce18e93
    public $associatedEntities;

    public function __construct()
    {
        $this->associatedEntities = new ArrayCollection();
    }
}<|MERGE_RESOLUTION|>--- conflicted
+++ resolved
@@ -5,11 +5,7 @@
 namespace Doctrine\Tests\Models\ValueConversionType;
 
 use Doctrine\Common\Collections\ArrayCollection;
-<<<<<<< HEAD
-use Doctrine\Common\Collections\Collection;
-=======
 use Doctrine\ORM\Annotation as ORM;
->>>>>>> fce18e93
 
 /**
  * @ORM\Entity
@@ -18,37 +14,18 @@
 class InversedManyToManyCompositeIdEntity
 {
     /**
-<<<<<<< HEAD
-     * @var string
-     * @Column(type="rot13")
-     * @Id
-=======
      * @ORM\Column(type="rot13")
      * @ORM\Id
->>>>>>> fce18e93
      */
     public $id1;
 
     /**
-<<<<<<< HEAD
-     * @var string
-     * @Column(type="rot13")
-     * @Id
-     */
-    public $id2;
-
-    /**
-     * @psalm-var Collection<int, OwningManyToManyCompositeIdEntity>
-     * @ManyToMany(targetEntity="OwningManyToManyCompositeIdEntity", mappedBy="associatedEntities")
-     */
-=======
      * @ORM\Column(type="rot13")
      * @ORM\Id
      */
     public $id2;
 
     /** @ORM\ManyToMany(targetEntity=OwningManyToManyCompositeIdEntity::class, mappedBy="associatedEntities") */
->>>>>>> fce18e93
     public $associatedEntities;
 
     public function __construct()
