--- conflicted
+++ resolved
@@ -13,14 +13,8 @@
 class InversedOneToOneCompositeIdForeignKeyEntity
 {
     /**
-<<<<<<< HEAD
-     * @var string
-     * @Column(type="rot13")
-     * @Id
-=======
      * @ORM\Column(type="rot13")
      * @ORM\Id
->>>>>>> fce18e93
      */
     public $id1;
 
@@ -31,22 +25,9 @@
      */
     public $foreignEntity;
 
-<<<<<<< HEAD
-    /**
-     * @var string
-     * @Column(type="string", name="some_property")
-     */
-    public $someProperty;
-
-    /**
-     * @var OwningOneToOneCompositeIdForeignKeyEntity
-     * @OneToOne(targetEntity="OwningOneToOneCompositeIdForeignKeyEntity", mappedBy="associatedEntity")
-     */
-=======
     /** @ORM\Column(type="string", name="some_property") */
     public $someProperty;
 
     /** @ORM\OneToOne(targetEntity=OwningOneToOneCompositeIdForeignKeyEntity::class, mappedBy="associatedEntity") */
->>>>>>> fce18e93
     public $associatedEntity;
 }