<?php

declare(strict_types=1);

namespace Doctrine\Tests\Models\ValueConversionType;

use Doctrine\ORM\Annotation as ORM;

/**
 * @ORM\Entity
 * @ORM\Table(
 *     name="vct_owning_onetoone_compositeid_foreignkey",
 *     uniqueConstraints={
 *         @ORM\UniqueConstraint(name="associated_entity_uniq", columns={"associated_id", "associated_foreign_id"})
 *     }
 * )
 */
class OwningOneToOneCompositeIdForeignKeyEntity
{
    /**
<<<<<<< HEAD
     * @var string
     * @Column(type="rot13")
     * @Id
=======
     * @ORM\Column(type="rot13")
     * @ORM\Id
>>>>>>> fce18e93
     */
    public $id2;

    /**
     * @ORM\OneToOne(targetEntity=InversedOneToOneCompositeIdForeignKeyEntity::class, inversedBy="associatedEntity")
     * @ORM\JoinColumns({
     *     @ORM\JoinColumn(name="associated_id", referencedColumnName="id1"),
     *     @ORM\JoinColumn(name="associated_foreign_id", referencedColumnName="foreign_id")
     * })
     */
    public $associatedEntity;
}<|MERGE_RESOLUTION|>--- conflicted
+++ resolved
@@ -18,14 +18,8 @@
 class OwningOneToOneCompositeIdForeignKeyEntity
 {
     /**
-<<<<<<< HEAD
-     * @var string
-     * @Column(type="rot13")
-     * @Id
-=======
      * @ORM\Column(type="rot13")
      * @ORM\Id
->>>>>>> fce18e93
      */
     public $id2;
 
