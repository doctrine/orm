--- conflicted
+++ resolved
@@ -14,14 +14,8 @@
 class InversedOneToManyExtraLazyEntity
 {
     /**
-<<<<<<< HEAD
-     * @var string
-     * @Column(type="rot13")
-     * @Id
-=======
      * @ORM\Column(type="rot13")
      * @ORM\Id
->>>>>>> fce18e93
      */
     public $id1;
 
