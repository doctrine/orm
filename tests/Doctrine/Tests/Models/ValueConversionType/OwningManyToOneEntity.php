<?php

declare(strict_types=1);

namespace Doctrine\Tests\Models\ValueConversionType;

use Doctrine\ORM\Annotation as ORM;

/**
 * @ORM\Entity
 * @ORM\Table(name="vct_owning_manytoone")
 */
class OwningManyToOneEntity
{
    /**
<<<<<<< HEAD
     * @var string
     * @Column(type="rot13")
     * @Id
=======
     * @ORM\Column(type="rot13")
     * @ORM\Id
>>>>>>> fce18e93
     */
    public $id2;

    /**
<<<<<<< HEAD
     * @var InversedOneToManyEntity
     * @ManyToOne(targetEntity="InversedOneToManyEntity", inversedBy="associatedEntities")
     * @JoinColumn(name="associated_id", referencedColumnName="id1")
=======
     * @ORM\ManyToOne(targetEntity=InversedOneToManyEntity::class, inversedBy="associatedEntities")
     * @ORM\JoinColumn(name="associated_id", referencedColumnName="id1")
>>>>>>> fce18e93
     */
    public $associatedEntity;
}<|MERGE_RESOLUTION|>--- conflicted
+++ resolved
@@ -13,26 +13,14 @@
 class OwningManyToOneEntity
 {
     /**
-<<<<<<< HEAD
-     * @var string
-     * @Column(type="rot13")
-     * @Id
-=======
      * @ORM\Column(type="rot13")
      * @ORM\Id
->>>>>>> fce18e93
      */
     public $id2;
 
     /**
-<<<<<<< HEAD
-     * @var InversedOneToManyEntity
-     * @ManyToOne(targetEntity="InversedOneToManyEntity", inversedBy="associatedEntities")
-     * @JoinColumn(name="associated_id", referencedColumnName="id1")
-=======
      * @ORM\ManyToOne(targetEntity=InversedOneToManyEntity::class, inversedBy="associatedEntities")
      * @ORM\JoinColumn(name="associated_id", referencedColumnName="id1")
->>>>>>> fce18e93
      */
     public $associatedEntity;
 }