--- conflicted
+++ resolved
@@ -5,11 +5,7 @@
 namespace Doctrine\Tests\Models\ValueConversionType;
 
 use Doctrine\Common\Collections\ArrayCollection;
-<<<<<<< HEAD
-use Doctrine\Common\Collections\Collection;
-=======
 use Doctrine\ORM\Annotation as ORM;
->>>>>>> fce18e93
 
 /**
  * @ORM\Entity
@@ -18,36 +14,12 @@
 class InversedOneToManyCompositeIdEntity
 {
     /**
-<<<<<<< HEAD
-     * @var string
-     * @Column(type="rot13")
-     * @Id
-=======
      * @ORM\Column(type="rot13")
      * @ORM\Id
->>>>>>> fce18e93
      */
     public $id1;
 
     /**
-<<<<<<< HEAD
-     * @var string
-     * @Column(type="rot13")
-     * @Id
-     */
-    public $id2;
-
-    /**
-     * @var string
-     * @Column(type="string", name="some_property")
-     */
-    public $someProperty;
-
-    /**
-     * @psalm-var Collection<int, OwningManyToOneCompositeIdEntity>
-     * @OneToMany(targetEntity="OwningManyToOneCompositeIdEntity", mappedBy="associatedEntity")
-     */
-=======
      * @ORM\Column(type="rot13")
      * @ORM\Id
      */
@@ -57,7 +29,6 @@
     public $someProperty;
 
     /** @ORM\OneToMany(targetEntity=OwningManyToOneCompositeIdEntity::class, mappedBy="associatedEntity") */
->>>>>>> fce18e93
     public $associatedEntities;
 
     public function __construct()
