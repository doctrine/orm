<?php

declare(strict_types=1);

namespace Doctrine\Tests\Models\ValueConversionType;

use Doctrine\ORM\Annotation as ORM;

/**
 * @ORM\Entity
 * @ORM\Table(name="vct_owning_manytoone_extralazy")
 */
class OwningManyToOneExtraLazyEntity
{
    /**
<<<<<<< HEAD
     * @var string
     * @Column(type="rot13")
     * @Id
=======
     * @ORM\Column(type="rot13")
     * @ORM\Id
>>>>>>> fce18e93
     */
    public $id2;

    /**
<<<<<<< HEAD
     * @var InversedOneToManyExtraLazyEntity
     * @ManyToOne(targetEntity="InversedOneToManyExtraLazyEntity", inversedBy="associatedEntities")
     * @JoinColumn(name="associated_id", referencedColumnName="id1")
=======
     * @ORM\ManyToOne(targetEntity=InversedOneToManyExtraLazyEntity::class, inversedBy="associatedEntities")
     * @ORM\JoinColumn(name="associated_id", referencedColumnName="id1")
>>>>>>> fce18e93
     */
    public $associatedEntity;
}<|MERGE_RESOLUTION|>--- conflicted
+++ resolved
@@ -13,26 +13,14 @@
 class OwningManyToOneExtraLazyEntity
 {
     /**
-<<<<<<< HEAD
-     * @var string
-     * @Column(type="rot13")
-     * @Id
-=======
      * @ORM\Column(type="rot13")
      * @ORM\Id
->>>>>>> fce18e93
      */
     public $id2;
 
     /**
-<<<<<<< HEAD
-     * @var InversedOneToManyExtraLazyEntity
-     * @ManyToOne(targetEntity="InversedOneToManyExtraLazyEntity", inversedBy="associatedEntities")
-     * @JoinColumn(name="associated_id", referencedColumnName="id1")
-=======
      * @ORM\ManyToOne(targetEntity=InversedOneToManyExtraLazyEntity::class, inversedBy="associatedEntities")
      * @ORM\JoinColumn(name="associated_id", referencedColumnName="id1")
->>>>>>> fce18e93
      */
     public $associatedEntity;
 }