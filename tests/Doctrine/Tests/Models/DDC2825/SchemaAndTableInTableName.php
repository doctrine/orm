--- conflicted
+++ resolved
@@ -16,15 +16,8 @@
 class SchemaAndTableInTableName
 {
     /**
-<<<<<<< HEAD
-     * @var int
-     * @Id
-     * @Column(type="integer")
-     * @GeneratedValue(strategy="AUTO")
-=======
      * @ORM\Id @ORM\Column(type="integer")
      * @ORM\GeneratedValue(strategy="AUTO")
->>>>>>> fce18e93
      */
     public $id;
 }