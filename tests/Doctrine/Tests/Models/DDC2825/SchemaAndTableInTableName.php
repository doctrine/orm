--- conflicted
+++ resolved
@@ -15,16 +15,12 @@
 #[ORM\Entity, ORM\Table(name: "implicit_schema.implicit_table")]
 class SchemaAndTableInTableName
 {
-<<<<<<< HEAD
-    /** @Id @Column(type="integer") @GeneratedValue(strategy="AUTO") */
-    #[ORM\Id, ORM\Column(type: "integer"), ORM\GeneratedValue(strategy: "AUTO")]
-=======
     /**
      * @var int
      * @Id
      * @Column(type="integer")
      * @GeneratedValue(strategy="AUTO")
      */
->>>>>>> 4fccec13
+    #[ORM\Id, ORM\Column(type: "integer"), ORM\GeneratedValue(strategy: "AUTO")]
     public $id;
 }