<?php

declare(strict_types=1);

namespace Doctrine\Tests\Models\DDC2825;

use Doctrine\ORM\Mapping as ORM;

/** @Entity @Table(name="explicit_table", schema="explicit_schema") */
#[ORM\Entity, ORM\Table(name: "explicit_table", schema: "explicit_schema")]
class ExplicitSchemaAndTable
{
<<<<<<< HEAD
    /** @Id @Column(type="integer") @GeneratedValue(strategy="AUTO") */
    #[ORM\Id, ORM\Column(type: "integer"), ORM\GeneratedValue(strategy: "AUTO")]
=======
    /**
     * @var int
     * @Id
     * @Column(type="integer")
     * @GeneratedValue(strategy="AUTO")
     */
>>>>>>> 4fccec13
    public $id;
}<|MERGE_RESOLUTION|>--- conflicted
+++ resolved
@@ -10,16 +10,12 @@
 #[ORM\Entity, ORM\Table(name: "explicit_table", schema: "explicit_schema")]
 class ExplicitSchemaAndTable
 {
-<<<<<<< HEAD
-    /** @Id @Column(type="integer") @GeneratedValue(strategy="AUTO") */
-    #[ORM\Id, ORM\Column(type: "integer"), ORM\GeneratedValue(strategy: "AUTO")]
-=======
     /**
      * @var int
      * @Id
      * @Column(type="integer")
      * @GeneratedValue(strategy="AUTO")
      */
->>>>>>> 4fccec13
+    #[ORM\Id, ORM\Column(type: "integer"), ORM\GeneratedValue(strategy: "AUTO")]
     public $id;
 }