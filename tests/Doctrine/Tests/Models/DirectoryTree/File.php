<?php

declare(strict_types=1);

namespace Doctrine\Tests\Models\DirectoryTree;

use Doctrine\ORM\Annotation as ORM;

/**
 * @ORM\Entity
 * @ORM\Table(name="file")
 */
class File extends AbstractContentItem
{
<<<<<<< HEAD
    /**
     * @var string
     * @Column(type="string")
     */
    protected $extension = 'html';

    public function __construct(?Directory $parent = null)
    {
        parent::__construct($parent);
    }
=======
    /** @ORM\Column(type="string") */
    protected $extension = 'html';
>>>>>>> fce18e93

    public function getExtension()
    {
        return $this->extension;
    }

    public function setExtension($ext): void
    {
        $this->extension = $ext;
    }
}<|MERGE_RESOLUTION|>--- conflicted
+++ resolved
@@ -12,28 +12,15 @@
  */
 class File extends AbstractContentItem
 {
-<<<<<<< HEAD
-    /**
-     * @var string
-     * @Column(type="string")
-     */
-    protected $extension = 'html';
-
-    public function __construct(?Directory $parent = null)
-    {
-        parent::__construct($parent);
-    }
-=======
     /** @ORM\Column(type="string") */
     protected $extension = 'html';
->>>>>>> fce18e93
 
     public function getExtension()
     {
         return $this->extension;
     }
 
-    public function setExtension($ext): void
+    public function setExtension($ext)
     {
         $this->extension = $ext;
     }
