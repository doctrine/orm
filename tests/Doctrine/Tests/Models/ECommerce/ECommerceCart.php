<?php

declare(strict_types=1);

namespace Doctrine\Tests\Models\ECommerce;

use Doctrine\Common\Collections\ArrayCollection;
use Doctrine\ORM\Annotation as ORM;

/**
 * ECommerceCart
 * Represents a typical cart of a shopping application.
 *
<<<<<<< HEAD
 * @Entity
 * @Table(name="ecommerce_carts")
=======
 * @ORM\Entity
 * @ORM\Table(name="ecommerce_carts")
>>>>>>> fce18e93
 */
class ECommerceCart
{
    /**
<<<<<<< HEAD
     * @var int
     * @Column(type="integer")
     * @Id
     * @GeneratedValue
     */
    private $id;

    /** @Column(length=50, nullable=true) */
    private $payment;

    /**
     * @var ECommerceCustomer
     * @OneToOne(targetEntity="ECommerceCustomer", inversedBy="cart")
     * @JoinColumn(name="customer_id", referencedColumnName="id")
=======
     * @ORM\Column(type="integer")
     * @ORM\Id
     * @ORM\GeneratedValue
     */
    private $id;

    /** @ORM\Column(length=50, nullable=true) */
    private $payment;

    /**
     * @ORM\OneToOne(targetEntity=ECommerceCustomer::class, inversedBy="cart")
     * @ORM\JoinColumn(name="customer_id", referencedColumnName="id")
>>>>>>> fce18e93
     */
    private $customer;

    /**
     * @ORM\ManyToMany(targetEntity=ECommerceProduct::class, cascade={"persist"})
     * @ORM\JoinTable(name="ecommerce_carts_products",
     *      joinColumns={@ORM\JoinColumn(name="cart_id", referencedColumnName="id")},
     *      inverseJoinColumns={@ORM\JoinColumn(name="product_id", referencedColumnName="id")})
     */
    private $products;

    public function __construct()
    {
        $this->products = new ArrayCollection();
    }

    public function getId()
    {
        return $this->id;
    }

    public function getPayment()
    {
        return $this->payment;
    }

<<<<<<< HEAD
    public function setPayment($payment): void
=======
    public function setPayment($payment)
>>>>>>> fce18e93
    {
        $this->payment = $payment;
    }

<<<<<<< HEAD
    public function setCustomer(ECommerceCustomer $customer): void
=======
    public function setCustomer(ECommerceCustomer $customer)
>>>>>>> fce18e93
    {
        if ($this->customer !== $customer) {
            $this->customer = $customer;
            $customer->setCart($this);
        }
    }

<<<<<<< HEAD
    public function removeCustomer(): void
=======
    public function removeCustomer()
>>>>>>> fce18e93
    {
        if ($this->customer !== null) {
            $customer       = $this->customer;
            $this->customer = null;
            $customer->removeCart();
        }
    }

    public function getCustomer()
    {
        return $this->customer;
    }

    public function getProducts()
    {
        return $this->products;
    }

<<<<<<< HEAD
    public function addProduct(ECommerceProduct $product): void
=======
    public function addProduct(ECommerceProduct $product)
>>>>>>> fce18e93
    {
        $this->products[] = $product;
    }

    public function removeProduct(ECommerceProduct $product)
    {
        return $this->products->removeElement($product);
    }
}<|MERGE_RESOLUTION|>--- conflicted
+++ resolved
@@ -11,33 +11,12 @@
  * ECommerceCart
  * Represents a typical cart of a shopping application.
  *
-<<<<<<< HEAD
- * @Entity
- * @Table(name="ecommerce_carts")
-=======
  * @ORM\Entity
  * @ORM\Table(name="ecommerce_carts")
->>>>>>> fce18e93
  */
 class ECommerceCart
 {
     /**
-<<<<<<< HEAD
-     * @var int
-     * @Column(type="integer")
-     * @Id
-     * @GeneratedValue
-     */
-    private $id;
-
-    /** @Column(length=50, nullable=true) */
-    private $payment;
-
-    /**
-     * @var ECommerceCustomer
-     * @OneToOne(targetEntity="ECommerceCustomer", inversedBy="cart")
-     * @JoinColumn(name="customer_id", referencedColumnName="id")
-=======
      * @ORM\Column(type="integer")
      * @ORM\Id
      * @ORM\GeneratedValue
@@ -50,7 +29,6 @@
     /**
      * @ORM\OneToOne(targetEntity=ECommerceCustomer::class, inversedBy="cart")
      * @ORM\JoinColumn(name="customer_id", referencedColumnName="id")
->>>>>>> fce18e93
      */
     private $customer;
 
@@ -77,20 +55,12 @@
         return $this->payment;
     }
 
-<<<<<<< HEAD
-    public function setPayment($payment): void
-=======
     public function setPayment($payment)
->>>>>>> fce18e93
     {
         $this->payment = $payment;
     }
 
-<<<<<<< HEAD
-    public function setCustomer(ECommerceCustomer $customer): void
-=======
     public function setCustomer(ECommerceCustomer $customer)
->>>>>>> fce18e93
     {
         if ($this->customer !== $customer) {
             $this->customer = $customer;
@@ -98,11 +68,7 @@
         }
     }
 
-<<<<<<< HEAD
-    public function removeCustomer(): void
-=======
     public function removeCustomer()
->>>>>>> fce18e93
     {
         if ($this->customer !== null) {
             $customer       = $this->customer;
@@ -121,11 +87,7 @@
         return $this->products;
     }
 
-<<<<<<< HEAD
-    public function addProduct(ECommerceProduct $product): void
-=======
     public function addProduct(ECommerceProduct $product)
->>>>>>> fce18e93
     {
         $this->products[] = $product;
     }
