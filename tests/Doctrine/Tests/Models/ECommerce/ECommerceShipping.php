<?php

declare(strict_types=1);

namespace Doctrine\Tests\Models\ECommerce;

use Doctrine\ORM\Annotation as ORM;

/**
 * ECommerceShipping
 * Represents a shipping method.
 *
<<<<<<< HEAD
 * @Entity
 * @Table(name="ecommerce_shippings")
=======
 * @ORM\Entity
 * @ORM\Table(name="ecommerce_shippings")
>>>>>>> fce18e93
 */
class ECommerceShipping
{
    /**
<<<<<<< HEAD
     * @var int
     * @Id @Column(type="integer")
     * @GeneratedValue
     */
    private $id;

    /**
     * @var int
     * @Column(type="integer")
     */
=======
     * @ORM\Id @ORM\Column(type="integer")
     * @ORM\GeneratedValue
     */
    private $id;

    /** @ORM\Column(type="integer") */
>>>>>>> fce18e93
    private $days;

    public function getId()
    {
        return $this->id;
    }

    public function getDays()
    {
        return $this->days;
    }

    public function setDays($days): void
    {
        $this->days = $days;
    }
}<|MERGE_RESOLUTION|>--- conflicted
+++ resolved
@@ -10,36 +10,18 @@
  * ECommerceShipping
  * Represents a shipping method.
  *
-<<<<<<< HEAD
- * @Entity
- * @Table(name="ecommerce_shippings")
-=======
  * @ORM\Entity
  * @ORM\Table(name="ecommerce_shippings")
->>>>>>> fce18e93
  */
 class ECommerceShipping
 {
     /**
-<<<<<<< HEAD
-     * @var int
-     * @Id @Column(type="integer")
-     * @GeneratedValue
-     */
-    private $id;
-
-    /**
-     * @var int
-     * @Column(type="integer")
-     */
-=======
      * @ORM\Id @ORM\Column(type="integer")
      * @ORM\GeneratedValue
      */
     private $id;
 
     /** @ORM\Column(type="integer") */
->>>>>>> fce18e93
     private $days;
 
     public function getId()
@@ -52,7 +34,7 @@
         return $this->days;
     }
 
-    public function setDays($days): void
+    public function setDays($days)
     {
         $this->days = $days;
     }
