--- conflicted
+++ resolved
@@ -9,16 +9,7 @@
 /** @ORM\Entity */
 class NullDefaultColumn
 {
-<<<<<<< HEAD
-    /**
-     * @var int
-     * @Id
-     * @GeneratedValue
-     * @Column(type="integer")
-     */
-=======
     /** @ORM\Id @ORM\GeneratedValue @ORM\Column(type="integer") */
->>>>>>> fce18e93
     public $id;
 
     /** @ORM\Column(options={"default":NULL}) */
