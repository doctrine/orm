<?php

declare(strict_types=1);

namespace Doctrine\Tests\Models\DDC2504;

use Doctrine\ORM\Annotation as ORM;

/**
 * @ORM\Entity
 * @ORM\InheritanceType("JOINED")
 * @ORM\DiscriminatorColumn(name="discr", type="string")
 * @ORM\DiscriminatorMap({
 *     "root"  = DDC2504RootClass::class,
 *     "child" = DDC2504ChildClass::class
 * })
 */
class DDC2504RootClass
{
    /**
     * @ORM\Column(type="integer")
     * @ORM\Id @ORM\GeneratedValue
     */
    public $id;

    /**
<<<<<<< HEAD
     * @var DDC2504OtherClass
     * @ManyToOne(targetEntity="DDC2504OtherClass", inversedBy="childClasses")
=======
     * @ORM\ManyToOne(targetEntity=DDC2504OtherClass::class, inversedBy="childClasses")
     *
     * @var DDC2504OtherClass
>>>>>>> fce18e93
     */
    public $other;
}<|MERGE_RESOLUTION|>--- conflicted
+++ resolved
@@ -24,14 +24,9 @@
     public $id;
 
     /**
-<<<<<<< HEAD
-     * @var DDC2504OtherClass
-     * @ManyToOne(targetEntity="DDC2504OtherClass", inversedBy="childClasses")
-=======
      * @ORM\ManyToOne(targetEntity=DDC2504OtherClass::class, inversedBy="childClasses")
      *
      * @var DDC2504OtherClass
->>>>>>> fce18e93
      */
     public $other;
 }