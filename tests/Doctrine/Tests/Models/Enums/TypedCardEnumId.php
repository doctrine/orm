<?php

declare(strict_types=1);

namespace Doctrine\Tests\Models\Enums;

use Doctrine\ORM\Mapping\Column;
use Doctrine\ORM\Mapping\Entity;
use Doctrine\ORM\Mapping\Id;

#[Entity]
class TypedCardEnumId
{
<<<<<<< HEAD
    #[Id, Column(type: 'string', enumType: Suit::class)]
=======
    /**
     * @ORM\Id()
     * @ORM\Column(type="string", enumType=Suit::class)
     */
    #[Id]
    #[Column(type: 'string', enumType: Suit::class)]
>>>>>>> 9b147867
    public Suit $suit;
}<|MERGE_RESOLUTION|>--- conflicted
+++ resolved
@@ -11,15 +11,7 @@
 #[Entity]
 class TypedCardEnumId
 {
-<<<<<<< HEAD
-    #[Id, Column(type: 'string', enumType: Suit::class)]
-=======
-    /**
-     * @ORM\Id()
-     * @ORM\Column(type="string", enumType=Suit::class)
-     */
     #[Id]
     #[Column(type: 'string', enumType: Suit::class)]
->>>>>>> 9b147867
     public Suit $suit;
 }