--- conflicted
+++ resolved
@@ -4,11 +4,8 @@
 
 namespace Doctrine\Tests\Models\OneToOneInverseSideLoad;
 
-<<<<<<< HEAD
-=======
 use Doctrine\ORM\Annotation as ORM;
 
->>>>>>> fce18e93
 /**
  * @ORM\Entity()
  * @ORM\Table(name="one_to_one_inverse_side_load_inverse")
@@ -22,13 +19,6 @@
      */
     public $id;
 
-<<<<<<< HEAD
-    /**
-     * @var OwningSide
-     * @OneToOne(targetEntity=OwningSide::class, mappedBy="inverse")
-     */
-=======
     /** @ORM\OneToOne(targetEntity=OwningSide::class, mappedBy="inverse") */
->>>>>>> fce18e93
     public $owning;
 }