<?php

declare(strict_types=1);

namespace Doctrine\Tests\Models\Issue5989;

use Doctrine\ORM\Annotation as ORM;

/**
 * @ORM\Entity
 * @ORM\Table(name="issue5989_persons")
 * @ORM\InheritanceType("JOINED")
 * @ORM\DiscriminatorColumn(name="discr", type="string")
 * @ORM\DiscriminatorMap({
 *      "person"    = Issue5989Person::class,
 *      "manager"   = Issue5989Manager::class,
 *      "employee"  = Issue5989Employee::class
 * })
 */
class Issue5989Person
{
    /**
<<<<<<< HEAD
     * @var int
     * @Id
     * @Column(type="integer")
     * @GeneratedValue
=======
     * @ORM\Id
     * @ORM\Column(type="integer")
     * @ORM\GeneratedValue
>>>>>>> fce18e93
     */
    public $id;
}<|MERGE_RESOLUTION|>--- conflicted
+++ resolved
@@ -20,16 +20,9 @@
 class Issue5989Person
 {
     /**
-<<<<<<< HEAD
-     * @var int
-     * @Id
-     * @Column(type="integer")
-     * @GeneratedValue
-=======
      * @ORM\Id
      * @ORM\Column(type="integer")
      * @ORM\GeneratedValue
->>>>>>> fce18e93
      */
     public $id;
 }