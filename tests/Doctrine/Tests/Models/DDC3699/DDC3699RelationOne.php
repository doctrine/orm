<?php

declare(strict_types=1);

namespace Doctrine\Tests\Models\DDC3699;

use Doctrine\ORM\Annotation as ORM;

/**
 * @ORM\Entity
 * @ORM\Table(name="ddc3699_relation_one")
 */
class DDC3699RelationOne
{
<<<<<<< HEAD
    /**
     * @var int
     * @Id
     * @Column(type="integer")
     */
    public $id;

    /**
     * @var DDC3699Child
     * @OneToOne(targetEntity="DDC3699Child", mappedBy="oneRelation")
     */
=======
    /** @ORM\Id @ORM\Column(type="integer") */
    public $id;

    /** @ORM\OneToOne(targetEntity=DDC3699Child::class, mappedBy="oneRelation") */
>>>>>>> fce18e93
    public $child;
}<|MERGE_RESOLUTION|>--- conflicted
+++ resolved
@@ -12,23 +12,9 @@
  */
 class DDC3699RelationOne
 {
-<<<<<<< HEAD
-    /**
-     * @var int
-     * @Id
-     * @Column(type="integer")
-     */
-    public $id;
-
-    /**
-     * @var DDC3699Child
-     * @OneToOne(targetEntity="DDC3699Child", mappedBy="oneRelation")
-     */
-=======
     /** @ORM\Id @ORM\Column(type="integer") */
     public $id;
 
     /** @ORM\OneToOne(targetEntity=DDC3699Child::class, mappedBy="oneRelation") */
->>>>>>> fce18e93
     public $child;
 }