<?php

declare(strict_types=1);

namespace Doctrine\Tests\Models\DDC3699;

use Doctrine\ORM\Annotation as ORM;

/** @ORM\MappedSuperClass */
abstract class DDC3699Parent
{
<<<<<<< HEAD
    /**
     * @var string
     * @Column(type="string")
     */
=======
    /** @ORM\Column(type="string") */
>>>>>>> fce18e93
    public $parentField;
}<|MERGE_RESOLUTION|>--- conflicted
+++ resolved
@@ -9,13 +9,6 @@
 /** @ORM\MappedSuperClass */
 abstract class DDC3699Parent
 {
-<<<<<<< HEAD
-    /**
-     * @var string
-     * @Column(type="string")
-     */
-=======
     /** @ORM\Column(type="string") */
->>>>>>> fce18e93
     public $parentField;
 }