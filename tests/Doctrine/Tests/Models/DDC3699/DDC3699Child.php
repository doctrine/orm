--- conflicted
+++ resolved
@@ -4,36 +4,6 @@
 
 namespace Doctrine\Tests\Models\DDC3699;
 
-<<<<<<< HEAD
-use Doctrine\Common\Collections\Collection;
-
-/** @Entity @Table(name="ddc3699_child") */
-class DDC3699Child extends DDC3699Parent
-{
-    /**
-     * @var int
-     * @Id
-     * @Column(type="integer")
-     */
-    public $id;
-
-    /**
-     * @var string
-     * @Column(type="string")
-     */
-    public $childField;
-
-    /**
-     * @var DDC3699RelationOne
-     * @OneToOne(targetEntity="DDC3699RelationOne", inversedBy="child")
-     */
-    public $oneRelation;
-
-    /**
-     * @psalm-var Collection<int, DDC3699RelationMany>
-     * @OneToMany(targetEntity="DDC3699RelationMany", mappedBy="child")
-     */
-=======
 use Doctrine\ORM\Annotation as ORM;
 
 /** @ORM\Entity @ORM\Table(name="ddc3699_child") */
@@ -49,6 +19,5 @@
     public $oneRelation;
 
     /** @ORM\OneToMany(targetEntity=DDC3699RelationMany::class, mappedBy="child") */
->>>>>>> fce18e93
     public $relations;
 }