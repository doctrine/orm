<?php

declare(strict_types=1);

namespace Doctrine\Tests\Models\CMS;

use BadMethodCallException;
<<<<<<< HEAD

=======
>>>>>>> fce18e93
use function func_get_args;

class CmsAddressListener
{
    public $calls;

    public function prePersist(): void
    {
        $this->calls[__FUNCTION__][] = func_get_args();
    }

    public function postPersist(): void
    {
        $this->calls[__FUNCTION__][] = func_get_args();
    }

<<<<<<< HEAD
    public function preUpdate(): void
=======
    public function preUpdate()
>>>>>>> fce18e93
    {
        $this->calls[__FUNCTION__][] = func_get_args();
    }

    public function postUpdate(): void
    {
        $this->calls[__FUNCTION__][] = func_get_args();
    }

    public function preRemove(): void
    {
        $this->calls[__FUNCTION__][] = func_get_args();
    }

    public function postRemove(): void
    {
        $this->calls[__FUNCTION__][] = func_get_args();
    }

    public function postLoad(): void
    {
        $this->calls[__FUNCTION__][] = func_get_args();
    }

    public function preFlush(): void
    {
        $this->calls[__FUNCTION__][] = func_get_args();
    }

    protected function postPersistHandler(): void
    {
        throw new BadMethodCallException('This is not a valid callback');
    }

    protected function prePersistHandler(): void
    {
        throw new BadMethodCallException('This is not a valid callback');
    }
}<|MERGE_RESOLUTION|>--- conflicted
+++ resolved
@@ -5,66 +5,58 @@
 namespace Doctrine\Tests\Models\CMS;
 
 use BadMethodCallException;
-<<<<<<< HEAD
-
-=======
->>>>>>> fce18e93
 use function func_get_args;
 
 class CmsAddressListener
 {
     public $calls;
 
-    public function prePersist(): void
+    public function prePersist()
     {
         $this->calls[__FUNCTION__][] = func_get_args();
     }
 
-    public function postPersist(): void
+    public function postPersist()
     {
         $this->calls[__FUNCTION__][] = func_get_args();
     }
 
-<<<<<<< HEAD
-    public function preUpdate(): void
-=======
     public function preUpdate()
->>>>>>> fce18e93
     {
         $this->calls[__FUNCTION__][] = func_get_args();
     }
 
-    public function postUpdate(): void
+    public function postUpdate()
     {
         $this->calls[__FUNCTION__][] = func_get_args();
     }
 
-    public function preRemove(): void
+    public function preRemove()
     {
         $this->calls[__FUNCTION__][] = func_get_args();
     }
 
-    public function postRemove(): void
+    public function postRemove()
     {
         $this->calls[__FUNCTION__][] = func_get_args();
     }
 
-    public function postLoad(): void
+    public function postLoad()
     {
         $this->calls[__FUNCTION__][] = func_get_args();
     }
 
-    public function preFlush(): void
+    public function preFlush()
     {
         $this->calls[__FUNCTION__][] = func_get_args();
     }
 
-    protected function postPersistHandler(): void
+    protected function postPersistHandler()
     {
         throw new BadMethodCallException('This is not a valid callback');
     }
 
-    protected function prePersistHandler(): void
+    protected function prePersistHandler()
     {
         throw new BadMethodCallException('This is not a valid callback');
     }
