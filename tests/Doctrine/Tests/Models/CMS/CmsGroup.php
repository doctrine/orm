--- conflicted
+++ resolved
@@ -4,56 +4,17 @@
 
 namespace Doctrine\Tests\Models\CMS;
 
-<<<<<<< HEAD
-use Doctrine\Common\Collections\ArrayCollection;
-use Doctrine\Common\Collections\Collection;
-use IteratorAggregate;
-use Traversable;
-=======
 use Doctrine\ORM\Annotation as ORM;
->>>>>>> fce18e93
 
 /**
  * Description of CmsGroup
  *
-<<<<<<< HEAD
- * @Entity
- * @Table(name="cms_groups")
-=======
  * @ORM\Entity
  * @ORM\Table(name="cms_groups")
->>>>>>> fce18e93
  */
-class CmsGroup implements IteratorAggregate
+class CmsGroup
 {
     /**
-<<<<<<< HEAD
-     * @var int
-     * @Id
-     * @Column(type="integer")
-     * @GeneratedValue
-     */
-    public $id;
-
-    /**
-     * @var string
-     * @Column(length=50)
-     */
-    public $name;
-
-    /**
-     * @psalm-var Collection<int, CmsUser>
-     * @ManyToMany(targetEntity="CmsUser", mappedBy="groups")
-     */
-    public $users;
-
-    public function __construct()
-    {
-        $this->users = new ArrayCollection();
-    }
-
-    public function setName(string $name): void
-=======
      * @ORM\Id
      * @ORM\Column(type="integer")
      * @ORM\GeneratedValue
@@ -65,49 +26,22 @@
     public $users;
 
     public function setName($name)
->>>>>>> fce18e93
     {
         $this->name = $name;
     }
 
-<<<<<<< HEAD
-    public function getName(): string
-=======
     public function getName()
->>>>>>> fce18e93
     {
         return $this->name;
     }
 
-<<<<<<< HEAD
-    public function addUser(CmsUser $user): void
-=======
     public function addUser(CmsUser $user)
->>>>>>> fce18e93
     {
         $this->users[] = $user;
     }
 
-<<<<<<< HEAD
-    /**
-     * @psalm-return Collection<int, CmsUser>
-     */
-    public function getUsers(): Collection
-    {
-        return $this->users;
-    }
-
-    /**
-     * @return ArrayCollection|Traversable
-     */
-    public function getIterator()
-    {
-        return $this->getUsers();
-    }
-=======
     public function getUsers()
     {
         return $this->users;
     }
->>>>>>> fce18e93
 }