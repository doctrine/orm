--- conflicted
+++ resolved
@@ -4,11 +4,7 @@
 
 namespace Doctrine\Tests\Models\CMS;
 
-<<<<<<< HEAD
-use Doctrine\Common\Collections\Collection;
-=======
 use Doctrine\ORM\Annotation as ORM;
->>>>>>> fce18e93
 
 /**
  * Description of CmsTag
@@ -19,24 +15,6 @@
 class CmsTag
 {
     /**
-<<<<<<< HEAD
-     * @var int
-     * @Id
-     * @Column(type="integer")
-     * @GeneratedValue
-     */
-    public $id;
-    /** @Column(length=50, name="tag_name", nullable=true) */
-    public $name;
-
-    /**
-     * @psalm-var Collection<int, CmsUser>
-     * @ManyToMany(targetEntity="CmsUser", mappedBy="tags")
-     */
-    public $users;
-
-    public function setName($name): void
-=======
      * @ORM\Id
      * @ORM\Column(type="integer")
      * @ORM\GeneratedValue
@@ -48,7 +26,6 @@
     public $users;
 
     public function setName($name)
->>>>>>> fce18e93
     {
         $this->name = $name;
     }
@@ -58,11 +35,7 @@
         return $this->name;
     }
 
-<<<<<<< HEAD
-    public function addUser(CmsUser $user): void
-=======
     public function addUser(CmsUser $user)
->>>>>>> fce18e93
     {
         $this->users[] = $user;
     }
