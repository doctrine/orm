<?php

declare(strict_types=1);

namespace Doctrine\Tests\Models\CMS;

use Doctrine\ORM\Annotation as ORM;

/**
 * @ORM\Entity
 * @ORM\Table(name="cms_comments")
 */
class CmsComment
{
    /**
<<<<<<< HEAD
     * @var int
     * @Column(type="integer")
     * @Id
     * @GeneratedValue(strategy="AUTO")
     */
    public $id;
    /**
     * @var string
     * @Column(type="string", length=255)
     */
    public $topic;
    /**
     * @var string
     * @Column(type="string")
     */
    public $text;
    /**
     * @var CmsArticle
     * @ManyToOne(targetEntity="CmsArticle", inversedBy="comments")
     * @JoinColumn(name="article_id", referencedColumnName="id")
     */
    public $article;

    public function setArticle(CmsArticle $article): void
=======
     * @ORM\Column(type="integer")
     * @ORM\Id
     * @ORM\GeneratedValue(strategy="AUTO")
     */
    public $id;
    /** @ORM\Column(type="string", length=255) */
    public $topic;
    /** @ORM\Column(type="string") */
    public $text;
    /**
     * @ORM\ManyToOne(targetEntity=CmsArticle::class, inversedBy="comments")
     * @ORM\JoinColumn(name="article_id", referencedColumnName="id")
     */
    public $article;

    public function setArticle(CmsArticle $article)
>>>>>>> fce18e93
    {
        $this->article = $article;
    }

    public function __toString()
    {
        return self::class . '[id=' . $this->id . ']';
    }
}<|MERGE_RESOLUTION|>--- conflicted
+++ resolved
@@ -13,32 +13,6 @@
 class CmsComment
 {
     /**
-<<<<<<< HEAD
-     * @var int
-     * @Column(type="integer")
-     * @Id
-     * @GeneratedValue(strategy="AUTO")
-     */
-    public $id;
-    /**
-     * @var string
-     * @Column(type="string", length=255)
-     */
-    public $topic;
-    /**
-     * @var string
-     * @Column(type="string")
-     */
-    public $text;
-    /**
-     * @var CmsArticle
-     * @ManyToOne(targetEntity="CmsArticle", inversedBy="comments")
-     * @JoinColumn(name="article_id", referencedColumnName="id")
-     */
-    public $article;
-
-    public function setArticle(CmsArticle $article): void
-=======
      * @ORM\Column(type="integer")
      * @ORM\Id
      * @ORM\GeneratedValue(strategy="AUTO")
@@ -55,7 +29,6 @@
     public $article;
 
     public function setArticle(CmsArticle $article)
->>>>>>> fce18e93
     {
         $this->article = $article;
     }
