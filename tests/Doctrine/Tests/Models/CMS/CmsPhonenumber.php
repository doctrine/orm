<?php

declare(strict_types=1);

namespace Doctrine\Tests\Models\CMS;

use Doctrine\ORM\Annotation as ORM;

/**
 * @ORM\Entity
 * @ORM\Table(name="cms_phonenumbers")
 */
class CmsPhonenumber
{
<<<<<<< HEAD
    /** @Id @Column(length=50) */
    public $phonenumber;
    /**
     * @var CmsUser
     * @ManyToOne(targetEntity="CmsUser", inversedBy="phonenumbers", cascade={"merge"})
     * @JoinColumn(name="user_id", referencedColumnName="id")
     */
    public $user;

    public function setUser(CmsUser $user): void
=======
    /** @ORM\Id @ORM\Column(length=50) */
    public $phonenumber;
    /**
     * @ORM\ManyToOne(targetEntity=CmsUser::class, inversedBy="phonenumbers")
     * @ORM\JoinColumn(name="user_id", referencedColumnName="id")
     */
    public $user;

    public function setUser(CmsUser $user)
>>>>>>> fce18e93
    {
        $this->user = $user;
    }

    public function getUser()
    {
        return $this->user;
    }
}<|MERGE_RESOLUTION|>--- conflicted
+++ resolved
@@ -12,18 +12,6 @@
  */
 class CmsPhonenumber
 {
-<<<<<<< HEAD
-    /** @Id @Column(length=50) */
-    public $phonenumber;
-    /**
-     * @var CmsUser
-     * @ManyToOne(targetEntity="CmsUser", inversedBy="phonenumbers", cascade={"merge"})
-     * @JoinColumn(name="user_id", referencedColumnName="id")
-     */
-    public $user;
-
-    public function setUser(CmsUser $user): void
-=======
     /** @ORM\Id @ORM\Column(length=50) */
     public $phonenumber;
     /**
@@ -33,7 +21,6 @@
     public $user;
 
     public function setUser(CmsUser $user)
->>>>>>> fce18e93
     {
         $this->user = $user;
     }
