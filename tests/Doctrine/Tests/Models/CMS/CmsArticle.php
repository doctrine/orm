<?php

declare(strict_types=1);

namespace Doctrine\Tests\Models\CMS;

<<<<<<< HEAD
use Doctrine\Common\Collections\Collection;
=======
use Doctrine\ORM\Annotation as ORM;
>>>>>>> fce18e93

/**
 * @ORM\Entity
 * @ORM\Table(name="cms_articles")
 */
class CmsArticle
{
    /**
<<<<<<< HEAD
     * @var int
     * @Id
     * @Column(type="integer")
     * @GeneratedValue(strategy="AUTO")
     */
    public $id;

    /**
     * @var string
     * @Column(type="string", length=255)
     */
    public $topic;

    /**
     * @var string
     * @Column(type="text")
     */
=======
     * @ORM\Id
     * @ORM\Column(type="integer")
     * @ORM\GeneratedValue(strategy="AUTO")
     */
    public $id;
    /** @ORM\Column(type="string", length=255) */
    public $topic;
    /** @ORM\Column(type="text") */
>>>>>>> fce18e93
    public $text;

    /**
<<<<<<< HEAD
     * @var CmsUser
     * @ManyToOne(targetEntity="CmsUser", inversedBy="articles")
     * @JoinColumn(name="user_id", referencedColumnName="id")
     */
    public $user;

    /**
     * @var Collection<int, CmsComment>
     * @OneToMany(targetEntity="CmsComment", mappedBy="article")
     */
    public $comments;

    /**
     * @var int
     * @Version
     * @column(type="integer")
     */
    public $version;

    public function setAuthor(CmsUser $author): void
=======
     * @ORM\ManyToOne(targetEntity=CmsUser::class, inversedBy="articles")
     * @ORM\JoinColumn(name="user_id", referencedColumnName="id")
     */
    public $user;
    /** @ORM\OneToMany(targetEntity=CmsComment::class, mappedBy="article") */
    public $comments;

    /**
     * @ORM\Version
     * @ORM\Column(type="integer")
     */
    public $version;

    public function setAuthor(CmsUser $author)
>>>>>>> fce18e93
    {
        $this->user = $author;
    }

<<<<<<< HEAD
    public function addComment(CmsComment $comment): void
=======
    public function addComment(CmsComment $comment)
>>>>>>> fce18e93
    {
        $this->comments[] = $comment;
        $comment->setArticle($this);
    }
}<|MERGE_RESOLUTION|>--- conflicted
+++ resolved
@@ -4,11 +4,7 @@
 
 namespace Doctrine\Tests\Models\CMS;
 
-<<<<<<< HEAD
-use Doctrine\Common\Collections\Collection;
-=======
 use Doctrine\ORM\Annotation as ORM;
->>>>>>> fce18e93
 
 /**
  * @ORM\Entity
@@ -17,25 +13,6 @@
 class CmsArticle
 {
     /**
-<<<<<<< HEAD
-     * @var int
-     * @Id
-     * @Column(type="integer")
-     * @GeneratedValue(strategy="AUTO")
-     */
-    public $id;
-
-    /**
-     * @var string
-     * @Column(type="string", length=255)
-     */
-    public $topic;
-
-    /**
-     * @var string
-     * @Column(type="text")
-     */
-=======
      * @ORM\Id
      * @ORM\Column(type="integer")
      * @ORM\GeneratedValue(strategy="AUTO")
@@ -44,32 +21,8 @@
     /** @ORM\Column(type="string", length=255) */
     public $topic;
     /** @ORM\Column(type="text") */
->>>>>>> fce18e93
     public $text;
-
     /**
-<<<<<<< HEAD
-     * @var CmsUser
-     * @ManyToOne(targetEntity="CmsUser", inversedBy="articles")
-     * @JoinColumn(name="user_id", referencedColumnName="id")
-     */
-    public $user;
-
-    /**
-     * @var Collection<int, CmsComment>
-     * @OneToMany(targetEntity="CmsComment", mappedBy="article")
-     */
-    public $comments;
-
-    /**
-     * @var int
-     * @Version
-     * @column(type="integer")
-     */
-    public $version;
-
-    public function setAuthor(CmsUser $author): void
-=======
      * @ORM\ManyToOne(targetEntity=CmsUser::class, inversedBy="articles")
      * @ORM\JoinColumn(name="user_id", referencedColumnName="id")
      */
@@ -84,16 +37,11 @@
     public $version;
 
     public function setAuthor(CmsUser $author)
->>>>>>> fce18e93
     {
         $this->user = $author;
     }
 
-<<<<<<< HEAD
-    public function addComment(CmsComment $comment): void
-=======
     public function addComment(CmsComment $comment)
->>>>>>> fce18e93
     {
         $this->comments[] = $comment;
         $comment->setArticle($this);
