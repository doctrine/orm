--- conflicted
+++ resolved
@@ -28,39 +28,34 @@
     private $name;
 
     /**
-<<<<<<< HEAD
-     * @OneToMany(targetEntity="Stock", mappedBy="market", indexBy="symbol")
-     * @psalm-var ArrayCollection<string, Stock>
-=======
      * @ORM\OneToMany(targetEntity=Stock::class, mappedBy="market", indexBy="symbol")
      *
      * @var Stock[]
->>>>>>> fce18e93
      */
     public $stocks;
 
-    public function __construct(string $name)
+    public function __construct($name)
     {
         $this->name   = $name;
         $this->stocks = new ArrayCollection();
     }
 
-    public function getId(): int
+    public function getId()
     {
         return $this->id;
     }
 
-    public function getName(): string
+    public function getName()
     {
         return $this->name;
     }
 
-    public function addStock(Stock $stock): void
+    public function addStock(Stock $stock)
     {
         $this->stocks[$stock->getSymbol()] = $stock;
     }
 
-    public function getStock(string $symbol): Stock
+    public function getStock($symbol)
     {
         return $this->stocks[$symbol];
     }
