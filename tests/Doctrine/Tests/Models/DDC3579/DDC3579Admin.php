<?php

declare(strict_types=1);

namespace Doctrine\Tests\Models\DDC3579;

use Doctrine\ORM\Annotation as ORM;

/**
 * @ORM\Entity
 * @ORM\AssociationOverrides({
 *      @ORM\AssociationOverride(
 *          name="groups",
 *          inversedBy="admins"
 *      )
 * })
 */
class DDC3579Admin extends DDC3579User
{
<<<<<<< HEAD
    public static function loadMetadata($metadata): void
    {
        $metadata->setAssociationOverride('groups', ['inversedBy' => 'admins']);
    }
=======
>>>>>>> fce18e93
}<|MERGE_RESOLUTION|>--- conflicted
+++ resolved
@@ -17,11 +17,4 @@
  */
 class DDC3579Admin extends DDC3579User
 {
-<<<<<<< HEAD
-    public static function loadMetadata($metadata): void
-    {
-        $metadata->setAssociationOverride('groups', ['inversedBy' => 'admins']);
-    }
-=======
->>>>>>> fce18e93
 }