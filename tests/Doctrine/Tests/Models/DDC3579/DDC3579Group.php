--- conflicted
+++ resolved
@@ -18,20 +18,10 @@
      */
     private $id;
 
-<<<<<<< HEAD
-    /** @Column */
-    private $name;
-
-    /**
-     * @ArrayCollection
-     * @ManyToMany(targetEntity="DDC3579Admin", mappedBy="groups")
-     */
-=======
     /** @ORM\Column */
     private $name;
 
     /** @ORM\ManyToMany(targetEntity=DDC3579Admin::class, mappedBy="groups") */
->>>>>>> fce18e93
     private $admins;
 
     public function __construct($name = null)
@@ -40,26 +30,31 @@
         $this->users = new ArrayCollection();
     }
 
-    public function setName(string $name): void
+    /**
+     * @param string $name
+     */
+    public function setName($name)
     {
         $this->name = $name;
     }
 
-    public function getName(): string
+    /**
+     * @return string
+     */
+    public function getName()
     {
         return $this->name;
     }
 
-<<<<<<< HEAD
-    public function addAdmin(DDC3579Admin $admin): void
-=======
     public function addAdmin(DDC3579Admin $admin)
->>>>>>> fce18e93
     {
         $this->admins[] = $admin;
     }
 
-    public function getAdmins(): ArrayCollection
+    /**
+     * @return ArrayCollection
+     */
+    public function getAdmins()
     {
         return $this->admins;
     }
