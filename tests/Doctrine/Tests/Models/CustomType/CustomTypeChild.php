--- conflicted
+++ resolved
@@ -13,21 +13,11 @@
 class CustomTypeChild
 {
     /**
-<<<<<<< HEAD
-     * @var int
-     * @Id @Column(type="integer")
-     * @GeneratedValue(strategy="AUTO")
-     */
-    public $id;
-
-    /** @Column(type="upper_case_string") */
-=======
      * @ORM\Id @ORM\Column(type="integer")
      * @ORM\GeneratedValue(strategy="AUTO")
      */
     public $id;
 
     /** @ORM\Column(type="upper_case_string") */
->>>>>>> fce18e93
     public $lowerCaseString = 'foo';
 }