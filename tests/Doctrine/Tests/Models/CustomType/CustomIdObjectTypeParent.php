--- conflicted
+++ resolved
@@ -5,10 +5,7 @@
 namespace Doctrine\Tests\Models\CustomType;
 
 use Doctrine\Common\Collections\ArrayCollection;
-<<<<<<< HEAD
-=======
 use Doctrine\ORM\Annotation as ORM;
->>>>>>> fce18e93
 use Doctrine\Tests\DbalTypes\CustomIdObject;
 
 /**
@@ -18,21 +15,13 @@
 class CustomIdObjectTypeParent
 {
     /**
-<<<<<<< HEAD
-     * @Id @Column(type="CustomIdObject")
-=======
      * @ORM\Id @ORM\Column(type="CustomIdObject")
      *
->>>>>>> fce18e93
      * @var CustomIdObject
      */
     public $id;
 
-<<<<<<< HEAD
-    /** @OneToMany(targetEntity="Doctrine\Tests\Models\CustomType\CustomIdObjectTypeChild", cascade={"persist", "remove"}, mappedBy="parent") */
-=======
     /** @ORM\OneToMany(targetEntity=CustomIdObjectTypeChild::class, cascade={"persist", "remove"}, mappedBy="parent") */
->>>>>>> fce18e93
     public $children;
 
     public function __construct(CustomIdObject $id)
