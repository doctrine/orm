<?php

declare(strict_types=1);

namespace Doctrine\Tests\Models\VersionedManyToOne;

use Doctrine\ORM\Annotation as ORM;

/**
 * @ORM\Entity
 * @ORM\Table(name="versioned_many_to_one_category")
 */
class Category
{
    /**
<<<<<<< HEAD
     * @var int
     * @Id
     * @Column(name="id", type="integer")
     * @GeneratedValue(strategy="AUTO")
=======
     * @ORM\Id
     * @ORM\Column(name="id", type="integer")
     * @ORM\GeneratedValue(strategy="AUTO")
>>>>>>> fce18e93
     */
    public $id;

    /**
     * Version column
     *
     * @ORM\Column(type="integer", name="version")
     * @ORM\Version
     */
    public $version;
}<|MERGE_RESOLUTION|>--- conflicted
+++ resolved
@@ -13,16 +13,9 @@
 class Category
 {
     /**
-<<<<<<< HEAD
-     * @var int
-     * @Id
-     * @Column(name="id", type="integer")
-     * @GeneratedValue(strategy="AUTO")
-=======
      * @ORM\Id
      * @ORM\Column(name="id", type="integer")
      * @ORM\GeneratedValue(strategy="AUTO")
->>>>>>> fce18e93
      */
     public $id;
 
