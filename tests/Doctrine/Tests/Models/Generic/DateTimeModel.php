--- conflicted
+++ resolved
@@ -13,18 +13,6 @@
 class DateTimeModel
 {
     /**
-<<<<<<< HEAD
-     * @var int
-     * @Id @Column(type="integer")
-     * @GeneratedValue
-     */
-    public $id;
-    /** @Column(name="col_datetime", type="datetime", nullable=true) */
-    public $datetime;
-    /** @Column(name="col_date", type="date", nullable=true) */
-    public $date;
-    /** @Column(name="col_time", type="time", nullable=true) */
-=======
      * @ORM\Id @ORM\Column(type="integer")
      * @ORM\GeneratedValue
      */
@@ -34,6 +22,5 @@
     /** @ORM\Column(name="col_date", type="date", nullable=true) */
     public $date;
     /** @ORM\Column(name="col_time", type="time", nullable=true) */
->>>>>>> fce18e93
     public $time;
 }