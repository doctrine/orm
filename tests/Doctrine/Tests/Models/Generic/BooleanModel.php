<?php

declare(strict_types=1);

namespace Doctrine\Tests\Models\Generic;

use Doctrine\ORM\Annotation as ORM;

/**
 * @ORM\Entity
 * @ORM\Table(name="boolean_model")
 */
class BooleanModel
{
    /**
<<<<<<< HEAD
     * @var int
     * @Id @Column(type="integer")
     * @GeneratedValue(strategy="AUTO")
     */
    public $id;
    /** @Column(type="boolean") */
=======
     * @ORM\Id @ORM\Column(type="integer")
     * @ORM\GeneratedValue(strategy="AUTO")
     */
    public $id;
    /** @ORM\Column(type="boolean") */
>>>>>>> fce18e93
    public $booleanField;
}<|MERGE_RESOLUTION|>--- conflicted
+++ resolved
@@ -13,19 +13,10 @@
 class BooleanModel
 {
     /**
-<<<<<<< HEAD
-     * @var int
-     * @Id @Column(type="integer")
-     * @GeneratedValue(strategy="AUTO")
-     */
-    public $id;
-    /** @Column(type="boolean") */
-=======
      * @ORM\Id @ORM\Column(type="integer")
      * @ORM\GeneratedValue(strategy="AUTO")
      */
     public $id;
     /** @ORM\Column(type="boolean") */
->>>>>>> fce18e93
     public $booleanField;
 }