--- conflicted
+++ resolved
@@ -17,10 +17,6 @@
      */
     public $id;
 
-<<<<<<< HEAD
-    /** @Column(length=50, name="file_name") */
-=======
     /** @ORM\Column(length=50, name="file_name") */
->>>>>>> fce18e93
     public $name;
 }