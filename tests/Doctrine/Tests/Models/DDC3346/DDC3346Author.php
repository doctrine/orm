--- conflicted
+++ resolved
@@ -4,11 +4,7 @@
 
 namespace Doctrine\Tests\Models\DDC3346;
 
-<<<<<<< HEAD
-use Doctrine\Common\Collections\Collection;
-=======
 use Doctrine\ORM\Annotation as ORM;
->>>>>>> fce18e93
 
 /**
  * @ORM\Entity
@@ -17,24 +13,6 @@
 class DDC3346Author
 {
     /**
-<<<<<<< HEAD
-     * @var int
-     * @Id @Column(type="integer")
-     * @GeneratedValue
-     */
-    public $id;
-
-    /**
-     * @var string
-     * @Column(type="string", length=255, unique=true)
-     */
-    public $username;
-
-    /**
-     * @var Collection<int, DDC3346Article>
-     * @OneToMany(targetEntity="DDC3346Article", mappedBy="user", fetch="EAGER", cascade={"detach"})
-     */
-=======
      * @ORM\Id @ORM\Column(type="integer")
      * @ORM\GeneratedValue
      */
@@ -44,6 +22,5 @@
     public $username;
 
     /** @ORM\OneToMany(targetEntity=DDC3346Article::class, mappedBy="user", fetch="EAGER") */
->>>>>>> fce18e93
     public $articles = [];
 }