<?php

declare(strict_types=1);

namespace Doctrine\Tests\Models\Legacy;

use Doctrine\Common\Collections\ArrayCollection;
<<<<<<< HEAD
use Doctrine\Common\Collections\Collection;
=======
use Doctrine\ORM\Annotation as ORM;
>>>>>>> fce18e93

/**
 * @ORM\Entity
 * @ORM\Table(name="legacy_users")
 */
class LegacyUser
{
    /**
<<<<<<< HEAD
     * @var int
     * @Id
     * @GeneratedValue
     * @Column(name="iUserId", type="integer", nullable=false)
     */
    public $_id;
    /**
     * @var string
     * @Column(name="sUsername", type="string", length=255, unique=true)
     */
    public $_username;
    /**
     * @var string
     * @Column(type="string", length=255, name="name")
     */
    public $_name;
    /**
     * @psalm-var Collection<int, LegacyArticle>
     * @OneToMany(targetEntity="LegacyArticle", mappedBy="user")
     */
    public $_articles;
    /**
     * @psalm-var Collection<int, LegacyUserReference>
     * @OneToMany(targetEntity="LegacyUserReference", mappedBy="_source", cascade={"remove"})
     */
    public $_references;
=======
     * @ORM\Id
     * @ORM\GeneratedValue
     * @ORM\Column(name="iUserId", type="integer", nullable=false)
     */
    public $id;

    /** @ORM\Column(name="sUsername", type="string", length=255, unique=true) */
    public $username;

    /** @ORM\Column(type="string", length=255, name="name") */
    public $name;

    /** @ORM\OneToMany(targetEntity=LegacyArticle::class, mappedBy="user") */
    public $articles;

    /** @ORM\OneToMany(targetEntity=LegacyUserReference::class, mappedBy="source", cascade={"remove"}) */
    public $references;

>>>>>>> fce18e93
    /**
     * @ORM\ManyToMany(targetEntity=LegacyCar::class, inversedBy="users", cascade={"persist"})
     * @ORM\JoinTable(name="legacy_users_cars",
     *      joinColumns={@ORM\JoinColumn(name="iUserId", referencedColumnName="iUserId")},
     *      inverseJoinColumns={@ORM\JoinColumn(name="iCarId", referencedColumnName="iCarId")}
     *      )
     */
<<<<<<< HEAD
    public $_cars;

    public function __construct()
    {
        $this->_articles   = new ArrayCollection();
        $this->_references = new ArrayCollection();
        $this->_cars       = new ArrayCollection();
=======
    public $cars;

    public function __construct()
    {
        $this->articles   = new ArrayCollection();
        $this->references = new ArrayCollection();
        $this->cars       = new ArrayCollection();
>>>>>>> fce18e93
    }

    public function getId()
    {
<<<<<<< HEAD
        return $this->_id;
=======
        return $this->id;
>>>>>>> fce18e93
    }

    public function getUsername()
    {
<<<<<<< HEAD
        return $this->_username;
    }

    public function addArticle(LegacyArticle $article): void
    {
        $this->_articles[] = $article;
=======
        return $this->username;
    }

    public function addArticle(LegacyArticle $article)
    {
        $this->articles[] = $article;
>>>>>>> fce18e93
        $article->setAuthor($this);
    }

    public function addReference($reference): void
    {
        $this->references[] = $reference;
    }

    public function references()
    {
        return $this->references;
    }

<<<<<<< HEAD
    public function addCar(LegacyCar $car): void
    {
        $this->_cars[] = $car;
=======
    public function addCar(LegacyCar $car)
    {
        $this->cars[] = $car;
>>>>>>> fce18e93
        $car->addUser($this);
    }

    public function getCars()
    {
<<<<<<< HEAD
        return $this->_cars;
=======
        return $this->cars;
>>>>>>> fce18e93
    }
}<|MERGE_RESOLUTION|>--- conflicted
+++ resolved
@@ -5,11 +5,7 @@
 namespace Doctrine\Tests\Models\Legacy;
 
 use Doctrine\Common\Collections\ArrayCollection;
-<<<<<<< HEAD
-use Doctrine\Common\Collections\Collection;
-=======
 use Doctrine\ORM\Annotation as ORM;
->>>>>>> fce18e93
 
 /**
  * @ORM\Entity
@@ -18,34 +14,6 @@
 class LegacyUser
 {
     /**
-<<<<<<< HEAD
-     * @var int
-     * @Id
-     * @GeneratedValue
-     * @Column(name="iUserId", type="integer", nullable=false)
-     */
-    public $_id;
-    /**
-     * @var string
-     * @Column(name="sUsername", type="string", length=255, unique=true)
-     */
-    public $_username;
-    /**
-     * @var string
-     * @Column(type="string", length=255, name="name")
-     */
-    public $_name;
-    /**
-     * @psalm-var Collection<int, LegacyArticle>
-     * @OneToMany(targetEntity="LegacyArticle", mappedBy="user")
-     */
-    public $_articles;
-    /**
-     * @psalm-var Collection<int, LegacyUserReference>
-     * @OneToMany(targetEntity="LegacyUserReference", mappedBy="_source", cascade={"remove"})
-     */
-    public $_references;
-=======
      * @ORM\Id
      * @ORM\GeneratedValue
      * @ORM\Column(name="iUserId", type="integer", nullable=false)
@@ -64,7 +32,6 @@
     /** @ORM\OneToMany(targetEntity=LegacyUserReference::class, mappedBy="source", cascade={"remove"}) */
     public $references;
 
->>>>>>> fce18e93
     /**
      * @ORM\ManyToMany(targetEntity=LegacyCar::class, inversedBy="users", cascade={"persist"})
      * @ORM\JoinTable(name="legacy_users_cars",
@@ -72,15 +39,6 @@
      *      inverseJoinColumns={@ORM\JoinColumn(name="iCarId", referencedColumnName="iCarId")}
      *      )
      */
-<<<<<<< HEAD
-    public $_cars;
-
-    public function __construct()
-    {
-        $this->_articles   = new ArrayCollection();
-        $this->_references = new ArrayCollection();
-        $this->_cars       = new ArrayCollection();
-=======
     public $cars;
 
     public function __construct()
@@ -88,39 +46,25 @@
         $this->articles   = new ArrayCollection();
         $this->references = new ArrayCollection();
         $this->cars       = new ArrayCollection();
->>>>>>> fce18e93
     }
 
     public function getId()
     {
-<<<<<<< HEAD
-        return $this->_id;
-=======
         return $this->id;
->>>>>>> fce18e93
     }
 
     public function getUsername()
     {
-<<<<<<< HEAD
-        return $this->_username;
-    }
-
-    public function addArticle(LegacyArticle $article): void
-    {
-        $this->_articles[] = $article;
-=======
         return $this->username;
     }
 
     public function addArticle(LegacyArticle $article)
     {
         $this->articles[] = $article;
->>>>>>> fce18e93
         $article->setAuthor($this);
     }
 
-    public function addReference($reference): void
+    public function addReference($reference)
     {
         $this->references[] = $reference;
     }
@@ -130,24 +74,14 @@
         return $this->references;
     }
 
-<<<<<<< HEAD
-    public function addCar(LegacyCar $car): void
-    {
-        $this->_cars[] = $car;
-=======
     public function addCar(LegacyCar $car)
     {
         $this->cars[] = $car;
->>>>>>> fce18e93
         $car->addUser($this);
     }
 
     public function getCars()
     {
-<<<<<<< HEAD
-        return $this->_cars;
-=======
         return $this->cars;
->>>>>>> fce18e93
     }
 }