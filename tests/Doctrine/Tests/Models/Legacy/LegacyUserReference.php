--- conflicted
+++ resolved
@@ -5,10 +5,7 @@
 namespace Doctrine\Tests\Models\Legacy;
 
 use DateTime;
-<<<<<<< HEAD
-=======
 use Doctrine\ORM\Annotation as ORM;
->>>>>>> fce18e93
 
 /**
  * @ORM\Entity
@@ -17,50 +14,23 @@
 class LegacyUserReference
 {
     /**
-<<<<<<< HEAD
-     * @var LegacyUser
-     * @Id
-     * @ManyToOne(targetEntity="LegacyUser", inversedBy="_references")
-     * @JoinColumn(name="iUserIdSource", referencedColumnName="iUserId")
-=======
      * @ORM\Id
      * @ORM\ManyToOne(targetEntity=LegacyUser::class, inversedBy="references")
      * @ORM\JoinColumn(name="iUserIdSource", referencedColumnName="iUserId")
->>>>>>> fce18e93
      */
     private $source;
 
     /**
-<<<<<<< HEAD
-     * @var LegacyUser
-     * @Id
-     * @ManyToOne(targetEntity="LegacyUser")
-     * @JoinColumn(name="iUserIdTarget", referencedColumnName="iUserId")
-=======
      * @ORM\Id
      * @ORM\ManyToOne(targetEntity=LegacyUser::class)
      * @ORM\JoinColumn(name="iUserIdTarget", referencedColumnName="iUserId")
->>>>>>> fce18e93
      */
     private $target;
 
-<<<<<<< HEAD
-    /**
-     * @var string
-     * @column(type="string", name="description")
-     */
-    private $_description;
-
-    /**
-     * @var DateTime
-     * @Column(type="datetime", name="created")
-     */
-=======
     /** @ORM\Column(type="string", name="description") */
     private $description;
 
     /** @ORM\Column(type="datetime", name="created") */
->>>>>>> fce18e93
     private $created;
 
     public function __construct(LegacyUser $source, LegacyUser $target, $description)
@@ -68,17 +38,10 @@
         $source->addReference($this);
         $target->addReference($this);
 
-<<<<<<< HEAD
-        $this->_source      = $source;
-        $this->_target      = $target;
-        $this->_description = $description;
-        $this->created      = new DateTime('now');
-=======
         $this->source      = $source;
         $this->target      = $target;
         $this->description = $description;
         $this->created     = new DateTime('now');
->>>>>>> fce18e93
     }
 
     public function source()
@@ -91,7 +54,7 @@
         return $this->target;
     }
 
-    public function setDescription($desc): void
+    public function setDescription($desc)
     {
         $this->description = $desc;
     }
