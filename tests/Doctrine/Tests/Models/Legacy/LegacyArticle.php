<?php

declare(strict_types=1);

namespace Doctrine\Tests\Models\Legacy;

use Doctrine\ORM\Annotation as ORM;

/**
 * @ORM\Entity
 * @ORM\Table(name="legacy_articles")
 */
class LegacyArticle
{
    /**
<<<<<<< HEAD
     * @var int
     * @Id
     * @Column(name="iArticleId", type="integer")
     * @GeneratedValue(strategy="AUTO")
     */
    public $id;

    /**
     * @var string
     * @Column(name="sTopic", type="string", length=255)
     */
    public $topic;

    /**
     * @var string
     * @Column(name="sText", type="text")
     */
    public $text;

    /**
     * @var LegacyUser
     * @ManyToOne(targetEntity="LegacyUser", inversedBy="_articles")
     * @JoinColumn(name="iUserId", referencedColumnName="iUserId")
     */
    public $user;

    public function setAuthor(LegacyUser $author): void
=======
     * @ORM\Id
     * @ORM\Column(name="iArticleId", type="integer")
     * @ORM\GeneratedValue(strategy="AUTO")
     */
    public $id;

    /** @ORM\Column(name="sTopic", type="string", length=255) */
    public $topic;

    /** @ORM\Column(name="sText", type="text") */
    public $text;

    /**
     * @ORM\ManyToOne(targetEntity=LegacyUser::class, inversedBy="articles")
     * @ORM\JoinColumn(name="iUserId", referencedColumnName="iUserId")
     */
    public $user;

    public function setAuthor(LegacyUser $author)
>>>>>>> fce18e93
    {
        $this->user = $author;
    }
}<|MERGE_RESOLUTION|>--- conflicted
+++ resolved
@@ -13,35 +13,6 @@
 class LegacyArticle
 {
     /**
-<<<<<<< HEAD
-     * @var int
-     * @Id
-     * @Column(name="iArticleId", type="integer")
-     * @GeneratedValue(strategy="AUTO")
-     */
-    public $id;
-
-    /**
-     * @var string
-     * @Column(name="sTopic", type="string", length=255)
-     */
-    public $topic;
-
-    /**
-     * @var string
-     * @Column(name="sText", type="text")
-     */
-    public $text;
-
-    /**
-     * @var LegacyUser
-     * @ManyToOne(targetEntity="LegacyUser", inversedBy="_articles")
-     * @JoinColumn(name="iUserId", referencedColumnName="iUserId")
-     */
-    public $user;
-
-    public function setAuthor(LegacyUser $author): void
-=======
      * @ORM\Id
      * @ORM\Column(name="iArticleId", type="integer")
      * @ORM\GeneratedValue(strategy="AUTO")
@@ -61,7 +32,6 @@
     public $user;
 
     public function setAuthor(LegacyUser $author)
->>>>>>> fce18e93
     {
         $this->user = $author;
     }
