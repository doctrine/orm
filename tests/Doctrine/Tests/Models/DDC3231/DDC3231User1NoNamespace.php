<?php

declare(strict_types=1);

<<<<<<< HEAD
=======
use Doctrine\ORM\Annotation as ORM;

>>>>>>> fce18e93
/**
 * @ORM\Entity(repositoryClass=DDC3231User1NoNamespaceRepository::class)
 * @ORM\Table(name="no_namespace_users")
 */
class DDC3231User1NoNamespace
{
    /**
<<<<<<< HEAD
     * @var int
     * @Id
     * @Column(type="integer")
     * @GeneratedValue(strategy="AUTO")
     */
    protected $id;

    /**
     * @var string
     * @Column(type="string", length=255)
     */
=======
     * @ORM\Id
     * @ORM\Column(type="integer")
     * @ORM\GeneratedValue(strategy="AUTO")
     */
    protected $id;

    /** @ORM\Column(type="string", length=255) */
>>>>>>> fce18e93
    protected $name;
}<|MERGE_RESOLUTION|>--- conflicted
+++ resolved
@@ -2,11 +2,8 @@
 
 declare(strict_types=1);
 
-<<<<<<< HEAD
-=======
 use Doctrine\ORM\Annotation as ORM;
 
->>>>>>> fce18e93
 /**
  * @ORM\Entity(repositoryClass=DDC3231User1NoNamespaceRepository::class)
  * @ORM\Table(name="no_namespace_users")
@@ -14,19 +11,6 @@
 class DDC3231User1NoNamespace
 {
     /**
-<<<<<<< HEAD
-     * @var int
-     * @Id
-     * @Column(type="integer")
-     * @GeneratedValue(strategy="AUTO")
-     */
-    protected $id;
-
-    /**
-     * @var string
-     * @Column(type="string", length=255)
-     */
-=======
      * @ORM\Id
      * @ORM\Column(type="integer")
      * @ORM\GeneratedValue(strategy="AUTO")
@@ -34,6 +18,5 @@
     protected $id;
 
     /** @ORM\Column(type="string", length=255) */
->>>>>>> fce18e93
     protected $name;
 }