--- conflicted
+++ resolved
@@ -10,20 +10,10 @@
 #[ORM\MappedSuperclass(repositoryClass: DDC869PaymentRepository::class)]
 class DDC869Payment
 {
-<<<<<<< HEAD
     /** @var int */
-    #[ORM\Id, ORM\Column(type: 'integer'), ORM\GeneratedValue]
-=======
-    /**
-     * @var int
-     * @Id
-     * @Column(type="integer")
-     * @GeneratedValue
-     */
     #[ORM\Id]
     #[ORM\Column(type: 'integer')]
     #[ORM\GeneratedValue]
->>>>>>> 9b147867
     protected $id;
 
     /** @var float */
