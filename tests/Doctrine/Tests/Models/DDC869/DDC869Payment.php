<?php

declare(strict_types=1);

namespace Doctrine\Tests\Models\DDC869;

<<<<<<< HEAD
use Doctrine\ORM\Mapping\ClassMetadataInfo;
=======
use Doctrine\ORM\Annotation as ORM;
>>>>>>> fce18e93

/**
 * @ORM\MappedSuperclass(repositoryClass=DDC869PaymentRepository::class)
 */
class DDC869Payment
{
    /**
<<<<<<< HEAD
     * @var int
     * @Id
     * @Column(type="integer")
     * @GeneratedValue
=======
     * @ORM\Id
     * @ORM\Column(type="integer")
     * @ORM\GeneratedValue
>>>>>>> fce18e93
     */
    protected $id;

    /** @ORM\Column(type="float") */
    protected $value;
<<<<<<< HEAD

    public static function loadMetadata(ClassMetadataInfo $metadata): void
    {
        $metadata->mapField(
            [
                'id'         => true,
                'fieldName'  => 'id',
                'type'       => 'integer',
                'columnName' => 'id',
            ]
        );
        $metadata->mapField(
            [
                'fieldName'  => 'value',
                'type'       => 'float',
            ]
        );
        $metadata->isMappedSuperclass = true;
        $metadata->setCustomRepositoryClass(DDC869PaymentRepository::class);
        $metadata->setIdGeneratorType(ClassMetadataInfo::GENERATOR_TYPE_AUTO);
    }
=======
>>>>>>> fce18e93
}<|MERGE_RESOLUTION|>--- conflicted
+++ resolved
@@ -4,11 +4,7 @@
 
 namespace Doctrine\Tests\Models\DDC869;
 
-<<<<<<< HEAD
-use Doctrine\ORM\Mapping\ClassMetadataInfo;
-=======
 use Doctrine\ORM\Annotation as ORM;
->>>>>>> fce18e93
 
 /**
  * @ORM\MappedSuperclass(repositoryClass=DDC869PaymentRepository::class)
@@ -16,43 +12,12 @@
 class DDC869Payment
 {
     /**
-<<<<<<< HEAD
-     * @var int
-     * @Id
-     * @Column(type="integer")
-     * @GeneratedValue
-=======
      * @ORM\Id
      * @ORM\Column(type="integer")
      * @ORM\GeneratedValue
->>>>>>> fce18e93
      */
     protected $id;
 
     /** @ORM\Column(type="float") */
     protected $value;
-<<<<<<< HEAD
-
-    public static function loadMetadata(ClassMetadataInfo $metadata): void
-    {
-        $metadata->mapField(
-            [
-                'id'         => true,
-                'fieldName'  => 'id',
-                'type'       => 'integer',
-                'columnName' => 'id',
-            ]
-        );
-        $metadata->mapField(
-            [
-                'fieldName'  => 'value',
-                'type'       => 'float',
-            ]
-        );
-        $metadata->isMappedSuperclass = true;
-        $metadata->setCustomRepositoryClass(DDC869PaymentRepository::class);
-        $metadata->setIdGeneratorType(ClassMetadataInfo::GENERATOR_TYPE_AUTO);
-    }
-=======
->>>>>>> fce18e93
 }