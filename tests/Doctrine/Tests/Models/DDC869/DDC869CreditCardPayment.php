--- conflicted
+++ resolved
@@ -4,35 +4,13 @@
 
 namespace Doctrine\Tests\Models\DDC869;
 
-<<<<<<< HEAD
-use Doctrine\ORM\Mapping\ClassMetadataInfo;
-=======
 use Doctrine\ORM\Annotation as ORM;
->>>>>>> fce18e93
 
 /**
  * @ORM\Entity
  */
 class DDC869CreditCardPayment extends DDC869Payment
 {
-<<<<<<< HEAD
-    /**
-     * @var string
-     * @Column(type="string")
-     */
-    protected $creditCardNumber;
-
-    public static function loadMetadata(ClassMetadataInfo $metadata): void
-    {
-        $metadata->mapField(
-            [
-                'fieldName'  => 'creditCardNumber',
-                'type'       => 'string',
-            ]
-        );
-    }
-=======
     /** @ORM\Column(type="string") */
     protected $creditCardNumber;
->>>>>>> fce18e93
 }