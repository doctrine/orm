--- conflicted
+++ resolved
@@ -7,26 +7,6 @@
 use Doctrine\ORM\Annotation as ORM;
 
 /**
-<<<<<<< HEAD
- * @Entity
- * @AttributeOverrides({
- * @AttributeOverride(name="foo",
- *          column=@Column(
- *              name     = "foo_overridden",
- *              type     = "integer",
- *              length   = 140,
- *              nullable = false,
- *              unique   = false
- *          )
- *      )
- * })
- * @AssociationOverrides({
- * @AssociationOverride(name="bar",
- *          joinColumns=@JoinColumn(
- *              name="example_entity_overridden_bar_id", referencedColumnName="id"
- *          )
- *      )
-=======
  * @ORM\Entity
  * @ORM\AttributeOverrides({
  *     @ORM\AttributeOverride(name="foo",
@@ -46,7 +26,6 @@
  *             name="example_entity_overridden_bar_id", referencedColumnName="id"
  *         )
  *     )
->>>>>>> fce18e93
  * })
  */
 class DDC1872ExampleEntityWithOverride
