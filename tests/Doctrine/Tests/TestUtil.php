<?php

declare(strict_types=1);

namespace Doctrine\Tests;

use Doctrine\Common\EventSubscriber;
use Doctrine\DBAL\Connection;
use Doctrine\DBAL\DriverManager;
use UnexpectedValueException;

use function explode;
use function fwrite;
<<<<<<< HEAD
use function get_class;
=======
use function get_debug_type;
use function method_exists;
>>>>>>> 70dcffa0
use function sprintf;
use function strlen;
use function strpos;
use function substr;

use const STDERR;

/**
 * TestUtil is a class with static utility methods used during tests.
 */
class TestUtil
{
    /** @var bool Whether the database schema is initialized. */
    private static $initialized = false;

    /**
     * Gets a <b>real</b> database connection using the following parameters
     * of the $GLOBALS array:
     *
     * 'db_driver' : The name of the Doctrine DBAL database driver to use.
     * 'db_user' : The username to use for connecting.
     * 'db_password' : The password to use for connecting.
     * 'db_host' : The hostname of the database to connect to.
     * 'db_server' : The server name of the database to connect to
     *               (optional, some vendors allow multiple server instances with different names on the same host).
     * 'db_dbname' : The name of the database to connect to.
     * 'db_port' : The port of the database to connect to.
     *
     * These variables of the $GLOBALS array are filled by PHPUnit based on an XML configuration file.
     *
     * IMPORTANT:
     * 1) Each invocation of this method returns a NEW database connection.
     * 2) The database is dropped and recreated to ensure it's clean.
     *
     * @return Connection The database connection instance.
     */
    public static function getConnection(): Connection
    {
        if (! self::$initialized) {
            self::initializeDatabase();
            self::$initialized = true;
        }

        $conn = DriverManager::getConnection(self::getTestConnectionParameters());

        self::addDbEventSubscribers($conn);

        return $conn;
    }

    public static function getPrivilegedConnection(): Connection
    {
        return DriverManager::getConnection(self::getPrivilegedConnectionParameters());
    }

    private static function initializeDatabase(): void
    {
        $testConnParams = self::getTestConnectionParameters();
        $privConnParams = self::getPrivilegedConnectionParameters();

        $testConn = DriverManager::getConnection($testConnParams);

        // Note, writes direct to STDERR to prevent phpunit detecting output - otherwise this would cause either an
        // "unexpected output" warning or a failure on the first test case to call this method.
        fwrite(STDERR, sprintf("\nUsing DB driver %s\n", get_debug_type($testConn->getDriver())));

        // Connect as a privileged user to create and drop the test database.
        $privConn = DriverManager::getConnection($privConnParams);

        $platform = $privConn->getDatabasePlatform();

        if ($platform->supportsCreateDropDatabase()) {
            $dbname = $testConnParams['dbname'] ?? $testConn->getDatabase();
            $testConn->close();

            $privConn->createSchemaManager()->dropAndCreateDatabase($dbname);

            $privConn->close();
        } else {
            $schema = $testConn->createSchemaManager()->createSchema();
            $stmts  = $schema->toDropSql($testConn->getDatabasePlatform());

            foreach ($stmts as $stmt) {
                $testConn->executeStatement($stmt);
            }
        }
    }

    private static function addDbEventSubscribers(Connection $conn): void
    {
        if (! isset($GLOBALS['db_event_subscribers'])) {
            return;
        }

        $evm = $conn->getEventManager();
        /** @psalm-var class-string<EventSubscriber> $subscriberClass */
        foreach (explode(',', $GLOBALS['db_event_subscribers']) as $subscriberClass) {
            $subscriberInstance = new $subscriberClass();
            $evm->addEventSubscriber($subscriberInstance);
        }
    }

    /**
     * @psalm-return array<string, mixed>
     */
    private static function getPrivilegedConnectionParameters(): array
    {
        if (isset($GLOBALS['privileged_db_driver'])) {
            return self::mapConnectionParameters($GLOBALS, 'privileged_db_');
        }

        $parameters = self::mapConnectionParameters($GLOBALS, 'db_');
        unset($parameters['dbname']);

        return $parameters;
    }

    /**
     * @psalm-return array<string, mixed>
     */
    private static function getTestConnectionParameters(): array
    {
        if (! isset($GLOBALS['db_driver'])) {
            throw new UnexpectedValueException(
                'You must provide database connection params including a db_driver value. See phpunit.xml.dist for details'
            );
        }

        return self::mapConnectionParameters($GLOBALS, 'db_');
    }

    /**
     * @param array<string,mixed> $configuration
     *
     * @return array<string,mixed>
     */
    private static function mapConnectionParameters(array $configuration, string $prefix): array
    {
        $parameters = [];

        foreach (
            [
                'driver',
                'user',
                'password',
                'host',
                'dbname',
                'port',
                'server',
                'memory',
                'ssl_key',
                'ssl_cert',
                'ssl_ca',
                'ssl_capath',
                'ssl_cipher',
                'unix_socket',
            ] as $parameter
        ) {
            if (! isset($configuration[$prefix . $parameter])) {
                continue;
            }

            $parameters[$parameter] = $configuration[$prefix . $parameter];
        }

        foreach ($configuration as $param => $value) {
            if (strpos($param, $prefix . 'driver_option_') !== 0) {
                continue;
            }

            $parameters['driverOptions'][substr($param, strlen($prefix . 'driver_option_'))] = $value;
        }

        return $parameters;
    }
}<|MERGE_RESOLUTION|>--- conflicted
+++ resolved
@@ -11,12 +11,7 @@
 
 use function explode;
 use function fwrite;
-<<<<<<< HEAD
-use function get_class;
-=======
 use function get_debug_type;
-use function method_exists;
->>>>>>> 70dcffa0
 use function sprintf;
 use function strlen;
 use function strpos;
