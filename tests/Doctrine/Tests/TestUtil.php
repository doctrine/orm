<?php

declare(strict_types=1);

namespace Doctrine\Tests;

use Doctrine\Common\EventSubscriber;
use Doctrine\DBAL\Configuration as DbalConfiguration;
use Doctrine\DBAL\Connection;
use Doctrine\DBAL\Driver\AbstractSQLiteDriver\Middleware\EnableForeignKeys;
use Doctrine\DBAL\DriverManager;
use Doctrine\DBAL\Exception\DatabaseObjectNotFoundException;
use Doctrine\DBAL\Platforms\SQLitePlatform;
use Doctrine\ORM\Configuration;
use LogicException;
use Symfony\Component\VarExporter\LazyGhostTrait;
use UnexpectedValueException;

use function assert;
use function class_exists;
use function explode;
use function fwrite;
use function get_debug_type;
use function getenv;
<<<<<<< HEAD
=======
use function in_array;
use function method_exists;
>>>>>>> a056552d
use function sprintf;
use function str_starts_with;
use function strlen;
use function substr;
use function trait_exists;

use const STDERR;

/**
 * TestUtil is a class with static utility methods used during tests.
 */
class TestUtil
{
    /** @var bool Whether the database schema is initialized. */
    private static bool $initialized = false;

    /**
     * Gets a <b>real</b> database connection using the following parameters
     * of the $GLOBALS array:
     *
     * 'db_driver' : The name of the Doctrine DBAL database driver to use.
     * 'db_user' : The username to use for connecting.
     * 'db_password' : The password to use for connecting.
     * 'db_host' : The hostname of the database to connect to.
     * 'db_server' : The server name of the database to connect to
     *               (optional, some vendors allow multiple server instances with different names on the same host).
     * 'db_dbname' : The name of the database to connect to.
     * 'db_port' : The port of the database to connect to.
     *
     * These variables of the $GLOBALS array are filled by PHPUnit based on an XML configuration file.
     *
     * IMPORTANT:
     * 1) Each invocation of this method returns a NEW database connection.
     * 2) The database is dropped and recreated to ensure it's clean.
     */
    public static function getConnection(DbalConfiguration|null $config = null): DbalExtensions\Connection
    {
        if (! self::$initialized) {
            self::initializeDatabase();
            self::$initialized = true;
        }

<<<<<<< HEAD
        $connection = DriverManager::getConnection(self::getTestConnectionParameters(), $config);
=======
        $connectionParameters = self::getTestConnectionParameters();
        $configuration        = new Configuration();
        if (in_array($connectionParameters['driver'], ['pdo_sqlite', 'sqlite3'], true) && class_exists(EnableForeignKeys::class)) {
            $configuration->setMiddlewares([new EnableForeignKeys()]);
        }

        $connection = DriverManager::getConnection($connectionParameters, $configuration);
>>>>>>> a056552d
        assert($connection instanceof DbalExtensions\Connection);

        self::addDbEventSubscribers($connection);

        return $connection;
    }

    public static function getPrivilegedConnection(): DbalExtensions\Connection
    {
        $connection = DriverManager::getConnection(self::getPrivilegedConnectionParameters());
        assert($connection instanceof DbalExtensions\Connection);

        return $connection;
    }

    public static function configureProxies(Configuration $configuration): void
    {
        $configuration->setProxyDir(__DIR__ . '/Proxies');
        $configuration->setProxyNamespace('Doctrine\Tests\Proxies');

        $proxyImplementation = getenv('ORM_PROXY_IMPLEMENTATION')
            ?: (trait_exists(LazyGhostTrait::class) ? 'lazy-ghost' : 'common');

        switch ($proxyImplementation) {
            case 'lazy-ghost':
                $configuration->setLazyGhostObjectEnabled(true);

                return;

            case 'common':
                $configuration->setLazyGhostObjectEnabled(false);

                return;
        }

        throw new LogicException(sprintf('Unknown proxy implementation: %s.', $proxyImplementation));
    }

    private static function initializeDatabase(): void
    {
        $testConnParams = self::getTestConnectionParameters();
        $privConnParams = self::getPrivilegedConnectionParameters();

        $testConn = DriverManager::getConnection($testConnParams);

        // Note, writes direct to STDERR to prevent phpunit detecting output - otherwise this would cause either an
        // "unexpected output" warning or a failure on the first test case to call this method.
        fwrite(STDERR, sprintf("\nUsing DB driver %s\n", get_debug_type($testConn->getDriver())));

        // Connect as a privileged user to create and drop the test database.
        $privConn = DriverManager::getConnection($privConnParams);

        $platform = $privConn->getDatabasePlatform();

        if ($platform instanceof SQLitePlatform) {
            $schema = $testConn->createSchemaManager()->introspectSchema();
            $stmts  = $schema->toDropSql($testConn->getDatabasePlatform());

            foreach ($stmts as $stmt) {
                $testConn->executeStatement($stmt);
            }
        } else {
            $dbname = $testConnParams['dbname'] ?? $testConn->getDatabase();
            $testConn->close();

            $schemaManager = $privConn->createSchemaManager();

            try {
                $schemaManager->dropDatabase($dbname);
            } catch (DatabaseObjectNotFoundException) {
            }

            $schemaManager->createDatabase($dbname);

            $privConn->close();
        }
    }

    private static function addDbEventSubscribers(Connection $conn): void
    {
        if (! isset($GLOBALS['db_event_subscribers'])) {
            return;
        }

        $evm = $conn->getEventManager();
        /** @psalm-var class-string<EventSubscriber> $subscriberClass */
        foreach (explode(',', $GLOBALS['db_event_subscribers']) as $subscriberClass) {
            $subscriberInstance = new $subscriberClass();
            $evm->addEventSubscriber($subscriberInstance);
        }
    }

    /** @psalm-return array<string, mixed> */
    private static function getPrivilegedConnectionParameters(): array
    {
        if (isset($GLOBALS['privileged_db_driver'])) {
            return self::mapConnectionParameters($GLOBALS, 'privileged_db_');
        }

        $parameters = self::mapConnectionParameters($GLOBALS, 'db_');
        unset($parameters['dbname']);

        return $parameters;
    }

    /** @psalm-return array<string, mixed> */
    private static function getTestConnectionParameters(): array
    {
        if (! isset($GLOBALS['db_driver'])) {
            throw new UnexpectedValueException(
                'You must provide database connection params including a db_driver value. See phpunit.xml.dist for details',
            );
        }

        return self::mapConnectionParameters($GLOBALS, 'db_');
    }

    /**
     * @param array<string,mixed> $configuration
     *
     * @return array<string,mixed>
     */
    private static function mapConnectionParameters(array $configuration, string $prefix): array
    {
        $parameters = [];

        foreach (
            [
                'driver',
                'user',
                'password',
                'host',
                'dbname',
                'port',
                'server',
                'memory',
                'path',
                'ssl_key',
                'ssl_cert',
                'ssl_ca',
                'ssl_capath',
                'ssl_cipher',
                'unix_socket',
            ] as $parameter
        ) {
            if (! isset($configuration[$prefix . $parameter])) {
                continue;
            }

            $parameters[$parameter] = $configuration[$prefix . $parameter];
        }

        if (isset($parameters['port'])) {
            $parameters['port'] = (int) $parameters['port'];
        }

        foreach ($configuration as $param => $value) {
            if (str_starts_with($param, $prefix . 'driver_option_')) {
                $parameters['driverOptions'][substr($param, strlen($prefix . 'driver_option_'))] = $value;
            }

            if (! str_starts_with($param, $prefix . 'default_table_option_')) {
                continue;
            }

            $parameters['defaultTableOptions'][substr($param, strlen($prefix . 'default_table_option_'))] = $value;
        }

        $parameters['wrapperClass'] = DbalExtensions\Connection::class;

        return $parameters;
    }
}<|MERGE_RESOLUTION|>--- conflicted
+++ resolved
@@ -22,11 +22,7 @@
 use function fwrite;
 use function get_debug_type;
 use function getenv;
-<<<<<<< HEAD
-=======
 use function in_array;
-use function method_exists;
->>>>>>> a056552d
 use function sprintf;
 use function str_starts_with;
 use function strlen;
@@ -69,17 +65,17 @@
             self::$initialized = true;
         }
 
-<<<<<<< HEAD
-        $connection = DriverManager::getConnection(self::getTestConnectionParameters(), $config);
-=======
         $connectionParameters = self::getTestConnectionParameters();
-        $configuration        = new Configuration();
+
         if (in_array($connectionParameters['driver'], ['pdo_sqlite', 'sqlite3'], true) && class_exists(EnableForeignKeys::class)) {
-            $configuration->setMiddlewares([new EnableForeignKeys()]);
-        }
-
-        $connection = DriverManager::getConnection($connectionParameters, $configuration);
->>>>>>> a056552d
+            if ($config === null) {
+                $config = new DbalConfiguration();
+            }
+
+            $config->setMiddlewares([...$config->getMiddlewares(), new EnableForeignKeys()]);
+        }
+
+        $connection = DriverManager::getConnection($connectionParameters, $config);
         assert($connection instanceof DbalExtensions\Connection);
 
         self::addDbEventSubscribers($connection);
