--- conflicted
+++ resolved
@@ -11,14 +11,7 @@
 {
     public const NAME = 'upper_case_string';
 
-<<<<<<< HEAD
     public function getName(): string
-=======
-    /**
-     * {@inheritDoc}
-     */
-    public function getName()
->>>>>>> a056552d
     {
         return self::NAME;
     }
@@ -26,19 +19,7 @@
     /**
      * {@inheritDoc}
      */
-<<<<<<< HEAD
     public function convertToDatabaseValueSQL($sqlExpr, AbstractPlatform $platform): string
-=======
-    public function canRequireSQLConversion()
-    {
-        return true;
-    }
-
-    /**
-     * {@inheritDoc}
-     */
-    public function convertToDatabaseValueSQL($sqlExpr, AbstractPlatform $platform)
->>>>>>> a056552d
     {
         return 'UPPER(' . $sqlExpr . ')';
     }
