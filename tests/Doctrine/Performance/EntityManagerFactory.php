--- conflicted
+++ resolved
@@ -19,24 +19,14 @@
 use function array_map;
 use function realpath;
 
-use function array_map;
-use function realpath;
-
 final class EntityManagerFactory
 {
-    public static function getEntityManager(array $schemaClassNames): EntityManagerInterface
+    public static function getEntityManager(array $schemaClassNames) : EntityManagerInterface
     {
         $config = new Configuration();
 
         $config->setProxyDir(__DIR__ . '/../Tests/Proxies');
         $config->setProxyNamespace('Doctrine\Tests\Proxies');
-<<<<<<< HEAD
-        $config->setAutoGenerateProxyClasses(ProxyFactory::AUTOGENERATE_EVAL);
-        $config->setMetadataDriverImpl($config->newDefaultAnnotationDriver([
-            realpath(__DIR__ . '/Models/Cache'),
-            realpath(__DIR__ . '/Models/GeoNames'),
-        ], true));
-=======
         $config->setAutoGenerateProxyClasses(StaticProxyFactory::AUTOGENERATE_EVAL);
         $config->setMetadataDriverImpl(
             $config->newDefaultAnnotationDriver([
@@ -44,7 +34,6 @@
                 realpath(__DIR__ . '/Models/GeoNames'),
             ])
         );
->>>>>>> fce18e93
 
         $entityManager = EntityManager::create(
             [
@@ -60,24 +49,13 @@
         return $entityManager;
     }
 
-<<<<<<< HEAD
-    public static function makeEntityManagerWithNoResultsConnection(): EntityManagerInterface
-=======
     public static function makeEntityManagerWithNoResultsConnection() : EntityManagerInterface
->>>>>>> fce18e93
     {
         $config = new Configuration();
 
         $config->setProxyDir(__DIR__ . '/../Tests/Proxies');
         $config->setProxyNamespace('Doctrine\Tests\Proxies');
         $config->setAutoGenerateProxyClasses(ProxyFactory::AUTOGENERATE_EVAL);
-<<<<<<< HEAD
-        $config->setMetadataDriverImpl($config->newDefaultAnnotationDriver([
-            realpath(__DIR__ . '/Models/Cache'),
-            realpath(__DIR__ . '/Models/Generic'),
-            realpath(__DIR__ . '/Models/GeoNames'),
-        ], true));
-=======
         $config->setMetadataDriverImpl(
             $config->newDefaultAnnotationDriver(
                 [
@@ -87,17 +65,12 @@
                 ]
             )
         );
->>>>>>> fce18e93
 
         // A connection that doesn't really do anything
         $connection = new class ([], new Driver(), null, new EventManager()) extends Connection
         {
             /** {@inheritdoc} */
-<<<<<<< HEAD
-            public function executeQuery($query, array $params = [], $types = [], ?QueryCacheProfile $qcp = null)
-=======
             public function executeQuery(string $query, array $params = [], $types = [], ?QueryCacheProfile $qcp = null) : ResultStatement
->>>>>>> fce18e93
             {
                 return new ArrayStatement([]);
             }
