--- conflicted
+++ resolved
@@ -4,9 +4,9 @@
 
 namespace Doctrine\Performance\Hydration;
 
+use Doctrine\Common\Persistence\ObjectRepository;
 use Doctrine\ORM\EntityManagerInterface;
 use Doctrine\Performance\EntityManagerFactory;
-use Doctrine\Persistence\ObjectRepository;
 use Doctrine\Tests\Models\CMS;
 use PhpBench\Benchmark\Metadata\Annotations\BeforeMethods;
 
@@ -21,11 +21,7 @@
     /** @var ObjectRepository */
     private $repository;
 
-<<<<<<< HEAD
-    public function init(): void
-=======
     public function init() : void
->>>>>>> fce18e93
     {
         $this->entityManager = EntityManagerFactory::getEntityManager([
             CMS\CmsUser::class,
@@ -54,11 +50,7 @@
         $this->repository = $this->entityManager->getRepository(CMS\CmsUser::class);
     }
 
-<<<<<<< HEAD
-    public function benchHydration(): void
-=======
     public function benchHydration() : void
->>>>>>> fce18e93
     {
         $this->repository->findAll();
     }
