<?php

declare(strict_types=1);

namespace Doctrine\Performance\Mock;

use Doctrine\ORM\Mapping\AssociationMetadata;
use Doctrine\ORM\Persisters\Entity\BasicEntityPersister;

/**
 * A persister that doesn't actually load given objects
 */
class NonLoadingPersister extends BasicEntityPersister
{
    public function __construct()
    {
    }

    /**
     * {@inheritDoc}
     */
    public function load(
        array $criteria,
        $entity = null,
<<<<<<< HEAD
        $assoc = null,
        array $hints = [],
        $lockMode = 0,
=======
        ?AssociationMetadata $assoc = null,
        array $hints = [],
        $lockMode = null,
>>>>>>> fce18e93
        $limit = null,
        ?array $orderBy = null
    ) {
        return $entity;
    }

    public function getIdentifier($entity) : array
    {
        // empty on purpose

        return [];
    }

    public function setIdentifier($entity, array $id) : void
    {
        // empty on purpose
    }

    public function loadById(array $identifier, $entity = null)
    {
        // empty on purpose

        return $entity;
    }
}<|MERGE_RESOLUTION|>--- conflicted
+++ resolved
@@ -22,15 +22,9 @@
     public function load(
         array $criteria,
         $entity = null,
-<<<<<<< HEAD
-        $assoc = null,
-        array $hints = [],
-        $lockMode = 0,
-=======
         ?AssociationMetadata $assoc = null,
         array $hints = [],
         $lockMode = null,
->>>>>>> fce18e93
         $limit = null,
         ?array $orderBy = null
     ) {
