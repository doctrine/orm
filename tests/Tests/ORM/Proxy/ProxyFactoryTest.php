--- conflicted
+++ resolved
@@ -62,13 +62,8 @@
     public function testReferenceProxyDelegatesLoadingToThePersister(): void
     {
         $identifier = ['id' => 42];
-<<<<<<< HEAD
-        $proxyClass = 'Proxies\__CG__\Doctrine\Tests\Models\ECommerce\ECommerceFeature';
         $persister  = $this->getMockBuilder(BasicEntityPersister::class)
-            ->onlyMethods(['load'])
-=======
-        $persister  = $this->getMockBuilderWithOnlyMethods(BasicEntityPersister::class, ['loadById'])
->>>>>>> 1a5a4c67
+            ->onlyMethods(['loadById'])
             ->disableOriginalConstructor()
             ->getMock();
 
