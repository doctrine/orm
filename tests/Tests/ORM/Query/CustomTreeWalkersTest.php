--- conflicted
+++ resolved
@@ -6,7 +6,6 @@
 
 use Doctrine\ORM\EntityManagerInterface;
 use Doctrine\ORM\Query;
-<<<<<<< HEAD
 use Doctrine\ORM\Query\AST\ComparisonExpression;
 use Doctrine\ORM\Query\AST\ConditionalExpression;
 use Doctrine\ORM\Query\AST\ConditionalFactor;
@@ -15,10 +14,8 @@
 use Doctrine\ORM\Query\AST\PathExpression;
 use Doctrine\ORM\Query\AST\SelectStatement;
 use Doctrine\ORM\Query\AST\WhereClause;
-=======
-use Doctrine\ORM\Query\AST;
->>>>>>> 8ed6c223
 use Doctrine\ORM\Query\QueryException;
+use Doctrine\ORM\Query\SqlOutputWalker;
 use Doctrine\ORM\Query\SqlWalker;
 use Doctrine\ORM\Query\TreeWalker;
 use Doctrine\ORM\Query\TreeWalkerAdapter;
@@ -122,25 +119,13 @@
     }
 }
 
-<<<<<<< HEAD
-class AddUnknownQueryComponentWalker extends SqlWalker
+class AddUnknownQueryComponentWalker extends SqlOutputWalker
 {
-    public function walkSelectStatement(SelectStatement $selectStatement): string
-    {
-        $sql = parent::walkSelectStatement($selectStatement);
-
+    protected function createSqlForFinalizer(SelectStatement $selectStatement): string
+    {
         $this->setQueryComponent('x', []);
 
-        return $sql;
-=======
-class AddUnknownQueryComponentWalker extends Query\SqlOutputWalker
-{
-    protected function createSqlForFinalizer(AST\SelectStatement $AST): string
-    {
-        $this->setQueryComponent('x', []);
-
-        return parent::createSqlForFinalizer($AST);
->>>>>>> 8ed6c223
+        return parent::createSqlForFinalizer($selectStatement);
     }
 }
 
