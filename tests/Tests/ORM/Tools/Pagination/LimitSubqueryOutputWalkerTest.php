<?php

declare(strict_types=1);

namespace Doctrine\Tests\ORM\Tools\Pagination;

use Doctrine\DBAL\Platforms\MySQLPlatform;
use Doctrine\DBAL\Platforms\OraclePlatform;
use Doctrine\DBAL\Platforms\PostgreSQLPlatform;
use Doctrine\ORM\Query;
use Doctrine\ORM\Tools\Pagination\LimitSubqueryOutputWalker;
<<<<<<< HEAD
use PHPUnit\Framework\Attributes\Group;
=======
use Symfony\Component\Cache\Adapter\ArrayAdapter;

use function class_exists;

// DBAL 2 compatibility
class_exists('Doctrine\DBAL\Platforms\MySqlPlatform');
class_exists('Doctrine\DBAL\Platforms\PostgreSqlPlatform');
>>>>>>> 8ed6c223

final class LimitSubqueryOutputWalkerTest extends PaginationTestCase
{
    public function testLimitSubquery(): void
    {
        $this->assertQuerySql(
            'SELECT DISTINCT id_0 FROM (SELECT m0_.id AS id_0, m0_.title AS title_1, c1_.id AS id_2, a2_.id AS id_3, a2_.name AS name_4, m0_.author_id AS author_id_5, m0_.category_id AS category_id_6 FROM MyBlogPost m0_ INNER JOIN Category c1_ ON m0_.category_id = c1_.id INNER JOIN Author a2_ ON m0_.author_id = a2_.id) dctrn_result',
            'SELECT p, c, a FROM Doctrine\Tests\ORM\Tools\Pagination\MyBlogPost p JOIN p.category c JOIN p.author a',
        );
    }

    public function testLimitSubqueryWithSortPg(): void
    {
        $this->entityManager = $this->createTestEntityManagerWithPlatform(new PostgreSQLPlatform());

        $this->assertQuerySql(
            'SELECT DISTINCT id_0, MIN(sclr_5) AS dctrn_minrownum FROM (SELECT m0_.id AS id_0, m0_.title AS title_1, c1_.id AS id_2, a2_.id AS id_3, a2_.name AS name_4, ROW_NUMBER() OVER(ORDER BY m0_.title ASC) AS sclr_5, m0_.author_id AS author_id_6, m0_.category_id AS category_id_7 FROM MyBlogPost m0_ INNER JOIN Category c1_ ON m0_.category_id = c1_.id INNER JOIN Author a2_ ON m0_.author_id = a2_.id) dctrn_result GROUP BY id_0 ORDER BY dctrn_minrownum ASC',
            'SELECT p, c, a FROM Doctrine\Tests\ORM\Tools\Pagination\MyBlogPost p JOIN p.category c JOIN p.author a ORDER BY p.title',
        );
    }

    public function testLimitSubqueryWithScalarSortPg(): void
    {
        $this->entityManager = $this->createTestEntityManagerWithPlatform(new PostgreSQLPlatform());

        $this->assertQuerySql(
            'SELECT DISTINCT id_1, MIN(sclr_3) AS dctrn_minrownum FROM (SELECT COUNT(g0_.id) AS sclr_0, u1_.id AS id_1, g0_.id AS id_2, ROW_NUMBER() OVER(ORDER BY COUNT(g0_.id) ASC) AS sclr_3 FROM User u1_ INNER JOIN user_group u2_ ON u1_.id = u2_.user_id INNER JOIN groups g0_ ON g0_.id = u2_.group_id) dctrn_result GROUP BY id_1 ORDER BY dctrn_minrownum ASC',
            'SELECT u, g, COUNT(g.id) AS g_quantity FROM Doctrine\Tests\ORM\Tools\Pagination\User u JOIN u.groups g ORDER BY g_quantity',
        );
    }

    public function testLimitSubqueryWithMixedSortPg(): void
    {
        $this->entityManager = $this->createTestEntityManagerWithPlatform(new PostgreSQLPlatform());

        $this->assertQuerySql(
            'SELECT DISTINCT id_1, MIN(sclr_3) AS dctrn_minrownum FROM (SELECT COUNT(g0_.id) AS sclr_0, u1_.id AS id_1, g0_.id AS id_2, ROW_NUMBER() OVER(ORDER BY COUNT(g0_.id) ASC, u1_.id DESC) AS sclr_3 FROM User u1_ INNER JOIN user_group u2_ ON u1_.id = u2_.user_id INNER JOIN groups g0_ ON g0_.id = u2_.group_id) dctrn_result GROUP BY id_1 ORDER BY dctrn_minrownum ASC',
            'SELECT u, g, COUNT(g.id) AS g_quantity FROM Doctrine\Tests\ORM\Tools\Pagination\User u JOIN u.groups g ORDER BY g_quantity, u.id DESC',
        );
    }

    public function testLimitSubqueryWithHiddenScalarSortPg(): void
    {
        $this->entityManager = $this->createTestEntityManagerWithPlatform(new PostgreSQLPlatform());

        $this->assertQuerySql(
            'SELECT DISTINCT id_1, MIN(sclr_3) AS dctrn_minrownum FROM (SELECT COUNT(g0_.id) AS sclr_0, u1_.id AS id_1, g0_.id AS id_2, ROW_NUMBER() OVER(ORDER BY COUNT(g0_.id) ASC, u1_.id DESC) AS sclr_3 FROM User u1_ INNER JOIN user_group u2_ ON u1_.id = u2_.user_id INNER JOIN groups g0_ ON g0_.id = u2_.group_id) dctrn_result GROUP BY id_1 ORDER BY dctrn_minrownum ASC',
            'SELECT u, g, COUNT(g.id) AS hidden g_quantity FROM Doctrine\Tests\ORM\Tools\Pagination\User u JOIN u.groups g ORDER BY g_quantity, u.id DESC',
        );
    }

    public function testLimitSubqueryPg(): void
    {
        $this->entityManager = $this->createTestEntityManagerWithPlatform(new PostgreSQLPlatform());

        $this->testLimitSubquery();
    }

    public function testLimitSubqueryWithSortOracle(): void
    {
        $this->entityManager = $this->createTestEntityManagerWithPlatform(new OraclePlatform());

        $this->assertQuerySql(
            'SELECT DISTINCT ID_0, MIN(SCLR_5) AS dctrn_minrownum FROM (SELECT m0_.id AS ID_0, m0_.title AS TITLE_1, c1_.id AS ID_2, a2_.id AS ID_3, a2_.name AS NAME_4, ROW_NUMBER() OVER(ORDER BY m0_.title ASC) AS SCLR_5, m0_.author_id AS AUTHOR_ID_6, m0_.category_id AS CATEGORY_ID_7 FROM MyBlogPost m0_ INNER JOIN Category c1_ ON m0_.category_id = c1_.id INNER JOIN Author a2_ ON m0_.author_id = a2_.id) dctrn_result GROUP BY ID_0 ORDER BY dctrn_minrownum ASC',
            'SELECT p, c, a FROM Doctrine\Tests\ORM\Tools\Pagination\MyBlogPost p JOIN p.category c JOIN p.author a ORDER BY p.title',
        );
    }

    public function testLimitSubqueryWithScalarSortOracle(): void
    {
        $this->entityManager = $this->createTestEntityManagerWithPlatform(new OraclePlatform());

        $this->assertQuerySql(
            'SELECT DISTINCT ID_1, MIN(SCLR_3) AS dctrn_minrownum FROM (SELECT COUNT(g0_.id) AS SCLR_0, u1_.id AS ID_1, g0_.id AS ID_2, ROW_NUMBER() OVER(ORDER BY COUNT(g0_.id) ASC) AS SCLR_3 FROM User u1_ INNER JOIN user_group u2_ ON u1_.id = u2_.user_id INNER JOIN groups g0_ ON g0_.id = u2_.group_id) dctrn_result GROUP BY ID_1 ORDER BY dctrn_minrownum ASC',
            'SELECT u, g, COUNT(g.id) AS g_quantity FROM Doctrine\Tests\ORM\Tools\Pagination\User u JOIN u.groups g ORDER BY g_quantity',
        );
    }

    public function testLimitSubqueryWithMixedSortOracle(): void
    {
        $this->entityManager = $this->createTestEntityManagerWithPlatform(new OraclePlatform());

        $this->assertQuerySql(
            'SELECT DISTINCT ID_1, MIN(SCLR_3) AS dctrn_minrownum FROM (SELECT COUNT(g0_.id) AS SCLR_0, u1_.id AS ID_1, g0_.id AS ID_2, ROW_NUMBER() OVER(ORDER BY COUNT(g0_.id) ASC, u1_.id DESC) AS SCLR_3 FROM User u1_ INNER JOIN user_group u2_ ON u1_.id = u2_.user_id INNER JOIN groups g0_ ON g0_.id = u2_.group_id) dctrn_result GROUP BY ID_1 ORDER BY dctrn_minrownum ASC',
            'SELECT u, g, COUNT(g.id) AS g_quantity FROM Doctrine\Tests\ORM\Tools\Pagination\User u JOIN u.groups g ORDER BY g_quantity, u.id DESC',
        );
    }

    public function testLimitSubqueryOracle(): void
    {
        $this->entityManager = $this->createTestEntityManagerWithPlatform(new OraclePlatform());

        $this->assertQuerySql(
            'SELECT DISTINCT ID_0 FROM (SELECT m0_.id AS ID_0, m0_.title AS TITLE_1, c1_.id AS ID_2, a2_.id AS ID_3, a2_.name AS NAME_4, m0_.author_id AS AUTHOR_ID_5, m0_.category_id AS CATEGORY_ID_6 FROM MyBlogPost m0_ INNER JOIN Category c1_ ON m0_.category_id = c1_.id INNER JOIN Author a2_ ON m0_.author_id = a2_.id) dctrn_result',
            'SELECT p, c, a FROM Doctrine\Tests\ORM\Tools\Pagination\MyBlogPost p JOIN p.category c JOIN p.author a',
        );
    }

    public function testCountQueryMixedResultsWithName(): void
    {
        $this->assertQuerySql(
            'SELECT DISTINCT id_0 FROM (SELECT a0_.id AS id_0, a0_.name AS name_1, sum(a0_.name) AS sclr_2 FROM Author a0_) dctrn_result',
            'SELECT a, sum(a.name) as foo FROM Doctrine\Tests\ORM\Tools\Pagination\Author a',
        );
    }

    #[Group('DDC-3336')]
    public function testCountQueryWithArithmeticOrderByCondition(): void
    {
        $this->entityManager = $this->createTestEntityManagerWithPlatform(new MySQLPlatform());

        $this->assertQuerySql(
            'SELECT DISTINCT id_0 FROM (SELECT DISTINCT id_0, (1 - 1000) * 1 FROM (SELECT a0_.id AS id_0, a0_.name AS name_1 FROM Author a0_) dctrn_result_inner ORDER BY (1 - 1000) * 1 DESC) dctrn_result',
            'SELECT a FROM Doctrine\Tests\ORM\Tools\Pagination\Author a ORDER BY (1 - 1000) * 1 DESC',
        );
    }

    public function testCountQueryWithComplexScalarOrderByItemWithoutJoin(): void
    {
        $this->entityManager = $this->createTestEntityManagerWithPlatform(new MySQLPlatform());

        $this->assertQuerySql(
            'SELECT DISTINCT id_0 FROM (SELECT DISTINCT id_0, imageHeight_2 * imageWidth_3 FROM (SELECT a0_.id AS id_0, a0_.image AS image_1, a0_.imageHeight AS imageHeight_2, a0_.imageWidth AS imageWidth_3, a0_.imageAltDesc AS imageAltDesc_4, a0_.user_id AS user_id_5 FROM Avatar a0_) dctrn_result_inner ORDER BY imageHeight_2 * imageWidth_3 DESC) dctrn_result',
            'SELECT a FROM Doctrine\Tests\ORM\Tools\Pagination\Avatar a ORDER BY a.imageHeight * a.imageWidth DESC',
        );
    }

    public function testCountQueryWithComplexScalarOrderByItemJoined(): void
    {
        $this->entityManager = $this->createTestEntityManagerWithPlatform(new MySQLPlatform());

        $this->assertQuerySql(
            'SELECT DISTINCT id_0 FROM (SELECT DISTINCT id_0, imageHeight_3 * imageWidth_4 FROM (SELECT u0_.id AS id_0, a1_.id AS id_1, a1_.image AS image_2, a1_.imageHeight AS imageHeight_3, a1_.imageWidth AS imageWidth_4, a1_.imageAltDesc AS imageAltDesc_5, a1_.user_id AS user_id_6 FROM User u0_ INNER JOIN Avatar a1_ ON u0_.id = a1_.user_id) dctrn_result_inner ORDER BY imageHeight_3 * imageWidth_4 DESC) dctrn_result',
            'SELECT u FROM Doctrine\Tests\ORM\Tools\Pagination\User u JOIN u.avatar a ORDER BY a.imageHeight * a.imageWidth DESC',
        );
    }

    public function testCountQueryWithComplexScalarOrderByItemJoinedWithPartial(): void
    {
        $entityManager = $this->createTestEntityManagerWithPlatform(new MySQLPlatform());

        $query = $entityManager->createQuery(
            'SELECT u, partial a.{id, imageAltDesc} FROM Doctrine\Tests\ORM\Tools\Pagination\User u JOIN u.avatar a ORDER BY a.imageHeight * a.imageWidth DESC',
        );

        $query->setHydrationMode(Query::HYDRATE_ARRAY);
        $query->setHint(Query::HINT_CUSTOM_OUTPUT_WALKER, LimitSubqueryOutputWalker::class);

        self::assertSame(
            'SELECT DISTINCT id_0 FROM (SELECT DISTINCT id_0, imageHeight_5 * imageWidth_6 FROM (SELECT u0_.id AS id_0, a1_.id AS id_1, a1_.imageAltDesc AS imageAltDesc_2, a1_.id AS id_3, a1_.image AS image_4, a1_.imageHeight AS imageHeight_5, a1_.imageWidth AS imageWidth_6, a1_.imageAltDesc AS imageAltDesc_7 FROM User u0_ INNER JOIN Avatar a1_ ON u0_.id = a1_.user_id) dctrn_result_inner ORDER BY imageHeight_5 * imageWidth_6 DESC) dctrn_result',
            $query->getSQL(),
        );
    }

    public function testCountQueryWithComplexScalarOrderByItemOracle(): void
    {
        $this->entityManager = $this->createTestEntityManagerWithPlatform(new OraclePlatform());

        $this->assertQuerySql(
            'SELECT DISTINCT ID_0, MIN(SCLR_5) AS dctrn_minrownum FROM (SELECT a0_.id AS ID_0, a0_.image AS IMAGE_1, a0_.imageHeight AS IMAGEHEIGHT_2, a0_.imageWidth AS IMAGEWIDTH_3, a0_.imageAltDesc AS IMAGEALTDESC_4, ROW_NUMBER() OVER(ORDER BY a0_.imageHeight * a0_.imageWidth DESC) AS SCLR_5, a0_.user_id AS USER_ID_6 FROM Avatar a0_) dctrn_result GROUP BY ID_0 ORDER BY dctrn_minrownum ASC',
            'SELECT a FROM Doctrine\Tests\ORM\Tools\Pagination\Avatar a ORDER BY a.imageHeight * a.imageWidth DESC',
        );
    }

    #[Group('DDC-3434')]
    public function testLimitSubqueryWithHiddenSelectionInOrderBy(): void
    {
        $this->assertQuerySql(
            'SELECT DISTINCT id_0 FROM (SELECT DISTINCT id_0, name_2 FROM (SELECT a0_.id AS id_0, a0_.name AS name_1, a0_.name AS name_2 FROM Author a0_) dctrn_result_inner ORDER BY name_2 DESC) dctrn_result',
            'SELECT a, a.name AS HIDDEN ord FROM Doctrine\Tests\ORM\Tools\Pagination\Author a ORDER BY ord DESC',
        );
    }

    public function testLimitSubqueryWithColumnWithSortDirectionInName(): void
    {
        $this->entityManager = $this->createTestEntityManagerWithPlatform(new MySQLPlatform());

        $this->assertQuerySql(
            'SELECT DISTINCT id_0 FROM (SELECT DISTINCT id_0, imageAltDesc_4 FROM (SELECT a0_.id AS id_0, a0_.image AS image_1, a0_.imageHeight AS imageHeight_2, a0_.imageWidth AS imageWidth_3, a0_.imageAltDesc AS imageAltDesc_4, a0_.user_id AS user_id_5 FROM Avatar a0_) dctrn_result_inner ORDER BY imageAltDesc_4 DESC) dctrn_result',
            'SELECT a FROM Doctrine\Tests\ORM\Tools\Pagination\Avatar a ORDER BY a.imageAltDesc DESC',
        );
    }

    public function testLimitSubqueryWithOrderByInnerJoined(): void
    {
        $this->assertQuerySql(
            'SELECT DISTINCT id_0 FROM (SELECT DISTINCT id_0, name_2 FROM (SELECT b0_.id AS id_0, a1_.id AS id_1, a1_.name AS name_2, b0_.author_id AS author_id_3, b0_.category_id AS category_id_4 FROM BlogPost b0_ INNER JOIN Author a1_ ON b0_.author_id = a1_.id) dctrn_result_inner ORDER BY name_2 ASC) dctrn_result',
            'SELECT b FROM Doctrine\Tests\ORM\Tools\Pagination\BlogPost b JOIN b.author a ORDER BY a.name ASC',
        );
    }

    public function testLimitSubqueryWithOrderByAndSubSelectInWhereClauseMySql(): void
    {
        $this->entityManager = $this->createTestEntityManagerWithPlatform(new MySQLPlatform());

        $this->assertQuerySql(
            'SELECT DISTINCT id_0 FROM (SELECT DISTINCT id_0 FROM (SELECT b0_.id AS id_0, b0_.author_id AS author_id_1, b0_.category_id AS category_id_2 FROM BlogPost b0_ WHERE ((SELECT COUNT(b1_.id) AS sclr_3 FROM BlogPost b1_) = 1)) dctrn_result_inner ORDER BY id_0 DESC) dctrn_result',
            'SELECT b FROM Doctrine\Tests\ORM\Tools\Pagination\BlogPost b WHERE  ((SELECT COUNT(simple.id) FROM Doctrine\Tests\ORM\Tools\Pagination\BlogPost simple) = 1) ORDER BY b.id DESC',
        );
    }

    public function testLimitSubqueryWithOrderByAndSubSelectInWhereClausePgSql(): void
    {
        $this->entityManager = $this->createTestEntityManagerWithPlatform(new PostgreSQLPlatform());

        $this->assertQuerySql(
            'SELECT DISTINCT id_0, MIN(sclr_1) AS dctrn_minrownum FROM (SELECT b0_.id AS id_0, ROW_NUMBER() OVER(ORDER BY b0_.id DESC) AS sclr_1, b0_.author_id AS author_id_2, b0_.category_id AS category_id_3 FROM BlogPost b0_ WHERE ((SELECT COUNT(b1_.id) AS sclr_4 FROM BlogPost b1_) = 1)) dctrn_result GROUP BY id_0 ORDER BY dctrn_minrownum ASC',
            'SELECT b FROM Doctrine\Tests\ORM\Tools\Pagination\BlogPost b WHERE  ((SELECT COUNT(simple.id) FROM Doctrine\Tests\ORM\Tools\Pagination\BlogPost simple) = 1) ORDER BY b.id DESC',
        );
    }

    /**
     * This tests ordering by property that has the 'declared' field.
     */
    public function testLimitSubqueryOrderByFieldFromMappedSuperclass(): void
    {
        $this->entityManager = $this->createTestEntityManagerWithPlatform(new MySQLPlatform());

        $this->assertQuerySql(
            'SELECT DISTINCT id_0 FROM (SELECT DISTINCT id_0 FROM (SELECT b0_.id AS id_0, b0_.name AS name_1 FROM Banner b0_) dctrn_result_inner ORDER BY id_0 DESC) dctrn_result',
            'SELECT b FROM Doctrine\Tests\ORM\Tools\Pagination\Banner b ORDER BY b.id DESC',
        );
    }

    /**
     * Tests order by on a subselect expression (mysql).
     */
    public function testLimitSubqueryOrderBySubSelectOrderByExpression(): void
    {
        $this->entityManager = $this->createTestEntityManagerWithPlatform(new MySQLPlatform());

        $this->assertQuerySql(
            'SELECT DISTINCT id_0 FROM (SELECT DISTINCT id_0, sclr_2 FROM (SELECT a0_.id AS id_0, a0_.name AS name_1, (SELECT MIN(m1_.title) AS sclr_3 FROM MyBlogPost m1_ WHERE m1_.author_id = a0_.id) AS sclr_2 FROM Author a0_) dctrn_result_inner ORDER BY sclr_2 DESC) dctrn_result',
            'SELECT a, ( SELECT MIN(bp.title) FROM Doctrine\Tests\ORM\Tools\Pagination\MyBlogPost bp WHERE bp.author = a ) AS HIDDEN first_blog_post FROM Doctrine\Tests\ORM\Tools\Pagination\Author a ORDER BY first_blog_post DESC',
        );
    }

    /**
     * Tests order by on a subselect expression invoking RowNumberOverFunction (postgres).
     */
    public function testLimitSubqueryOrderBySubSelectOrderByExpressionPg(): void
    {
        $this->entityManager = $this->createTestEntityManagerWithPlatform(new PostgreSQLPlatform());

        $this->assertQuerySql(
            'SELECT DISTINCT id_0, MIN(sclr_4) AS dctrn_minrownum FROM (SELECT a0_.id AS id_0, a0_.name AS name_1, (SELECT MIN(m1_.title) AS sclr_3 FROM MyBlogPost m1_ WHERE m1_.author_id = a0_.id) AS sclr_2, ROW_NUMBER() OVER(ORDER BY (SELECT MIN(m1_.title) AS sclr_5 FROM MyBlogPost m1_ WHERE m1_.author_id = a0_.id) DESC) AS sclr_4 FROM Author a0_) dctrn_result GROUP BY id_0 ORDER BY dctrn_minrownum ASC',
            'SELECT a, ( SELECT MIN(bp.title) FROM Doctrine\Tests\ORM\Tools\Pagination\MyBlogPost bp WHERE bp.author = a ) AS HIDDEN first_blog_post FROM Doctrine\Tests\ORM\Tools\Pagination\Author a ORDER BY first_blog_post DESC',
        );
    }

    /**
     * Tests order by on a subselect expression invoking RowNumberOverFunction (oracle).
     */
    public function testLimitSubqueryOrderBySubSelectOrderByExpressionOracle(): void
    {
        $this->entityManager = $this->createTestEntityManagerWithPlatform(new OraclePlatform());

        $this->assertQuerySql(
            'SELECT DISTINCT ID_0, MIN(SCLR_4) AS dctrn_minrownum FROM (SELECT a0_.id AS ID_0, a0_.name AS NAME_1, (SELECT MIN(m1_.title) AS SCLR_3 FROM MyBlogPost m1_ WHERE m1_.author_id = a0_.id) AS SCLR_2, ROW_NUMBER() OVER(ORDER BY (SELECT MIN(m1_.title) AS SCLR_5 FROM MyBlogPost m1_ WHERE m1_.author_id = a0_.id) DESC) AS SCLR_4 FROM Author a0_) dctrn_result GROUP BY ID_0 ORDER BY dctrn_minrownum ASC',
            'SELECT a, ( SELECT MIN(bp.title) FROM Doctrine\Tests\ORM\Tools\Pagination\MyBlogPost bp WHERE bp.author = a ) AS HIDDEN first_blog_post FROM Doctrine\Tests\ORM\Tools\Pagination\Author a ORDER BY first_blog_post DESC',
        );
    }

    public function testParsingQueryWithDifferentLimitOffsetValuesTakesOnlyOneCacheEntry(): void
    {
        $queryCache = new ArrayAdapter();
        $this->entityManager->getConfiguration()->setQueryCache($queryCache);

        $query = $this->createQuery('SELECT p, c, a FROM Doctrine\Tests\ORM\Tools\Pagination\MyBlogPost p JOIN p.category c JOIN p.author a');

        self::assertSame(
            'SELECT DISTINCT id_0 FROM (SELECT m0_.id AS id_0, m0_.title AS title_1, c1_.id AS id_2, a2_.id AS id_3, a2_.name AS name_4, m0_.author_id AS author_id_5, m0_.category_id AS category_id_6 FROM MyBlogPost m0_ INNER JOIN Category c1_ ON m0_.category_id = c1_.id INNER JOIN Author a2_ ON m0_.author_id = a2_.id) dctrn_result LIMIT 20 OFFSET 10',
            $query->getSQL()
        );

        $query->setFirstResult(30)->setMaxResults(40);

        self::assertSame(
            'SELECT DISTINCT id_0 FROM (SELECT m0_.id AS id_0, m0_.title AS title_1, c1_.id AS id_2, a2_.id AS id_3, a2_.name AS name_4, m0_.author_id AS author_id_5, m0_.category_id AS category_id_6 FROM MyBlogPost m0_ INNER JOIN Category c1_ ON m0_.category_id = c1_.id INNER JOIN Author a2_ ON m0_.author_id = a2_.id) dctrn_result LIMIT 40 OFFSET 30',
            $query->getSQL()
        );

        self::assertCount(1, $queryCache->getValues());
    }

    private function createQuery(string $dql): Query
    {
        $query = $this->entityManager->createQuery($dql);
        $query->setHint(Query::HINT_CUSTOM_OUTPUT_WALKER, LimitSubqueryOutputWalker::class);
        $query->setFirstResult(10);
        $query->setMaxResults(20);

        return $query;
    }

    private function assertQuerySql(string $expectedSql, string $dql): void
    {
        $sql   = $this->entityManager->getConnection()->getDatabasePlatform()->modifyLimitQuery($expectedSql, 20, 10);
        $query = $this->createQuery($dql);

        self::assertSame($sql, $query->getSQL());
    }
}<|MERGE_RESOLUTION|>--- conflicted
+++ resolved
@@ -9,17 +9,8 @@
 use Doctrine\DBAL\Platforms\PostgreSQLPlatform;
 use Doctrine\ORM\Query;
 use Doctrine\ORM\Tools\Pagination\LimitSubqueryOutputWalker;
-<<<<<<< HEAD
 use PHPUnit\Framework\Attributes\Group;
-=======
 use Symfony\Component\Cache\Adapter\ArrayAdapter;
-
-use function class_exists;
-
-// DBAL 2 compatibility
-class_exists('Doctrine\DBAL\Platforms\MySqlPlatform');
-class_exists('Doctrine\DBAL\Platforms\PostgreSqlPlatform');
->>>>>>> 8ed6c223
 
 final class LimitSubqueryOutputWalkerTest extends PaginationTestCase
 {
@@ -292,14 +283,14 @@
 
         self::assertSame(
             'SELECT DISTINCT id_0 FROM (SELECT m0_.id AS id_0, m0_.title AS title_1, c1_.id AS id_2, a2_.id AS id_3, a2_.name AS name_4, m0_.author_id AS author_id_5, m0_.category_id AS category_id_6 FROM MyBlogPost m0_ INNER JOIN Category c1_ ON m0_.category_id = c1_.id INNER JOIN Author a2_ ON m0_.author_id = a2_.id) dctrn_result LIMIT 20 OFFSET 10',
-            $query->getSQL()
+            $query->getSQL(),
         );
 
         $query->setFirstResult(30)->setMaxResults(40);
 
         self::assertSame(
             'SELECT DISTINCT id_0 FROM (SELECT m0_.id AS id_0, m0_.title AS title_1, c1_.id AS id_2, a2_.id AS id_3, a2_.name AS name_4, m0_.author_id AS author_id_5, m0_.category_id AS category_id_6 FROM MyBlogPost m0_ INNER JOIN Category c1_ ON m0_.category_id = c1_.id INNER JOIN Author a2_ ON m0_.author_id = a2_.id) dctrn_result LIMIT 40 OFFSET 30',
-            $query->getSQL()
+            $query->getSQL(),
         );
 
         self::assertCount(1, $queryCache->getValues());
