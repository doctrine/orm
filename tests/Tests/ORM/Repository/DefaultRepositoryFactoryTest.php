<?php

declare(strict_types=1);

namespace Doctrine\Tests\ORM\Repository;

use Doctrine\ORM\Configuration;
use Doctrine\ORM\EntityManagerInterface;
use Doctrine\ORM\Mapping\ClassMetadata;
use Doctrine\ORM\Repository\DefaultRepositoryFactory;
use Doctrine\Tests\Models\DDC753\DDC753DefaultRepository;
use Doctrine\Tests\Models\DDC753\DDC753EntityWithDefaultCustomRepository;
use Doctrine\Tests\Models\DDC869\DDC869PaymentRepository;
use PHPUnit\Framework\Attributes\CoversClass;
use PHPUnit\Framework\MockObject\MockObject;
use PHPUnit\Framework\TestCase;

/**
 * Tests for {@see \Doctrine\ORM\Repository\DefaultRepositoryFactory}
 */
#[CoversClass(DefaultRepositoryFactory::class)]
class DefaultRepositoryFactoryTest extends TestCase
{
    private EntityManagerInterface&MockObject $entityManager;
    private Configuration&MockObject $configuration;
    private DefaultRepositoryFactory $repositoryFactory;

    protected function setUp(): void
    {
        $this->configuration     = $this->createMock(Configuration::class);
        $this->entityManager     = $this->createEntityManager();
        $this->repositoryFactory = new DefaultRepositoryFactory();

        $this->configuration
            ->expects(self::any())
            ->method('getDefaultRepositoryClassName')
            ->will(self::returnValue(DDC869PaymentRepository::class));
    }

    public function testCreatesRepositoryFromDefaultRepositoryClass(): void
    {
        $this->entityManager
            ->expects(self::any())
            ->method('getClassMetadata')
            ->will(self::returnCallback($this->buildClassMetadata(...)));

        self::assertInstanceOf(
            DDC869PaymentRepository::class,
            $this->repositoryFactory->getRepository($this->entityManager, self::class),
        );
    }

    public function testCreatedRepositoriesAreCached(): void
    {
        $this->entityManager
            ->expects(self::any())
            ->method('getClassMetadata')
            ->will(self::returnCallback($this->buildClassMetadata(...)));

        self::assertSame(
            $this->repositoryFactory->getRepository($this->entityManager, self::class),
            $this->repositoryFactory->getRepository($this->entityManager, self::class),
        );
    }

    public function testCreatesRepositoryFromCustomClassMetadata(): void
    {
        $customMetadata                            = $this->buildClassMetadata(DDC753EntityWithDefaultCustomRepository::class);
        $customMetadata->customRepositoryClassName = DDC753DefaultRepository::class;

        $this->entityManager
            ->expects(self::any())
            ->method('getClassMetadata')
            ->will(self::returnValue($customMetadata));

        self::assertInstanceOf(
            DDC753DefaultRepository::class,
            $this->repositoryFactory->getRepository($this->entityManager, self::class),
        );
    }

    public function testCachesDistinctRepositoriesPerDistinctEntityManager(): void
    {
        $em1 = $this->createEntityManager();
        $em2 = $this->createEntityManager();

        $em1->expects(self::any())
            ->method('getClassMetadata')
            ->will(self::returnCallback($this->buildClassMetadata(...)));

        $em2->expects(self::any())
            ->method('getClassMetadata')
            ->will(self::returnCallback($this->buildClassMetadata(...)));

        $repo1 = $this->repositoryFactory->getRepository($em1, self::class);
        $repo2 = $this->repositoryFactory->getRepository($em2, self::class);

        self::assertSame($repo1, $this->repositoryFactory->getRepository($em1, self::class));
        self::assertSame($repo2, $this->repositoryFactory->getRepository($em2, self::class));

        self::assertNotSame($repo1, $repo2);
    }

    /**
     * @param class-string<TEntity> $className
     *
<<<<<<< HEAD
     * @psalm-return ClassMetadata<TEntity>&MockObject
=======
     * @return ClassMetadata<TEntity>&MockObject
>>>>>>> 488a5dd3
     *
     * @template TEntity of object
     */
    private function buildClassMetadata(string $className): ClassMetadata&MockObject
    {
        $metadata = $this->createMock(ClassMetadata::class);
        $metadata->method('getName')->will(self::returnValue($className));
        $metadata->name = $className;

        $metadata->customRepositoryClassName = null;

        return $metadata;
    }

    private function createEntityManager(): EntityManagerInterface&MockObject
    {
        $entityManager = $this->createMock(EntityManagerInterface::class);
        $entityManager->method('getConfiguration')->willReturn($this->configuration);

        return $entityManager;
    }
}<|MERGE_RESOLUTION|>--- conflicted
+++ resolved
@@ -104,11 +104,7 @@
     /**
      * @param class-string<TEntity> $className
      *
-<<<<<<< HEAD
-     * @psalm-return ClassMetadata<TEntity>&MockObject
-=======
      * @return ClassMetadata<TEntity>&MockObject
->>>>>>> 488a5dd3
      *
      * @template TEntity of object
      */
