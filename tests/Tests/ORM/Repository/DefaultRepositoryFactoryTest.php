--- conflicted
+++ resolved
@@ -42,11 +42,7 @@
         $this->entityManager
             ->expects(self::any())
             ->method('getClassMetadata')
-<<<<<<< HEAD
-            ->will(self::returnCallback($this->buildClassMetadata(...)));
-=======
-            ->willReturnCallback(Closure::fromCallable([$this, 'buildClassMetadata']));
->>>>>>> 982d6060
+            ->willReturnCallback($this->buildClassMetadata(...));
 
         self::assertInstanceOf(
             DDC869PaymentRepository::class,
@@ -59,11 +55,7 @@
         $this->entityManager
             ->expects(self::any())
             ->method('getClassMetadata')
-<<<<<<< HEAD
-            ->will(self::returnCallback($this->buildClassMetadata(...)));
-=======
-            ->willReturnCallback(Closure::fromCallable([$this, 'buildClassMetadata']));
->>>>>>> 982d6060
+            ->willReturnCallback($this->buildClassMetadata(...));
 
         self::assertSame(
             $this->repositoryFactory->getRepository($this->entityManager, self::class),
@@ -94,19 +86,11 @@
 
         $em1->expects(self::any())
             ->method('getClassMetadata')
-<<<<<<< HEAD
-            ->will(self::returnCallback($this->buildClassMetadata(...)));
+            ->willReturnCallback($this->buildClassMetadata(...));
 
         $em2->expects(self::any())
             ->method('getClassMetadata')
-            ->will(self::returnCallback($this->buildClassMetadata(...)));
-=======
-            ->willReturnCallback(Closure::fromCallable([$this, 'buildClassMetadata']));
-
-        $em2->expects(self::any())
-            ->method('getClassMetadata')
-            ->willReturnCallback(Closure::fromCallable([$this, 'buildClassMetadata']));
->>>>>>> 982d6060
+            ->willReturnCallback($this->buildClassMetadata(...));
 
         $repo1 = $this->repositoryFactory->getRepository($em1, self::class);
         $repo2 = $this->repositoryFactory->getRepository($em2, self::class);
