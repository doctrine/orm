--- conflicted
+++ resolved
@@ -131,13 +131,8 @@
 
         $this->factory->expects(self::once())
             ->method('getRegion')
-<<<<<<< HEAD
             ->with(self::equalTo($mapping->cache))
-            ->will(self::returnValue($region));
-=======
-            ->with(self::equalTo($mapping['cache']))
-            ->willReturn($region);
->>>>>>> 982d6060
+            ->willReturn($region);
 
         $cachedPersister = $this->factory->buildCachedCollectionPersister($em, $persister, $mapping);
 
@@ -157,13 +152,8 @@
 
         $this->factory->expects(self::once())
             ->method('getRegion')
-<<<<<<< HEAD
             ->with(self::equalTo($mapping->cache))
-            ->will(self::returnValue($region));
-=======
-            ->with(self::equalTo($mapping['cache']))
-            ->willReturn($region);
->>>>>>> 982d6060
+            ->willReturn($region);
 
         $cachedPersister = $this->factory->buildCachedCollectionPersister($em, $persister, $mapping);
 
@@ -183,13 +173,8 @@
 
         $this->factory->expects(self::once())
             ->method('getRegion')
-<<<<<<< HEAD
             ->with(self::equalTo($mapping->cache))
-            ->will(self::returnValue($region));
-=======
-            ->with(self::equalTo($mapping['cache']))
-            ->willReturn($region);
->>>>>>> 982d6060
+            ->willReturn($region);
 
         $cachedPersister = $this->factory->buildCachedCollectionPersister($em, $persister, $mapping);
 
