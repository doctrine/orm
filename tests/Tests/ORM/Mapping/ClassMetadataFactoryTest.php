<?php

declare(strict_types=1);

namespace Doctrine\Tests\ORM\Mapping;

use Doctrine\Common\EventManager;
use Doctrine\DBAL\Connection;
use Doctrine\DBAL\Driver;
use Doctrine\DBAL\Platforms\AbstractPlatform;
use Doctrine\DBAL\Platforms\PostgreSQLPlatform;
use Doctrine\ORM\Configuration;
use Doctrine\ORM\EntityManagerInterface;
use Doctrine\ORM\Event\OnClassMetadataNotFoundEventArgs;
use Doctrine\ORM\Events;
use Doctrine\ORM\Exception\ORMException;
use Doctrine\ORM\Id\AbstractIdGenerator;
use Doctrine\ORM\Mapping\ClassMetadata;
use Doctrine\ORM\Mapping\ClassMetadataFactory;
use Doctrine\ORM\Mapping\Column;
use Doctrine\ORM\Mapping\DiscriminatorColumn;
use Doctrine\ORM\Mapping\DiscriminatorMap;
use Doctrine\ORM\Mapping\Entity;
use Doctrine\ORM\Mapping\GeneratedValue;
use Doctrine\ORM\Mapping\Id;
use Doctrine\ORM\Mapping\InheritanceType;
use Doctrine\ORM\Mapping\MappingException;
use Doctrine\Persistence\Mapping\Driver\MappingDriver;
use Doctrine\Persistence\Mapping\RuntimeReflectionService;
use Doctrine\Tests\Mocks\EntityManagerMock;
use Doctrine\Tests\Mocks\MetadataDriverMock;
use Doctrine\Tests\Models\CMS\CmsArticle;
use Doctrine\Tests\Models\CMS\CmsUser;
use Doctrine\Tests\Models\DDC4006\DDC4006User;
use Doctrine\Tests\Models\JoinedInheritanceType\AnotherChildClass;
use Doctrine\Tests\Models\JoinedInheritanceType\ChildClass;
use Doctrine\Tests\Models\JoinedInheritanceType\RootClass;
use Doctrine\Tests\Models\Quote\Address;
use Doctrine\Tests\Models\Quote\Group;
use Doctrine\Tests\Models\Quote\Phone;
use Doctrine\Tests\Models\Quote\User;
use Doctrine\Tests\OrmTestCase;
use Doctrine\Tests\TestUtil;
use Exception;
use InvalidArgumentException;
use PHPUnit\Framework\Assert;
use ReflectionClass;

use function array_search;
use function assert;
use function count;
use function method_exists;
use function sprintf;

class ClassMetadataFactoryTest extends OrmTestCase
{
<<<<<<< HEAD
    use VerifyDeprecations;

=======
>>>>>>> bc5efd4b
    public function testGetMetadataForSingleClass(): void
    {
        $platform = $this->createMock(AbstractPlatform::class);
        $platform->method('supportsSequences')
            ->willReturn(true);

        $driver = $this->createMock(Driver::class);
        $driver->method('getDatabasePlatform')
            ->willReturn($platform);

        $conn = new Connection([], $driver);

        $mockDriver    = new MetadataDriverMock();
        $entityManager = $this->createEntityManager($mockDriver, $conn);

        $cm1 = $this->createValidClassMetadata();

        // SUT
        $cmf = new ClassMetadataFactory();
        $cmf->setEntityManager($entityManager);
        $cmf->setMetadataFor($cm1->name, $cm1);

        // Prechecks
        self::assertEquals([], $cm1->parentClasses);
        self::assertEquals(ClassMetadata::INHERITANCE_TYPE_NONE, $cm1->inheritanceType);
        self::assertTrue($cm1->hasField('name'));
        self::assertEquals(2, count($cm1->associationMappings));
        self::assertEquals(ClassMetadata::GENERATOR_TYPE_AUTO, $cm1->generatorType);
        self::assertEquals('group', $cm1->table['name']);

        // Go
        $cmMap1 = $cmf->getMetadataFor($cm1->name);

        self::assertSame($cm1, $cmMap1);
        self::assertEquals('group', $cmMap1->table['name']);
        self::assertTrue($cmMap1->table['quoted']);
        self::assertEquals([], $cmMap1->parentClasses);
        self::assertTrue($cmMap1->hasField('name'));
    }

    public function testGetMetadataForReturnsLoadedCustomIdGenerator(): void
    {
        $cm1 = $this->createValidClassMetadata();
        $cm1->setIdGeneratorType(ClassMetadata::GENERATOR_TYPE_CUSTOM);
        $cm1->customGeneratorDefinition = ['class' => CustomIdGenerator::class];
        $cmf                            = $this->createTestFactory();
        $cmf->setMetadataForClass($cm1->name, $cm1);

        $actual = $cmf->getMetadataFor($cm1->name);

        self::assertEquals(ClassMetadata::GENERATOR_TYPE_CUSTOM, $actual->generatorType);
        self::assertInstanceOf(CustomIdGenerator::class, $actual->idGenerator);
    }

    /** @param array<class-string<AbstractPlatform>, ClassMetadata::GENERATOR_TYPE_*> $preferences */
    private function setUpCmfForPlatform(AbstractPlatform $platform, array $preferences = []): ClassMetadataFactoryTestSubject
    {
        $cmf    = new ClassMetadataFactoryTestSubject();
        $driver = $this->createMock(Driver::class);
        $driver->method('getDatabasePlatform')
            ->willReturn($platform);
        $entityManager = $this->createEntityManager(
            new MetadataDriverMock(),
            new Connection([], $driver),
        );
        $cmf->setEntityManager($entityManager);
        $entityManager->getConfiguration()->setIdentityGenerationPreferences($preferences);

        return $cmf;
    }

    public function testPostgresSticksWithSequencesWhenDbal3IsUsed(): void
    {
        if (! method_exists(AbstractPlatform::class, 'getIdentitySequenceName')) {
            self::markTestSkipped('This test requires DBAL 3');
        }

        $cm = $this->createValidClassMetadata();
        $cm->setIdGeneratorType(ClassMetadata::GENERATOR_TYPE_AUTO);
        $cmf = $this->setUpCmfForPlatform(new PostgreSQLPlatform());
        $cmf->setMetadataForClass($cm->name, $cm);

        $metadata = $cmf->getMetadataFor($cm->name);

        self::assertSame(ClassMetadata::GENERATOR_TYPE_SEQUENCE, $metadata->generatorType);
    }

    public function testPostgresSwitchesToIdentityColumnsWhenDbal4IsUsed(): void
    {
        if (method_exists(AbstractPlatform::class, 'getIdentitySequenceName')) {
            self::markTestSkipped('This test requires DBAL 4');
        }

        $cm = $this->createValidClassMetadata();
        $cm->setIdGeneratorType(ClassMetadata::GENERATOR_TYPE_AUTO);
        $cmf = $this->setUpCmfForPlatform(new PostgreSQLPlatform());
        $cmf->setMetadataForClass($cm->name, $cm);

        $metadata = $cmf->getMetadataFor($cm->name);

        self::assertSame(ClassMetadata::GENERATOR_TYPE_IDENTITY, $metadata->generatorType);
    }

    public function testGetMetadataForThrowsExceptionOnUnknownCustomGeneratorClass(): void
    {
        $cm1 = $this->createValidClassMetadata();
        $cm1->setIdGeneratorType(ClassMetadata::GENERATOR_TYPE_CUSTOM);
        $cm1->customGeneratorDefinition = ['class' => 'NotExistingGenerator'];
        $cmf                            = $this->createTestFactory();
        $cmf->setMetadataForClass($cm1->name, $cm1);
        $this->expectException(ORMException::class);

        $actual = $cmf->getMetadataFor($cm1->name);
    }

    public function testGetMetadataForThrowsExceptionOnMissingCustomGeneratorDefinition(): void
    {
        $cm1 = $this->createValidClassMetadata();
        $cm1->setIdGeneratorType(ClassMetadata::GENERATOR_TYPE_CUSTOM);
        $cmf = $this->createTestFactory();
        $cmf->setMetadataForClass($cm1->name, $cm1);
        $this->expectException(ORMException::class);

        $actual = $cmf->getMetadataFor($cm1->name);
    }

    #[\PHPUnit\Framework\Attributes\Group('DDC-1512')]
    public function testIsTransient(): void
    {
        $cmf    = new ClassMetadataFactory();
        $driver = $this->createMock(MappingDriver::class);
        $driver->expects(self::exactly(2))
            ->method('isTransient')
            ->willReturnMap([
                [CmsUser::class, true],
                [CmsArticle::class, false],
            ]);

        $em = $this->createEntityManager($driver);

        self::assertTrue($em->getMetadataFactory()->isTransient(CmsUser::class));
        self::assertFalse($em->getMetadataFactory()->isTransient(CmsArticle::class));
    }

    public function testAddDefaultDiscriminatorMap(): void
    {
        self::markTestSkipped('This test is just incorrect and must be fixed');

        $cmf    = new ClassMetadataFactory();
        $driver = $this->createAttributeDriver([__DIR__ . '/../../Models/JoinedInheritanceType/']);
        $em     = $this->createEntityManager($driver);
        $cmf->setEntityManager($em);

        $rootMetadata                 = $cmf->getMetadataFor(RootClass::class);
        $childMetadata                = $cmf->getMetadataFor(ChildClass::class);
        $anotherChildMetadata         = $cmf->getMetadataFor(AnotherChildClass::class);
        $rootDiscriminatorMap         = $rootMetadata->discriminatorMap;
        $childDiscriminatorMap        = $childMetadata->discriminatorMap;
        $anotherChildDiscriminatorMap = $anotherChildMetadata->discriminatorMap;

        $rootClass         = RootClass::class;
        $childClass        = ChildClass::class;
        $anotherChildClass = AnotherChildClass::class;

        $rootClassKey         = array_search($rootClass, $rootDiscriminatorMap, true);
        $childClassKey        = array_search($childClass, $rootDiscriminatorMap, true);
        $anotherChildClassKey = array_search($anotherChildClass, $rootDiscriminatorMap, true);

        self::assertEquals('rootclass', $rootClassKey);
        self::assertEquals('childclass', $childClassKey);
        self::assertEquals('anotherchildclass', $anotherChildClassKey);

        self::assertEquals($childDiscriminatorMap, $rootDiscriminatorMap);
        self::assertEquals($anotherChildDiscriminatorMap, $rootDiscriminatorMap);
    }

    public function testGetAllMetadataWorksWithBadConnection(): void
    {
        // DDC-3551
        $conn = $this->createMock(Connection::class);

        if (method_exists($conn, 'getEventManager')) {
            $conn->method('getEventManager')
                ->willReturn(new EventManager());
        }

        $mockDriver = new MetadataDriverMock();
        $em         = $this->createEntityManager($mockDriver, $conn);

        $conn->expects(self::any())
            ->method('getDatabasePlatform')
            ->will(self::throwException(new Exception('Exception thrown in test when calling getDatabasePlatform')));

        $cmf = new ClassMetadataFactory();
        $cmf->setEntityManager($em);

        // getting all the metadata should work, even if get DatabasePlatform blows up
        $metadata = $cmf->getAllMetadata();
        // this will just be an empty array - there was no error
        self::assertEquals([], $metadata);
    }

    protected function createEntityManager(MappingDriver $metadataDriver, $conn = null): EntityManagerMock
    {
        $config = new Configuration();
        TestUtil::configureProxies($config);
        $eventManager = new EventManager();
        if (! $conn) {
            $platform = $this->createMock(AbstractPlatform::class);
            $platform->method('supportsIdentityColumns')
                ->willReturn(true);

            $driver = $this->createMock(Driver::class);
            $driver->method('getDatabasePlatform')
                ->willReturn($platform);

            $conn = new Connection([], $driver, $config, $eventManager);
        }

        $config->setMetadataDriverImpl($metadataDriver);

        return new EntityManagerMock($conn, $config);
    }

    protected function createTestFactory(): ClassMetadataFactoryTestSubject
    {
        $mockDriver    = new MetadataDriverMock();
        $entityManager = $this->createEntityManager($mockDriver);
        $cmf           = new ClassMetadataFactoryTestSubject();
        $cmf->setEntityManager($entityManager);

        return $cmf;
    }

    protected function createValidClassMetadata(): ClassMetadata
    {
        // Self-made metadata
        $cm1 = new ClassMetadata(TestEntity1::class);
        $cm1->initializeReflection(new RuntimeReflectionService());
        $cm1->setPrimaryTable(['name' => '`group`']);
        // Add a mapped field
        $cm1->mapField(['fieldName' => 'name', 'type' => 'string']);
        // Add a mapped field
        $cm1->mapField(['fieldName' => 'id', 'type' => 'integer', 'id' => true]);
        // and a mapped association
        $cm1->mapOneToOne(['fieldName' => 'other', 'targetEntity' => 'TestEntity1', 'mappedBy' => 'this']);
        // and an association on the owning side
        $joinColumns = [
            ['name' => 'other_id', 'referencedColumnName' => 'id'],
        ];
        $cm1->mapOneToOne(
            ['fieldName' => 'association', 'targetEntity' => 'TestEntity1', 'joinColumns' => $joinColumns],
        );
        // and an id generator type
        $cm1->setIdGeneratorType(ClassMetadata::GENERATOR_TYPE_AUTO);

        return $cm1;
    }

    #[\PHPUnit\Framework\Attributes\Group('DDC-1845')]
    public function testQuoteMetadata(): void
    {
        $cmf    = new ClassMetadataFactory();
        $driver = $this->createAttributeDriver([__DIR__ . '/../../Models/Quote/']);
        $em     = $this->createEntityManager($driver);
        $cmf->setEntityManager($em);

        $userMetadata    = $cmf->getMetadataFor(User::class);
        $phoneMetadata   = $cmf->getMetadataFor(Phone::class);
        $groupMetadata   = $cmf->getMetadataFor(Group::class);
        $addressMetadata = $cmf->getMetadataFor(Address::class);

        // Phone Class Metadata
        self::assertTrue($phoneMetadata->fieldMappings['number']->quoted);
        self::assertEquals('phone-number', $phoneMetadata->fieldMappings['number']->columnName);

        $user = $phoneMetadata->associationMappings['user'];
        self::assertTrue($user->joinColumns[0]->quoted);
        self::assertEquals('user-id', $user->joinColumns[0]->name);
        self::assertEquals('user-id', $user->joinColumns[0]->referencedColumnName);

        // User Group Metadata
        self::assertTrue($groupMetadata->fieldMappings['id']->quoted);
        self::assertTrue($groupMetadata->fieldMappings['name']->quoted);

        self::assertEquals('user-id', $userMetadata->fieldMappings['id']->columnName);
        self::assertEquals('user-name', $userMetadata->fieldMappings['name']->columnName);

        $user = $groupMetadata->associationMappings['parent'];
        self::assertTrue($user->joinColumns[0]->quoted);
        self::assertEquals('parent-id', $user->joinColumns[0]->name);
        self::assertEquals('group-id', $user->joinColumns[0]->referencedColumnName);

        // Address Class Metadata
        self::assertTrue($addressMetadata->fieldMappings['id']->quoted);
        self::assertTrue($addressMetadata->fieldMappings['zip']->quoted);

        self::assertEquals('address-id', $addressMetadata->fieldMappings['id']->columnName);
        self::assertEquals('address-zip', $addressMetadata->fieldMappings['zip']->columnName);

        $user = $addressMetadata->associationMappings['user'];
        self::assertTrue($user->joinColumns[0]->quoted);
        self::assertEquals('user-id', $user->joinColumns[0]->name);
        self::assertEquals('user-id', $user->joinColumns[0]->referencedColumnName);

        // User Class Metadata
        self::assertTrue($userMetadata->fieldMappings['id']->quoted);
        self::assertTrue($userMetadata->fieldMappings['name']->quoted);

        self::assertEquals('user-id', $userMetadata->fieldMappings['id']->columnName);
        self::assertEquals('user-name', $userMetadata->fieldMappings['name']->columnName);

        $groups = $userMetadata->associationMappings['groups'];
        self::assertTrue($groups->joinTable->quoted);
        self::assertTrue($groups->joinTable->joinColumns[0]->quoted);
        self::assertEquals('quote-users-groups', $groups->joinTable->name);
        self::assertEquals('user-id', $groups->joinTable->joinColumns[0]->name);
        self::assertEquals('user-id', $groups->joinTable->joinColumns[0]->referencedColumnName);

        self::assertTrue($groups->joinTable->inverseJoinColumns[0]->quoted);
        self::assertEquals('group-id', $groups->joinTable->inverseJoinColumns[0]->name);
        self::assertEquals('group-id', $groups->joinTable->inverseJoinColumns[0]->referencedColumnName);
    }

    #[\PHPUnit\Framework\Attributes\Group('DDC-3385')]
    #[\PHPUnit\Framework\Attributes\Group('1181')]
    #[\PHPUnit\Framework\Attributes\Group('385')]
    public function testFallbackLoadingCausesEventTriggeringThatCanModifyFetchedMetadata(): void
    {
        $metadata = $this->createMock(ClassMetadata::class);
        assert($metadata instanceof ClassMetadata);
        $cmf          = new ClassMetadataFactory();
        $mockDriver   = new MetadataDriverMock();
        $em           = $this->createEntityManager($mockDriver);
        $eventManager = $em->getEventManager();

        $cmf->setEntityManager($em);

        $eventManager->addEventListener([Events::onClassMetadataNotFound], new class ($metadata, $em) {
            /** @var ClassMetadata */
            private $metadata;
            /** @var EntityManagerInterface */
            private $em;

            public function __construct(ClassMetadata $metadata, EntityManagerInterface $em)
            {
                $this->metadata = $metadata;
                $this->em       = $em;
            }

            public function onClassMetadataNotFound(OnClassMetadataNotFoundEventArgs $args): void
            {
                Assert::assertNull($args->getFoundMetadata());
                Assert::assertSame('Foo', $args->getClassName());
                Assert::assertSame($this->em, $args->getObjectManager());

                $args->setFoundMetadata($this->metadata);
            }
        });

        self::assertSame($metadata, $cmf->getMetadataFor('Foo'));
    }

    #[\PHPUnit\Framework\Attributes\Group('DDC-3427')]
    public function testAcceptsEntityManagerInterfaceInstances(): void
    {
        $classMetadataFactory = new ClassMetadataFactory();

        $entityManager = $this->createMock(EntityManagerInterface::class);
        $classMetadataFactory->setEntityManager($entityManager);

        // not really the cleanest way to check it, but we won't add a getter to the CMF just for the sake of testing.
        $class    = new ReflectionClass(ClassMetadataFactory::class);
        $property = $class->getProperty('em');
        self::assertSame($entityManager, $property->getValue($classMetadataFactory));
    }

    #[\PHPUnit\Framework\Attributes\Group('DDC-4006')]
    public function testInheritsIdGeneratorMappingFromEmbeddable(): void
    {
        $cmf    = new ClassMetadataFactory();
        $driver = $this->createAttributeDriver([__DIR__ . '/../../Models/DDC4006/']);
        $em     = $this->createEntityManager($driver);
        $cmf->setEntityManager($em);

        $userMetadata = $cmf->getMetadataFor(DDC4006User::class);

        self::assertTrue($userMetadata->isIdGeneratorIdentity());
    }

    public function testInvalidSubClassCase(): void
    {
        $this->expectException(MappingException::class);
        $this->expectExceptionMessage('Entity class \'Doctrine\Tests\ORM\Mapping\cube\' used in the discriminator map of class \'Doctrine\Tests\ORM\Mapping\Shape\' does not exist.');

        $cmf    = new ClassMetadataFactory();
        $driver = $this->createAttributeDriver([__DIR__]);
        $em     = $this->createEntityManager($driver);
        $cmf->setEntityManager($em);

        $userMetadata = $cmf->getMetadataFor(Shape::class);
    }
}

#[Entity]
#[InheritanceType('SINGLE_TABLE')]
#[DiscriminatorMap(['cube' => cube::class])]
#[DiscriminatorColumn(name: 'discr', length: 32, type: 'string')]
abstract class Shape
{
    /** @var string */
    #[Id]
    #[Column(type: 'string', length: 255)]
    #[GeneratedValue(strategy: 'AUTO')]
    public $id;
}

#[Entity]
final class Cube extends Shape
{
}

/* Test subject class with overridden factory method for mocking purposes */
class ClassMetadataFactoryTestSubject extends ClassMetadataFactory
{
    /** @psalm-var array<class-string<object>, ClassMetadata> */
    private array $mockMetadata = [];

    protected function newClassMetadataInstance(string $className): ClassMetadata
    {
        if (! isset($this->mockMetadata[$className])) {
            throw new InvalidArgumentException(sprintf(
                'No mock metadata found for class %s.',
                $className,
            ));
        }

        return $this->mockMetadata[$className];
    }

    /** @psalm-param class-string<object> $className */
    public function setMetadataForClass(string $className, ClassMetadata $metadata): void
    {
        $this->mockMetadata[$className] = $metadata;
    }
}

class TestEntity1
{
    private int $id;

    private string $name;

    /** @var mixed */
    private $other;

    /** @var mixed */
    private $association;

    /** @var mixed */
    private $embedded;
}

class CustomIdGenerator extends AbstractIdGenerator
{
    public function generateId(EntityManagerInterface $em, object|null $entity): string
    {
        return 'foo';
    }
}<|MERGE_RESOLUTION|>--- conflicted
+++ resolved
@@ -54,11 +54,6 @@
 
 class ClassMetadataFactoryTest extends OrmTestCase
 {
-<<<<<<< HEAD
-    use VerifyDeprecations;
-
-=======
->>>>>>> bc5efd4b
     public function testGetMetadataForSingleClass(): void
     {
         $platform = $this->createMock(AbstractPlatform::class);
