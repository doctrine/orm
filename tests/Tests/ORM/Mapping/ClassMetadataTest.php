--- conflicted
+++ resolved
@@ -1053,17 +1053,6 @@
 
         $metadata->addLifecycleCallback('foo', 'bar');
     }
-<<<<<<< HEAD
-=======
-
-    public function testGettingAnFQCNForNullIsDeprecated(): void
-    {
-        $metadata = new ClassMetadata(self::class);
-
-        $this->expectDeprecationWithIdentifier('https://github.com/doctrine/orm/pull/11294');
-
-        $metadata->fullyQualifiedClassName(null);
-    }
 
     public function testItThrowsOnInvalidCallToGetAssociationMappedByTargetField(): void
     {
@@ -1079,7 +1068,6 @@
 
         $metadata->getAssociationMappedByTargetField('foo');
     }
->>>>>>> 33e02b27
 }
 
 #[MappedSuperclass]
