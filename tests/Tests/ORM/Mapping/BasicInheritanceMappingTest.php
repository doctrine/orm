--- conflicted
+++ resolved
@@ -41,11 +41,6 @@
 
 class BasicInheritanceMappingTest extends OrmTestCase
 {
-<<<<<<< HEAD
-    use VerifyDeprecations;
-
-=======
->>>>>>> bc5efd4b
     private ClassMetadataFactory $cmf;
 
     protected function setUp(): void
