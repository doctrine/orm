--- conflicted
+++ resolved
@@ -43,13 +43,8 @@
         return [$query, $cache];
     }
 
-<<<<<<< HEAD
     #[Depends('testQueryCacheDependsOnHints')]
-    public function testQueryCacheDependsOnFirstResult(array $previous): void
-=======
-    /** @depends testQueryCacheDependsOnHints */
     public function testQueryCacheDoesNotDependOnFirstResultForDefaultOutputWalker(array $previous): void
->>>>>>> 8ed6c223
     {
         [$query, $cache] = $previous;
         assert($query instanceof Query);
@@ -64,13 +59,8 @@
         self::assertCount($cacheCount, $cache->getValues());
     }
 
-<<<<<<< HEAD
     #[Depends('testQueryCacheDependsOnHints')]
-    public function testQueryCacheDependsOnMaxResults(array $previous): void
-=======
-    /** @depends testQueryCacheDependsOnHints */
     public function testQueryCacheDoesNotDependOnMaxResultsForDefaultOutputWalker(array $previous): void
->>>>>>> 8ed6c223
     {
         [$query, $cache] = $previous;
         assert($query instanceof Query);
