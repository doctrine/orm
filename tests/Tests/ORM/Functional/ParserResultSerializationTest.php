<?php

declare(strict_types=1);

namespace Doctrine\Tests\ORM\Functional;

use Closure;
use Doctrine\ORM\Query;
use Doctrine\ORM\Query\Exec\FinalizedSelectExecutor;
use Doctrine\ORM\Query\Exec\PreparedExecutorFinalizer;
use Doctrine\ORM\Query\Exec\SingleSelectExecutor;
use Doctrine\ORM\Query\ParserResult;
use Doctrine\ORM\Query\ResultSetMapping;
use Doctrine\Tests\OrmFunctionalTestCase;
use Generator;
use PHPUnit\Framework\Attributes\DataProvider;
use ReflectionMethod;
use Symfony\Component\VarExporter\Instantiator;
use Symfony\Component\VarExporter\VarExporter;

use function file_get_contents;
use function rtrim;
use function serialize;
use function unserialize;

class ParserResultSerializationTest extends OrmFunctionalTestCase
{
    protected function setUp(): void
    {
        $this->useModelSet('company');

        parent::setUp();
    }

<<<<<<< HEAD
    /** @param Closure(ParserResult): ParserResult $toSerializedAndBack */
    #[DataProvider('provideToSerializedAndBack')]
    public function testSerializeParserResult(Closure $toSerializedAndBack): void
=======
    /**
     * @param Closure(ParserResult): ParserResult $toSerializedAndBack
     *
     * @dataProvider provideToSerializedAndBack
     */
    public function testSerializeParserResultForQueryWithSqlWalker(Closure $toSerializedAndBack): void
>>>>>>> 8ed6c223
    {
        $query = $this->_em
            ->createQuery('SELECT u FROM Doctrine\Tests\Models\Company\CompanyEmployee u WHERE u.name = :name');

        // Use the (legacy) SqlWalker which directly puts an SqlExecutor instance into the parser result
        $query->setHint(Query::HINT_CUSTOM_OUTPUT_WALKER, Query\SqlWalker::class);

        $parserResult = self::parseQuery($query);
        $unserialized = $toSerializedAndBack($parserResult);

        $this->assertInstanceOf(ParserResult::class, $unserialized);
        $this->assertInstanceOf(ResultSetMapping::class, $unserialized->getResultSetMapping());
        $this->assertEquals(['name' => [0]], $unserialized->getParameterMappings());
        $this->assertNotNull($unserialized->prepareSqlExecutor($query));
    }

    /**
     * @param Closure(ParserResult): ParserResult $toSerializedAndBack
     *
     * @dataProvider provideToSerializedAndBack
     */
    public function testSerializeParserResultForQueryWithSqlOutputWalker(Closure $toSerializedAndBack): void
    {
        $query = $this->_em
            ->createQuery('SELECT u FROM Doctrine\Tests\Models\Company\CompanyEmployee u WHERE u.name = :name');

        $parserResult = self::parseQuery($query);
        $unserialized = $toSerializedAndBack($parserResult);

        $this->assertInstanceOf(ParserResult::class, $unserialized);
        $this->assertInstanceOf(ResultSetMapping::class, $unserialized->getResultSetMapping());
        $this->assertEquals(['name' => [0]], $unserialized->getParameterMappings());
        $this->assertNotNull($unserialized->prepareSqlExecutor($query));
    }

    /** @return Generator<string, array{Closure(ParserResult): ParserResult}> */
    public static function provideToSerializedAndBack(): Generator
    {
        yield 'native serialization function' => [
            static function (ParserResult $parserResult): ParserResult {
                return unserialize(serialize($parserResult));
            },
        ];

        $instantiatorMethod = new ReflectionMethod(Instantiator::class, 'instantiate');
        if ($instantiatorMethod->getReturnType() === null) {
            self::markTestSkipped('symfony/var-exporter 5.4+ is required.');
        }

        yield 'symfony/var-exporter' => [
            static function (ParserResult $parserResult): ParserResult {
                return eval('return ' . VarExporter::export($parserResult) . ';');
            },
        ];
    }

<<<<<<< HEAD
    #[DataProvider('provideSerializedSingleSelectResults')]
=======
    public function testItSerializesParserResultWithAForwardCompatibleFormat(): void
    {
        $query = $this->_em
            ->createQuery('SELECT u FROM Doctrine\Tests\Models\Company\CompanyEmployee u WHERE u.name = :name');

        // Use the (legacy) SqlWalker which directly puts an SqlExecutor instance into the parser result
        $query->setHint(Query::HINT_CUSTOM_OUTPUT_WALKER, Query\SqlWalker::class);

        $parserResult = self::parseQuery($query);
        $serialized   = serialize($parserResult);
        $this->assertStringNotContainsString(
            '_sqlStatements',
            $serialized,
            'ParserResult should not contain any reference to _sqlStatements, which is a legacy property.'
        );
        $unserialized = unserialize($serialized);

        $r = new ReflectionProperty($unserialized->getSqlExecutor(), '_sqlStatements');
        $r->setAccessible(true);

        $this->assertSame(
            $r->getValue($unserialized->getSqlExecutor()),
            $unserialized->getSqlExecutor()->getSqlStatements(),
            'The legacy property should be populated with the same value as the new one.'
        );
    }

    /**
     * @dataProvider provideSerializedSingleSelectResults
     */
>>>>>>> 8ed6c223
    public function testUnserializeSingleSelectResult(string $serialized): void
    {
        $unserialized = unserialize($serialized);

        $this->assertInstanceOf(ParserResult::class, $unserialized);
        $this->assertInstanceOf(ResultSetMapping::class, $unserialized->getResultSetMapping());
        $this->assertEquals(['name' => [0]], $unserialized->getParameterMappings());
        $this->assertInstanceOf(SingleSelectExecutor::class, $unserialized->getSqlExecutor());
        $this->assertIsString($unserialized->getSqlExecutor()->getSqlStatements());
    }

    /** @return Generator<string, array{string}> */
    public static function provideSerializedSingleSelectResults(): Generator
    {
        yield '2.17.0' => [rtrim(file_get_contents(__DIR__ . '/ParserResults/single_select_2_17_0.txt'), "\n")];
    }

    public function testSymfony44ProvidedData(): void
    {
        $sqlExecutor      = new FinalizedSelectExecutor('test');
        $sqlFinalizer     = new PreparedExecutorFinalizer($sqlExecutor);
        $resultSetMapping = $this->createMock(ResultSetMapping::class);

        $parserResult = new ParserResult();
        $parserResult->setSqlFinalizer($sqlFinalizer);
        $parserResult->setResultSetMapping($resultSetMapping);
        $parserResult->addParameterMapping('name', 0);

        $exported     = VarExporter::export($parserResult);
        $unserialized = eval('return ' . $exported . ';');

        $this->assertInstanceOf(ParserResult::class, $unserialized);
        $this->assertInstanceOf(ResultSetMapping::class, $unserialized->getResultSetMapping());
        $this->assertEquals(['name' => [0]], $unserialized->getParameterMappings());
        $this->assertEquals($sqlExecutor, $unserialized->prepareSqlExecutor($this->createMock(Query::class)));
    }

    private static function parseQuery(Query $query): ParserResult
    {
        $r = new ReflectionMethod($query, 'parse');
        $r->setAccessible(true);

        return $r->invoke($query);
    }
}<|MERGE_RESOLUTION|>--- conflicted
+++ resolved
@@ -32,18 +32,9 @@
         parent::setUp();
     }
 
-<<<<<<< HEAD
     /** @param Closure(ParserResult): ParserResult $toSerializedAndBack */
     #[DataProvider('provideToSerializedAndBack')]
-    public function testSerializeParserResult(Closure $toSerializedAndBack): void
-=======
-    /**
-     * @param Closure(ParserResult): ParserResult $toSerializedAndBack
-     *
-     * @dataProvider provideToSerializedAndBack
-     */
     public function testSerializeParserResultForQueryWithSqlWalker(Closure $toSerializedAndBack): void
->>>>>>> 8ed6c223
     {
         $query = $this->_em
             ->createQuery('SELECT u FROM Doctrine\Tests\Models\Company\CompanyEmployee u WHERE u.name = :name');
@@ -60,11 +51,8 @@
         $this->assertNotNull($unserialized->prepareSqlExecutor($query));
     }
 
-    /**
-     * @param Closure(ParserResult): ParserResult $toSerializedAndBack
-     *
-     * @dataProvider provideToSerializedAndBack
-     */
+    /** @param Closure(ParserResult): ParserResult $toSerializedAndBack */
+    #[DataProvider('provideToSerializedAndBack')]
     public function testSerializeParserResultForQueryWithSqlOutputWalker(Closure $toSerializedAndBack): void
     {
         $query = $this->_em
@@ -100,40 +88,7 @@
         ];
     }
 
-<<<<<<< HEAD
     #[DataProvider('provideSerializedSingleSelectResults')]
-=======
-    public function testItSerializesParserResultWithAForwardCompatibleFormat(): void
-    {
-        $query = $this->_em
-            ->createQuery('SELECT u FROM Doctrine\Tests\Models\Company\CompanyEmployee u WHERE u.name = :name');
-
-        // Use the (legacy) SqlWalker which directly puts an SqlExecutor instance into the parser result
-        $query->setHint(Query::HINT_CUSTOM_OUTPUT_WALKER, Query\SqlWalker::class);
-
-        $parserResult = self::parseQuery($query);
-        $serialized   = serialize($parserResult);
-        $this->assertStringNotContainsString(
-            '_sqlStatements',
-            $serialized,
-            'ParserResult should not contain any reference to _sqlStatements, which is a legacy property.'
-        );
-        $unserialized = unserialize($serialized);
-
-        $r = new ReflectionProperty($unserialized->getSqlExecutor(), '_sqlStatements');
-        $r->setAccessible(true);
-
-        $this->assertSame(
-            $r->getValue($unserialized->getSqlExecutor()),
-            $unserialized->getSqlExecutor()->getSqlStatements(),
-            'The legacy property should be populated with the same value as the new one.'
-        );
-    }
-
-    /**
-     * @dataProvider provideSerializedSingleSelectResults
-     */
->>>>>>> 8ed6c223
     public function testUnserializeSingleSelectResult(string $serialized): void
     {
         $unserialized = unserialize($serialized);
