--- conflicted
+++ resolved
@@ -1,6 +1,5 @@
 # Upgrade to 2.20
 
-<<<<<<< HEAD
 ## Add `Doctrine\ORM\Query\OutputWalker` interface, deprecate `Doctrine\ORM\Query\SqlWalker::getExecutor()`
 
 Output walkers should implement the new `\Doctrine\ORM\Query\OutputWalker` interface and create
@@ -9,7 +8,7 @@
 `SqlFinalizer` can be kept in the query cache and used regardless of the actual `firstResult`/`maxResult` values.
 Any operation dependent on `firstResult`/`maxResult` should take place within the `SqlFinalizer::createExecutor()`
 method. Details can be found at https://github.com/doctrine/orm/pull/11188.
-=======
+
 ## Explictly forbid property hooks
 
 Property hooks are not supported yet by Doctrine ORM. Until support is added,
@@ -17,7 +16,6 @@
 change in behavior.
 
 Progress on this is tracked at https://github.com/doctrine/orm/issues/11624 .
->>>>>>> 488a5dd3
 
 ## PARTIAL DQL syntax is undeprecated for non-object hydration
 
