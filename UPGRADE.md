# Upgrade to 2.13

<<<<<<< HEAD
## Deprecated omitting only the alias argument for `QueryBuilder::update` and `QueryBuilder::delete`

When making an Update or Delete Query and when passing a class/type to the function, the alias argument must not be omitted.

### Before

```php
$qb = $em->createQueryBuilder()
    ->delete('User u')
    ->where('u.id = :user_id')
    ->setParameter('user_id', 1);
```

### After

```php
$qb = $em->createQueryBuilder()
    ->delete('User', 'u')
    ->where('u.id = :user_id')
    ->setParameter('user_id', 1);
```
=======
## Deprecated passing invalid fetch modes to `AbstractQuery::setFetchMode()`

Calling `AbstractQuery::setFetchMode()` with anything else than
`Doctrine\ORM\Mapping::FETCH_EAGER` results in
`Doctrine\ORM\Mapping::FETCH_LAZY` being used. Relying on that behavior is
deprecated and will result in an exception in 3.0.

## Prepare split of output walkers and tree walkers

In 3.0, `SqlWalker` and its child classes won't implement the `TreeWalker`
interface anymore. Relying on that inheritance is deprecated.

The following methods of the `TreeWalker` interface have been deprecated:

* `setQueryComponent()`
* `walkSelectClause()`
* `walkFromClause()`
* `walkFunction()`
* `walkOrderByClause()`
* `walkOrderByItem()`
* `walkHavingClause()`
* `walkJoin()`
* `walkSelectExpression()`
* `walkQuantifiedExpression()`
* `walkSubselect()`
* `walkSubselectFromClause()`
* `walkSimpleSelectClause()`
* `walkSimpleSelectExpression()`
* `walkAggregateExpression()`
* `walkGroupByClause()`
* `walkGroupByItem()`
* `walkDeleteClause()`
* `walkUpdateClause()`
* `walkUpdateItem()`
* `walkWhereClause()`
* `walkConditionalExpression()`
* `walkConditionalTerm()`
* `walkConditionalFactor()`
* `walkConditionalPrimary()`
* `walkExistsExpression()`
* `walkCollectionMemberExpression()`
* `walkEmptyCollectionComparisonExpression()`
* `walkNullComparisonExpression()`
* `walkInExpression()`
* `walkInstanceOfExpression()`
* `walkLiteral()`
* `walkBetweenExpression()`
* `walkLikeExpression()`
* `walkStateFieldPathExpression()`
* `walkComparisonExpression()`
* `walkInputParameter()`
* `walkArithmeticExpression()`
* `walkArithmeticTerm()`
* `walkStringPrimary()`
* `walkArithmeticFactor()`
* `walkSimpleArithmeticExpression()`
* `walkPathExpression()`
* `walkResultVariable()`
* `getExecutor()`

The following changes have been made to the abstract `TreeWalkerAdapter` class:

* All implementations of now-deprecated `TreeWalker` methods have been
  deprecated as well.
* The method `setQueryComponent()` will become protected in 3.0. Calling it
  publicly is deprecated.
* The method `_getQueryComponents()` is deprecated, call `getQueryComponents()`
  instead.

On the `TreeWalkerChain` class, all implementations of now-deprecated
`TreeWalker` methods have been deprecated as well.  However, `SqlWalker` is
unaffected by those deprecations and will continue to implement all of those
methods.

## Deprecated passing `null` to `Doctrine\ORM\Query::setDQL()`

Doing `$query->setDQL(null);` achieves nothing.
>>>>>>> fb1f2587

## Deprecated omitting second argument to `NamingStrategy::joinColumnName`

When implementing `NamingStrategy`, it is deprecated to implement
`joinColumnName()` with only one argument.

### Before

```php
<?php
class MyStrategy implements NamingStrategy
{
    /**
     * @param string $propertyName A property name.
     */
    public function joinColumnName($propertyName): string
    {
        // …
    }
}
```

### After

For backward-compatibility reasons, the parameter has to be optional, but can
be documented as guaranteed to be a `class-string`.

```php
<?php
class MyStrategy implements NamingStrategy
{
    /**
     * @param string       $propertyName A property name.
     * @param class-string $className
     */
    public function joinColumnName($propertyName, $className = null): string
    {
        // …
    }
}
```

## Deprecated methods related to named queries

The following methods have been deprecated:

- `Doctrine\ORM\Query\ResultSetMappingBuilder::addNamedNativeQueryMapping()`
- `Doctrine\ORM\Query\ResultSetMappingBuilder::addNamedNativeQueryResultClassMapping()`
- `Doctrine\ORM\Query\ResultSetMappingBuilder::addNamedNativQueryResultSetMapping()`
- `Doctrine\ORM\Query\ResultSetMappingBuilder::addNamedNativQueryEntityResultMapping()`

## Deprecated classes related to Doctrine 1 and reverse engineering

The following classes have been deprecated:

- `Doctrine\ORM\Tools\ConvertDoctrine1Schema`
- `Doctrine\ORM\Tools\DisconnectedClassMetadataFactory`

## Deprecate `ClassMetadataInfo` usage

It is deprecated to pass `Doctrine\ORM\Mapping\ClassMetadataInfo` instances
that are not also instances of `Doctrine\ORM\ClassMetadata` to the following
methods:

- `Doctrine\ORM\Mapping\Builder\ClassMetadataBuilder::__construct()`
- `Doctrine\ORM\Mapping\Driver\DatabaseDriver::loadMetadataForClass()`
- `Doctrine\ORM\Tools\SchemaValidator::validateClass()`

# Upgrade to 2.12

## Deprecated the `doctrine` binary.

The documentation explains how the console tools can be bootstrapped for
standalone usage.

The method `ConsoleRunner::printCliConfigTemplate()` is deprecated because it
was only useful in the context of the `doctrine` binary.

## Deprecate omitting `$class` argument to `ORMInvalidArgumentException::invalidIdentifierBindingEntity()`

To make it easier to identify understand the cause for that exception, it is
deprecated to omit the class name when calling
`ORMInvalidArgumentException::invalidIdentifierBindingEntity()`.

## Deprecate `Doctrine\ORM\Tools\Console\Helper\EntityManagerHelper`

Using a console helper to provide the ORM's console commands with one or
multiple entity managers had been deprecated with 2.9 already. This leaves
The `EntityManagerHelper` class with no purpose which is why it is now
deprecated too. Applications that still rely on the `em` console helper, can
easily recreate that class in their own codebase.

## Deprecate custom repository classes that don't extend `EntityRepository`

Although undocumented, it is currently possible to configure a custom repository
class that implements `ObjectRepository` but does not extend the
`EntityRepository` base class.

This is now deprecated. Please extend `EntityRepository` instead.

## Deprecated more APIs related to entity namespace aliases

```diff
-$config = $entityManager->getConfiguration();
-$config->addEntityNamespace('CMS', 'My\App\Cms');
+use My\App\Cms\CmsUser;

-$entityManager->getRepository('CMS:CmsUser');
+$entityManager->getRepository(CmsUser::class);
```

## Deprecate `AttributeDriver::getReader()` and `AnnotationDriver::getReader()`

That method was inherited from the abstract `AnnotationDriver` class of
`doctrine/persistence`, and does not seem to serve any purpose.

## Un-deprecate `Doctrine\ORM\Proxy\Proxy`

Because no forward-compatible new proxy solution had been implemented yet, the
current proxy mechanism is not considered deprecated anymore for the time
being. This applies to the following interfaces/classes:

* `Doctrine\ORM\Proxy\Proxy`
* `Doctrine\ORM\Proxy\ProxyFactory`

These methods have been un-deprecated:

* `Doctrine\ORM\Configuration::getAutoGenerateProxyClasses()`
* `Doctrine\ORM\Configuration::getProxyDir()`
* `Doctrine\ORM\Configuration::getProxyNamespace()`

Note that the `Doctrine\ORM\Proxy\Autoloader` remains deprecated and will be removed in 3.0.

## Deprecate helper methods from `AbstractCollectionPersister`

The following protected methods of
`Doctrine\ORM\Cache\Persister\Collection\AbstractCollectionPersister`
are not in use anymore and will be removed.

* `evictCollectionCache()`
* `evictElementCache()`

## Deprecate `Doctrine\ORM\Query\TreeWalkerChainIterator`

This class won't have a replacement.

## Deprecate `OnClearEventArgs::getEntityClass()` and `OnClearEventArgs::clearsAllEntities()`

These methods will be removed in 3.0 along with the ability to partially clear
the entity manager.

## Deprecate `Doctrine\ORM\Configuration::newDefaultAnnotationDriver`

This functionality has been moved to the new `ORMSetup` class. Call
`Doctrine\ORM\ORMSetup::createDefaultAnnotationDriver()` to create
a new annotation driver.

## Deprecate `Doctrine\ORM\Tools\Setup`

In our effort to migrate from Doctrine Cache to PSR-6, the `Setup` class which
accepted a Doctrine Cache instance in each method has been deprecated.

The replacement is `Doctrine\ORM\ORMSetup` which accepts a PSR-6
cache instead.

## Deprecate `Doctrine\ORM\Cache\MultiGetRegion`

The interface will be merged with `Doctrine\ORM\Cache\Region` in 3.0.

# Upgrade to 2.11

## Rename `AbstractIdGenerator::generate()` to `generateId()`

Implementations of `AbstractIdGenerator` have to override the method
`generateId()` without calling the parent implementation. Not doing so is
deprecated. Calling `generate()` on any `AbstractIdGenerator` implementation
is deprecated.

## PSR-6-based second level cache

The second level cache has been reworked to consume a PSR-6 cache. Using a
Doctrine Cache instance is deprecated.

* `DefaultCacheFactory`: The constructor expects a PSR-6 cache item pool as
  second argument now.
* `DefaultMultiGetRegion`: This class is deprecated in favor of `DefaultRegion`.
* `DefaultRegion`:
  * The constructor expects a PSR-6 cache item pool as second argument now.
  * The protected `$cache` property is deprecated.
  * The properties `$name` and `$lifetime` as well as the constant
   `REGION_KEY_SEPARATOR` and the method `getCacheEntryKey()` are flagged as
   `@internal` now. They all will become `private` in 3.0.
  * The method `getCache()` is deprecated without replacement.

## Deprecated: `Doctrine\ORM\Mapping\Driver\PHPDriver`

Use `StaticPHPDriver` instead when you want to programmatically configure
entity metadata.

You can convert mappings with the `orm:convert-mapping` command or more simply
in this case, `include` the metadata file from the `loadMetadata` static method
used by the `StaticPHPDriver`.

## Deprecated: `Setup::registerAutoloadDirectory()`

Use Composer's autoloader instead.

## Deprecated: `AbstractHydrator::hydrateRow()`

Following the deprecation of the method `AbstractHydrator::iterate()`, the
method `hydrateRow()` has been deprecated as well.

## Deprecate cache settings inspection

Doctrine does not provide its own cache implementation anymore and relies on
the PSR-6 standard instead. As a consequence, we cannot determine anymore
whether a given cache adapter is suitable for a production environment.
Because of that, functionality that aims to do so has been deprecated:

* `Configuration::ensureProductionSettings()`
* the `orm:ensure-production-settings` console command

# Upgrade to 2.10

## BC Break: `UnitOfWork` now relies on SPL object IDs, not hashes

When calling the following methods, you are now supposed to use the result of
`spl_object_id()`, and not `spl_object_hash()`:
- `UnitOfWork::clearEntityChangeSet()`
- `UnitOfWork::setOriginalEntityProperty()`

## BC Break: Removed `TABLE` id generator strategy

The implementation was unfinished for 14 years.
It is now deprecated to rely on:
- `Doctrine\ORM\Id\TableGenerator`;
- `Doctrine\ORM\Mapping\ClassMetadata::GENERATOR_TYPE_TABLE`;
- `Doctrine\ORM\Mapping\ClassMetadata::$tableGeneratorDefinition`;
- or `Doctrine\ORM\Mapping\ClassMetadata::isIdGeneratorTable()`.

## New method `Doctrine\ORM\EntityManagerInterface#wrapInTransaction($func)`

Works the same as `Doctrine\ORM\EntityManagerInterface#transactional()` but returns any value returned from `$func` closure rather than just _non-empty value returned from the closure or true_.

Because of BC policy, the method does not exist on the interface yet. This is the example of safe usage:

```php
function foo(EntityManagerInterface $entityManager, callable $func) {
    if (method_exists($entityManager, 'wrapInTransaction')) {
        return $entityManager->wrapInTransaction($func);
    }
    
    return $entityManager->transactional($func);
}
```

`Doctrine\ORM\EntityManagerInterface#transactional()` has been deprecated.

## Minor BC BREAK: some exception methods have been removed

The following methods were not in use and are very unlikely to be used by
downstream packages or applications, and were consequently removed:

- `ORMException::entityMissingForeignAssignedId`
- `ORMException::entityMissingAssignedIdForField`
- `ORMException::invalidFlushMode`

## Deprecated: database-side UUID generation

[DB-generated UUIDs are deprecated as of `doctrine/dbal` 2.8][DBAL deprecation].
As a consequence, using the `UUID` strategy for generating identifiers is deprecated as well.
Furthermore, relying on the following classes and methods is deprecated:

- `Doctrine\ORM\Id\UuidGenerator`
- `Doctrine\ORM\Mapping\ClassMetadataInfo::isIdentifierUuid()`

[DBAL deprecation]: https://github.com/doctrine/dbal/pull/3212

## Minor BC BREAK: Custom hydrators and `toIterable()`

The type declaration of the `$stmt` parameter of `AbstractHydrator::toIterable()` has been removed. This change might
break custom hydrator implementations that override this very method.

Overriding this method is not recommended, which is why the method is documented as `@final` now.

```diff
- public function toIterable(ResultStatement $stmt, ResultSetMapping $resultSetMapping, array $hints = []): iterable
+ public function toIterable($stmt, ResultSetMapping $resultSetMapping, array $hints = []): iterable
```

## Deprecated: Entity Namespace Aliases

Entity namespace aliases are deprecated, use the magic ::class constant to abbreviate full class names
in EntityManager, EntityRepository and DQL.

```diff
-  $entityManager->find('MyBundle:User', $id);
+  $entityManager->find(User::class, $id);
```

# Upgrade to 2.9

## Minor BC BREAK: Setup tool needs cache implementation

With the deprecation of doctrine/cache, the setup tool might no longer work as expected without a different cache
implementation. To work around this:
* Install symfony/cache: `composer require symfony/cache`. This will keep previous behaviour without any changes
* Instantiate caches yourself: to use a different cache implementation, pass a cache instance when calling any
  configuration factory in the setup tool:
  ```diff
  - $config = Setup::createAnnotationMetadataConfiguration($paths, $isDevMode, $proxyDir);
  + $cache = \Doctrine\Common\Cache\Psr6\DoctrineProvider::wrap($anyPsr6Implementation);
  + $config = Setup::createAnnotationMetadataConfiguration($paths, $isDevMode, $proxyDir, $cache);
  ```
* As a quick workaround, you can lock the doctrine/cache dependency to work around this: `composer require doctrine/cache ^1.11`.
  Note that this is only recommended as a bandaid fix, as future versions of ORM will no longer work with doctrine/cache
  1.11.
  
## Deprecated: doctrine/cache for metadata caching

The `Doctrine\ORM\Configuration#setMetadataCacheImpl()` method is deprecated and should no longer be used. Please use
`Doctrine\ORM\Configuration#setMetadataCache()` with any PSR-6 cache adapter instead.

## Removed: flushing metadata cache

To support PSR-6 caches, the `--flush` option for the `orm:clear-cache:metadata` command is ignored. Metadata cache is
now always cleared regardless of the cache adapter being used.

# Upgrade to 2.8

## Minor BC BREAK: Failed commit now throw OptimisticLockException

Method `Doctrine\ORM\UnitOfWork#commit()` can throw an OptimisticLockException when a commit silently fails and returns false
since `Doctrine\DBAL\Connection#commit()` signature changed from returning void to boolean

## Deprecated: `Doctrine\ORM\AbstractQuery#iterate()`

The method `Doctrine\ORM\AbstractQuery#iterate()` is deprecated in favor of `Doctrine\ORM\AbstractQuery#toIterable()`.
Note that `toIterable()` yields results of the query, unlike `iterate()` which yielded each result wrapped into an array.

# Upgrade to 2.7

## Added `Doctrine\ORM\AbstractQuery#enableResultCache()` and `Doctrine\ORM\AbstractQuery#disableResultCache()` methods	

Method `Doctrine\ORM\AbstractQuery#useResultCache()` which could be used for both enabling and disabling the cache
(depending on passed flag) was split into two.	

## Minor BC BREAK: paginator output walkers aren't be called anymore on sub-queries for queries without max results  

To optimize DB interaction, `Doctrine\ORM\Tools\Pagination\Paginator` no longer fetches identifiers to be able to
perform the pagination with join collections when max results isn't set in the query.

## Minor BC BREAK: tables filtered with `schema_filter` are no longer created

When generating schema diffs, if a source table is filtered out by a `schema_filter` expression, then a `CREATE TABLE` was
always generated, even if the table already existed. This has been changed in this release and the table will no longer
be created.

## Deprecated number unaware `Doctrine\ORM\Mapping\UnderscoreNamingStrategy`

In the last patch of the `v2.6.x` series, we fixed a bug that was not converting names properly when they had numbers
(e.g.: `base64Encoded` was wrongly converted to `base64encoded` instead of `base64_encoded`).

In order to not break BC we've introduced a way to enable the fixed behavior using a boolean constructor argument. This
argument will be removed in 3.0 and the default behavior will be the fixed one.

## Deprecated: `Doctrine\ORM\AbstractQuery#useResultCache()`	

Method `Doctrine\ORM\AbstractQuery#useResultCache()` is deprecated because it is split into `enableResultCache()`
and `disableResultCache()`. It will be removed in 3.0.

## Deprecated code generators and related console commands

These console commands have been deprecated:

 * `orm:convert-mapping`
 * `orm:generate:entities`
 * `orm:generate-repositories`

These classes have been deprecated:

 * `Doctrine\ORM\Tools\EntityGenerator`
 * `Doctrine\ORM\Tools\EntityRepositoryGenerator`

Whole Doctrine\ORM\Tools\Export namespace with all its members have been deprecated as well.

## Deprecated `Doctrine\ORM\Proxy\Proxy` marker interface

Proxy objects in Doctrine ORM 3.0 will no longer implement `Doctrine\ORM\Proxy\Proxy` nor
`Doctrine\Persistence\Proxy`: instead, they implement
`ProxyManager\Proxy\GhostObjectInterface`.

These related classes have been deprecated:

 * `Doctrine\ORM\Proxy\ProxyFactory`
 * `Doctrine\ORM\Proxy\Autoloader` - we suggest using the composer autoloader instead
 
These methods have been deprecated:

 * `Doctrine\ORM\Configuration#getAutoGenerateProxyClasses()`
 * `Doctrine\ORM\Configuration#getProxyDir()`
 * `Doctrine\ORM\Configuration#getProxyNamespace()`

## Deprecated `Doctrine\ORM\Version`

The `Doctrine\ORM\Version` class is now deprecated and will be removed in Doctrine ORM 3.0:
please refrain from checking the ORM version at runtime or use Composer's [runtime API](https://getcomposer.org/doc/07-runtime.md#knowing-whether-package-x-is-installed-in-version-y).

## Deprecated `EntityManager#merge()` method

Merge semantics was a poor fit for the PHP "share-nothing" architecture.
In addition to that, merging caused multiple issues with data integrity
in the managed entity graph, which was constantly spawning more edge-case bugs/scenarios.

The following API methods were therefore deprecated:

* `EntityManager#merge()`
* `UnitOfWork#merge()`

An alternative to `EntityManager#merge()` will not be provided by ORM 3.0, since the merging
semantics should be part of the business domain rather than the persistence domain of an
application. If your application relies heavily on CRUD-alike interactions and/or `PATCH`
restful operations, you should look at alternatives such as [JMSSerializer](https://github.com/schmittjoh/serializer).

## Extending `EntityManager` is deprecated

Final keyword will be added to the `EntityManager::class` in Doctrine ORM 3.0 in order to ensure that EntityManager
 is not used as valid extension point. Valid extension point should be EntityManagerInterface.

## Deprecated `EntityManager#clear($entityName)`

If your code relies on clearing a single entity type via `EntityManager#clear($entityName)`,
the signature has been changed to `EntityManager#clear()`.

The main reason is that partial clears caused multiple issues with data integrity
in the managed entity graph, which was constantly spawning more edge-case bugs/scenarios.

## Deprecated `EntityManager#flush($entity)` and `EntityManager#flush($entities)`

If your code relies on single entity flushing optimisations via
`EntityManager#flush($entity)`, the signature has been changed to
`EntityManager#flush()`.

Said API was affected by multiple data integrity bugs due to the fact
that change tracking was being restricted upon a subset of the managed
entities. The ORM cannot support committing subsets of the managed 
entities while also guaranteeing data integrity, therefore this
utility was removed.

The `flush()` semantics will remain the same, but the change tracking will be performed
on all entities managed by the unit of work, and not just on the provided
`$entity` or `$entities`, as the parameter is now completely ignored.

The same applies to `UnitOfWork#commit($entity)`, which will simply be
`UnitOfWork#commit()`.

If you would still like to perform batching operations over small `UnitOfWork`
instances, it is suggested to follow these paths instead:

 * eagerly use `EntityManager#clear()` in conjunction with a specific second level
   cache configuration (see http://docs.doctrine-project.org/projects/doctrine-orm/en/stable/reference/second-level-cache.html)
 * use an explicit change tracking policy (see http://docs.doctrine-project.org/projects/doctrine-orm/en/stable/reference/change-tracking-policies.html)

## Deprecated `YAML` mapping drivers.

If your code relies on `YamlDriver`  or `SimpleYamlDriver`, you **MUST** change to
annotation or XML drivers instead.

## Deprecated: `Doctrine\ORM\EntityManagerInterface#copy()`

Method `Doctrine\ORM\EntityManagerInterface#copy()` never got its implementation and is deprecated.
It will be removed in 3.0.

# Upgrade to 2.6

## Added `Doctrine\ORM\EntityRepository::count()` method

`Doctrine\ORM\EntityRepository::count()` has been added. This new method has different
signature than `Countable::count()` (required parameter) and therefore are not compatible.
If your repository implemented the `Countable` interface, you will have to use
`$repository->count([])` instead and not implement `Countable` interface anymore.

## Minor BC BREAK: `Doctrine\ORM\Tools\Console\ConsoleRunner` is now final

Since it's just an utilitarian class and should not be inherited.

## Minor BC BREAK: removed `Doctrine\ORM\Query\QueryException::associationPathInverseSideNotSupported()`

Method `Doctrine\ORM\Query\QueryException::associationPathInverseSideNotSupported()`
now has a required parameter `$pathExpr`.

## Minor BC BREAK: removed `Doctrine\ORM\Query\Parser#isInternalFunction()`

Method `Doctrine\ORM\Query\Parser#isInternalFunction()` was removed because
the distinction between internal function and user defined DQL was removed.
[#6500](https://github.com/doctrine/orm/pull/6500)

## Minor BC BREAK: removed `Doctrine\ORM\ORMException#overwriteInternalDQLFunctionNotAllowed()`

Method `Doctrine\ORM\Query\Parser#overwriteInternalDQLFunctionNotAllowed()` was
removed because of the choice to allow users to overwrite internal functions, ie
`AVG`, `SUM`, `COUNT`, `MIN` and `MAX`. [#6500](https://github.com/doctrine/orm/pull/6500)

## PHP 7.1 is now required

Doctrine 2.6 now requires PHP 7.1 or newer.

As a consequence, automatic cache setup in Doctrine\ORM\Tools\Setup::create*Configuration() was changed:
- APCu extension (ext-apcu) will now be used instead of abandoned APC (ext-apc).
- Memcached extension (ext-memcached) will be used instead of obsolete Memcache (ext-memcache).
- XCache support was dropped as it doesn't work with PHP 7.

# Upgrade to 2.5

## Minor BC BREAK: removed `Doctrine\ORM\Query\SqlWalker#walkCaseExpression()`

Method `Doctrine\ORM\Query\SqlWalker#walkCaseExpression()` was unused and part
of the internal API of the ORM, so it was removed. [#5600](https://github.com/doctrine/orm/pull/5600).

## Minor BC BREAK: removed $className parameter on `AbstractEntityInheritancePersister#getSelectJoinColumnSQL()`

As `$className` parameter was not used in the method, it was safely removed.

## Minor BC BREAK: query cache key time is now a float

As of 2.5.5, the `QueryCacheEntry#time` property will contain a float value
instead of an integer in order to have more precision and also to be consistent
with the `TimestampCacheEntry#time`.

## Minor BC BREAK: discriminator map must now include all non-transient classes

It is now required that you declare the root of an inheritance in the
discriminator map.

When declaring an inheritance map, it was previously possible to skip the root
of the inheritance in the discriminator map. This was actually a validation
mistake by Doctrine2 and led to problems when trying to persist instances of
that class.

If you don't plan to persist instances some classes in your inheritance, then
either:

 - make those classes `abstract`
 - map those classes as `MappedSuperclass`

## Minor BC BREAK: ``EntityManagerInterface`` instead of ``EntityManager`` in type-hints
 
As of 2.5, classes requiring the ``EntityManager`` in any method signature will now require 
an ``EntityManagerInterface`` instead.
If you are extending any of the following classes, then you need to check following
signatures:

- ``Doctrine\ORM\Tools\DebugUnitOfWorkListener#dumpIdentityMap(EntityManagerInterface $em)``
- ``Doctrine\ORM\Mapping\ClassMetadataFactory#setEntityManager(EntityManagerInterface $em)``

## Minor BC BREAK: Custom Hydrators API change

As of 2.5, `AbstractHydrator` does not enforce the usage of cache as part of
API, and now provides you a clean API for column information through the method
`hydrateColumnInfo($column)`.
Cache variable being passed around by reference is no longer needed since
Hydrators are per query instantiated since Doctrine 2.4.

## Minor BC BREAK: Entity based ``EntityManager#clear()`` calls follow cascade detach

Whenever ``EntityManager#clear()`` method gets called with a given entity class
name, until 2.4, it was only detaching the specific requested entity.
As of 2.5, ``EntityManager`` will follow configured cascades, providing a better
memory management since associations will be garbage collected, optimizing
resources consumption on long running jobs.

## BC BREAK: NamingStrategy interface changes

1. A new method ``embeddedFieldToColumnName($propertyName, $embeddedColumnName)``

This method generates the column name for fields of embedded objects. If you implement your custom NamingStrategy, you
now also need to implement this new method.

2. A change to method ``joinColumnName()`` to include the $className

## Updates on entities scheduled for deletion are no longer processed

In Doctrine 2.4, if you modified properties of an entity scheduled for deletion, UnitOfWork would
produce an UPDATE statement to be executed right before the DELETE statement. The entity in question
was therefore present in ``UnitOfWork#entityUpdates``, which means that ``preUpdate`` and ``postUpdate``
listeners were (quite pointlessly) called. In ``preFlush`` listeners, it used to be possible to undo
the scheduled deletion for updated entities (by calling ``persist()`` if the entity was found in both
``entityUpdates`` and ``entityDeletions``). This does not work any longer, because the entire changeset
calculation logic is optimized away.

## Minor BC BREAK: Default lock mode changed from LockMode::NONE to null in method signatures

A misconception concerning default lock mode values in method signatures lead to unexpected behaviour
in SQL statements on SQL Server. With a default lock mode of ``LockMode::NONE`` throughout the
method signatures in ORM, the table lock hint ``WITH (NOLOCK)`` was appended to all locking related
queries by default. This could result in unpredictable results because an explicit ``WITH (NOLOCK)``
table hint tells SQL Server to run a specific query in transaction isolation level READ UNCOMMITTED
instead of the default READ COMMITTED transaction isolation level.
Therefore there now is a distinction between ``LockMode::NONE`` and ``null`` to be able to tell
Doctrine whether to add table lock hints to queries by intention or not. To achieve this, the following
method signatures have been changed to declare ``$lockMode = null`` instead of ``$lockMode = LockMode::NONE``:

- ``Doctrine\ORM\Cache\Persister\AbstractEntityPersister#getSelectSQL()``
- ``Doctrine\ORM\Cache\Persister\AbstractEntityPersister#load()``
- ``Doctrine\ORM\Cache\Persister\AbstractEntityPersister#refresh()``
- ``Doctrine\ORM\Decorator\EntityManagerDecorator#find()``
- ``Doctrine\ORM\EntityManager#find()``
- ``Doctrine\ORM\EntityRepository#find()``
- ``Doctrine\ORM\Persisters\BasicEntityPersister#getSelectSQL()``
- ``Doctrine\ORM\Persisters\BasicEntityPersister#load()``
- ``Doctrine\ORM\Persisters\BasicEntityPersister#refresh()``
- ``Doctrine\ORM\Persisters\EntityPersister#getSelectSQL()``
- ``Doctrine\ORM\Persisters\EntityPersister#load()``
- ``Doctrine\ORM\Persisters\EntityPersister#refresh()``
- ``Doctrine\ORM\Persisters\JoinedSubclassPersister#getSelectSQL()``

You should update signatures for these methods if you have subclassed one of the above classes.
Please also check the calling code of these methods in your application and update if necessary.

**Note:**
This in fact is really a minor BC BREAK and should not have any affect on database vendors
other than SQL Server because it is the only one that supports and therefore cares about
``LockMode::NONE``. It's really just a FIX for SQL Server environments using ORM.

## Minor BC BREAK: `__clone` method not called anymore when entities are instantiated via metadata API

As of PHP 5.6, instantiation of new entities is deferred to the
[`doctrine/instantiator`](https://github.com/doctrine/instantiator) library, which will avoid calling `__clone`
or any public API on instantiated objects.

## BC BREAK: `Doctrine\ORM\Repository\DefaultRepositoryFactory` is now `final`

Please implement the `Doctrine\ORM\Repository\RepositoryFactory` interface instead of extending
the `Doctrine\ORM\Repository\DefaultRepositoryFactory`.

## BC BREAK: New object expression DQL queries now respects user provided aliasing and not return consumed fields

When executing DQL queries with new object expressions, instead of returning DTOs numerically indexes, it will now respect user provided aliases. Consider the following query:

    SELECT new UserDTO(u.id,u.name) as user,new AddressDTO(a.street,a.postalCode) as address, a.id as addressId FROM User u INNER JOIN u.addresses a WITH a.isPrimary = true
    
Previously, your result would be similar to this:

    array(
        0=>array(
            0=>{UserDTO object},
            1=>{AddressDTO object},
            2=>{u.id scalar},
            3=>{u.name scalar},
            4=>{a.street scalar},
            5=>{a.postalCode scalar},
            'addressId'=>{a.id scalar},
        ),
        ...
    )

From now on, the resultset will look like this:

    array(
        0=>array(
            'user'=>{UserDTO object},
            'address'=>{AddressDTO object},
            'addressId'=>{a.id scalar}
        ),
        ...
    )

## Minor BC BREAK: added second parameter $indexBy in EntityRepository#createQueryBuilder method signature

Added way to access the underlying QueryBuilder#from() method's 'indexBy' parameter when using EntityRepository#createQueryBuilder()

# Upgrade to 2.4

## BC BREAK: Compatibility Bugfix in PersistentCollection#matching()

In Doctrine 2.3 it was possible to use the new ``matching($criteria)``
functionality by adding constraints for assocations based on ID:

    Criteria::expr()->eq('association', $assocation->getId());

This functionality does not work on InMemory collections however, because
in memory criteria compares object values based on reference.
As of 2.4 the above code will throw an exception. You need to change
offending code to pass the ``$assocation`` reference directly:

    Criteria::expr()->eq('association', $assocation);

## Composer is now the default autoloader

The test suite now runs with composer autoloading. Support for PEAR, and tarball autoloading is deprecated.
Support for GIT submodules is removed.

## OnFlush and PostFlush event always called

Before 2.4 the postFlush and onFlush events were only called when there were
actually entities that changed. Now these events are called no matter if there
are entities in the UoW or changes are found.

## Parenthesis are now considered in arithmetic expression

Before 2.4 parenthesis are not considered in arithmetic primary expression.
That's conceptually wrong, since it might result in wrong values. For example:

The DQL:

    SELECT 100 / ( 2 * 2 ) FROM MyEntity

Before 2.4 it generates the SQL:

    SELECT 100 / 2 * 2 FROM my_entity

Now parenthesis are considered, the previous DQL will generate:

    SELECT 100 / (2 * 2) FROM my_entity

# Upgrade to 2.3

## Auto Discriminator Map breaks userland implementations with Listener

The new feature to detect discriminator maps automatically when none
are provided breaks userland implementations doing this with a
listener in ``loadClassMetadata`` event.

## EntityManager#find() not calls EntityRepository#find() anymore

Previous to 2.3, calling ``EntityManager#find()`` would be delegated to
``EntityRepository#find()``.  This has lead to some unexpected behavior in the
core of Doctrine when people have overwritten the find method in their
repositories. That is why this behavior has been reversed in 2.3, and
``EntityRepository#find()`` calls ``EntityManager#find()`` instead.

## EntityGenerator add*() method generation

When generating an add*() method for a collection the EntityGenerator will now not
use the Type-Hint to get the singular for the collection name, but use the field-name
and strip a trailing "s" character if there is one.

## Merge copies non persisted properties too

When merging an entity in UoW not only mapped properties are copied, but also others.

## Query, QueryBuilder and NativeQuery parameters *BC break*

From now on, parameters in queries is an ArrayCollection instead of a simple array.
This affects heavily the usage of setParameters(), because it will not append anymore
parameters to query, but will actually override the already defined ones.
Whenever you are retrieving a parameter (ie. $query->getParameter(1)), you will
receive an instance of Query\Parameter, which contains the methods "getName",
"getValue" and "getType". Parameters are also only converted to when necessary, and
not when they are set.

Also, related functions were affected:

* execute($parameters, $hydrationMode) the argument $parameters can be either an key=>value array or an ArrayCollection instance
* iterate($parameters, $hydrationMode) the argument $parameters can be either an key=>value array or an ArrayCollection instance
* setParameters($parameters) the argument $parameters can be either an key=>value array or an ArrayCollection instance
* getParameters() now returns ArrayCollection instead of array
* getParameter($key) now returns Parameter instance instead of parameter value

## Query TreeWalker method renamed

Internal changes were made to DQL and SQL generation. If you have implemented your own TreeWalker,
you probably need to update it. The method walkJoinVariableDeclaration is now named walkJoin.

## New methods in TreeWalker interface *BC break*

Two methods getQueryComponents() and setQueryComponent() were added to the TreeWalker interface and all its implementations
including TreeWalkerAdapter, TreeWalkerChain and SqlWalker. If you have your own implementation not inheriting from one of the
above you must implement these new methods.

## Metadata Drivers

Metadata drivers have been rewritten to reuse code from `Doctrine\Persistence`. Anyone who is using the
`Doctrine\ORM\Mapping\Driver\Driver` interface should instead refer to
`Doctrine\Persistence\Mapping\Driver\MappingDriver`. Same applies to
`Doctrine\ORM\Mapping\Driver\AbstractFileDriver`: you should now refer to
`Doctrine\Persistence\Mapping\Driver\FileDriver`.

Also, following mapping drivers have been deprecated, please use their replacements in Doctrine\Common as listed:

 *  `Doctrine\ORM\Mapping\Driver\DriverChain`       => `Doctrine\Persistence\Mapping\Driver\MappingDriverChain`
 *  `Doctrine\ORM\Mapping\Driver\PHPDriver`         => `Doctrine\Persistence\Mapping\Driver\PHPDriver`
 *  `Doctrine\ORM\Mapping\Driver\StaticPHPDriver`   => `Doctrine\Persistence\Mapping\Driver\StaticPHPDriver`

# Upgrade to 2.2

## ResultCache implementation rewritten

The result cache is completely rewritten and now works on the database result level, not inside the ORM AbstractQuery
anymore. This means that for result cached queries the hydration will now always be performed again, regardless of
the hydration mode. Affected areas are:

1. Fixes the problem that entities coming from the result cache were not registered in the UnitOfWork
   leading to problems during EntityManager#flush. Calls to EntityManager#merge are not necessary anymore.
2. Affects the array hydrator which now includes the overhead of hydration compared to caching the final result.

The API is backwards compatible however most of the getter methods on the `AbstractQuery` object are now
deprecated in favor of calling AbstractQuery#getQueryCacheProfile(). This method returns a `Doctrine\DBAL\Cache\QueryCacheProfile`
instance with access to result cache driver, lifetime and cache key.


## EntityManager#getPartialReference() creates read-only entity

Entities returned from EntityManager#getPartialReference() are now marked as read-only if they
haven't been in the identity map before. This means objects of this kind never lead to changes
in the UnitOfWork.


## Fields omitted in a partial DQL query or a native query are never updated

Fields of an entity that are not returned from a partial DQL Query or native SQL query
will never be updated through an UPDATE statement.


## Removed support for onUpdate in @JoinColumn

The onUpdate foreign key handling makes absolutely no sense in an ORM. Additionally Oracle doesn't even support it. Support for it is removed.


## Changes in Annotation Handling

There have been some changes to the annotation handling in Common 2.2 again, that affect how people with old configurations
from 2.0 have to configure the annotation driver if they don't use `Configuration::newDefaultAnnotationDriver()`:

    // Register the ORM Annotations in the AnnotationRegistry
    AnnotationRegistry::registerFile('path/to/Doctrine/ORM/Mapping/Driver/DoctrineAnnotations.php');

    $reader = new \Doctrine\Common\Annotations\SimpleAnnotationReader();
    $reader->addNamespace('Doctrine\ORM\Mapping');
    $reader = new \Doctrine\Common\Annotations\CachedReader($reader, new ArrayCache());

    $driver = new AnnotationDriver($reader, (array)$paths);

    $config->setMetadataDriverImpl($driver);


## Scalar mappings can now be omitted from DQL result

You are now allowed to mark scalar SELECT expressions as HIDDEN an they are not hydrated anymore.
Example:

SELECT u, SUM(a.id) AS HIDDEN numArticles FROM User u LEFT JOIN u.Articles a ORDER BY numArticles DESC HAVING numArticles > 10

Your result will be a collection of Users, and not an array with key 0 as User object instance and "numArticles" as the number of articles per user


## Map entities as scalars in DQL result

When hydrating to array or even a mixed result in object hydrator, previously you had the 0 index holding you entity instance.
You are now allowed to alias this, providing more flexibility for you code.
Example:

SELECT u AS user FROM User u

Will now return a collection of arrays with index "user" pointing to the User object instance.


## Performance optimizations

Thousands of lines were completely reviewed and optimized for best performance.
Removed redundancy and improved code readability made now internal Doctrine code easier to understand.
Also, Doctrine 2.2 now is around 10-15% faster than 2.1.

## EntityManager#find(null)

Previously EntityManager#find(null) returned null. It now throws an exception.

# Upgrade to 2.1

## Interface for EntityRepository

The EntityRepository now has an interface Doctrine\Persistence\ObjectRepository. This means that your classes that override EntityRepository and extend find(), findOneBy() or findBy() must be adjusted to follow this interface.

## AnnotationReader changes

The annotation reader was heavily refactored between 2.0 and 2.1-RC1. In theory the operation of the new reader should be backwards compatible, but it has to be setup differently to work that way:

    // new call to the AnnotationRegistry
    \Doctrine\Common\Annotations\AnnotationRegistry::registerFile('/doctrine-src/lib/Doctrine/ORM/Mapping/Driver/DoctrineAnnotations.php');

    $reader = new \Doctrine\Common\Annotations\AnnotationReader();
    $reader->setDefaultAnnotationNamespace('Doctrine\ORM\Mapping\\');
    // new code necessary starting here
    $reader->setIgnoreNotImportedAnnotations(true);
    $reader->setEnableParsePhpImports(false);
    $reader = new \Doctrine\Common\Annotations\CachedReader(
        new \Doctrine\Common\Annotations\IndexedReader($reader), new ArrayCache()
    );

This is already done inside the ``$config->newDefaultAnnotationDriver``, so everything should automatically work if you are using this method. You can verify if everything still works by executing a console command such as schema-validate that loads all metadata into memory.

# Update from 2.0-BETA3 to 2.0-BETA4

## XML Driver <change-tracking-policy /> element demoted to attribute

We changed how the XML Driver allows to define the change-tracking-policy. The working case is now:

    <entity change-tracking-policy="DEFERRED_IMPLICT" />

# Update from 2.0-BETA2 to 2.0-BETA3

## Serialization of Uninitialized Proxies

As of Beta3 you can now serialize uninitialized proxies, an exception will only be thrown when
trying to access methods on the unserialized proxy as long as it has not been re-attached to the
EntityManager using `EntityManager#merge()`. See this example:

    $proxy = $em->getReference('User', 1);

    $serializedProxy = serialize($proxy);
    $detachedProxy = unserialized($serializedProxy);

    echo $em->contains($detachedProxy); // FALSE

    try {
        $detachedProxy->getId(); // uninitialized detached proxy
    } catch(Exception $e) {

    }
    $attachedProxy = $em->merge($detachedProxy);
    echo $attackedProxy->getId(); // works!

## Changed SQL implementation of Postgres and Oracle DateTime types

The DBAL Type "datetime" included the Timezone Offset in both Postgres and Oracle. As of this version they are now
generated without Timezone (TIMESTAMP WITHOUT TIME ZONE instead of TIMESTAMP WITH TIME ZONE).
See [this comment to Ticket DBAL-22](http://www.doctrine-project.org/jira/browse/DBAL-22?focusedCommentId=13396&page=com.atlassian.jira.plugin.system.issuetabpanels%3Acomment-tabpanel#action_13396)
for more details as well as migration issues for PostgreSQL and Oracle.

Both Postgres and Oracle will throw Exceptions during hydration of Objects with "DateTime" fields unless migration steps are taken!

## Removed multi-dot/deep-path expressions in DQL

The support for implicit joins in DQL through the multi-dot/Deep Path Expressions
was dropped. For example:

    SELECT u FROM User u WHERE u.group.name = ?1

See the "u.group.id" here is using multi dots (deep expression) to walk
through the graph of objects and properties. Internally the DQL parser
would rewrite these queries to:

    SELECT u FROM User u JOIN u.group g WHERE g.name = ?1

This explicit notation will be the only supported notation as of now. The internal
handling of multi-dots in the DQL Parser was very complex, error prone in edge cases
and required special treatment for several features we added. Additionally
it had edge cases that could not be solved without making the DQL Parser
even much more complex. For this reason we will drop the support for the
deep path expressions to increase maintainability and overall performance
of the DQL parsing process. This will benefit any DQL query being parsed,
even those not using deep path expressions.

Note that the generated SQL of both notations is exactly the same! You
don't loose anything through this.

## Default Allocation Size for Sequences

The default allocation size for sequences has been changed from 10 to 1. This step was made
to not cause confusion with users and also because it is partly some kind of premature optimization.

# Update from 2.0-BETA1 to 2.0-BETA2

There are no backwards incompatible changes in this release.

# Upgrade from 2.0-ALPHA4 to 2.0-BETA1

## EntityRepository deprecates access to protected variables

Instead of accessing protected variables for the EntityManager in
a custom EntityRepository it is now required to use the getter methods
for all the three instance variables:

* `$this->_em` now accessible through `$this->getEntityManager()`
* `$this->_class` now accessible through `$this->getClassMetadata()`
* `$this->_entityName` now accessible through `$this->getEntityName()`

Important: For Beta 2 the protected visibility of these three properties will be
changed to private!

## Console migrated to Symfony Console

The Doctrine CLI has been replaced by Symfony Console Configuration

Instead of having to specify:

    [php]
    $cliConfig = new CliConfiguration();
    $cliConfig->setAttribute('em', $entityManager);

You now have to configure the script like:

    [php]
    $helperSet = new \Symfony\Components\Console\Helper\HelperSet(array(
        'db' => new \Doctrine\DBAL\Tools\Console\Helper\ConnectionHelper($em->getConnection()),
        'em' => new \Doctrine\ORM\Tools\Console\Helper\EntityManagerHelper($em)
    ));

## Console: No need for Mapping Paths anymore

In previous versions you had to specify the --from and --from-path options
to show where your mapping paths are from the console. However this information
is already known from the Mapping Driver configuration, so the requirement
for this options were dropped.

Instead for each console command all the entities are loaded and to
restrict the operation to one or more sub-groups you can use the --filter flag.

## AnnotationDriver is not a default mapping driver anymore

In conjunction with the recent changes to Console we realized that the
annotations driver being a default metadata driver lead to lots of glue
code in the console components to detect where entities lie and how to load
them for batch updates like SchemaTool and other commands. However the
annotations driver being a default driver does not really help that much
anyways.

Therefore we decided to break backwards compatibility in this issue and drop
the support for Annotations as Default Driver and require our users to
specify the driver explicitly (which allows us to ask for the path to all
entities).

If you are using the annotations metadata driver as default driver, you
have to add the following lines to your bootstrap code:

    $driverImpl = $config->newDefaultAnnotationDriver(array(__DIR__."/Entities"));
    $config->setMetadataDriverImpl($driverImpl);

You have to specify the path to your entities as either string of a single
path or array of multiple paths
to your entities. This information will be used by all console commands to
access all entities.

Xml and Yaml Drivers work as before!


## New inversedBy attribute

It is now *mandatory* that the owning side of a bidirectional association specifies the
'inversedBy' attribute that points to the name of the field on the inverse side that completes
the association. Example:

    [php]
    // BEFORE (ALPHA4 AND EARLIER)
    class User
    {
        //...
        /** @OneToOne(targetEntity="Address", mappedBy="user") */
        private $address;
        //...
    }
    class Address
    {
        //...
        /** @OneToOne(targetEntity="User") */
        private $user;
        //...
    }

    // SINCE BETA1
    // User class DOES NOT CHANGE
    class Address
    {
        //...
        /** @OneToOne(targetEntity="User", inversedBy="address") */
        private $user;
        //...
    }

Thus, the inversedBy attribute is the counterpart to the mappedBy attribute. This change
was necessary to enable some simplifications and further performance improvements. We
apologize for the inconvenience.

## Default Property for Field Mappings

The "default" option for database column defaults has been removed. If desired, database column defaults can
be implemented by using the columnDefinition attribute of the @Column annotation (or the appropriate XML and YAML equivalents).
Prefer PHP default values, if possible.

## Selecting Partial Objects

Querying for partial objects now has a new syntax. The old syntax to query for partial objects
now has a different meaning. This is best illustrated by an example. If you previously
had a DQL query like this:

    [sql]
    SELECT u.id, u.name FROM User u

Since BETA1, simple state field path expressions in the select clause are used to select
object fields as plain scalar values (something that was not possible before).
To achieve the same result as previously (that is, a partial object with only id and name populated)
you need to use the following, explicit syntax:

    [sql]
    SELECT PARTIAL u.{id,name} FROM User u

## XML Mapping Driver

The 'inheritance-type' attribute changed to take last bit of ClassMetadata constant names, i.e.
NONE, SINGLE_TABLE, INHERITANCE_TYPE_JOINED

## YAML Mapping Driver

The way to specify lifecycle callbacks in YAML Mapping driver was changed to allow for multiple callbacks
per event. The Old syntax ways:

    [yaml]
    lifecycleCallbacks:
      doStuffOnPrePersist: prePersist
      doStuffOnPostPersist: postPersist

The new syntax is:

    [yaml]
    lifecycleCallbacks:
      prePersist: [ doStuffOnPrePersist, doOtherStuffOnPrePersistToo ]
      postPersist: [ doStuffOnPostPersist ]

## PreUpdate Event Listeners

Event Listeners listening to the 'preUpdate' event can only affect the primitive values of entity changesets
by using the API on the `PreUpdateEventArgs` instance passed to the preUpdate listener method. Any changes
to the state of the entitys properties won't affect the database UPDATE statement anymore. This gives drastic
performance benefits for the preUpdate event.

## Collection API

The Collection interface in the Common package has been updated with some missing methods
that were present only on the default implementation, ArrayCollection. Custom collection
implementations need to be updated to adhere to the updated interface.

# Upgrade from 2.0-ALPHA3 to 2.0-ALPHA4

## CLI Controller changes

CLI main object changed its name and namespace. Renamed from Doctrine\ORM\Tools\Cli to Doctrine\Common\Cli\CliController.
Doctrine\Common\Cli\CliController now only deals with namespaces. Ready to go, Core, Dbal and Orm are available and you can subscribe new tasks by retrieving the namespace and including new task. Example:

    [php]
    $cli->getNamespace('Core')->addTask('my-example', '\MyProject\Tools\Cli\Tasks\MyExampleTask');


## CLI Tasks documentation

Tasks have implemented a new way to build documentation. Although it is still possible to define the help manually by extending the basicHelp and extendedHelp, they are now optional.
With new required method AbstractTask::buildDocumentation, its implementation defines the TaskDocumentation instance (accessible through AbstractTask::getDocumentation()), basicHelp and extendedHelp are now not necessary to be implemented.

## Changes in Method Signatures

    * A bunch of Methods on both Doctrine\DBAL\Platforms\AbstractPlatform and Doctrine\DBAL\Schema\AbstractSchemaManager
      have changed quite significantly by adopting the new Schema instance objects.

## Renamed Methods

    * Doctrine\ORM\AbstractQuery::setExpireResultCache() -> expireResultCache()
    * Doctrine\ORM\Query::setExpireQueryCache() -> expireQueryCache()

## SchemaTool Changes

    * "doctrine schema-tool --drop" now always drops the complete database instead of
    only those tables defined by the current database model. The previous method had
    problems when foreign keys of orphaned tables pointed to tables that were scheduled
    for deletion.
    * Use "doctrine schema-tool --update" to get a save incremental update for your
    database schema without deleting any unused tables, sequences or foreign keys.
    * Use "doctrine schema-tool --complete-update" to do a full incremental update of
    your schema.
# Upgrade from 2.0-ALPHA2 to 2.0-ALPHA3

This section details the changes made to Doctrine 2.0-ALPHA3 to make it easier for you
to upgrade your projects to use this version.

## CLI Changes

The $args variable used in the cli-config.php for configuring the Doctrine CLI has been renamed to $globalArguments.

## Proxy class changes

You are now required to make supply some minimalist configuration with regards to proxy objects. That involves 2 new configuration options. First, the directory where generated proxy classes should be placed needs to be specified. Secondly, you need to configure the namespace used for proxy classes. The following snippet shows an example:

    [php]
    // step 1: configure directory for proxy classes
    // $config instanceof Doctrine\ORM\Configuration
    $config->setProxyDir('/path/to/myproject/lib/MyProject/Generated/Proxies');
    $config->setProxyNamespace('MyProject\Generated\Proxies');

Note that proxy classes behave exactly like any other classes when it comes to class loading. Therefore you need to make sure the proxy classes can be loaded by some class loader. If you place the generated proxy classes in a namespace and directory under your projects class files, like in the example above, it would be sufficient to register the MyProject namespace on a class loader. Since the proxy classes are contained in that namespace and adhere to the standards for class loading, no additional work is required.
Generating the proxy classes into a namespace within your class library is the recommended setup.

Entities with initialized proxy objects can now be serialized and unserialized properly from within the same application.

For more details refer to the Configuration section of the manual.

## Removed allowPartialObjects configuration option

The allowPartialObjects configuration option together with the `Configuration#getAllowPartialObjects` and `Configuration#setAllowPartialObjects` methods have been removed.
The new behavior is as if the option were set to FALSE all the time, basically disallowing partial objects globally. However, you can still use the `Query::HINT_FORCE_PARTIAL_LOAD` query hint to force a query to return partial objects for optimization purposes.

## Renamed Methods

* Doctrine\ORM\Configuration#getCacheDir() to getProxyDir()
* Doctrine\ORM\Configuration#setCacheDir($dir) to setProxyDir($dir)<|MERGE_RESOLUTION|>--- conflicted
+++ resolved
@@ -1,6 +1,5 @@
 # Upgrade to 2.13
 
-<<<<<<< HEAD
 ## Deprecated omitting only the alias argument for `QueryBuilder::update` and `QueryBuilder::delete`
 
 When making an Update or Delete Query and when passing a class/type to the function, the alias argument must not be omitted.
@@ -22,7 +21,7 @@
     ->where('u.id = :user_id')
     ->setParameter('user_id', 1);
 ```
-=======
+
 ## Deprecated passing invalid fetch modes to `AbstractQuery::setFetchMode()`
 
 Calling `AbstractQuery::setFetchMode()` with anything else than
@@ -100,7 +99,6 @@
 ## Deprecated passing `null` to `Doctrine\ORM\Query::setDQL()`
 
 Doing `$query->setDQL(null);` achieves nothing.
->>>>>>> fb1f2587
 
 ## Deprecated omitting second argument to `NamingStrategy::joinColumnName`
 
