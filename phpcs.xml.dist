--- conflicted
+++ resolved
@@ -8,52 +8,21 @@
 
     <!-- Ignore warnings, show progress of the run and show sniff names -->
     <arg value="nps"/>
-<<<<<<< HEAD
-
-    <config name="php_version" value="70200"/>
-=======
->>>>>>> fce18e93
 
     <file>lib</file>
     <file>tests</file>
 
-<<<<<<< HEAD
-    <exclude-pattern>*/tests/Doctrine/Tests/Proxies/__CG__*</exclude-pattern>
-    <exclude-pattern>*/tests/Doctrine/Tests/ORM/Tools/Export/export/*</exclude-pattern>
-
-    <rule ref="Doctrine">
-        <exclude name="SlevomatCodingStandard.TypeHints.DeclareStrictTypes"/>
-        <exclude name="SlevomatCodingStandard.TypeHints.ParameterTypeHint.MissingAnyTypeHint" />
-=======
     <exclude-pattern>*/tests/Doctrine/Tests/ORM/Proxy/generated/*</exclude-pattern>
     <exclude-pattern>*/tests/Doctrine/Tests/Proxies/*</exclude-pattern>
 
     <rule ref="Doctrine">
         <exclude name="SlevomatCodingStandard.TypeHints.TypeHintDeclaration.MissingParameterTypeHint"/>
->>>>>>> fce18e93
         <exclude name="SlevomatCodingStandard.TypeHints.TypeHintDeclaration.MissingReturnTypeHint"/>
         <exclude name="SlevomatCodingStandard.Exceptions.ReferenceThrowableOnly.ReferencedGeneralException"/>
         <exclude name="SlevomatCodingStandard.ControlStructures.EarlyExit"/>
         <exclude name="SlevomatCodingStandard.Classes.SuperfluousAbstractClassNaming"/>
         <exclude name="SlevomatCodingStandard.Classes.SuperfluousExceptionNaming"/>
     </rule>
-<<<<<<< HEAD
-
-    <rule ref="SlevomatCodingStandard.TypeHints.ParameterTypeHint.MissingNativeTypeHint">
-        <exclude-pattern>*/lib/*</exclude-pattern>
-        <!--
-            that class extends another one inside lib/ and can therefore not
-            have more native typehints since its parent cannot have them: that
-            would break signature compatibility.
-        -->
-        <exclude-pattern>tests/Doctrine/Tests/Mocks/HydratorMockStatement.php</exclude-pattern>
-    </rule>
-
-    <rule ref="SlevomatCodingStandard.TypeHints.ReturnTypeHint.MissingNativeTypeHint">
-        <exclude-pattern>*/lib/*</exclude-pattern>
-    </rule>
-=======
->>>>>>> fce18e93
 
     <rule ref="PSR1.Classes.ClassDeclaration.MultipleClasses">
         <exclude-pattern>*/tests/*</exclude-pattern>
@@ -68,11 +37,7 @@
         <exclude-pattern>lib/Doctrine/ORM/Tools/ToolEvents.php</exclude-pattern>
     </rule>
 
-<<<<<<< HEAD
-    <rule ref="SlevomatCodingStandard.TypeHints.PropertyTypeHint.MissingTraversableTypeHintSpecification">
-=======
     <rule ref="SlevomatCodingStandard.TypeHints.TypeHintDeclaration.MissingTraversablePropertyTypeHintSpecification">
->>>>>>> fce18e93
         <exclude-pattern>lib/Doctrine/ORM/Annotation/*</exclude-pattern>
     </rule>
 
@@ -80,69 +45,14 @@
         <exclude-pattern>lib/Doctrine/ORM/Internal/Hydration/AbstractHydrator.php</exclude-pattern>
     </rule>
 
-<<<<<<< HEAD
-=======
     <rule ref="Generic.CodeAnalysis.EmptyStatement">
         <exclude-pattern>lib/Doctrine/ORM/Sequencing/TableGenerator.php</exclude-pattern>
     </rule>
 
->>>>>>> fce18e93
     <rule ref="PSR1.Methods.CamelCapsMethodName.NotCamelCaps">
         <exclude-pattern>lib/Doctrine/ORM/Query/Parser.php</exclude-pattern>
     </rule>
 
-<<<<<<< HEAD
-    <rule ref="SlevomatCodingStandard.Namespaces.ReferenceUsedNamesOnly.ReferenceViaFullyQualifiedName">
-        <exclude-pattern>lib/Doctrine/ORM/Mapping/AssociationOverride.php</exclude-pattern>
-        <exclude-pattern>lib/Doctrine/ORM/Mapping/AssociationOverrides.php</exclude-pattern>
-        <exclude-pattern>lib/Doctrine/ORM/Mapping/AttributeOverride.php</exclude-pattern>
-        <exclude-pattern>lib/Doctrine/ORM/Mapping/AttributeOverrides.php</exclude-pattern>
-        <exclude-pattern>lib/Doctrine/ORM/Mapping/Cache.php</exclude-pattern>
-        <exclude-pattern>lib/Doctrine/ORM/Mapping/ChangeTrackingPolicy.php</exclude-pattern>
-        <exclude-pattern>lib/Doctrine/ORM/Mapping/Column.php</exclude-pattern>
-        <exclude-pattern>lib/Doctrine/ORM/Mapping/ColumnResult.php</exclude-pattern>
-        <exclude-pattern>lib/Doctrine/ORM/Mapping/CustomIdGenerator.php</exclude-pattern>
-        <exclude-pattern>lib/Doctrine/ORM/Mapping/DiscriminatorColumn.php</exclude-pattern>
-        <exclude-pattern>lib/Doctrine/ORM/Mapping/DiscriminatorMap.php</exclude-pattern>
-        <exclude-pattern>lib/Doctrine/ORM/Mapping/Embeddable.php</exclude-pattern>
-        <exclude-pattern>lib/Doctrine/ORM/Mapping/Embedded.php</exclude-pattern>
-        <exclude-pattern>lib/Doctrine/ORM/Mapping/Entity.php</exclude-pattern>
-        <exclude-pattern>lib/Doctrine/ORM/Mapping/EntityListeners.php</exclude-pattern>
-        <exclude-pattern>lib/Doctrine/ORM/Mapping/EntityResult.php</exclude-pattern>
-        <exclude-pattern>lib/Doctrine/ORM/Mapping/FieldResult.php</exclude-pattern>
-        <exclude-pattern>lib/Doctrine/ORM/Mapping/GeneratedValue.php</exclude-pattern>
-        <exclude-pattern>lib/Doctrine/ORM/Mapping/HasLifecycleCallbacks.php</exclude-pattern>
-        <exclude-pattern>lib/Doctrine/ORM/Mapping/Id.php</exclude-pattern>
-        <exclude-pattern>lib/Doctrine/ORM/Mapping/Index.php</exclude-pattern>
-        <exclude-pattern>lib/Doctrine/ORM/Mapping/InheritanceType.php</exclude-pattern>
-        <exclude-pattern>lib/Doctrine/ORM/Mapping/JoinColumn.php</exclude-pattern>
-        <exclude-pattern>lib/Doctrine/ORM/Mapping/JoinColumns.php</exclude-pattern>
-        <exclude-pattern>lib/Doctrine/ORM/Mapping/JoinTable.php</exclude-pattern>
-        <exclude-pattern>lib/Doctrine/ORM/Mapping/ManyToMany.php</exclude-pattern>
-        <exclude-pattern>lib/Doctrine/ORM/Mapping/ManyToOne.php</exclude-pattern>
-        <exclude-pattern>lib/Doctrine/ORM/Mapping/MappedSuperclass.php</exclude-pattern>
-        <exclude-pattern>lib/Doctrine/ORM/Mapping/NamedNativeQueries.php</exclude-pattern>
-        <exclude-pattern>lib/Doctrine/ORM/Mapping/NamedNativeQuery.php</exclude-pattern>
-        <exclude-pattern>lib/Doctrine/ORM/Mapping/NamedQueries.php</exclude-pattern>
-        <exclude-pattern>lib/Doctrine/ORM/Mapping/NamedQuery.php</exclude-pattern>
-        <exclude-pattern>lib/Doctrine/ORM/Mapping/OneToMany.php</exclude-pattern>
-        <exclude-pattern>lib/Doctrine/ORM/Mapping/OneToOne.php</exclude-pattern>
-        <exclude-pattern>lib/Doctrine/ORM/Mapping/OrderBy.php</exclude-pattern>
-        <exclude-pattern>lib/Doctrine/ORM/Mapping/PostLoad.php</exclude-pattern>
-        <exclude-pattern>lib/Doctrine/ORM/Mapping/PostPersist.php</exclude-pattern>
-        <exclude-pattern>lib/Doctrine/ORM/Mapping/PostRemove.php</exclude-pattern>
-        <exclude-pattern>lib/Doctrine/ORM/Mapping/PostUpdate.php</exclude-pattern>
-        <exclude-pattern>lib/Doctrine/ORM/Mapping/PreFlush.php</exclude-pattern>
-        <exclude-pattern>lib/Doctrine/ORM/Mapping/PrePersist.php</exclude-pattern>
-        <exclude-pattern>lib/Doctrine/ORM/Mapping/PreRemove.php</exclude-pattern>
-        <exclude-pattern>lib/Doctrine/ORM/Mapping/PreUpdate.php</exclude-pattern>
-        <exclude-pattern>lib/Doctrine/ORM/Mapping/SequenceGenerator.php</exclude-pattern>
-        <exclude-pattern>lib/Doctrine/ORM/Mapping/SqlResultSetMapping.php</exclude-pattern>
-        <exclude-pattern>lib/Doctrine/ORM/Mapping/SqlResultSetMappings.php</exclude-pattern>
-        <exclude-pattern>lib/Doctrine/ORM/Mapping/Table.php</exclude-pattern>
-        <exclude-pattern>lib/Doctrine/ORM/Mapping/UniqueConstraint.php</exclude-pattern>
-        <exclude-pattern>lib/Doctrine/ORM/Mapping/Version.php</exclude-pattern>
-=======
     <rule ref="SlevomatCodingStandard.Classes.UnusedPrivateElements.WriteOnlyProperty">
         <exclude-pattern>lib/Doctrine/ORM/Mapping/*</exclude-pattern>
     </rule>
@@ -153,7 +63,6 @@
 
     <rule ref="SlevomatCodingStandard.Namespaces.ReferenceUsedNamesOnly.ReferenceViaFullyQualifiedName">
         <exclude-pattern>lib/Doctrine/ORM/Annotation/*</exclude-pattern>
->>>>>>> fce18e93
     </rule>
 
     <rule ref="SlevomatCodingStandard.Commenting.EmptyComment">
@@ -164,11 +73,7 @@
         <exclude-pattern>lib/Doctrine/ORM/EntityManagerInterface.php</exclude-pattern>
     </rule>
 
-<<<<<<< HEAD
-    <rule name="SlevomatCodingStandard.TypeHints.PropertyTypeHint.MissingAnyTypeHint">
-=======
     <rule ref="SlevomatCodingStandard.TypeHints.TypeHintDeclaration.MissingPropertyTypeHint">
->>>>>>> fce18e93
         <exclude-pattern>*/tests/*</exclude-pattern>
     </rule>
 
@@ -176,11 +81,7 @@
         <exclude-pattern>*/tests/*</exclude-pattern>
     </rule>
 
-<<<<<<< HEAD
-    <rule ref="SlevomatCodingStandard.TypeHints.ParameterTypeHint.MissingTraversableTypeHintSpecification">
-=======
     <rule ref="SlevomatCodingStandard.TypeHints.TypeHintDeclaration.MissingTraversableParameterTypeHintSpecification">
->>>>>>> fce18e93
         <exclude-pattern>*/tests/*</exclude-pattern>
     </rule>
 
@@ -188,19 +89,11 @@
         <exclude-pattern>*/tests/*</exclude-pattern>
     </rule>
 
-<<<<<<< HEAD
-    <rule ref="SlevomatCodingStandard.TypeHints.PropertyTypeHint.MissingTraversableTypeHintSpecification">
-        <exclude-pattern>*/tests/*</exclude-pattern>
-    </rule>
-
-    <rule ref="SlevomatCodingStandard.TypeHints.ReturnTypeHint.MissingTraversableTypeHintSpecification">
-=======
     <rule ref="SlevomatCodingStandard.TypeHints.TypeHintDeclaration.MissingTraversablePropertyTypeHintSpecification">
         <exclude-pattern>*/tests/*</exclude-pattern>
     </rule>
 
     <rule ref="SlevomatCodingStandard.TypeHints.TypeHintDeclaration.MissingTraversableReturnTypeHintSpecification">
->>>>>>> fce18e93
         <exclude-pattern>*/tests/*</exclude-pattern>
     </rule>
 
@@ -217,14 +110,11 @@
     </rule>
 
     <!-- file with multiple namespaces confuses the sniff -->
-<<<<<<< HEAD
-=======
     <rule ref="SlevomatCodingStandard.Namespaces.UseSpacing.IncorrectLinesCountBetweenSameTypeOfUse">
         <exclude-pattern>tests/Doctrine/Tests/ORM/Functional/Ticket/DDC2084Test.php</exclude-pattern>
     </rule>
 
     <!-- file with multiple namespaces confuses the sniff -->
->>>>>>> fce18e93
     <rule ref="SlevomatCodingStandard.Namespaces.AlphabeticallySortedUses.IncorrectlyOrderedUses">
         <exclude-pattern>tests/Doctrine/Tests/ORM/Functional/Ticket/DDC2084Test.php</exclude-pattern>
     </rule>
@@ -234,56 +124,10 @@
         <exclude-pattern>tests/Doctrine/Tests/ORM/Functional/Ticket/DDC1301Test.php</exclude-pattern>
         <exclude-pattern>tests/Doctrine/Tests/ORM/Functional/ExtraLazyCollectionTest.php</exclude-pattern>
     </rule>
-<<<<<<< HEAD
-
-    <!--
-        That file is used in a test as a template to create another one with a
-        different namespace. The use statement has to stay.
-    -->
-    <rule ref="SlevomatCodingStandard.Namespaces.UseFromSameNamespace.UseFromSameNamespace">
-        <exclude-pattern>tests/Doctrine/Tests/Models/DDC1590/DDC1590User.php</exclude-pattern>
-    </rule>
-
-    <rule ref="SlevomatCodingStandard.Commenting.ForbiddenAnnotations.AnnotationForbidden">
-        <exclude-pattern>tests/Doctrine/Tests/ORM/Functional/Ticket/DDC832Test.php</exclude-pattern>
-    </rule>
-
-    <rule ref="SlevomatCodingStandard.Classes.UnusedPrivateElements.UnusedMethod">
-        <exclude-pattern>lib/Doctrine/ORM/Tools/EntityGenerator.php</exclude-pattern>
-    </rule>
-
-    <rule ref="Squiz.Commenting.FunctionComment.WrongStyle">
-        <!-- https://github.com/squizlabs/PHP_CodeSniffer/issues/1961 -->
-        <exclude-pattern>tests/Doctrine/Tests/ORM/Query/DeleteSqlGenerationTest.php</exclude-pattern>
-    </rule>
-
-    <rule ref="SlevomatCodingStandard.Commenting.InlineDocCommentDeclaration.NoAssignment">
-        <exclude-pattern>tests/Doctrine/Tests/ORM/Mapping/php/Doctrine.Tests*</exclude-pattern>
-    </rule>
-
-    <rule ref="PSR2.Methods.MethodDeclaration.Underscore">
-        <!-- extending a class from another package -->
-        <exclude-pattern>tests/Doctrine/Tests/ORM/Functional/Ticket/DDC3634Test.php</exclude-pattern>
-    </rule>
-
-    <rule ref="Squiz.NamingConventions.ValidVariableName.NotCamelCaps">
-        <!-- accessing public property __isInitialized__ of a proxy -->
-        <exclude-pattern>tests/Doctrine/Tests/ORM/Functional/OneToManyBidirectionalAssociationTest.php</exclude-pattern>
-        <exclude-pattern>tests/Doctrine/Tests/ORM/Functional/ProxiesLikeEntitiesTest.php</exclude-pattern>
-        <exclude-pattern>tests/Doctrine/Tests/ORM/Functional/ReferenceProxyTest.php</exclude-pattern>
-        <exclude-pattern>tests/Doctrine/Tests/ORM/Functional/Ticket/DDC2231Test.php</exclude-pattern>
-    </rule>
-
-    <rule ref="SlevomatCodingStandard.Namespaces.UnusedUses.MismatchingCaseSensitivity">
-        <!-- Using @group and Group entity in the same file -->
-        <exclude-pattern>tests/Doctrine/Tests/ORM/Functional/Ticket/DDC1885Test.php</exclude-pattern>
-        <exclude-pattern>tests/Doctrine/Tests/ORM/Functional/Ticket/DDC1843Test.php</exclude-pattern>
-=======
     <rule ref="Generic.CodeAnalysis.EmptyStatement.DetectedIf">
         <exclude-pattern>lib/Doctrine/ORM/Sequencing/Generator/TableGenerator.php</exclude-pattern>
     </rule>
     <rule ref="Generic.CodeAnalysis.EmptyStatement.DetectedElse">
         <exclude-pattern>lib/Doctrine/ORM/Sequencing/Generator/TableGenerator.php</exclude-pattern>
->>>>>>> fce18e93
     </rule>
 </ruleset>