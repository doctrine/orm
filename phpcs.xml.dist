<?xml version="1.0"?>
<ruleset>
    <arg name="basepath" value="."/>
    <arg name="extensions" value="php"/>
    <arg name="parallel" value="80"/>
    <arg name="cache" value=".phpcs-cache"/>
    <arg name="colors"/>

    <!-- Ignore warnings, show progress of the run and show sniff names -->
    <arg value="nps"/>

    <config name="php_version" value="80100"/>

    <file>lib</file>
    <file>tests</file>

    <exclude-pattern>*/lib/Doctrine/ORM/Mapping/InverseJoinColumn.php</exclude-pattern>
    <exclude-pattern>*/tests/Doctrine/Tests/Proxies/__CG__*</exclude-pattern>
    <exclude-pattern>*/tests/Doctrine/Tests/ORM/Tools/Export/export/*</exclude-pattern>

    <rule ref="Doctrine">
        <exclude name="SlevomatCodingStandard.TypeHints.ParameterTypeHint.MissingAnyTypeHint" />
        <exclude name="SlevomatCodingStandard.TypeHints.TypeHintDeclaration.MissingReturnTypeHint"/>
        <exclude name="SlevomatCodingStandard.TypeHints.PropertyTypeHint.MissingNativeTypeHint" />
        <exclude name="SlevomatCodingStandard.Exceptions.ReferenceThrowableOnly.ReferencedGeneralException"/>
        <exclude name="SlevomatCodingStandard.ControlStructures.EarlyExit"/>
        <exclude name="SlevomatCodingStandard.Classes.SuperfluousAbstractClassNaming"/>
        <exclude name="SlevomatCodingStandard.Classes.SuperfluousExceptionNaming"/>
        <exclude name="SlevomatCodingStandard.Classes.ModernClassNameReference.ClassNameReferencedViaFunctionCall"/>
    </rule>

    <rule ref="SlevomatCodingStandard.TypeHints.ParameterTypeHint.MissingNativeTypeHint">
        <exclude-pattern>*/lib/*</exclude-pattern>
        <!--
            that class extends another one inside lib/ and can therefore not
            have more native typehints since its parent cannot have them: that
            would break signature compatibility.
        -->
        <exclude-pattern>tests/Doctrine/Tests/Mocks/HydratorMockStatement.php</exclude-pattern>
        <exclude-pattern>tests/Doctrine/Tests/Models/Cache/ComplexAction.php</exclude-pattern>
        <exclude-pattern>tests/Doctrine/Tests/Models/DDC117/DDC117ArticleDetails.php</exclude-pattern>
        <exclude-pattern>tests/Doctrine/Tests/Models/DDC117/DDC117Translation.php</exclude-pattern>
        <exclude-pattern>tests/Doctrine/Tests/ORM/Functional/Ticket/DDC2579Test.php</exclude-pattern>
        <exclude-pattern>tests/Doctrine/Tests/ORM/Functional/ValueObjectsTest.php</exclude-pattern>
    </rule>

    <rule ref="SlevomatCodingStandard.TypeHints.ReturnTypeHint.MissingNativeTypeHint">
        <exclude-pattern>*/lib/*</exclude-pattern>
    </rule>

    <rule ref="PSR1.Classes.ClassDeclaration.MultipleClasses">
        <exclude-pattern>tests/*</exclude-pattern>
    </rule>

    <rule ref="Squiz.Classes.ClassFileName.NoMatch">
        <exclude-pattern>lib/Doctrine/ORM/Tools/Console/Helper/EntityManagerHelper.php</exclude-pattern>
        <exclude-pattern>tests/*</exclude-pattern>
    </rule>

    <rule ref="Squiz.NamingConventions.ValidVariableName.MemberNotCamelCaps">
        <exclude-pattern>lib/Doctrine/ORM/Tools/Debug.php</exclude-pattern>
        <exclude-pattern>tests/Doctrine/Tests/ORM/Tools/DebugTest.php</exclude-pattern>
    </rule>

    <rule ref="Generic.NamingConventions.UpperCaseConstantName.ClassConstantNotUpperCase">
        <exclude-pattern>lib/Doctrine/ORM/Events.php</exclude-pattern>
        <exclude-pattern>lib/Doctrine/ORM/Tools/ToolEvents.php</exclude-pattern>
    </rule>

    <rule ref="SlevomatCodingStandard.Operators.DisallowEqualOperators.DisallowedNotEqualOperator">
        <exclude-pattern>lib/Doctrine/ORM/Internal/Hydration/AbstractHydrator.php</exclude-pattern>
    </rule>

    <rule ref="PSR1.Methods.CamelCapsMethodName.NotCamelCaps">
        <exclude-pattern>lib/Doctrine/ORM/Query/Parser.php</exclude-pattern>
    </rule>

    <rule ref="SlevomatCodingStandard.Namespaces.ReferenceUsedNamesOnly.ReferenceViaFullyQualifiedName">
        <exclude-pattern>lib/Doctrine/ORM/Mapping/AssociationOverride.php</exclude-pattern>
        <exclude-pattern>lib/Doctrine/ORM/Mapping/AssociationOverrides.php</exclude-pattern>
        <exclude-pattern>lib/Doctrine/ORM/Mapping/AttributeOverride.php</exclude-pattern>
        <exclude-pattern>lib/Doctrine/ORM/Mapping/AttributeOverrides.php</exclude-pattern>
        <exclude-pattern>lib/Doctrine/ORM/Mapping/Cache.php</exclude-pattern>
        <exclude-pattern>lib/Doctrine/ORM/Mapping/ChangeTrackingPolicy.php</exclude-pattern>
        <exclude-pattern>lib/Doctrine/ORM/Mapping/Column.php</exclude-pattern>
        <exclude-pattern>lib/Doctrine/ORM/Mapping/CustomIdGenerator.php</exclude-pattern>
        <exclude-pattern>lib/Doctrine/ORM/Mapping/DiscriminatorColumn.php</exclude-pattern>
        <exclude-pattern>lib/Doctrine/ORM/Mapping/DiscriminatorMap.php</exclude-pattern>
        <exclude-pattern>lib/Doctrine/ORM/Mapping/Embeddable.php</exclude-pattern>
        <exclude-pattern>lib/Doctrine/ORM/Mapping/Embedded.php</exclude-pattern>
        <exclude-pattern>lib/Doctrine/ORM/Mapping/Entity.php</exclude-pattern>
        <exclude-pattern>lib/Doctrine/ORM/Mapping/EntityListeners.php</exclude-pattern>
        <exclude-pattern>lib/Doctrine/ORM/Mapping/GeneratedValue.php</exclude-pattern>
        <exclude-pattern>lib/Doctrine/ORM/Mapping/HasLifecycleCallbacks.php</exclude-pattern>
        <exclude-pattern>lib/Doctrine/ORM/Mapping/Id.php</exclude-pattern>
        <exclude-pattern>lib/Doctrine/ORM/Mapping/Index.php</exclude-pattern>
        <exclude-pattern>lib/Doctrine/ORM/Mapping/InheritanceType.php</exclude-pattern>
        <exclude-pattern>lib/Doctrine/ORM/Mapping/JoinColumn.php</exclude-pattern>
        <exclude-pattern>lib/Doctrine/ORM/Mapping/JoinColumns.php</exclude-pattern>
        <exclude-pattern>lib/Doctrine/ORM/Mapping/JoinTable.php</exclude-pattern>
        <exclude-pattern>lib/Doctrine/ORM/Mapping/ManyToMany.php</exclude-pattern>
        <exclude-pattern>lib/Doctrine/ORM/Mapping/ManyToOne.php</exclude-pattern>
        <exclude-pattern>lib/Doctrine/ORM/Mapping/MappedSuperclass.php</exclude-pattern>
        <exclude-pattern>lib/Doctrine/ORM/Mapping/OneToMany.php</exclude-pattern>
        <exclude-pattern>lib/Doctrine/ORM/Mapping/OneToOne.php</exclude-pattern>
        <exclude-pattern>lib/Doctrine/ORM/Mapping/OrderBy.php</exclude-pattern>
        <exclude-pattern>lib/Doctrine/ORM/Mapping/PostLoad.php</exclude-pattern>
        <exclude-pattern>lib/Doctrine/ORM/Mapping/PostPersist.php</exclude-pattern>
        <exclude-pattern>lib/Doctrine/ORM/Mapping/PostRemove.php</exclude-pattern>
        <exclude-pattern>lib/Doctrine/ORM/Mapping/PostUpdate.php</exclude-pattern>
        <exclude-pattern>lib/Doctrine/ORM/Mapping/PreFlush.php</exclude-pattern>
        <exclude-pattern>lib/Doctrine/ORM/Mapping/PrePersist.php</exclude-pattern>
        <exclude-pattern>lib/Doctrine/ORM/Mapping/PreRemove.php</exclude-pattern>
        <exclude-pattern>lib/Doctrine/ORM/Mapping/PreUpdate.php</exclude-pattern>
        <exclude-pattern>lib/Doctrine/ORM/Mapping/SequenceGenerator.php</exclude-pattern>
        <exclude-pattern>lib/Doctrine/ORM/Mapping/Table.php</exclude-pattern>
        <exclude-pattern>lib/Doctrine/ORM/Mapping/UniqueConstraint.php</exclude-pattern>
        <exclude-pattern>lib/Doctrine/ORM/Mapping/Version.php</exclude-pattern>
    </rule>

    <rule ref="SlevomatCodingStandard.Commenting.EmptyComment">
        <exclude-pattern>lib/Doctrine/ORM/Cache/DefaultQueryCache.php</exclude-pattern>
    </rule>

    <rule ref="SlevomatCodingStandard.Commenting.ForbiddenAnnotations">
        <properties>
            <property name="forbiddenAnnotations" type="array">
                <!--
                    From Doctrine Coding Standard:
                    Forbid useless annotations - Git and LICENCE file provide more accurate information
                -->
                <element value="@api"/>
                <element value="@author"/>
                <element value="@category"/>
                <element value="@copyright"/>
                <element value="@created"/>
                <element value="@license"/>
                <element value="@package"/>
                <element value="@since"/>
                <element value="@subpackage"/>
                <element value="@version"/>

                <!-- Additionally forbid oldschool PHPUnit annotations to force the usage of attributes -->
                <element value="@covers"/>
                <element value="@depends"/>
                <element value="@dataProvider"/>
                <element value="@group"/>
                <element value="@requires"/>
                <element value="@test"/>
                <element value="@testWith"/>
            </property>
        </properties>
    </rule>

    <rule ref="SlevomatCodingStandard.Classes.SuperfluousInterfaceNaming">
        <exclude-pattern>lib/Doctrine/ORM/EntityManagerInterface.php</exclude-pattern>
    </rule>

    <rule ref="SlevomatCodingStandard.Classes.SuperfluousTraitNaming.SuperfluousSuffix">
        <exclude-pattern>tests/Doctrine/Tests/Models/DDC1872/DDC1872ExampleTrait.php</exclude-pattern>
    </rule>

    <rule name="SlevomatCodingStandard.TypeHints.PropertyTypeHint.MissingAnyTypeHint">
        <exclude-pattern>*/tests/*</exclude-pattern>
    </rule>

    <rule ref="SlevomatCodingStandard.TypeHints.ParameterTypeHint.MissingTraversableTypeHintSpecification">
        <exclude-pattern>*/tests/*</exclude-pattern>
    </rule>

    <rule ref="SlevomatCodingStandard.TypeHints.PropertyTypeHint.MissingTraversableTypeHintSpecification">
        <exclude-pattern>*/tests/*</exclude-pattern>
    </rule>

    <rule ref="SlevomatCodingStandard.TypeHints.ReturnTypeHint.MissingTraversableTypeHintSpecification">
        <exclude-pattern>*/tests/*</exclude-pattern>
    </rule>

    <!-- intentionally without namespace -->
    <rule ref="PSR1.Classes.ClassDeclaration.MissingNamespace">
        <exclude-pattern>tests/Doctrine/Tests/Models/Global/GlobalNamespaceModel.php</exclude-pattern>
        <exclude-pattern>tests/Doctrine/Tests/Models/DDC3231/DDC3231User1NoNamespace.php</exclude-pattern>
        <exclude-pattern>tests/Doctrine/Tests/Models/DDC3231/DDC3231User2NoNamespace.php</exclude-pattern>
    </rule>

    <!-- file with multiple namespaces confuses the sniff -->
    <rule ref="PSR2.Namespaces.UseDeclaration.UseAfterNamespace">
        <exclude-pattern>tests/Doctrine/Tests/ORM/Functional/Ticket/DDC2084Test.php</exclude-pattern>
    </rule>

    <!-- file with multiple namespaces confuses the sniff -->
    <rule ref="SlevomatCodingStandard.Namespaces.AlphabeticallySortedUses.IncorrectlyOrderedUses">
        <exclude-pattern>tests/Doctrine/Tests/ORM/Functional/Ticket/DDC2084Test.php</exclude-pattern>
    </rule>

    <!-- intentionally empty blocks -->
    <rule ref="Generic.CodeAnalysis.EmptyStatement.DetectedForeach">
        <exclude-pattern>tests/Doctrine/Tests/ORM/Functional/Ticket/DDC1301Test.php</exclude-pattern>
        <exclude-pattern>tests/Doctrine/Tests/ORM/Functional/ExtraLazyCollectionTest.php</exclude-pattern>
    </rule>

    <!--
        That file is used in a test as a template to create another one with a
        different namespace. The use statement has to stay.
    -->
    <rule ref="SlevomatCodingStandard.Namespaces.UseFromSameNamespace.UseFromSameNamespace">
        <exclude-pattern>tests/Doctrine/Tests/Models/DDC1590/DDC1590User.php</exclude-pattern>
    </rule>

<<<<<<< HEAD
=======
    <rule ref="SlevomatCodingStandard.Commenting.ForbiddenAnnotations.AnnotationForbidden">
        <exclude-pattern>tests/Doctrine/Tests/ORM/Functional/Ticket/DDC832Test.php</exclude-pattern>
    </rule>

    <rule ref="Squiz.Classes.ValidClassName.NotCamelCaps">
        <!-- we need to test what happens with an stdClass proxy -->
        <exclude-pattern>tests/Doctrine/Tests/Proxy/DefaultProxyClassNameResolverTest.php</exclude-pattern>
    </rule>

>>>>>>> edd962e3
    <rule ref="Squiz.Commenting.FunctionComment.WrongStyle">
        <!-- https://github.com/squizlabs/PHP_CodeSniffer/issues/1961 -->
        <exclude-pattern>tests/Doctrine/Tests/Mocks/DatabasePlatformMock.php</exclude-pattern>
        <exclude-pattern>tests/Doctrine/Tests/Mocks/DriverMock.php</exclude-pattern>
        <exclude-pattern>tests/Doctrine/Tests/ORM/UnitOfWorkTest.php</exclude-pattern>
        <exclude-pattern>tests/Doctrine/Tests/ORM/Query/DeleteSqlGenerationTest.php</exclude-pattern>
    </rule>
    <rule ref="Squiz.Commenting.FunctionComment.InvalidNoReturn">
        <!-- https://github.com/squizlabs/PHP_CodeSniffer/issues/2099 -->
        <exclude-pattern>lib/Doctrine/ORM/Query/AST/Node.php</exclude-pattern>
    </rule>

    <rule ref="SlevomatCodingStandard.Commenting.InlineDocCommentDeclaration.NoAssignment">
        <exclude-pattern>tests/Doctrine/Tests/ORM/Mapping/php/Doctrine.Tests*</exclude-pattern>
    </rule>

    <rule ref="PSR2.Methods.MethodDeclaration.Underscore">
        <exclude-pattern>lib/Doctrine/ORM/AbstractQuery.php</exclude-pattern>
        <exclude-pattern>lib/Doctrine/ORM/Mapping/ClassMetadata.php</exclude-pattern>
        <exclude-pattern>lib/Doctrine/ORM/NativeQuery.php</exclude-pattern>
        <exclude-pattern>lib/Doctrine/ORM/Query.php</exclude-pattern>
        <exclude-pattern>lib/Doctrine/ORM/Query/TreeWalkerAdapter.php</exclude-pattern>
        <exclude-pattern>lib/Doctrine/ORM/Tools/Export/Driver/AbstractExporter.php</exclude-pattern>
        <exclude-pattern>lib/Doctrine/ORM/Tools/Export/Driver/PhpExporter.php</exclude-pattern>
        <!-- extending a class from another package -->
        <exclude-pattern>tests/Doctrine/Tests/Mocks/DatabasePlatformMock.php</exclude-pattern>
        <exclude-pattern>tests/Doctrine/Tests/Mocks/SchemaManagerMock.php</exclude-pattern>
        <exclude-pattern>tests/Doctrine/Tests/ORM/AbstractQueryTest.php</exclude-pattern>
        <exclude-pattern>tests/Doctrine/Tests/ORM/Functional/Ticket/DDC3634Test.php</exclude-pattern>
    </rule>

    <rule ref="Squiz.NamingConventions.ValidVariableName.PublicHasUnderscore">
        <!-- the impact of changing this would be too big -->
        <exclude-pattern>tests/Doctrine/Tests/OrmFunctionalTestCase.php</exclude-pattern>
    </rule>
    <rule ref="Squiz.NamingConventions.ValidVariableName.MemberNotCamelCaps">
        <!-- Member variable "__isCloning" is not in valid camel caps format -->
        <exclude-pattern>lib/Doctrine/ORM/Proxy/ProxyFactory.php</exclude-pattern>
        <!-- accessing public property __isInitialized__ of a proxy -->
        <exclude-pattern>tests/Doctrine/Tests/ORM/Functional/ProxiesLikeEntitiesTest.php</exclude-pattern>
    </rule>

    <rule ref="SlevomatCodingStandard.Namespaces.UnusedUses.MismatchingCaseSensitivity">
        <!-- Using @group and Group entity in the same file -->
        <exclude-pattern>tests/Doctrine/Tests/ORM/Functional/Ticket/DDC1885Test.php</exclude-pattern>
        <exclude-pattern>tests/Doctrine/Tests/ORM/Functional/Ticket/DDC1843Test.php</exclude-pattern>
        <exclude-pattern>tests/Doctrine/Tests/ORM/Mapping/ClassMetadataFactoryTest.php</exclude-pattern>
    </rule>

    <rule ref="Generic.CodeAnalysis.EmptyStatement.DetectedElse">
        <!-- The missing code needs to be implemented someday -->
        <exclude-pattern>lib/Doctrine/ORM/Id/TableGenerator.php</exclude-pattern>
    </rule>
    <rule ref="Generic.CodeAnalysis.EmptyStatement.DetectedIf">
        <!-- The missing code needs to be implemented someday -->
        <exclude-pattern>lib/Doctrine/ORM/Id/TableGenerator.php</exclude-pattern>
    </rule>
    <rule ref="Squiz.Commenting.FunctionComment.ExtraParamComment">
        <!-- https://github.com/doctrine/orm/issues/8537 -->
        <exclude-pattern>lib/Doctrine/ORM/QueryBuilder.php</exclude-pattern>
    </rule>
</ruleset><|MERGE_RESOLUTION|>--- conflicted
+++ resolved
@@ -207,18 +207,12 @@
         <exclude-pattern>tests/Doctrine/Tests/Models/DDC1590/DDC1590User.php</exclude-pattern>
     </rule>
 
-<<<<<<< HEAD
-=======
-    <rule ref="SlevomatCodingStandard.Commenting.ForbiddenAnnotations.AnnotationForbidden">
-        <exclude-pattern>tests/Doctrine/Tests/ORM/Functional/Ticket/DDC832Test.php</exclude-pattern>
-    </rule>
 
     <rule ref="Squiz.Classes.ValidClassName.NotCamelCaps">
         <!-- we need to test what happens with an stdClass proxy -->
         <exclude-pattern>tests/Doctrine/Tests/Proxy/DefaultProxyClassNameResolverTest.php</exclude-pattern>
     </rule>
 
->>>>>>> edd962e3
     <rule ref="Squiz.Commenting.FunctionComment.WrongStyle">
         <!-- https://github.com/squizlabs/PHP_CodeSniffer/issues/1961 -->
         <exclude-pattern>tests/Doctrine/Tests/Mocks/DatabasePlatformMock.php</exclude-pattern>
