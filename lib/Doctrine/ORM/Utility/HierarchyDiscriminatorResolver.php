<?php

declare(strict_types=1);

namespace Doctrine\ORM\Utility;

use Doctrine\ORM\EntityManagerInterface;
<<<<<<< HEAD
use Doctrine\Persistence\Mapping\ClassMetadata;
=======
use Doctrine\ORM\Mapping\ClassMetadata;
>>>>>>> fce18e93

/**
 * @internal This class exists only to avoid code duplication, do not reuse it externally
 */
final class HierarchyDiscriminatorResolver
{
    private function __construct()
    {
    }

    /**
     * This method is needed to make INSTANCEOF work correctly with inheritance: if the class at hand has inheritance,
     * it extracts all the discriminators from the child classes and returns them
     *
<<<<<<< HEAD
     * @return null[]
     *
     * @psalm-return array<array-key, null>
=======
     * @return string[]
>>>>>>> fce18e93
     */
    public static function resolveDiscriminatorsForClass(
        ClassMetadata $rootClassMetadata,
        EntityManagerInterface $entityManager
<<<<<<< HEAD
    ): array {
        $hierarchyClasses   = $rootClassMetadata->subClasses;
        $hierarchyClasses[] = $rootClassMetadata->name;
=======
    ) : array {
        $hierarchyClasses   = $rootClassMetadata->getSubClasses();
        $hierarchyClasses[] = $rootClassMetadata->getClassName();
>>>>>>> fce18e93

        $discriminators = [];

        foreach ($hierarchyClasses as $class) {
            $currentMetadata      = $entityManager->getClassMetadata($class);
            $currentDiscriminator = $currentMetadata->discriminatorValue;

            if ($currentDiscriminator !== null) {
                $discriminators[$currentDiscriminator] = null;
            }
        }

        return $discriminators;
    }
}<|MERGE_RESOLUTION|>--- conflicted
+++ resolved
@@ -5,11 +5,7 @@
 namespace Doctrine\ORM\Utility;
 
 use Doctrine\ORM\EntityManagerInterface;
-<<<<<<< HEAD
-use Doctrine\Persistence\Mapping\ClassMetadata;
-=======
 use Doctrine\ORM\Mapping\ClassMetadata;
->>>>>>> fce18e93
 
 /**
  * @internal This class exists only to avoid code duplication, do not reuse it externally
@@ -24,26 +20,14 @@
      * This method is needed to make INSTANCEOF work correctly with inheritance: if the class at hand has inheritance,
      * it extracts all the discriminators from the child classes and returns them
      *
-<<<<<<< HEAD
-     * @return null[]
-     *
-     * @psalm-return array<array-key, null>
-=======
      * @return string[]
->>>>>>> fce18e93
      */
     public static function resolveDiscriminatorsForClass(
         ClassMetadata $rootClassMetadata,
         EntityManagerInterface $entityManager
-<<<<<<< HEAD
-    ): array {
-        $hierarchyClasses   = $rootClassMetadata->subClasses;
-        $hierarchyClasses[] = $rootClassMetadata->name;
-=======
     ) : array {
         $hierarchyClasses   = $rootClassMetadata->getSubClasses();
         $hierarchyClasses[] = $rootClassMetadata->getClassName();
->>>>>>> fce18e93
 
         $discriminators = [];
 
