--- conflicted
+++ resolved
@@ -1,30 +1,5 @@
 <?php
 
-<<<<<<< HEAD
-/*
- * THIS SOFTWARE IS PROVIDED BY THE COPYRIGHT HOLDERS AND CONTRIBUTORS
- * "AS IS" AND ANY EXPRESS OR IMPLIED WARRANTIES, INCLUDING, BUT NOT
- * LIMITED TO, THE IMPLIED WARRANTIES OF MERCHANTABILITY AND FITNESS FOR
- * A PARTICULAR PURPOSE ARE DISCLAIMED. IN NO EVENT SHALL THE COPYRIGHT
- * OWNER OR CONTRIBUTORS BE LIABLE FOR ANY DIRECT, INDIRECT, INCIDENTAL,
- * SPECIAL, EXEMPLARY, OR CONSEQUENTIAL DAMAGES (INCLUDING, BUT NOT
- * LIMITED TO, PROCUREMENT OF SUBSTITUTE GOODS OR SERVICES; LOSS OF USE,
- * DATA, OR PROFITS; OR BUSINESS INTERRUPTION) HOWEVER CAUSED AND ON ANY
- * THEORY OF LIABILITY, WHETHER IN CONTRACT, STRICT LIABILITY, OR TORT
- * (INCLUDING NEGLIGENCE OR OTHERWISE) ARISING IN ANY WAY OUT OF THE USE
- * OF THIS SOFTWARE, EVEN IF ADVISED OF THE POSSIBILITY OF SUCH DAMAGE.
- *
- * This software consists of voluntary contributions made by many individuals
- * and is licensed under the MIT license. For more information, see
- * <http://www.doctrine-project.org>.
- */
-
-namespace Doctrine\ORM\Decorator;
-
-use Doctrine\ORM\EntityManagerInterface;
-use Doctrine\ORM\Query\ResultSetMapping;
-use Doctrine\Persistence\ObjectManagerDecorator;
-=======
 declare(strict_types=1);
 
 namespace Doctrine\ORM\Decorator;
@@ -32,7 +7,6 @@
 use Doctrine\Common\Persistence\ObjectManagerDecorator;
 use Doctrine\ORM\EntityManagerInterface;
 use Doctrine\ORM\Query\ResultSetMapping;
->>>>>>> fce18e93
 
 /**
  * Base class for EntityManager decorators
@@ -68,19 +42,15 @@
      */
     public function getIdentifierFlattener()
     {
-<<<<<<< HEAD
+        return $this->wrapped->getIdentifierFlattener();
+    }
+
+    /**
+     * {@inheritdoc}
+     */
+    public function beginTransaction()
+    {
         $this->wrapped->beginTransaction();
-=======
-        return $this->wrapped->getIdentifierFlattener();
->>>>>>> fce18e93
-    }
-
-    /**
-     * {@inheritdoc}
-     */
-    public function beginTransaction()
-    {
-        $this->wrapped->beginTransaction();
     }
 
     /**
@@ -88,31 +58,23 @@
      */
     public function transactional(callable $func)
     {
-<<<<<<< HEAD
+        return $this->wrapped->transactional($func);
+    }
+
+    /**
+     * {@inheritdoc}
+     */
+    public function commit()
+    {
         $this->wrapped->commit();
-=======
-        return $this->wrapped->transactional($func);
->>>>>>> fce18e93
-    }
-
-    /**
-     * {@inheritdoc}
-     */
-    public function commit()
-    {
-<<<<<<< HEAD
+    }
+
+    /**
+     * {@inheritdoc}
+     */
+    public function rollback()
+    {
         $this->wrapped->rollback();
-=======
-        $this->wrapped->commit();
->>>>>>> fce18e93
-    }
-
-    /**
-     * {@inheritdoc}
-     */
-    public function rollback()
-    {
-        $this->wrapped->rollback();
     }
 
     /**
@@ -161,17 +123,6 @@
     public function close()
     {
         $this->wrapped->close();
-<<<<<<< HEAD
-    }
-
-    /**
-     * {@inheritdoc}
-     */
-    public function copy($entity, $deep = false)
-    {
-        return $this->wrapped->copy($entity, $deep);
-=======
->>>>>>> fce18e93
     }
 
     /**
@@ -185,9 +136,9 @@
     /**
      * {@inheritdoc}
      */
-    public function find($className, $id, $lockMode = null, $lockVersion = null)
-    {
-        return $this->wrapped->find($className, $id, $lockMode, $lockVersion);
+    public function find($entityName, $id, $lockMode = null, $lockVersion = null)
+    {
+        return $this->wrapped->find($entityName, $id, $lockMode, $lockVersion);
     }
 
     /**
@@ -195,11 +146,7 @@
      */
     public function flush()
     {
-<<<<<<< HEAD
-        $this->wrapped->flush($entity);
-=======
         $this->wrapped->flush();
->>>>>>> fce18e93
     }
 
     /**
