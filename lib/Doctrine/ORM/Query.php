--- conflicted
+++ resolved
@@ -588,11 +588,7 @@
      *
      * @return int The position of the first result.
      */
-<<<<<<< HEAD
-    public function getFirstResult(): int|null
-=======
     public function getFirstResult(): int
->>>>>>> 70241d34
     {
         return $this->firstResult;
     }
