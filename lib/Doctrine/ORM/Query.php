--- conflicted
+++ resolved
@@ -1,36 +1,12 @@
 <?php
 
-<<<<<<< HEAD
-/*
- * THIS SOFTWARE IS PROVIDED BY THE COPYRIGHT HOLDERS AND CONTRIBUTORS
- * "AS IS" AND ANY EXPRESS OR IMPLIED WARRANTIES, INCLUDING, BUT NOT
- * LIMITED TO, THE IMPLIED WARRANTIES OF MERCHANTABILITY AND FITNESS FOR
- * A PARTICULAR PURPOSE ARE DISCLAIMED. IN NO EVENT SHALL THE COPYRIGHT
- * OWNER OR CONTRIBUTORS BE LIABLE FOR ANY DIRECT, INDIRECT, INCIDENTAL,
- * SPECIAL, EXEMPLARY, OR CONSEQUENTIAL DAMAGES (INCLUDING, BUT NOT
- * LIMITED TO, PROCUREMENT OF SUBSTITUTE GOODS OR SERVICES; LOSS OF USE,
- * DATA, OR PROFITS; OR BUSINESS INTERRUPTION) HOWEVER CAUSED AND ON ANY
- * THEORY OF LIABILITY, WHETHER IN CONTRACT, STRICT LIABILITY, OR TORT
- * (INCLUDING NEGLIGENCE OR OTHERWISE) ARISING IN ANY WAY OUT OF THE USE
- * OF THIS SOFTWARE, EVEN IF ADVISED OF THE POSSIBILITY OF SUCH DAMAGE.
- *
- * This software consists of voluntary contributions made by many individuals
- * and is licensed under the MIT license. For more information, see
- * <http://www.doctrine-project.org>.
- */
-=======
 declare(strict_types=1);
->>>>>>> fce18e93
 
 namespace Doctrine\ORM;
 
 use Doctrine\Common\Cache\Cache;
 use Doctrine\Common\Collections\ArrayCollection;
 use Doctrine\DBAL\LockMode;
-<<<<<<< HEAD
-use Doctrine\DBAL\Types\Type;
-=======
->>>>>>> fce18e93
 use Doctrine\ORM\Internal\Hydration\IterableResult;
 use Doctrine\ORM\Mapping\ClassMetadata;
 use Doctrine\ORM\Query\AST\DeleteStatement;
@@ -55,18 +31,6 @@
 use function sha1;
 use function stripos;
 
-use function array_keys;
-use function array_values;
-use function assert;
-use function count;
-use function in_array;
-use function ksort;
-use function md5;
-use function reset;
-use function serialize;
-use function sha1;
-use function stripos;
-
 /**
  * A Query object represents a DQL query.
  */
@@ -140,33 +104,21 @@
      *
      * @var int
      */
-<<<<<<< HEAD
-    private $_state = self::STATE_DIRTY;
-=======
     private $state = self::STATE_CLEAN;
->>>>>>> fce18e93
 
     /**
      * A snapshot of the parameter types the query was parsed with.
      *
-<<<<<<< HEAD
-     * @var array<string,Type>
-=======
      * @var mixed[]
->>>>>>> fce18e93
      */
     private $parsedTypes = [];
 
     /**
      * Cached DQL query.
      *
-     * @var string|null
-     */
-<<<<<<< HEAD
-    private $dql = null;
-=======
+     * @var string
+     */
     private $dql;
->>>>>>> fce18e93
 
     /**
      * The parser result that holds DQL => SQL information.
@@ -178,53 +130,43 @@
     /**
      * The first result to return (the "offset").
      *
-<<<<<<< HEAD
+     * @var int
+     */
+    private $firstResult;
+
+    /**
+     * The maximum number of results to return (the "limit").
+     *
      * @var int|null
      */
-    private $firstResult = null;
-=======
+    private $maxResults;
+
+    /**
+     * The cache driver used for caching queries.
+     *
+     * @var Cache|null
+     */
+    private $queryCache;
+
+    /**
+     * Whether or not expire the query cache.
+     *
+     * @var bool
+     */
+    private $expireQueryCache = false;
+
+    /**
+     * The query cache lifetime.
+     *
      * @var int
      */
-    private $firstResult;
->>>>>>> fce18e93
-
-    /**
-     * The maximum number of results to return (the "limit").
-     *
-     * @var int|null
-     */
-<<<<<<< HEAD
-    private $maxResults = null;
-=======
-    private $maxResults;
->>>>>>> fce18e93
-
-    /**
-     * The cache driver used for caching queries.
-     *
-     * @var Cache|null
-     */
-    private $queryCache;
-
-    /**
-     * Whether or not expire the query cache.
+    private $queryCacheTTL;
+
+    /**
+     * Whether to use a query cache, if available. Defaults to TRUE.
      *
      * @var bool
      */
-    private $expireQueryCache = false;
-
-    /**
-     * The query cache lifetime.
-     *
-     * @var int
-     */
-    private $queryCacheTTL;
-
-    /**
-     * Whether to use a query cache, if available. Defaults to TRUE.
-     *
-     * @var bool
-     */
     private $useQueryCache = true;
 
     /**
@@ -257,13 +199,8 @@
     protected function getResultSetMapping()
     {
         // parse query or load from cache
-<<<<<<< HEAD
-        if ($this->_resultSetMapping === null) {
-            $this->_resultSetMapping = $this->parse()->getResultSetMapping();
-=======
         if ($this->resultSetMapping === null) {
             $this->resultSetMapping = $this->parse()->getResultSetMapping();
->>>>>>> fce18e93
         }
 
         return $this->resultSetMapping;
@@ -286,27 +223,15 @@
         }
 
         // Return previous parser result if the query and the filter collection are both clean
-<<<<<<< HEAD
-        if ($this->_state === self::STATE_CLEAN && $this->parsedTypes === $types && $this->_em->isFiltersStateClean()) {
-            return $this->parserResult;
-        }
-
-        $this->_state      = self::STATE_CLEAN;
-=======
         if ($this->state === self::STATE_CLEAN && $this->parsedTypes === $types && $this->em->isFiltersStateClean()) {
             return $this->parserResult;
         }
 
         $this->state       = self::STATE_CLEAN;
->>>>>>> fce18e93
         $this->parsedTypes = $types;
 
+        // Check query cache.
         $queryCache = $this->getQueryCacheDriver();
-        // Check query cache.
-<<<<<<< HEAD
-=======
-        $queryCache = $this->getQueryCacheDriver();
->>>>>>> fce18e93
         if (! ($this->useQueryCache && $queryCache)) {
             $parser = new Parser($this);
 
@@ -315,11 +240,7 @@
             return $this->parserResult;
         }
 
-<<<<<<< HEAD
-        $hash   = $this->_getQueryCacheId();
-=======
         $hash   = $this->getQueryCacheId();
->>>>>>> fce18e93
         $cached = $this->expireQueryCache ? false : $queryCache->fetch($hash);
 
         if ($cached instanceof ParserResult) {
@@ -352,13 +273,8 @@
             $executor->removeQueryCacheProfile();
         }
 
-<<<<<<< HEAD
-        if ($this->_resultSetMapping === null) {
-            $this->_resultSetMapping = $this->parserResult->getResultSetMapping();
-=======
         if ($this->resultSetMapping === null) {
             $this->resultSetMapping = $this->parserResult->getResultSetMapping();
->>>>>>> fce18e93
         }
 
         // Prepare parameters
@@ -392,15 +308,9 @@
     }
 
     /**
-<<<<<<< HEAD
-     * @param array<string,mixed> $sqlParams
-     * @param array<string,Type>  $types
-     * @param array<string,mixed> $connectionParams
-=======
      * @param mixed[] $sqlParams
      * @param mixed[] $types
      * @param mixed[] $connectionParams
->>>>>>> fce18e93
      */
     private function evictResultSetCache(
         AbstractSqlExecutor $executor,
@@ -408,11 +318,7 @@
         array $types,
         array $connectionParams
     ) {
-<<<<<<< HEAD
-        if ($this->_queryCacheProfile === null || ! $this->getExpireResultCache()) {
-=======
         if ($this->queryCacheProfile === null || ! $this->getExpireResultCache()) {
->>>>>>> fce18e93
             return;
         }
 
@@ -447,19 +353,13 @@
     /**
      * Processes query parameter mappings.
      *
-<<<<<<< HEAD
-     * @param Parameter[] $paramMappings
-=======
      * @param mixed[] $paramMappings
->>>>>>> fce18e93
      *
      * @return mixed[][]
      *
      * @throws Query\QueryException
-     *
-     * @psalm-return array{0: list<mixed>, 1: array}
-     */
-    private function processParameterMappings(array $paramMappings): array
+     */
+    private function processParameterMappings($paramMappings)
     {
         $sqlParams = [];
         $types     = [];
@@ -485,13 +385,8 @@
             $value      = [$value];
             $countValue = count($value);
 
-<<<<<<< HEAD
-            for ($i = 0, $l = count($sqlPositions); $i < $l; $i++) {
-                $sqlParams[$sqlPositions[$i]] = $value[$i % $countValue];
-=======
             for ($i = 0, $l = $sqlPositionsCount; $i < $l; $i++) {
                 $sqlParams[$sqlPositions[$i]] = $value[($i % $countValue)];
->>>>>>> fce18e93
             }
         }
 
@@ -543,49 +438,13 @@
     }
 
     /**
-     * @return mixed[] tuple of (value, type)
-     *
-     * @psalm-return array{0: mixed, 1: mixed}
-     */
-    private function resolveParameterValue(Parameter $parameter): array
-    {
-        if ($parameter->typeWasSpecified()) {
-            return [$parameter->getValue(), $parameter->getType()];
-        }
-
-        $key           = $parameter->getName();
-        $originalValue = $parameter->getValue();
-        $value         = $originalValue;
-        $rsm           = $this->getResultSetMapping();
-
-        assert($rsm !== null);
-
-        if ($value instanceof ClassMetadata && isset($rsm->metadataParameterMapping[$key])) {
-            $value = $value->getMetadataValue($rsm->metadataParameterMapping[$key]);
-        }
-
-        if ($value instanceof ClassMetadata && isset($rsm->discriminatorParameters[$key])) {
-            $value = array_keys(HierarchyDiscriminatorResolver::resolveDiscriminatorsForClass($value, $this->_em));
-        }
-
-        $processedValue = $this->processParameterValue($value);
-
-        return [
-            $processedValue,
-            $originalValue === $processedValue
-                ? $parameter->getType()
-                : ParameterTypeInferer::inferType($processedValue),
-        ];
-    }
-
-    /**
      * Defines a cache driver to be used for caching queries.
      *
      * @param Cache|null $queryCache Cache driver.
      *
-     * @return self This query instance.
-     */
-    public function setQueryCacheDriver($queryCache): self
+     * @return Query This query instance.
+     */
+    public function setQueryCacheDriver($queryCache)
     {
         $this->queryCache = $queryCache;
 
@@ -597,9 +456,9 @@
      *
      * @param bool $bool
      *
-     * @return self This query instance.
-     */
-    public function useQueryCache($bool): self
+     * @return Query This query instance.
+     */
+    public function useQueryCache($bool)
     {
         $this->useQueryCache = $bool;
 
@@ -610,11 +469,7 @@
      * Returns the cache driver used for query caching.
      *
      * @return Cache|null The cache driver used for query caching or NULL, if
-<<<<<<< HEAD
-     * this Query does not use query caching.
-=======
      *                                           this Query does not use query caching.
->>>>>>> fce18e93
      */
     public function getQueryCacheDriver()
     {
@@ -630,9 +485,9 @@
      *
      * @param int $timeToLive How long the cache entry is valid.
      *
-     * @return self This query instance.
-     */
-    public function setQueryCacheLifetime($timeToLive): self
+     * @return Query This query instance.
+     */
+    public function setQueryCacheLifetime($timeToLive)
     {
         if ($timeToLive !== null) {
             $timeToLive = (int) $timeToLive;
@@ -658,9 +513,9 @@
      *
      * @param bool $expire Whether or not to force query cache expiration.
      *
-     * @return self This query instance.
-     */
-    public function expireQueryCache($expire = true): self
+     * @return Query This query instance.
+     */
+    public function expireQueryCache($expire = true)
     {
         $this->expireQueryCache = $expire;
 
@@ -681,35 +536,22 @@
     {
         parent::free();
 
-<<<<<<< HEAD
-        $this->dql    = null;
-        $this->_state = self::STATE_CLEAN;
-=======
         $this->dql   = null;
         $this->state = self::STATE_CLEAN;
->>>>>>> fce18e93
     }
 
     /**
      * Sets a DQL query string.
      *
      * @param string $dqlQuery DQL Query.
-<<<<<<< HEAD
-=======
      *
      * @return AbstractQuery
->>>>>>> fce18e93
-     */
-    public function setDQL($dqlQuery): self
+     */
+    public function setDQL($dqlQuery)
     {
         if ($dqlQuery !== null) {
-<<<<<<< HEAD
-            $this->dql    = $dqlQuery;
-            $this->_state = self::STATE_DIRTY;
-=======
             $this->dql   = $dqlQuery;
             $this->state = self::STATE_DIRTY;
->>>>>>> fce18e93
         }
 
         return $this;
@@ -718,7 +560,7 @@
     /**
      * Returns the DQL query that is represented by this query object.
      *
-     * @return string|null
+     * @return string DQL query.
      */
     public function getDQL()
     {
@@ -755,22 +597,14 @@
     /**
      * Sets the position of the first result to retrieve (the "offset").
      *
-<<<<<<< HEAD
-     * @param int|null $firstResult The first result to return.
-=======
      * @param int $firstResult The first result to return.
->>>>>>> fce18e93
-     *
-     * @return self This query object.
-     */
-    public function setFirstResult($firstResult): self
+     *
+     * @return Query This query object.
+     */
+    public function setFirstResult($firstResult)
     {
         $this->firstResult = $firstResult;
-<<<<<<< HEAD
-        $this->_state      = self::STATE_DIRTY;
-=======
         $this->state       = self::STATE_DIRTY;
->>>>>>> fce18e93
 
         return $this;
     }
@@ -779,11 +613,7 @@
      * Gets the position of the first result the query object was set to retrieve (the "offset").
      * Returns NULL if {@link setFirstResult} was not applied to this query.
      *
-<<<<<<< HEAD
-     * @return int|null The position of the first result.
-=======
      * @return int The position of the first result.
->>>>>>> fce18e93
      */
     public function getFirstResult()
     {
@@ -795,16 +625,12 @@
      *
      * @param int|null $maxResults
      *
-     * @return self This query object.
-     */
-    public function setMaxResults($maxResults): self
+     * @return Query This query object.
+     */
+    public function setMaxResults($maxResults)
     {
         $this->maxResults = $maxResults;
-<<<<<<< HEAD
-        $this->_state     = self::STATE_DIRTY;
-=======
         $this->state      = self::STATE_DIRTY;
->>>>>>> fce18e93
 
         return $this;
     }
@@ -824,17 +650,9 @@
      * Executes the query and returns an IterableResult that can be used to incrementally
      * iterated over the result.
      *
-<<<<<<< HEAD
-     * @deprecated
-     *
-     * @param ArrayCollection|mixed[]|null $parameters    The query parameters.
-     * @param string|int                   $hydrationMode The hydration mode to use.
-     *
-=======
      * @param ArrayCollection|array|Parameter[]|mixed[]|null $parameters    The query parameters.
      * @param int                                            $hydrationMode The hydration mode to use.
      *
->>>>>>> fce18e93
      * @return IterableResult
      */
     public function iterate($parameters = null, $hydrationMode = self::HYDRATE_OBJECT)
@@ -844,14 +662,6 @@
         return parent::iterate($parameters, $hydrationMode);
     }
 
-    /** {@inheritDoc} */
-    public function toIterable(iterable $parameters = [], $hydrationMode = self::HYDRATE_OBJECT): iterable
-    {
-        $this->setHint(self::HINT_INTERNAL_ITERATION, true);
-
-        return parent::toIterable($parameters, $hydrationMode);
-    }
-
     /**
      * {@inheritdoc}
      */
@@ -879,16 +689,14 @@
      *
      * @param int $lockMode
      *
+     * @return Query
+     *
      * @throws TransactionRequiredException
      */
-    public function setLockMode($lockMode): self
+    public function setLockMode($lockMode)
     {
         if (in_array($lockMode, [LockMode::NONE, LockMode::PESSIMISTIC_READ, LockMode::PESSIMISTIC_WRITE], true)) {
-<<<<<<< HEAD
-            if (! $this->_em->getConnection()->isTransactionActive()) {
-=======
             if (! $this->em->getConnection()->isTransactionActive()) {
->>>>>>> fce18e93
                 throw TransactionRequiredException::transactionRequired();
             }
         }
@@ -931,17 +739,6 @@
         return md5(
             $this->getDQL() . serialize($this->hints) .
             '&platform=' . $platform .
-<<<<<<< HEAD
-            ($this->_em->hasFilters() ? $this->_em->getFilters()->getHash() : '') .
-            '&firstResult=' . $this->firstResult . '&maxResult=' . $this->maxResults .
-            '&hydrationMode=' . $this->_hydrationMode . '&types=' . serialize($this->parsedTypes) . 'DOCTRINE_QUERY_CACHE_SALT'
-        );
-    }
-
-     /**
-      * {@inheritdoc}
-      */
-=======
             ($this->em->hasFilters() ? $this->em->getFilters()->getHash() : '') .
             '&firstResult=' . $this->firstResult . '&maxResult=' . $this->maxResults .
             '&hydrationMode=' . $this->hydrationMode . '&types=' . serialize($this->parsedTypes) . 'DOCTRINE_QUERY_CACHE_SALT'
@@ -951,7 +748,6 @@
     /**
      * {@inheritdoc}
      */
->>>>>>> fce18e93
     protected function getHash()
     {
         return sha1(parent::getHash() . '-' . $this->firstResult . '-' . $this->maxResults);
