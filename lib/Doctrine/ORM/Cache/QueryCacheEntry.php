<?php

declare(strict_types=1);

namespace Doctrine\ORM\Cache;

use function microtime;

/**
 * Query cache entry
 */
class QueryCacheEntry implements CacheEntry
{
    /**
     * READ-ONLY: Public only for performance reasons, it should be considered immutable.
     *
<<<<<<< HEAD
     * @var array<string, mixed> List of entity identifiers
=======
     * @var mixed[] List of entity identifiers
>>>>>>> fce18e93
     */
    public $result;

    /**
     * READ-ONLY: Public only for performance reasons, it should be considered immutable.
     *
     * @var float Time creation of this cache entry
     */
    public $time;

    /**
<<<<<<< HEAD
     * @param array<string, mixed> $result
     * @param float                $time
=======
     * @param mixed[] $result
     * @param float   $time
>>>>>>> fce18e93
     */
    public function __construct($result, $time = null)
    {
        $this->result = $result;
        $this->time   = $time ?: microtime(true);
    }

    /**
<<<<<<< HEAD
     * @param array<string, mixed> $values
=======
     * @param mixed[] $values
>>>>>>> fce18e93
     *
     * @return QueryCacheEntry
     */
    public static function __set_state(array $values)
    {
        return new self($values['result'], $values['time']);
    }
}<|MERGE_RESOLUTION|>--- conflicted
+++ resolved
@@ -14,11 +14,7 @@
     /**
      * READ-ONLY: Public only for performance reasons, it should be considered immutable.
      *
-<<<<<<< HEAD
-     * @var array<string, mixed> List of entity identifiers
-=======
      * @var mixed[] List of entity identifiers
->>>>>>> fce18e93
      */
     public $result;
 
@@ -30,13 +26,8 @@
     public $time;
 
     /**
-<<<<<<< HEAD
-     * @param array<string, mixed> $result
-     * @param float                $time
-=======
      * @param mixed[] $result
      * @param float   $time
->>>>>>> fce18e93
      */
     public function __construct($result, $time = null)
     {
@@ -45,11 +36,7 @@
     }
 
     /**
-<<<<<<< HEAD
-     * @param array<string, mixed> $values
-=======
      * @param mixed[] $values
->>>>>>> fce18e93
      *
      * @return QueryCacheEntry
      */
