--- conflicted
+++ resolved
@@ -7,12 +7,6 @@
 use function time;
 use function uniqid;
 
-<<<<<<< HEAD
-/**
- * Cache Lock
- */
-=======
->>>>>>> fce18e93
 class Lock
 {
     /** @var string */
@@ -21,22 +15,14 @@
     /** @var int */
     public $time;
 
-<<<<<<< HEAD
-    /**
-     * @param string $value
-     * @param int    $time
-     */
-    public function __construct($value, $time = null)
-=======
     public function __construct(string $value, ?int $time = null)
->>>>>>> fce18e93
     {
         $this->value = $value;
         $this->time  = $time ?: time();
     }
 
     /**
-     * @return Lock
+     * @return \Doctrine\ORM\Cache\Lock
      */
     public static function createLockRead()
     {
