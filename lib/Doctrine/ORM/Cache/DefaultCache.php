--- conflicted
+++ resolved
@@ -234,21 +234,12 @@
      */
     private function toIdentifierArray(ClassMetadata $metadata, mixed $identifier): array
     {
-<<<<<<< HEAD
-        if (is_object($identifier) && $this->em->getMetadataFactory()->hasMetadataFor(ClassUtils::getClass($identifier))) {
-            $identifier = $this->uow->getSingleIdentifierValue($identifier)
-                ?? throw ORMInvalidArgumentException::invalidIdentifierBindingEntity();
-=======
         if (is_object($identifier)) {
             $class = ClassUtils::getClass($identifier);
             if ($this->em->getMetadataFactory()->hasMetadataFor($class)) {
-                $identifier = $this->uow->getSingleIdentifierValue($identifier);
-
-                if ($identifier === null) {
-                    throw ORMInvalidArgumentException::invalidIdentifierBindingEntity($class);
-                }
+                $identifier = $this->uow->getSingleIdentifierValue($identifier)
+                    ?? throw ORMInvalidArgumentException::invalidIdentifierBindingEntity($class);
             }
->>>>>>> 36ab133e
         }
 
         return [$metadata->identifier[0] => $identifier];
