--- conflicted
+++ resolved
@@ -4,24 +4,14 @@
 
 namespace Doctrine\ORM\Cache;
 
-<<<<<<< HEAD
-use Doctrine\Common\Util\ClassUtils;
-=======
->>>>>>> fce18e93
 use Doctrine\ORM\Cache;
 use Doctrine\ORM\Cache\Persister\CachedPersister;
 use Doctrine\ORM\EntityManagerInterface;
 use Doctrine\ORM\Mapping\ClassMetadata;
-<<<<<<< HEAD
-use Doctrine\ORM\ORMInvalidArgumentException;
-use Doctrine\ORM\UnitOfWork;
-
-=======
 use Doctrine\ORM\Mapping\ToManyAssociationMetadata;
 use Doctrine\ORM\ORMInvalidArgumentException;
 use Doctrine\ORM\UnitOfWork;
 use Doctrine\ORM\Utility\StaticClassNameConverter;
->>>>>>> fce18e93
 use function is_array;
 use function is_object;
 
@@ -36,11 +26,7 @@
     /** @var UnitOfWork */
     private $uow;
 
-<<<<<<< HEAD
-     /** @var CacheFactory */
-=======
     /** @var CacheFactory */
->>>>>>> fce18e93
     private $cacheFactory;
 
     /** @var QueryCache[] */
@@ -49,6 +35,9 @@
     /** @var QueryCache */
     private $defaultQueryCache;
 
+    /**
+     * {@inheritdoc}
+     */
     public function __construct(EntityManagerInterface $em)
     {
         $this->em           = $em;
@@ -94,11 +83,7 @@
     public function containsEntity($className, $identifier)
     {
         $metadata  = $this->em->getClassMetadata($className);
-<<<<<<< HEAD
-        $persister = $this->uow->getEntityPersister($metadata->rootEntityName);
-=======
         $persister = $this->uow->getEntityPersister($metadata->getRootClassName());
->>>>>>> fce18e93
 
         if (! ($persister instanceof CachedPersister)) {
             return false;
@@ -208,13 +193,8 @@
         $metadatas = $this->em->getMetadataFactory()->getAllMetadata();
 
         foreach ($metadatas as $metadata) {
-<<<<<<< HEAD
-            foreach ($metadata->associationMappings as $association) {
-                if (! $association['type'] & ClassMetadata::TO_MANY) {
-=======
             foreach ($metadata->getPropertiesIterator() as $association) {
                 if (! $association instanceof ToManyAssociationMetadata) {
->>>>>>> fce18e93
                     continue;
                 }
 
@@ -282,21 +262,12 @@
         return $this->queryCaches[$regionName];
     }
 
-<<<<<<< HEAD
-     /**
-      * @param ClassMetadata $metadata   The entity metadata.
-      * @param mixed         $identifier The entity identifier.
-      *
-      * @return EntityCacheKey
-      */
-=======
     /**
      * @param ClassMetadata $metadata   The entity metadata.
      * @param mixed         $identifier The entity identifier.
      *
      * @return EntityCacheKey
      */
->>>>>>> fce18e93
     private function buildEntityCacheKey(ClassMetadata $metadata, $identifier)
     {
         if (! is_array($identifier)) {
@@ -326,11 +297,7 @@
      * @param ClassMetadata $metadata   The entity metadata.
      * @param mixed         $identifier The entity identifier.
      *
-<<<<<<< HEAD
-     * @return array<string, mixed>
-=======
      * @return mixed[]
->>>>>>> fce18e93
      */
     private function toIdentifierArray(ClassMetadata $metadata, $identifier)
     {
