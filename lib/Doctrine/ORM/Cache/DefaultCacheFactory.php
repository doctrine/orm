<?php

declare(strict_types=1);

namespace Doctrine\ORM\Cache;

use Doctrine\Common\Cache\Cache as CacheAdapter;
use Doctrine\Common\Cache\CacheProvider;
use Doctrine\Common\Cache\MultiGetCache;
use Doctrine\ORM\Cache;
use Doctrine\ORM\Cache\Persister\Collection\NonStrictReadWriteCachedCollectionPersister;
use Doctrine\ORM\Cache\Persister\Collection\ReadOnlyCachedCollectionPersister;
use Doctrine\ORM\Cache\Persister\Collection\ReadWriteCachedCollectionPersister;
use Doctrine\ORM\Cache\Persister\Entity\NonStrictReadWriteCachedEntityPersister;
use Doctrine\ORM\Cache\Persister\Entity\ReadOnlyCachedEntityPersister;
use Doctrine\ORM\Cache\Persister\Entity\ReadWriteCachedEntityPersister;
use Doctrine\ORM\Cache\Region\DefaultMultiGetRegion;
use Doctrine\ORM\Cache\Region\DefaultRegion;
use Doctrine\ORM\Cache\Region\FileLockRegion;
use Doctrine\ORM\Cache\Region\UpdateTimestampCache;
use Doctrine\ORM\EntityManagerInterface;
use Doctrine\ORM\Mapping\AssociationMetadata;
use Doctrine\ORM\Mapping\CacheMetadata;
use Doctrine\ORM\Mapping\CacheUsage;
use Doctrine\ORM\Mapping\ClassMetadata;
use Doctrine\ORM\Persisters\Collection\CollectionPersister;
use Doctrine\ORM\Persisters\Entity\EntityPersister;
use InvalidArgumentException;
use LogicException;
<<<<<<< HEAD

use function sprintf;

use const DIRECTORY_SEPARATOR;
=======
use const DIRECTORY_SEPARATOR;
use function sprintf;
>>>>>>> fce18e93

class DefaultCacheFactory implements CacheFactory
{
    /** @var CacheAdapter */
    private $cache;

    /** @var RegionsConfiguration */
    private $regionsConfig;

    /** @var TimestampRegion|null */
    private $timestampRegion;

    /** @var Region[] */
    private $regions = [];

    /** @var string|null */
    private $fileLockRegionDirectory;

    public function __construct(RegionsConfiguration $cacheConfig, CacheAdapter $cache)
    {
        $this->regionsConfig = $cacheConfig;
        $this->cache         = $cache;
    }

    /**
     * @param string $fileLockRegionDirectory
     */
    public function setFileLockRegionDirectory($fileLockRegionDirectory)
    {
        $this->fileLockRegionDirectory = (string) $fileLockRegionDirectory;
    }

    /**
     * @return string
     */
    public function getFileLockRegionDirectory()
    {
        return $this->fileLockRegionDirectory;
    }

    public function setRegion(Region $region)
    {
        $this->regions[$region->getName()] = $region;
    }

    public function setTimestampRegion(TimestampRegion $region)
    {
        $this->timestampRegion = $region;
    }

    /**
     * {@inheritdoc}
     */
<<<<<<< HEAD
    public function buildCachedEntityPersister(EntityManagerInterface $em, EntityPersister $persister, ClassMetadata $metadata)
    {
        $region = $this->getRegion($metadata->cache);
        $usage  = $metadata->cache['usage'];

        if ($usage === ClassMetadata::CACHE_USAGE_READ_ONLY) {
            return new ReadOnlyCachedEntityPersister($persister, $region, $em, $metadata);
        }

        if ($usage === ClassMetadata::CACHE_USAGE_NONSTRICT_READ_WRITE) {
            return new NonStrictReadWriteCachedEntityPersister($persister, $region, $em, $metadata);
        }

        if ($usage === ClassMetadata::CACHE_USAGE_READ_WRITE) {
            return new ReadWriteCachedEntityPersister($persister, $region, $em, $metadata);
        }

        throw new InvalidArgumentException(sprintf('Unrecognized access strategy type [%s]', $usage));
=======
    public function buildCachedEntityPersister(
        EntityManagerInterface $em,
        EntityPersister $persister,
        ClassMetadata $metadata
    ) {
        $cache  = $metadata->getCache();
        $region = $this->getRegion($cache);
        $usage  = $cache->getUsage();

        switch ($usage) {
            case CacheUsage::READ_ONLY:
                return new ReadOnlyCachedEntityPersister($persister, $region, $em, $metadata);
            case CacheUsage::READ_WRITE:
                return new ReadWriteCachedEntityPersister($persister, $region, $em, $metadata);
            case CacheUsage::NONSTRICT_READ_WRITE:
                return new NonStrictReadWriteCachedEntityPersister($persister, $region, $em, $metadata);
            default:
                throw new InvalidArgumentException(sprintf('Unrecognized access strategy type [%s]', $usage));
        }
>>>>>>> fce18e93
    }

    /**
     * {@inheritdoc}
     */
<<<<<<< HEAD
    public function buildCachedCollectionPersister(EntityManagerInterface $em, CollectionPersister $persister, array $mapping)
    {
        $usage  = $mapping['cache']['usage'];
        $region = $this->getRegion($mapping['cache']);

        if ($usage === ClassMetadata::CACHE_USAGE_READ_ONLY) {
            return new ReadOnlyCachedCollectionPersister($persister, $region, $em, $mapping);
        }

        if ($usage === ClassMetadata::CACHE_USAGE_NONSTRICT_READ_WRITE) {
            return new NonStrictReadWriteCachedCollectionPersister($persister, $region, $em, $mapping);
        }

        if ($usage === ClassMetadata::CACHE_USAGE_READ_WRITE) {
            return new ReadWriteCachedCollectionPersister($persister, $region, $em, $mapping);
        }

        throw new InvalidArgumentException(sprintf('Unrecognized access strategy type [%s]', $usage));
=======
    public function buildCachedCollectionPersister(
        EntityManagerInterface $em,
        CollectionPersister $persister,
        AssociationMetadata $association
    ) {
        $cache  = $association->getCache();
        $region = $this->getRegion($cache);
        $usage  = $cache->getUsage();

        switch ($usage) {
            case CacheUsage::READ_ONLY:
                return new ReadOnlyCachedCollectionPersister($persister, $region, $em, $association);
            case CacheUsage::READ_WRITE:
                return new ReadWriteCachedCollectionPersister($persister, $region, $em, $association);
            case CacheUsage::NONSTRICT_READ_WRITE:
                return new NonStrictReadWriteCachedCollectionPersister($persister, $region, $em, $association);
            default:
                throw new InvalidArgumentException(
                    sprintf('Unrecognized access strategy type [%s]', $usage)
                );
        }
>>>>>>> fce18e93
    }

    /**
     * {@inheritdoc}
     */
    public function buildQueryCache(EntityManagerInterface $em, $regionName = null)
    {
<<<<<<< HEAD
        return new DefaultQueryCache(
            $em,
            $this->getRegion(
                [
                    'region' => $regionName ?: Cache::DEFAULT_QUERY_REGION_NAME,
                    'usage'  => ClassMetadata::CACHE_USAGE_NONSTRICT_READ_WRITE,
                ]
            )
=======
        $cacheMetadata = new CacheMetadata(
            CacheUsage::NONSTRICT_READ_WRITE,
            $regionName ?: Cache::DEFAULT_QUERY_REGION_NAME
>>>>>>> fce18e93
        );

        return new DefaultQueryCache($em, $this->getRegion($cacheMetadata));
    }

    /**
     * {@inheritdoc}
     */
    public function buildCollectionHydrator(EntityManagerInterface $em, AssociationMetadata $association)
    {
        return new DefaultCollectionHydrator($em);
    }

    /**
     * {@inheritdoc}
     */
    public function buildEntityHydrator(EntityManagerInterface $em, ClassMetadata $metadata)
    {
        return new DefaultEntityHydrator($em);
    }

    /**
     * {@inheritdoc}
     */
    public function getRegion(CacheMetadata $cache)
    {
        $regionName = $cache->getRegion();

<<<<<<< HEAD
        $name         = $cache['region'];
        $cacheAdapter = $this->createRegionCache($name);
        $lifetime     = $this->regionsConfig->getLifetime($cache['region']);

        $region = $cacheAdapter instanceof MultiGetCache
            ? new DefaultMultiGetRegion($name, $cacheAdapter, $lifetime)
            : new DefaultRegion($name, $cacheAdapter, $lifetime);

        if ($cache['usage'] === ClassMetadata::CACHE_USAGE_READ_WRITE) {
            if (
                $this->fileLockRegionDirectory === '' ||
                $this->fileLockRegionDirectory === null
            ) {
=======
        if (isset($this->regions[$regionName])) {
            return $this->regions[$regionName];
        }

        $cacheAdapter = $this->createRegionCache($regionName);
        $lifetime     = $this->regionsConfig->getLifetime($regionName);
        $region       = $cacheAdapter instanceof MultiGetCache
            ? new DefaultMultiGetRegion($regionName, $cacheAdapter, $lifetime)
            : new DefaultRegion($regionName, $cacheAdapter, $lifetime);

        if ($cache->getUsage() === CacheUsage::READ_WRITE) {
            if (! $this->fileLockRegionDirectory) {
>>>>>>> fce18e93
                throw new LogicException(
                    'If you want to use a "READ_WRITE" cache an implementation of "Doctrine\ORM\Cache\ConcurrentRegion" is required, ' .
                    'The default implementation provided by doctrine is "Doctrine\ORM\Cache\Region\FileLockRegion" if you want to use it please provide a valid directory, DefaultCacheFactory#setFileLockRegionDirectory(). '
                );
            }

            $directory = $this->fileLockRegionDirectory . DIRECTORY_SEPARATOR . $regionName;
            $region    = new FileLockRegion($region, $directory, $this->regionsConfig->getLockLifetime($regionName));
        }

        return $this->regions[$regionName] = $region;
    }

    /**
     * @param string $name
     *
     * @return CacheAdapter
     */
    private function createRegionCache($name)
    {
        $cacheAdapter = clone $this->cache;

        if (! $cacheAdapter instanceof CacheProvider) {
            return $cacheAdapter;
        }

        $namespace = $cacheAdapter->getNamespace();

        if ($namespace !== '') {
            $namespace .= ':';
        }

        $cacheAdapter->setNamespace($namespace . $name);

        return $cacheAdapter;
    }

    /**
     * {@inheritdoc}
     */
    public function getTimestampRegion()
    {
        if ($this->timestampRegion === null) {
            $name     = Cache::DEFAULT_TIMESTAMP_REGION_NAME;
            $lifetime = $this->regionsConfig->getLifetime($name);

            $this->timestampRegion = new UpdateTimestampCache($name, clone $this->cache, $lifetime);
        }

        return $this->timestampRegion;
    }

    /**
     * {@inheritdoc}
     */
    public function createCache(EntityManagerInterface $em)
    {
        return new DefaultCache($em);
    }
}<|MERGE_RESOLUTION|>--- conflicted
+++ resolved
@@ -27,15 +27,8 @@
 use Doctrine\ORM\Persisters\Entity\EntityPersister;
 use InvalidArgumentException;
 use LogicException;
-<<<<<<< HEAD
-
-use function sprintf;
-
-use const DIRECTORY_SEPARATOR;
-=======
 use const DIRECTORY_SEPARATOR;
 use function sprintf;
->>>>>>> fce18e93
 
 class DefaultCacheFactory implements CacheFactory
 {
@@ -89,26 +82,6 @@
     /**
      * {@inheritdoc}
      */
-<<<<<<< HEAD
-    public function buildCachedEntityPersister(EntityManagerInterface $em, EntityPersister $persister, ClassMetadata $metadata)
-    {
-        $region = $this->getRegion($metadata->cache);
-        $usage  = $metadata->cache['usage'];
-
-        if ($usage === ClassMetadata::CACHE_USAGE_READ_ONLY) {
-            return new ReadOnlyCachedEntityPersister($persister, $region, $em, $metadata);
-        }
-
-        if ($usage === ClassMetadata::CACHE_USAGE_NONSTRICT_READ_WRITE) {
-            return new NonStrictReadWriteCachedEntityPersister($persister, $region, $em, $metadata);
-        }
-
-        if ($usage === ClassMetadata::CACHE_USAGE_READ_WRITE) {
-            return new ReadWriteCachedEntityPersister($persister, $region, $em, $metadata);
-        }
-
-        throw new InvalidArgumentException(sprintf('Unrecognized access strategy type [%s]', $usage));
-=======
     public function buildCachedEntityPersister(
         EntityManagerInterface $em,
         EntityPersister $persister,
@@ -128,32 +101,11 @@
             default:
                 throw new InvalidArgumentException(sprintf('Unrecognized access strategy type [%s]', $usage));
         }
->>>>>>> fce18e93
-    }
-
-    /**
-     * {@inheritdoc}
-     */
-<<<<<<< HEAD
-    public function buildCachedCollectionPersister(EntityManagerInterface $em, CollectionPersister $persister, array $mapping)
-    {
-        $usage  = $mapping['cache']['usage'];
-        $region = $this->getRegion($mapping['cache']);
-
-        if ($usage === ClassMetadata::CACHE_USAGE_READ_ONLY) {
-            return new ReadOnlyCachedCollectionPersister($persister, $region, $em, $mapping);
-        }
-
-        if ($usage === ClassMetadata::CACHE_USAGE_NONSTRICT_READ_WRITE) {
-            return new NonStrictReadWriteCachedCollectionPersister($persister, $region, $em, $mapping);
-        }
-
-        if ($usage === ClassMetadata::CACHE_USAGE_READ_WRITE) {
-            return new ReadWriteCachedCollectionPersister($persister, $region, $em, $mapping);
-        }
-
-        throw new InvalidArgumentException(sprintf('Unrecognized access strategy type [%s]', $usage));
-=======
+    }
+
+    /**
+     * {@inheritdoc}
+     */
     public function buildCachedCollectionPersister(
         EntityManagerInterface $em,
         CollectionPersister $persister,
@@ -175,7 +127,6 @@
                     sprintf('Unrecognized access strategy type [%s]', $usage)
                 );
         }
->>>>>>> fce18e93
     }
 
     /**
@@ -183,20 +134,9 @@
      */
     public function buildQueryCache(EntityManagerInterface $em, $regionName = null)
     {
-<<<<<<< HEAD
-        return new DefaultQueryCache(
-            $em,
-            $this->getRegion(
-                [
-                    'region' => $regionName ?: Cache::DEFAULT_QUERY_REGION_NAME,
-                    'usage'  => ClassMetadata::CACHE_USAGE_NONSTRICT_READ_WRITE,
-                ]
-            )
-=======
         $cacheMetadata = new CacheMetadata(
             CacheUsage::NONSTRICT_READ_WRITE,
             $regionName ?: Cache::DEFAULT_QUERY_REGION_NAME
->>>>>>> fce18e93
         );
 
         return new DefaultQueryCache($em, $this->getRegion($cacheMetadata));
@@ -225,21 +165,6 @@
     {
         $regionName = $cache->getRegion();
 
-<<<<<<< HEAD
-        $name         = $cache['region'];
-        $cacheAdapter = $this->createRegionCache($name);
-        $lifetime     = $this->regionsConfig->getLifetime($cache['region']);
-
-        $region = $cacheAdapter instanceof MultiGetCache
-            ? new DefaultMultiGetRegion($name, $cacheAdapter, $lifetime)
-            : new DefaultRegion($name, $cacheAdapter, $lifetime);
-
-        if ($cache['usage'] === ClassMetadata::CACHE_USAGE_READ_WRITE) {
-            if (
-                $this->fileLockRegionDirectory === '' ||
-                $this->fileLockRegionDirectory === null
-            ) {
-=======
         if (isset($this->regions[$regionName])) {
             return $this->regions[$regionName];
         }
@@ -252,7 +177,6 @@
 
         if ($cache->getUsage() === CacheUsage::READ_WRITE) {
             if (! $this->fileLockRegionDirectory) {
->>>>>>> fce18e93
                 throw new LogicException(
                     'If you want to use a "READ_WRITE" cache an implementation of "Doctrine\ORM\Cache\ConcurrentRegion" is required, ' .
                     'The default implementation provided by doctrine is "Doctrine\ORM\Cache\Region\FileLockRegion" if you want to use it please provide a valid directory, DefaultCacheFactory#setFileLockRegionDirectory(). '
