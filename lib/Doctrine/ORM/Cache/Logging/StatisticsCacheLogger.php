--- conflicted
+++ resolved
@@ -7,8 +7,6 @@
 use Doctrine\ORM\Cache\CollectionCacheKey;
 use Doctrine\ORM\Cache\EntityCacheKey;
 use Doctrine\ORM\Cache\QueryCacheKey;
-use function array_sum;
-
 use function array_sum;
 
 /**
@@ -152,11 +150,7 @@
     }
 
     /**
-<<<<<<< HEAD
-     * @return array<string, int>
-=======
      * @return int[]
->>>>>>> fce18e93
      */
     public function getRegionsMiss()
     {
@@ -164,11 +158,7 @@
     }
 
     /**
-<<<<<<< HEAD
-     * @return array<string, int>
-=======
      * @return int[]
->>>>>>> fce18e93
      */
     public function getRegionsHit()
     {
@@ -176,11 +166,7 @@
     }
 
     /**
-<<<<<<< HEAD
-     * @return array<string, int>
-=======
      * @return int[]
->>>>>>> fce18e93
      */
     public function getRegionsPut()
     {
