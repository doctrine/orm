--- conflicted
+++ resolved
@@ -8,12 +8,6 @@
 use Doctrine\ORM\Cache\EntityCacheKey;
 use Doctrine\ORM\Cache\QueryCacheKey;
 
-<<<<<<< HEAD
-/**
- * Cache logger chain
- */
-=======
->>>>>>> fce18e93
 class CacheLoggerChain implements CacheLogger
 {
     /** @var array<CacheLogger> */
@@ -38,11 +32,7 @@
     }
 
     /**
-<<<<<<< HEAD
-     * @return array<CacheLogger>
-=======
      * @return CacheLogger[]
->>>>>>> fce18e93
      */
     public function getLoggers()
     {
