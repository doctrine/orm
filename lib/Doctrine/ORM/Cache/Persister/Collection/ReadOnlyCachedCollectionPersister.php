--- conflicted
+++ resolved
@@ -14,13 +14,8 @@
     {
         if ($collection->isDirty() && $collection->getSnapshot()) {
             throw CannotUpdateReadOnlyCollection::fromEntityAndField(
-<<<<<<< HEAD
-                ClassUtils::getClass($collection->getOwner()),
+                DefaultProxyClassNameResolver::getClass($collection->getOwner()),
                 $this->association->fieldName,
-=======
-                DefaultProxyClassNameResolver::getClass($collection->getOwner()),
-                $this->association['fieldName']
->>>>>>> edd962e3
             );
         }
 
