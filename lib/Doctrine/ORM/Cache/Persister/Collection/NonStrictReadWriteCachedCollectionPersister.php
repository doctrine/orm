--- conflicted
+++ resolved
@@ -9,11 +9,6 @@
 use Doctrine\ORM\PersistentCollection;
 use function spl_object_id;
 
-<<<<<<< HEAD
-use function spl_object_hash;
-
-=======
->>>>>>> fce18e93
 class NonStrictReadWriteCachedCollectionPersister extends AbstractCollectionPersister
 {
     /**
