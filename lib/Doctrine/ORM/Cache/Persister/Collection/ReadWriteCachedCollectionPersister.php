--- conflicted
+++ resolved
@@ -7,17 +7,10 @@
 use Doctrine\ORM\Cache\CollectionCacheKey;
 use Doctrine\ORM\Cache\ConcurrentRegion;
 use Doctrine\ORM\EntityManagerInterface;
-<<<<<<< HEAD
-use Doctrine\ORM\PersistentCollection;
-use Doctrine\ORM\Persisters\Collection\CollectionPersister;
-
-use function spl_object_hash;
-=======
 use Doctrine\ORM\Mapping\AssociationMetadata;
 use Doctrine\ORM\PersistentCollection;
 use Doctrine\ORM\Persisters\Collection\CollectionPersister;
 use function spl_object_id;
->>>>>>> fce18e93
 
 class ReadWriteCachedCollectionPersister extends AbstractCollectionPersister
 {
@@ -25,11 +18,7 @@
      * @param CollectionPersister    $persister   The collection persister that will be cached.
      * @param ConcurrentRegion       $region      The collection region.
      * @param EntityManagerInterface $em          The entity manager.
-<<<<<<< HEAD
-     * @param mixed[]                $association The association mapping.
-=======
      * @param AssociationMetadata    $association The association mapping.
->>>>>>> fce18e93
      */
     public function __construct(
         CollectionPersister $persister,
