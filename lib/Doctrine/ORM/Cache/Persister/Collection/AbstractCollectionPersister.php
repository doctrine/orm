--- conflicted
+++ resolved
@@ -6,10 +6,6 @@
 
 use Doctrine\Common\Collections\Collection;
 use Doctrine\Common\Collections\Criteria;
-<<<<<<< HEAD
-use Doctrine\Common\Util\ClassUtils;
-=======
->>>>>>> fce18e93
 use Doctrine\ORM\Cache\CollectionCacheKey;
 use Doctrine\ORM\Cache\CollectionHydrator;
 use Doctrine\ORM\Cache\EntityCacheKey;
@@ -17,22 +13,6 @@
 use Doctrine\ORM\Cache\Persister\Entity\CachedEntityPersister;
 use Doctrine\ORM\Cache\Region;
 use Doctrine\ORM\EntityManagerInterface;
-<<<<<<< HEAD
-use Doctrine\ORM\Mapping\ClassMetadata;
-use Doctrine\ORM\Mapping\ClassMetadataFactory;
-use Doctrine\ORM\PersistentCollection;
-use Doctrine\ORM\Persisters\Collection\CollectionPersister;
-use Doctrine\ORM\UnitOfWork;
-
-use function array_values;
-use function assert;
-use function count;
-use function is_array;
-
-abstract class AbstractCollectionPersister implements CachedCollectionPersister
-{
-     /** @var UnitOfWork */
-=======
 use Doctrine\ORM\Mapping\AssociationMetadata;
 use Doctrine\ORM\Mapping\ClassMetadata;
 use Doctrine\ORM\Mapping\ClassMetadataFactory;
@@ -47,7 +27,6 @@
 abstract class AbstractCollectionPersister implements CachedCollectionPersister
 {
     /** @var UnitOfWork */
->>>>>>> fce18e93
     protected $uow;
 
     /** @var ClassMetadataFactory */
@@ -62,17 +41,10 @@
     /** @var ClassMetadata */
     protected $targetEntity;
 
-<<<<<<< HEAD
-    /** @var mixed[] */
-    protected $association;
-
-     /** @var mixed[] */
-=======
     /** @var AssociationMetadata */
     protected $association;
 
     /** @var mixed[][] */
->>>>>>> fce18e93
     protected $queuedCache = [];
 
     /** @var Region */
@@ -91,12 +63,6 @@
      * @param CollectionPersister    $persister   The collection persister that will be cached.
      * @param Region                 $region      The collection region.
      * @param EntityManagerInterface $em          The entity manager.
-<<<<<<< HEAD
-     * @param mixed[]                $association The association mapping.
-     */
-    public function __construct(CollectionPersister $persister, Region $region, EntityManagerInterface $em, array $association)
-    {
-=======
      * @param AssociationMetadata    $association The association mapping.
      */
     public function __construct(
@@ -105,7 +71,6 @@
         EntityManagerInterface $em,
         AssociationMetadata $association
     ) {
->>>>>>> fce18e93
         $configuration = $em->getConfiguration();
         $cacheConfig   = $configuration->getSecondLevelCacheConfiguration();
         $cacheFactory  = $cacheConfig->getCacheFactory();
@@ -118,13 +83,8 @@
         $this->metadataFactory = $em->getMetadataFactory();
         $this->cacheLogger     = $cacheConfig->getCacheLogger();
         $this->hydrator        = $cacheFactory->buildCollectionHydrator($em, $association);
-<<<<<<< HEAD
-        $this->sourceEntity    = $em->getClassMetadata($association['sourceEntity']);
-        $this->targetEntity    = $em->getClassMetadata($association['targetEntity']);
-=======
         $this->sourceEntity    = $em->getClassMetadata($association->getSourceEntity());
         $this->targetEntity    = $em->getClassMetadata($association->getTargetEntity());
->>>>>>> fce18e93
     }
 
     /**
@@ -152,11 +112,7 @@
     }
 
     /**
-<<<<<<< HEAD
-     * @return object[]|null
-=======
      * @return PersistentCollection|null
->>>>>>> fce18e93
      */
     public function loadCollectionCache(PersistentCollection $collection, CollectionCacheKey $key)
     {
@@ -174,16 +130,6 @@
      */
     public function storeCollectionCache(CollectionCacheKey $key, $elements)
     {
-<<<<<<< HEAD
-        $associationMapping = $this->sourceEntity->associationMappings[$key->association];
-        $targetPersister    = $this->uow->getEntityPersister($this->targetEntity->rootEntityName);
-        assert($targetPersister instanceof CachedEntityPersister);
-        $targetRegion   = $targetPersister->getCacheRegion();
-        $targetHydrator = $targetPersister->getEntityHydrator();
-
-        // Only preserve ordering if association configured it
-        if (! (isset($associationMapping['indexBy']) && $associationMapping['indexBy'])) {
-=======
         /** @var CachedEntityPersister $targetPersister */
         $association     = $this->sourceEntity->getProperty($key->association);
         $targetPersister = $this->uow->getEntityPersister($this->targetEntity->getRootClassName());
@@ -192,7 +138,6 @@
 
         // Only preserve ordering if association configured it
         if (! ($association instanceof ToManyAssociationMetadata && $association->getIndexedBy())) {
->>>>>>> fce18e93
             // Elements may be an array or a Collection
             $elements = array_values($elements instanceof Collection ? $elements->getValues() : $elements);
         }
@@ -205,11 +150,7 @@
             }
 
             $class     = $this->targetEntity;
-<<<<<<< HEAD
-            $className = ClassUtils::getClass($elements[$index]);
-=======
             $className = StaticClassNameConverter::getClass($elements[$index]);
->>>>>>> fce18e93
 
             if ($className !== $this->targetEntity->getClassName()) {
                 $class = $this->metadataFactory->getMetadataFor($className);
@@ -272,8 +213,6 @@
     /**
      * {@inheritdoc}
      */
-<<<<<<< HEAD
-=======
     public function removeElement(PersistentCollection $collection, $element)
     {
         $persisterResult = $this->persister->removeElement($collection, $element);
@@ -290,7 +229,6 @@
     /**
      * {@inheritdoc}
      */
->>>>>>> fce18e93
     public function slice(PersistentCollection $collection, $offset, $length = null)
     {
         return $this->persister->slice($collection, $offset, $length);
@@ -328,14 +266,10 @@
      */
     protected function evictElementCache($targetEntity, $element)
     {
-<<<<<<< HEAD
-=======
         /** @var CachedEntityPersister $targetPersister */
->>>>>>> fce18e93
         $targetPersister = $this->uow->getEntityPersister($targetEntity);
-        assert($targetPersister instanceof CachedEntityPersister);
-        $targetRegion = $targetPersister->getCacheRegion();
-        $key          = new EntityCacheKey($targetEntity, $this->uow->getEntityIdentifier($element));
+        $targetRegion    = $targetPersister->getCacheRegion();
+        $key             = new EntityCacheKey($targetEntity, $this->uow->getEntityIdentifier($element));
 
         $targetRegion->evict($key);
 
