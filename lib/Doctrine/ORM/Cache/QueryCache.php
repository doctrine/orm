--- conflicted
+++ resolved
@@ -28,11 +28,7 @@
     /**
      * @param mixed[] $hints
      *
-<<<<<<< HEAD
-     * @return mixed[]|null
-=======
      * @return object[]|null
->>>>>>> fce18e93
      */
     public function get(QueryCacheKey $key, ResultSetMapping $rsm, array $hints = []);
 
