<?php

declare(strict_types=1);

namespace Doctrine\ORM\Cache;

use Doctrine\ORM\Cache\Logging\CacheLogger;

/**
 * Configuration container for second-level cache.
 */
class CacheConfiguration
{
    /** @var CacheFactory|null */
    private $cacheFactory;

    /** @var RegionsConfiguration|null */
    private $regionsConfig;

    /** @var CacheLogger|null */
    private $cacheLogger;

    /** @var QueryCacheValidator|null */
    private $queryValidator;

    /**
     * @return CacheFactory|null
     */
    public function getCacheFactory()
    {
        return $this->cacheFactory;
    }

<<<<<<< HEAD
    /**
     * @return void
     */
=======
>>>>>>> fce18e93
    public function setCacheFactory(CacheFactory $factory)
    {
        $this->cacheFactory = $factory;
    }

    /**
     * @return CacheLogger|null
     */
    public function getCacheLogger()
    {
        return $this->cacheLogger;
    }

    public function setCacheLogger(CacheLogger $logger)
    {
        $this->cacheLogger = $logger;
    }

    /**
     * @return RegionsConfiguration
     */
    public function getRegionsConfiguration()
    {
        if ($this->regionsConfig === null) {
            $this->regionsConfig = new RegionsConfiguration();
        }

        return $this->regionsConfig;
    }

    public function setRegionsConfiguration(RegionsConfiguration $regionsConfig)
    {
        $this->regionsConfig = $regionsConfig;
    }

    /**
     * @return QueryCacheValidator
     */
    public function getQueryValidator()
    {
        if ($this->queryValidator === null) {
            $this->queryValidator = new TimestampQueryCacheValidator(
                $this->cacheFactory->getTimestampRegion()
            );
        }

        return $this->queryValidator;
    }

    public function setQueryValidator(QueryCacheValidator $validator)
    {
        $this->queryValidator = $validator;
    }
}<|MERGE_RESOLUTION|>--- conflicted
+++ resolved
@@ -31,12 +31,6 @@
         return $this->cacheFactory;
     }
 
-<<<<<<< HEAD
-    /**
-     * @return void
-     */
-=======
->>>>>>> fce18e93
     public function setCacheFactory(CacheFactory $factory)
     {
         $this->cacheFactory = $factory;
