--- conflicted
+++ resolved
@@ -6,11 +6,7 @@
 
 use Doctrine\Common\Cache\Cache;
 use Doctrine\Common\Cache\MultiGetCache;
-use Doctrine\ORM\Cache\CacheEntry;
 use Doctrine\ORM\Cache\CollectionCacheEntry;
-use function count;
-
-use function assert;
 use function count;
 
 /**
@@ -33,11 +29,7 @@
      */
     public function __construct($name, MultiGetCache $cache, $lifetime = 0)
     {
-<<<<<<< HEAD
-        assert($cache instanceof Cache);
-=======
         /** @var Cache $cache */
->>>>>>> fce18e93
         parent::__construct($name, $cache, $lifetime);
     }
 
@@ -58,12 +50,7 @@
         }
 
         $returnableItems = [];
-
         foreach ($keysToRetrieve as $index => $key) {
-            if (! $items[$key] instanceof CacheEntry) {
-                return null;
-            }
-
             $returnableItems[$index] = $items[$key];
         }
 
