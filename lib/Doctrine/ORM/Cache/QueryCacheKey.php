--- conflicted
+++ resolved
@@ -32,22 +32,10 @@
      */
     public $timestampKey;
 
-<<<<<<< HEAD
-    /**
-     * @param string $hash      Result cache id
-     * @param int    $lifetime  Query lifetime
-     * @param int    $cacheMode Query cache mode
-     */
-    public function __construct(
-        $hash,
-        $lifetime = 0,
-        $cacheMode = Cache::MODE_NORMAL,
-=======
     public function __construct(
         string $cacheId,
         int $lifetime = 0,
         int $cacheMode = Cache::MODE_NORMAL,
->>>>>>> fce18e93
         ?TimestampCacheKey $timestampKey = null
     ) {
         $this->hash         = $cacheId;
