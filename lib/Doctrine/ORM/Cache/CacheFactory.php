<?php

declare(strict_types=1);

namespace Doctrine\ORM\Cache;

use Doctrine\ORM\Cache;
use Doctrine\ORM\Cache\Persister\Collection\CachedCollectionPersister;
use Doctrine\ORM\Cache\Persister\Entity\CachedEntityPersister;
use Doctrine\ORM\EntityManagerInterface;
<<<<<<< HEAD
=======
use Doctrine\ORM\Mapping\AssociationMetadata;
use Doctrine\ORM\Mapping\CacheMetadata;
>>>>>>> fce18e93
use Doctrine\ORM\Mapping\ClassMetadata;
use Doctrine\ORM\Persisters\Collection\CollectionPersister;
use Doctrine\ORM\Persisters\Entity\EntityPersister;

/**
 * Contract for building second level cache regions components.
 */
interface CacheFactory
{
    /**
     * Build an entity persister for the given entity metadata.
     *
     * @param EntityManagerInterface $em        The entity manager.
     * @param EntityPersister        $persister The entity persister that will be cached.
     * @param ClassMetadata          $metadata  The entity metadata.
     *
     * @return CachedEntityPersister
     */
    public function buildCachedEntityPersister(
        EntityManagerInterface $em,
        EntityPersister $persister,
        ClassMetadata $metadata
    );

    /**
     * Build a collection persister for the given relation mapping.
     *
<<<<<<< HEAD
     * @param EntityManagerInterface $em        The entity manager.
     * @param CollectionPersister    $persister The collection persister that will be cached.
     * @param mixed[]                $mapping   The association mapping.
=======
     * @param EntityManagerInterface $em          The entity manager.
     * @param CollectionPersister    $persister   The collection persister that will be cached.
     * @param AssociationMetadata    $association The association mapping.
>>>>>>> fce18e93
     *
     * @return CachedCollectionPersister
     */
    public function buildCachedCollectionPersister(
        EntityManagerInterface $em,
        CollectionPersister $persister,
        AssociationMetadata $association
    );

    /**
     * Build a query cache based on the given region name
     *
     * @param EntityManagerInterface $em         The Entity manager.
     * @param string                 $regionName The region name.
     *
     * @return QueryCache The built query cache.
     */
    public function buildQueryCache(EntityManagerInterface $em, $regionName = null);

    /**
     * Build an entity hydrator
     *
     * @param EntityManagerInterface $em       The Entity manager.
     * @param ClassMetadata          $metadata The entity metadata.
     *
     * @return EntityHydrator The built entity hydrator.
     */
    public function buildEntityHydrator(EntityManagerInterface $em, ClassMetadata $metadata);

    /**
     * Build a collection hydrator
     *
<<<<<<< HEAD
     * @param EntityManagerInterface $em      The Entity manager.
     * @param mixed[]                $mapping The association mapping.
=======
     * @param EntityManagerInterface $em          The Entity manager.
     * @param AssociationMetadata    $association The association mapping.
>>>>>>> fce18e93
     *
     * @return CollectionHydrator The built collection hydrator.
     */
    public function buildCollectionHydrator(EntityManagerInterface $em, AssociationMetadata $association);

    /**
     * Build a cache region
     *
<<<<<<< HEAD
     * @param array<string,mixed> $cache The cache configuration.
=======
     * @param CacheMetadata $cache The cache configuration.
>>>>>>> fce18e93
     *
     * @return Region The cache region.
     */
    public function getRegion(CacheMetadata $cache);

    /**
     * Build timestamp cache region
     *
     * @return TimestampRegion The timestamp region.
     */
    public function getTimestampRegion();

    /**
     * Build \Doctrine\ORM\Cache
     *
     * @return Cache
     */
    public function createCache(EntityManagerInterface $entityManager);
}<|MERGE_RESOLUTION|>--- conflicted
+++ resolved
@@ -8,11 +8,8 @@
 use Doctrine\ORM\Cache\Persister\Collection\CachedCollectionPersister;
 use Doctrine\ORM\Cache\Persister\Entity\CachedEntityPersister;
 use Doctrine\ORM\EntityManagerInterface;
-<<<<<<< HEAD
-=======
 use Doctrine\ORM\Mapping\AssociationMetadata;
 use Doctrine\ORM\Mapping\CacheMetadata;
->>>>>>> fce18e93
 use Doctrine\ORM\Mapping\ClassMetadata;
 use Doctrine\ORM\Persisters\Collection\CollectionPersister;
 use Doctrine\ORM\Persisters\Entity\EntityPersister;
@@ -40,15 +37,9 @@
     /**
      * Build a collection persister for the given relation mapping.
      *
-<<<<<<< HEAD
-     * @param EntityManagerInterface $em        The entity manager.
-     * @param CollectionPersister    $persister The collection persister that will be cached.
-     * @param mixed[]                $mapping   The association mapping.
-=======
      * @param EntityManagerInterface $em          The entity manager.
      * @param CollectionPersister    $persister   The collection persister that will be cached.
      * @param AssociationMetadata    $association The association mapping.
->>>>>>> fce18e93
      *
      * @return CachedCollectionPersister
      */
@@ -81,13 +72,8 @@
     /**
      * Build a collection hydrator
      *
-<<<<<<< HEAD
-     * @param EntityManagerInterface $em      The Entity manager.
-     * @param mixed[]                $mapping The association mapping.
-=======
      * @param EntityManagerInterface $em          The Entity manager.
      * @param AssociationMetadata    $association The association mapping.
->>>>>>> fce18e93
      *
      * @return CollectionHydrator The built collection hydrator.
      */
@@ -96,11 +82,7 @@
     /**
      * Build a cache region
      *
-<<<<<<< HEAD
-     * @param array<string,mixed> $cache The cache configuration.
-=======
      * @param CacheMetadata $cache The cache configuration.
->>>>>>> fce18e93
      *
      * @return Region The cache region.
      */
