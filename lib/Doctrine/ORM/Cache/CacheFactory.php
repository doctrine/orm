--- conflicted
+++ resolved
@@ -27,13 +27,7 @@
     /**
      * Build a collection persister for the given relation mapping.
      *
-<<<<<<< HEAD
-     * @param mixed[] $mapping The association mapping.
-=======
      * @param AssociationMapping $mapping The association mapping.
-     *
-     * @return CachedCollectionPersister
->>>>>>> 979b3dcb
      */
     public function buildCachedCollectionPersister(EntityManagerInterface $em, CollectionPersister $persister, array $mapping): CachedCollectionPersister;
 
