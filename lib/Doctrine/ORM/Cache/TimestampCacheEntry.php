--- conflicted
+++ resolved
@@ -31,11 +31,7 @@
      *
      * This method allow Doctrine\Common\Cache\PhpFileCache compatibility
      *
-<<<<<<< HEAD
-     * @param array<string,float> $values array containing property values
-=======
      * @param mixed[] $values array containing property values
->>>>>>> fce18e93
      *
      * @return TimestampCacheEntry
      */
