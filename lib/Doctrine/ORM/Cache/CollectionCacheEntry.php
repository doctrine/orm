<?php

declare(strict_types=1);

namespace Doctrine\ORM\Cache;

/**
 * Collection cache entry
 */
class CollectionCacheEntry implements CacheEntry
{
    /**
     * READ-ONLY: Public only for performance reasons, it should be considered immutable.
     *
     * @var CacheKey[] The list of entity identifiers hold by the collection
     */
    public $identifiers;

    /**
     * @param CacheKey[] $identifiers List of entity identifiers hold by the collection
     */
    public function __construct(array $identifiers)
    {
        $this->identifiers = $identifiers;
    }

    /**
     * Creates a new CollectionCacheEntry
     *
     * This method allows for Doctrine\Common\Cache\PhpFileCache compatibility
     *
<<<<<<< HEAD
     * @param array<string, mixed> $values array containing property values
=======
     * @param mixed[][] $values array containing property values
>>>>>>> fce18e93
     *
     * @return CollectionCacheEntry
     */
    public static function __set_state(array $values)
    {
        return new self($values['identifiers']);
    }
}<|MERGE_RESOLUTION|>--- conflicted
+++ resolved
@@ -29,11 +29,7 @@
      *
      * This method allows for Doctrine\Common\Cache\PhpFileCache compatibility
      *
-<<<<<<< HEAD
-     * @param array<string, mixed> $values array containing property values
-=======
      * @param mixed[][] $values array containing property values
->>>>>>> fce18e93
      *
      * @return CollectionCacheEntry
      */
