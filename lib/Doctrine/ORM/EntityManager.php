--- conflicted
+++ resolved
@@ -583,34 +583,15 @@
         $this->unitOfWork->initializeObject($obj);
     }
 
-<<<<<<< HEAD
+    /**
+     * {@inheritDoc}
+     */
+    public function isUninitializedObject($obj): bool
+    {
+        return $this->unitOfWork->isUninitializedObject($obj);
+    }
+
     public function getFilters(): FilterCollection
-=======
-    /**
-     * {@inheritDoc}
-     */
-    public function isUninitializedObject($obj): bool
-    {
-        return $this->unitOfWork->isUninitializedObject($obj);
-    }
-
-    /**
-     * Factory method to create EntityManager instances.
-     *
-     * @deprecated Use {@see DriverManager::getConnection()} to bootstrap the connection and call the constructor.
-     *
-     * @param mixed[]|Connection $connection   An array with the connection parameters or an existing Connection instance.
-     * @param Configuration      $config       The Configuration instance to use.
-     * @param EventManager|null  $eventManager The EventManager instance to use.
-     * @psalm-param array<string, mixed>|Connection $connection
-     *
-     * @return EntityManager The created EntityManager.
-     *
-     * @throws InvalidArgumentException
-     * @throws ORMException
-     */
-    public static function create($connection, Configuration $config, ?EventManager $eventManager = null)
->>>>>>> dca7ddf9
     {
         return $this->filterCollection ??= new FilterCollection($this);
     }
