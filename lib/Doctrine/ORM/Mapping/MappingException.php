--- conflicted
+++ resolved
@@ -515,28 +515,17 @@
         return new self('The target-entity ' . $targetEntity . " cannot be found in '" . $sourceEntity . '#' . $associationName . "'.");
     }
 
-<<<<<<< HEAD
+    /**
+     * @param class-string $targetEntity
+     * @param class-string $sourceEntity
+     */
+    public static function associationTargetIsNotAnEntity(string $targetEntity, string $sourceEntity, string $associationName): self
+    {
+        return new self(sprintf('The target entity class %s specified for %s::$%s is not an entity class.', $targetEntity, $sourceEntity, $associationName));
+    }
+
     /** @param string[] $cascades */
     public static function invalidCascadeOption(array $cascades, string $className, string $propertyName): self
-=======
-    /**
-     * @param class-string $targetEntity
-     * @param class-string $sourceEntity
-     */
-    public static function associationTargetIsNotAnEntity(string $targetEntity, string $sourceEntity, string $associationName): self
-    {
-        return new self(sprintf('The target entity class %s specified for %s::$%s is not an entity class.', $targetEntity, $sourceEntity, $associationName));
-    }
-
-    /**
-     * @param string[] $cascades
-     * @param string   $className
-     * @param string   $propertyName
-     *
-     * @return MappingException
-     */
-    public static function invalidCascadeOption(array $cascades, $className, $propertyName)
->>>>>>> 9ff0440a
     {
         $cascades = implode(', ', array_map(static fn (string $e): string => "'" . $e . "'", $cascades));
 
