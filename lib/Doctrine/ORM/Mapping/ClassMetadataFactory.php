<?php

<<<<<<< HEAD
/*
 * THIS SOFTWARE IS PROVIDED BY THE COPYRIGHT HOLDERS AND CONTRIBUTORS
 * "AS IS" AND ANY EXPRESS OR IMPLIED WARRANTIES, INCLUDING, BUT NOT
 * LIMITED TO, THE IMPLIED WARRANTIES OF MERCHANTABILITY AND FITNESS FOR
 * A PARTICULAR PURPOSE ARE DISCLAIMED. IN NO EVENT SHALL THE COPYRIGHT
 * OWNER OR CONTRIBUTORS BE LIABLE FOR ANY DIRECT, INDIRECT, INCIDENTAL,
 * SPECIAL, EXEMPLARY, OR CONSEQUENTIAL DAMAGES (INCLUDING, BUT NOT
 * LIMITED TO, PROCUREMENT OF SUBSTITUTE GOODS OR SERVICES; LOSS OF USE,
 * DATA, OR PROFITS; OR BUSINESS INTERRUPTION) HOWEVER CAUSED AND ON ANY
 * THEORY OF LIABILITY, WHETHER IN CONTRACT, STRICT LIABILITY, OR TORT
 * (INCLUDING NEGLIGENCE OR OTHERWISE) ARISING IN ANY WAY OUT OF THE USE
 * OF THIS SOFTWARE, EVEN IF ADVISED OF THE POSSIBILITY OF SUCH DAMAGE.
 *
 * This software consists of voluntary contributions made by many individuals
 * and is licensed under the MIT license. For more information, see
 * <http://www.doctrine-project.org>.
 */

namespace Doctrine\ORM\Mapping;

use Doctrine\Common\EventManager;
=======
declare(strict_types=1);

namespace Doctrine\ORM\Mapping;

use Doctrine\Common\Cache\Cache;
use Doctrine\Common\EventManager;
use Doctrine\Common\Persistence\Mapping\ClassMetadataFactory as PersistenceClassMetadataFactory;
use Doctrine\Common\Persistence\Mapping\MappingException as PersistenceMappingException;
>>>>>>> fce18e93
use Doctrine\DBAL\Platforms;
use Doctrine\DBAL\Platforms\AbstractPlatform;
use Doctrine\ORM\EntityManagerInterface;
use Doctrine\ORM\Event\LoadClassMetadataEventArgs;
use Doctrine\ORM\Event\OnClassMetadataNotFoundEventArgs;
use Doctrine\ORM\Events;
<<<<<<< HEAD
use Doctrine\ORM\Id\AssignedGenerator;
use Doctrine\ORM\Id\BigIntegerIdentityGenerator;
use Doctrine\ORM\Id\IdentityGenerator;
use Doctrine\ORM\Id\SequenceGenerator;
use Doctrine\ORM\Id\UuidGenerator;
use Doctrine\ORM\ORMException;
use Doctrine\Persistence\Mapping\AbstractClassMetadataFactory;
use Doctrine\Persistence\Mapping\ClassMetadata as ClassMetadataInterface;
use Doctrine\Persistence\Mapping\Driver\MappingDriver;
use Doctrine\Persistence\Mapping\ReflectionService;
use ReflectionClass;
=======
use Doctrine\ORM\Exception\ORMException;
use Doctrine\ORM\Reflection\ReflectionService;
use Doctrine\ORM\Reflection\RuntimeReflectionService;
use Doctrine\ORM\Sequencing\Executor\ValueGenerationExecutor;
use Doctrine\ORM\Sequencing\Planning\CompositeValueGenerationPlan;
use Doctrine\ORM\Sequencing\Planning\NoopValueGenerationPlan;
use Doctrine\ORM\Sequencing\Planning\SingleValueGenerationPlan;
use Doctrine\ORM\Utility\StaticClassNameConverter;
use InvalidArgumentException;
>>>>>>> fce18e93
use ReflectionException;
use function array_map;
use function array_reverse;
use function count;
use function reset;

use function array_map;
use function class_exists;
use function count;
use function end;
use function explode;
use function is_subclass_of;
use function strpos;
use function strtolower;

/**
 * The ClassMetadataFactory is used to create ClassMetadata objects that contain all the
 * metadata mapping information of a class which describes how a class should be mapped
 * to a relational database.
 */
class ClassMetadataFactory implements PersistenceClassMetadataFactory
{
<<<<<<< HEAD
=======
    /**
     * Salt used by specific Object Manager implementation.
     *
     * @var string
     */
    protected $cacheSalt = '$CLASSMETADATA';

    /** @var bool */
    protected $initialized = false;

    /** @var ReflectionService|null */
    protected $reflectionService;

>>>>>>> fce18e93
    /** @var EntityManagerInterface|null */
    private $em;

    /** @var AbstractPlatform */
    private $targetPlatform;

<<<<<<< HEAD
    /** @var MappingDriver */
=======
    /** @var Driver\MappingDriver */
>>>>>>> fce18e93
    private $driver;

    /** @var EventManager */
    private $evm;

<<<<<<< HEAD
    /** @var mixed[] */
    private $embeddablesActiveNesting = [];
=======
    /** @var Cache|null */
    private $cacheDriver;

    /** @var ClassMetadata[] */
    private $loadedMetadata = [];

    /**
     * Sets the entity manager used to build ClassMetadata instances.
     */
    public function setEntityManager(EntityManagerInterface $em)
    {
        $this->em = $em;
    }
>>>>>>> fce18e93

    /**
     * Sets the cache driver used by the factory to cache ClassMetadata instances.
     */
    public function setCacheDriver(?Cache $cacheDriver = null) : void
    {
        $this->cacheDriver = $cacheDriver;
    }

    /**
     * Gets the cache driver used by the factory to cache ClassMetadata instances.
     */
    public function getCacheDriver() : ?Cache
    {
        return $this->cacheDriver;
    }

<<<<<<< HEAD
    public function setEntityManager(EntityManagerInterface $em)
=======
    /**
     * Returns an array of all the loaded metadata currently in memory.
     *
     * @return ClassMetadata[]
     */
    public function getLoadedMetadata() : array
>>>>>>> fce18e93
    {
        return $this->loadedMetadata;
    }

    /**
     * Sets the reflectionService.
     */
    public function setReflectionService(ReflectionService $reflectionService) : void
    {
<<<<<<< HEAD
        $this->driver      = $this->em->getConfiguration()->getMetadataDriverImpl();
        $this->evm         = $this->em->getEventManager();
        $this->initialized = true;
=======
        $this->reflectionService = $reflectionService;
>>>>>>> fce18e93
    }

    /**
     * Gets the reflection service associated with this metadata factory.
     */
    public function getReflectionService() : ReflectionService
    {
        if ($this->reflectionService === null) {
            $this->reflectionService = new RuntimeReflectionService();
        }

        return $this->reflectionService;
    }

    /**
     * {@inheritDoc}
     */
    public function isTransient($className) : bool
    {
<<<<<<< HEAD
        /** @var ClassMetadata $class */
        /** @var ClassMetadata $parent */
        if ($parent) {
            $class->setInheritanceType($parent->inheritanceType);
            $class->setDiscriminatorColumn($parent->discriminatorColumn);
            $class->setIdGeneratorType($parent->generatorType);
            $this->addInheritedFields($class, $parent);
            $this->addInheritedRelations($class, $parent);
            $this->addInheritedEmbeddedClasses($class, $parent);
            $class->setIdentifier($parent->identifier);
            $class->setVersioned($parent->isVersioned);
            $class->setVersionField($parent->versionField);
            $class->setDiscriminatorMap($parent->discriminatorMap);
            $class->setLifecycleCallbacks($parent->lifecycleCallbacks);
            $class->setChangeTrackingPolicy($parent->changeTrackingPolicy);

            if (! empty($parent->customGeneratorDefinition)) {
                $class->setCustomGeneratorDefinition($parent->customGeneratorDefinition);
            }

            if ($parent->isMappedSuperclass) {
                $class->setCustomRepositoryClass($parent->customRepositoryClassName);
            }
        }

        // Invoke driver
        try {
            $this->driver->loadMetadataForClass($class->getName(), $class);
        } catch (ReflectionException $e) {
            throw MappingException::reflectionFailure($class->getName(), $e);
        }

        // If this class has a parent the id generator strategy is inherited.
        // However this is only true if the hierarchy of parents contains the root entity,
        // if it consists of mapped superclasses these don't necessarily include the id field.
        if ($parent && $rootEntityFound) {
            $this->inheritIdGeneratorMapping($class, $parent);
        } else {
            $this->completeIdGeneratorMapping($class);
        }

        if (! $class->isMappedSuperclass) {
            foreach ($class->embeddedClasses as $property => $embeddableClass) {
                if (isset($embeddableClass['inherited'])) {
                    continue;
                }

                if (! (isset($embeddableClass['class']) && $embeddableClass['class'])) {
                    throw MappingException::missingEmbeddedClass($property);
                }

                if (isset($this->embeddablesActiveNesting[$embeddableClass['class']])) {
                    throw MappingException::infiniteEmbeddableNesting($class->name, $property);
                }

                $this->embeddablesActiveNesting[$class->name] = true;

                $embeddableMetadata = $this->getMetadataFor($embeddableClass['class']);

                if ($embeddableMetadata->isEmbeddedClass) {
                    $this->addNestedEmbeddedClasses($embeddableMetadata, $class, $property);
                }

                $identifier = $embeddableMetadata->getIdentifier();

                if (! empty($identifier)) {
                    $this->inheritIdGeneratorMapping($class, $embeddableMetadata);
                }

                $class->inlineEmbeddable($property, $embeddableMetadata);

                unset($this->embeddablesActiveNesting[$class->name]);
            }
        }

        if ($parent) {
            if ($parent->isInheritanceTypeSingleTable()) {
                $class->setPrimaryTable($parent->table);
            }

            if ($parent) {
                $this->addInheritedIndexes($class, $parent);
            }

            if ($parent->cache) {
                $class->cache = $parent->cache;
            }

            if ($parent->containsForeignIdentifier) {
                $class->containsForeignIdentifier = true;
            }

            if (! empty($parent->namedQueries)) {
                $this->addInheritedNamedQueries($class, $parent);
            }

            if (! empty($parent->namedNativeQueries)) {
                $this->addInheritedNamedNativeQueries($class, $parent);
            }

            if (! empty($parent->sqlResultSetMappings)) {
                $this->addInheritedSqlResultSetMappings($class, $parent);
            }

            if (! empty($parent->entityListeners) && empty($class->entityListeners)) {
                $class->entityListeners = $parent->entityListeners;
            }
        }

        $class->setParentClasses($nonSuperclassParents);

        if ($class->isRootEntity() && ! $class->isInheritanceTypeNone() && ! $class->discriminatorMap) {
            $this->addDefaultDiscriminatorMap($class);
=======
        if (! $this->initialized) {
            $this->initialize();
>>>>>>> fce18e93
        }

        $entityClassName = StaticClassNameConverter::getRealClass($className);

        return $this->getDriver()->isTransient($entityClassName);
    }

    /**
     * Checks whether the factory has the metadata for a class loaded already.
     *
     * @param string $className
     *
     * @return bool TRUE if the metadata of the class in question is already loaded, FALSE otherwise.
     */
    public function hasMetadataFor($className) : bool
    {
<<<<<<< HEAD
        if (! $class->reflClass) {
            // only validate if there is a reflection class instance
            return;
        }

        $class->validateIdentifier();
        $class->validateAssociations();
        $class->validateLifecycleCallbacks($this->getReflectionService());

        // verify inheritance
        if (! $class->isMappedSuperclass && ! $class->isInheritanceTypeNone()) {
            if (! $parent) {
                if (count($class->discriminatorMap) === 0) {
                    throw MappingException::missingDiscriminatorMap($class->name);
                }

                if (! $class->discriminatorColumn) {
                    throw MappingException::missingDiscriminatorColumn($class->name);
                }

                foreach ($class->subClasses as $subClass) {
                    if ((new ReflectionClass($subClass))->name !== $subClass) {
                        throw MappingException::invalidClassInDiscriminatorMap($subClass, $class->name);
                    }
                }
            }
        } elseif ($class->isMappedSuperclass && $class->name === $class->rootEntityName && (count($class->discriminatorMap) || $class->discriminatorColumn)) {
            // second condition is necessary for mapped superclasses in the middle of an inheritance hierarchy
            throw MappingException::noInheritanceOnMappedSuperClass($class->name);
        }
=======
        return isset($this->loadedMetadata[$className]);
>>>>>>> fce18e93
    }

    /**
     * Sets the metadata descriptor for a specific class.
     *
     * NOTE: This is only useful in very special cases, like when generating proxy classes.
     *
     * @param string        $className
     * @param ClassMetadata $class
     */
    public function setMetadataFor($className, $class) : void
    {
        $this->loadedMetadata[$className] = $class;
    }

    /**
<<<<<<< HEAD
     * Populates the discriminator value of the given metadata (if not set) by iterating over discriminator
     * map classes and looking for a fitting one.
     *
     * @return void
=======
     * Forces the factory to load the metadata of all classes known to the underlying
     * mapping driver.
     *
     * @return ClassMetadata[] The ClassMetadata instances of all mapped classes.
>>>>>>> fce18e93
     *
     * @throws InvalidArgumentException
     * @throws ReflectionException
     * @throws MappingException
     * @throws PersistenceMappingException
     * @throws ORMException
     */
    public function getAllMetadata() : array
    {
<<<<<<< HEAD
        if (
            $metadata->discriminatorValue
            || ! $metadata->discriminatorMap
            || $metadata->isMappedSuperclass
            || ! $metadata->reflClass
            || $metadata->reflClass->isAbstract()
        ) {
            return;
=======
        if (! $this->initialized) {
            $this->initialize();
>>>>>>> fce18e93
        }

        $driver   = $this->getDriver();
        $metadata = [];

        foreach ($driver->getAllClassNames() as $className) {
            $metadata[] = $this->getMetadataFor($className);
        }

        return $metadata;
    }

    /**
<<<<<<< HEAD
     * Adds a default discriminator map if no one is given
     *
     * If an entity is of any inheritance type and does not contain a
     * discriminator map, then the map is generated automatically. This process
     * is expensive computation wise.
     *
     * The automatically generated discriminator map contains the lowercase short name of
     * each class as key.
     *
     * @throws MappingException
=======
     * {@inheritdoc}
     *
     * @throws ORMException
>>>>>>> fce18e93
     */
    protected function initialize() : void
    {
<<<<<<< HEAD
        $allClasses = $this->driver->getAllClassNames();
        $fqcn       = $class->getName();
        $map        = [$this->getShortName($class->name) => $fqcn];

        $duplicates = [];
        foreach ($allClasses as $subClassCandidate) {
            if (is_subclass_of($subClassCandidate, $fqcn)) {
                $shortName = $this->getShortName($subClassCandidate);

                if (isset($map[$shortName])) {
                    $duplicates[] = $shortName;
                }

                $map[$shortName] = $subClassCandidate;
            }
        }

        if ($duplicates) {
            throw MappingException::duplicateDiscriminatorEntry($class->name, $duplicates, $map);
        }

        $class->setDiscriminatorMap($map);
=======
        $this->driver      = $this->em->getConfiguration()->getMetadataDriverImpl();
        $this->evm         = $this->em->getEventManager();
        $this->initialized = true;
>>>>>>> fce18e93
    }

    /**
     * {@inheritdoc}
     */
    protected function getDriver() : Driver\MappingDriver
    {
<<<<<<< HEAD
        if (strpos($className, '\\') === false) {
            return strtolower($className);
        }

        $parts = explode('\\', $className);
=======
        return $this->driver;
    }

    public function getTargetPlatform() : Platforms\AbstractPlatform
    {
        if (! $this->targetPlatform) {
            $this->targetPlatform = $this->em->getConnection()->getDatabasePlatform();
        }
>>>>>>> fce18e93

        return $this->targetPlatform;
    }

    /**
<<<<<<< HEAD
     * Adds inherited fields to the subclass mapping.
     *
     * @return void
=======
     * {@inheritdoc}
>>>>>>> fce18e93
     */
    protected function isEntity(ClassMetadata $class) : bool
    {
<<<<<<< HEAD
        foreach ($parentClass->fieldMappings as $mapping) {
            if (! isset($mapping['inherited']) && ! $parentClass->isMappedSuperclass) {
                $mapping['inherited'] = $parentClass->name;
            }

            if (! isset($mapping['declared'])) {
                $mapping['declared'] = $parentClass->name;
            }

            $subClass->addInheritedFieldMapping($mapping);
        }

        foreach ($parentClass->reflFields as $name => $field) {
            $subClass->reflFields[$name] = $field;
        }
    }

    /**
     * Adds inherited association mappings to the subclass mapping.
     *
     * @return void
=======
        return isset($class->isMappedSuperclass) && $class->isMappedSuperclass === false;
    }

    /**
     * Gets the class metadata descriptor for a class.
     *
     * @param string $className The name of the class.
>>>>>>> fce18e93
     *
     * @throws InvalidArgumentException
     * @throws PersistenceMappingException
     * @throws ORMException
     */
    public function getMetadataFor($className) : ClassMetadata
    {
<<<<<<< HEAD
        foreach ($parentClass->associationMappings as $field => $mapping) {
            if ($parentClass->isMappedSuperclass) {
                if ($mapping['type'] & ClassMetadata::TO_MANY && ! $mapping['isOwningSide']) {
                    throw MappingException::illegalToManyAssociationOnMappedSuperclass($parentClass->name, $field);
                }

                $mapping['sourceEntity'] = $subClass->name;
            }

            //$subclassMapping = $mapping;
            if (! isset($mapping['inherited']) && ! $parentClass->isMappedSuperclass) {
                $mapping['inherited'] = $parentClass->name;
            }

            if (! isset($mapping['declared'])) {
                $mapping['declared'] = $parentClass->name;
            }

            $subClass->addInheritedAssociationMapping($mapping);
=======
        if (isset($this->loadedMetadata[$className])) {
            return $this->loadedMetadata[$className];
>>>>>>> fce18e93
        }

<<<<<<< HEAD
    private function addInheritedEmbeddedClasses(ClassMetadata $subClass, ClassMetadata $parentClass)
    {
        foreach ($parentClass->embeddedClasses as $field => $embeddedClass) {
            if (! isset($embeddedClass['inherited']) && ! $parentClass->isMappedSuperclass) {
                $embeddedClass['inherited'] = $parentClass->name;
            }

            if (! isset($embeddedClass['declared'])) {
                $embeddedClass['declared'] = $parentClass->name;
            }
=======
        $entityClassName = StaticClassNameConverter::getRealClass($className);
>>>>>>> fce18e93

        if (isset($this->loadedMetadata[$entityClassName])) {
            // We do not have the alias name in the map, include it
            return $this->loadedMetadata[$className] = $this->loadedMetadata[$entityClassName];
        }

        $metadataBuildingContext = $this->newClassMetadataBuildingContext();
        $loadingException        = null;

        try {
            if ($this->cacheDriver) {
                $cached = $this->cacheDriver->fetch($entityClassName . $this->cacheSalt);

<<<<<<< HEAD
    /**
     * Copy the table indices from the parent class superclass to the child class
     *
     * @return void
     */
    private function addInheritedIndexes(ClassMetadata $subClass, ClassMetadata $parentClass)
    {
        if (! $parentClass->isMappedSuperclass) {
            return;
        }
=======
                if ($cached instanceof ClassMetadata) {
                    $this->loadedMetadata[$entityClassName] = $cached;
>>>>>>> fce18e93

                    $cached->wakeupReflection($metadataBuildingContext->getReflectionService());
                } else {
                    foreach ($this->loadMetadata($entityClassName, $metadataBuildingContext) as $loadedClass) {
                        $loadedClassName = $loadedClass->getClassName();

                        $this->cacheDriver->save($loadedClassName . $this->cacheSalt, $loadedClass, null);
                    }
                }
            } else {
                $this->loadMetadata($entityClassName, $metadataBuildingContext);
            }
        } catch (PersistenceMappingException $loadingException) {
            $fallbackMetadataResponse = $this->onNotFoundMetadata($entityClassName, $metadataBuildingContext);

<<<<<<< HEAD
    /**
     * Adds inherited named queries to the subclass mapping.
     *
     * @return void
     */
    private function addInheritedNamedQueries(ClassMetadata $subClass, ClassMetadata $parentClass)
    {
        foreach ($parentClass->namedQueries as $name => $query) {
            if (! isset($subClass->namedQueries[$name])) {
                $subClass->addNamedQuery(
                    [
                        'name'  => $query['name'],
                        'query' => $query['query'],
                    ]
                );
=======
            if (! $fallbackMetadataResponse) {
                throw $loadingException;
>>>>>>> fce18e93
            }

            $this->loadedMetadata[$entityClassName] = $fallbackMetadataResponse;
        }

        if ($className !== $entityClassName) {
            // We do not have the alias name in the map, include it
            $this->loadedMetadata[$className] = $this->loadedMetadata[$entityClassName];
        }

        $metadataBuildingContext->validate();

        return $this->loadedMetadata[$entityClassName];
    }

    /**
     * Loads the metadata of the class in question and all it's ancestors whose metadata
     * is still not loaded.
     *
<<<<<<< HEAD
     * @return void
=======
     * Important: The class $name does not necessarily exist at this point here.
     * Scenarios in a code-generation setup might have access to XML
     * Mapping files without the actual PHP code existing here. That is why the
     * {@see Doctrine\ORM\Reflection\ReflectionService} interface
     * should be used for reflection.
     *
     * @param string $name The name of the class for which the metadata should get loaded.
     *
     * @return ClassMetadata[]
     *
     * @throws InvalidArgumentException
     * @throws ORMException
>>>>>>> fce18e93
     */
    protected function loadMetadata(string $name, ClassMetadataBuildingContext $metadataBuildingContext) : array
    {
<<<<<<< HEAD
        foreach ($parentClass->namedNativeQueries as $name => $query) {
            if (! isset($subClass->namedNativeQueries[$name])) {
                $subClass->addNamedNativeQuery(
                    [
                        'name'              => $query['name'],
                        'query'             => $query['query'],
                        'isSelfClass'       => $query['isSelfClass'],
                        'resultSetMapping'  => $query['resultSetMapping'],
                        'resultClass'       => $query['isSelfClass'] ? $subClass->name : $query['resultClass'],
                    ]
                );
=======
        if (! $this->initialized) {
            $this->initialize();
        }

        $loaded          = [];
        $parentClasses   = $this->getParentClasses($name);
        $parentClasses[] = $name;

        // Move down the hierarchy of parent classes, starting from the topmost class
        $parent = null;

        foreach ($parentClasses as $className) {
            if (isset($this->loadedMetadata[$className])) {
                $parent = $this->loadedMetadata[$className];

                continue;
>>>>>>> fce18e93
            }

            $class = $this->doLoadMetadata($className, $parent, $metadataBuildingContext);

            $this->loadedMetadata[$className] = $class;

            $parent   = $class;
            $loaded[] = $class;
        }

        array_map([$this, 'resolveDiscriminatorValue'], $loaded);

        return $loaded;
    }

    /**
     * Gets an array of parent classes for the given entity class.
     *
<<<<<<< HEAD
     * @return void
=======
     * @param string $name
     *
     * @return string[]
     *
     * @throws InvalidArgumentException
>>>>>>> fce18e93
     */
    protected function getParentClasses($name) : array
    {
<<<<<<< HEAD
        foreach ($parentClass->sqlResultSetMappings as $name => $mapping) {
            if (! isset($subClass->sqlResultSetMappings[$name])) {
                $entities = [];
                foreach ($mapping['entities'] as $entity) {
                    $entities[] = [
                        'fields'                => $entity['fields'],
                        'isSelfClass'           => $entity['isSelfClass'],
                        'discriminatorColumn'   => $entity['discriminatorColumn'],
                        'entityClass'           => $entity['isSelfClass'] ? $subClass->name : $entity['entityClass'],
                    ];
                }
=======
        // Collect parent classes, ignoring transient (not-mapped) classes.
        $parentClasses = [];
>>>>>>> fce18e93

        foreach (array_reverse($this->getReflectionService()->getParentClasses($name)) as $parentClass) {
            if (! $this->getDriver()->isTransient($parentClass)) {
                $parentClasses[] = $parentClass;
            }
        }

        return $parentClasses;
    }

    /**
<<<<<<< HEAD
     * Completes the ID generator mapping. If "auto" is specified we choose the generator
     * most appropriate for the targeted database platform.
     *
     * @return void
     *
     * @throws ORMException
     */
    private function completeIdGeneratorMapping(ClassMetadataInfo $class)
    {
        $idGenType = $class->generatorType;
        if ($idGenType === ClassMetadata::GENERATOR_TYPE_AUTO) {
            if ($this->getTargetPlatform()->prefersSequences()) {
                $class->setIdGeneratorType(ClassMetadata::GENERATOR_TYPE_SEQUENCE);
            } elseif ($this->getTargetPlatform()->prefersIdentityColumns()) {
                $class->setIdGeneratorType(ClassMetadata::GENERATOR_TYPE_IDENTITY);
            } else {
                $class->setIdGeneratorType(ClassMetadata::GENERATOR_TYPE_TABLE);
            }
        }

        // Create & assign an appropriate ID generator instance
        switch ($class->generatorType) {
            case ClassMetadata::GENERATOR_TYPE_IDENTITY:
                $sequenceName = null;
                $fieldName    = $class->identifier ? $class->getSingleIdentifierFieldName() : null;

                // Platforms that do not have native IDENTITY support need a sequence to emulate this behaviour.
                if ($this->getTargetPlatform()->usesSequenceEmulatedIdentityColumns()) {
                    $columnName     = $class->getSingleIdentifierColumnName();
                    $quoted         = isset($class->fieldMappings[$fieldName]['quoted']) || isset($class->table['quoted']);
                    $sequencePrefix = $class->getSequencePrefix($this->getTargetPlatform());
                    $sequenceName   = $this->getTargetPlatform()->getIdentitySequenceName($sequencePrefix, $columnName);
                    $definition     = [
                        'sequenceName' => $this->getTargetPlatform()->fixSchemaElementName($sequenceName),
                    ];

                    if ($quoted) {
                        $definition['quoted'] = true;
                    }

                    $sequenceName = $this
                        ->em
                        ->getConfiguration()
                        ->getQuoteStrategy()
                        ->getSequenceName($definition, $class, $this->getTargetPlatform());
                }

                $generator = $fieldName && $class->fieldMappings[$fieldName]['type'] === 'bigint'
                    ? new BigIntegerIdentityGenerator($sequenceName)
                    : new IdentityGenerator($sequenceName);

                $class->setIdGenerator($generator);

                break;

            case ClassMetadata::GENERATOR_TYPE_SEQUENCE:
                // If there is no sequence definition yet, create a default definition
                $definition = $class->sequenceGeneratorDefinition;

                if (! $definition) {
                    $fieldName    = $class->getSingleIdentifierFieldName();
                    $sequenceName = $class->getSequenceName($this->getTargetPlatform());
                    $quoted       = isset($class->fieldMappings[$fieldName]['quoted']) || isset($class->table['quoted']);

                    $definition = [
                        'sequenceName'      => $this->getTargetPlatform()->fixSchemaElementName($sequenceName),
                        'allocationSize'    => 1,
                        'initialValue'      => 1,
                    ];

                    if ($quoted) {
                        $definition['quoted'] = true;
                    }
=======
     * {@inheritdoc}
     */
    protected function onNotFoundMetadata(
        string $className,
        ClassMetadataBuildingContext $metadataBuildingContext
    ) : ?ClassMetadata {
        if (! $this->evm->hasListeners(Events::onClassMetadataNotFound)) {
            return null;
        }

        $eventArgs = new OnClassMetadataNotFoundEventArgs($className, $metadataBuildingContext, $this->em);

        $this->evm->dispatchEvent(Events::onClassMetadataNotFound, $eventArgs);
>>>>>>> fce18e93

        return $eventArgs->getFoundMetadata();
    }

<<<<<<< HEAD
                $sequenceGenerator = new SequenceGenerator(
                    $this->em->getConfiguration()->getQuoteStrategy()->getSequenceName($definition, $class, $this->getTargetPlatform()),
                    $definition['allocationSize']
                );
                $class->setIdGenerator($sequenceGenerator);
                break;

            case ClassMetadata::GENERATOR_TYPE_NONE:
                $class->setIdGenerator(new AssignedGenerator());
                break;

            case ClassMetadata::GENERATOR_TYPE_UUID:
                $class->setIdGenerator(new UuidGenerator());
                break;

            case ClassMetadata::GENERATOR_TYPE_TABLE:
                throw new ORMException('TableGenerator not yet implemented.');

                break;

            case ClassMetadata::GENERATOR_TYPE_CUSTOM:
                $definition = $class->customGeneratorDefinition;
                if ($definition === null) {
                    throw new ORMException("Can't instantiate custom generator : no custom generator definition");
                }

                if (! class_exists($definition['class'])) {
                    throw new ORMException("Can't instantiate custom generator : " .
                        $definition['class']);
                }

                $class->setIdGenerator(new $definition['class']());
                break;

            default:
                throw new ORMException('Unknown generator type: ' . $class->generatorType);
        }
    }

    /**
     * Inherits the ID generator mapping from a parent class.
=======
    /**
     * {@inheritdoc}
     *
     * @throws MappingException
     * @throws ORMException
     */
    protected function doLoadMetadata(
        string $className,
        ?ClassMetadata $parent,
        ClassMetadataBuildingContext $metadataBuildingContext
    ) : ?ComponentMetadata {
        $reflectionService = $metadataBuildingContext->getReflectionService();
        $reflectionClass   = $reflectionService->getClass($className);
        $className         = $reflectionClass ? $reflectionClass->getName() : $className;

        /** @var ClassMetadata $classMetadata */
        $classMetadata = $this->driver->loadMetadataForClass($className, $parent, $metadataBuildingContext);

        if ($this->evm->hasListeners(Events::loadClassMetadata)) {
            $eventArgs = new LoadClassMetadataEventArgs($classMetadata, $this->em);

            $this->evm->dispatchEvent(Events::loadClassMetadata, $eventArgs);
        }

        $classMetadata->wakeupReflection($metadataBuildingContext->getReflectionService());

        $this->buildValueGenerationPlan($classMetadata);
        $this->validateRuntimeMetadata($classMetadata, $parent);

        return $classMetadata;
    }

    /**
     * Validate runtime metadata is correctly defined.
     *
     * @throws MappingException
>>>>>>> fce18e93
     */
    protected function validateRuntimeMetadata(ClassMetadata $class, ?ClassMetadata $parent = null) : void
    {
        if (! $class->getReflectionClass()) {
            // only validate if there is a reflection class instance
            return;
        }

        $class->validateIdentifier();
        $class->validateLifecycleCallbacks($this->getReflectionService());

        // verify inheritance
        if (! $class->isMappedSuperclass && $class->inheritanceType !== InheritanceType::NONE) {
            if (! $parent) {
                if (! $class->discriminatorMap) {
                    throw MappingException::missingDiscriminatorMap($class->getClassName());
                }

                if (! $class->discriminatorColumn) {
                    throw MappingException::missingDiscriminatorColumn($class->getClassName());
                }
            }
        } elseif (($class->discriminatorMap || $class->discriminatorColumn) && $class->isMappedSuperclass && $class->isRootEntity()) {
            // second condition is necessary for mapped superclasses in the middle of an inheritance hierarchy
            throw MappingException::noInheritanceOnMappedSuperClass($class->getClassName());
        }
    }

    /**
     * {@inheritdoc}
     */
    protected function newClassMetadataBuildingContext() : ClassMetadataBuildingContext
    {
<<<<<<< HEAD
        /** @var ClassMetadata $class */
        $class->wakeupReflection($reflService);
=======
        return new ClassMetadataBuildingContext(
            $this,
            $this->getReflectionService(),
            $this->getTargetPlatform(),
            $this->em->getConfiguration()->getNamingStrategy()
        );
>>>>>>> fce18e93
    }

    /**
     * Populates the discriminator value of the given metadata (if not set) by iterating over discriminator
     * map classes and looking for a fitting one.
     *
     * @throws InvalidArgumentException
     * @throws ReflectionException
     * @throws MappingException
     * @throws PersistenceMappingException
     */
    private function resolveDiscriminatorValue(ClassMetadata $metadata) : void
    {
<<<<<<< HEAD
        /** @var ClassMetadata $class */
        $class->initializeReflection($reflService);
    }
=======
        if ($metadata->discriminatorValue || ! $metadata->discriminatorMap || $metadata->isMappedSuperclass ||
            ! $metadata->getReflectionClass() || $metadata->getReflectionClass()->isAbstract()) {
            return;
        }
>>>>>>> fce18e93

        // minor optimization: avoid loading related metadata when not needed
        foreach ($metadata->discriminatorMap as $discriminatorValue => $discriminatorClass) {
            if ($discriminatorClass === $metadata->getClassName()) {
                $metadata->discriminatorValue = $discriminatorValue;

                return;
            }
        }

        // iterate over discriminator mappings and resolve actual referenced classes according to existing metadata
        foreach ($metadata->discriminatorMap as $discriminatorValue => $discriminatorClass) {
            if ($metadata->getClassName() === $this->getMetadataFor($discriminatorClass)->getClassName()) {
                $metadata->discriminatorValue = $discriminatorValue;

                return;
            }
        }

        throw MappingException::mappedClassNotPartOfDiscriminatorMap($metadata->getClassName(), $metadata->getRootClassName());
    }

    private function buildValueGenerationPlan(ClassMetadata $class) : void
    {
<<<<<<< HEAD
        if (! $this->targetPlatform) {
            $this->targetPlatform = $this->em->getConnection()->getDatabasePlatform();
=======
        $valueGenerationExecutorList = [];

        foreach ($class->getPropertiesIterator() as $property) {
            $executor = $property->getValueGenerationExecutor($this->getTargetPlatform());

            if ($executor instanceof ValueGenerationExecutor) {
                $valueGenerationExecutorList[$property->getName()] = $executor;
            }
>>>>>>> fce18e93
        }

        switch (count($valueGenerationExecutorList)) {
            case 0:
                $valueGenerationPlan = new NoopValueGenerationPlan();
                break;

            case 1:
                $valueGenerationPlan = new SingleValueGenerationPlan($class, reset($valueGenerationExecutorList));
                break;

            default:
                $valueGenerationPlan = new CompositeValueGenerationPlan($class, $valueGenerationExecutorList);
                break;
        }

        $class->setValueGenerationPlan($valueGenerationPlan);
    }
}<|MERGE_RESOLUTION|>--- conflicted
+++ resolved
@@ -1,28 +1,5 @@
 <?php
 
-<<<<<<< HEAD
-/*
- * THIS SOFTWARE IS PROVIDED BY THE COPYRIGHT HOLDERS AND CONTRIBUTORS
- * "AS IS" AND ANY EXPRESS OR IMPLIED WARRANTIES, INCLUDING, BUT NOT
- * LIMITED TO, THE IMPLIED WARRANTIES OF MERCHANTABILITY AND FITNESS FOR
- * A PARTICULAR PURPOSE ARE DISCLAIMED. IN NO EVENT SHALL THE COPYRIGHT
- * OWNER OR CONTRIBUTORS BE LIABLE FOR ANY DIRECT, INDIRECT, INCIDENTAL,
- * SPECIAL, EXEMPLARY, OR CONSEQUENTIAL DAMAGES (INCLUDING, BUT NOT
- * LIMITED TO, PROCUREMENT OF SUBSTITUTE GOODS OR SERVICES; LOSS OF USE,
- * DATA, OR PROFITS; OR BUSINESS INTERRUPTION) HOWEVER CAUSED AND ON ANY
- * THEORY OF LIABILITY, WHETHER IN CONTRACT, STRICT LIABILITY, OR TORT
- * (INCLUDING NEGLIGENCE OR OTHERWISE) ARISING IN ANY WAY OUT OF THE USE
- * OF THIS SOFTWARE, EVEN IF ADVISED OF THE POSSIBILITY OF SUCH DAMAGE.
- *
- * This software consists of voluntary contributions made by many individuals
- * and is licensed under the MIT license. For more information, see
- * <http://www.doctrine-project.org>.
- */
-
-namespace Doctrine\ORM\Mapping;
-
-use Doctrine\Common\EventManager;
-=======
 declare(strict_types=1);
 
 namespace Doctrine\ORM\Mapping;
@@ -31,26 +8,12 @@
 use Doctrine\Common\EventManager;
 use Doctrine\Common\Persistence\Mapping\ClassMetadataFactory as PersistenceClassMetadataFactory;
 use Doctrine\Common\Persistence\Mapping\MappingException as PersistenceMappingException;
->>>>>>> fce18e93
 use Doctrine\DBAL\Platforms;
 use Doctrine\DBAL\Platforms\AbstractPlatform;
 use Doctrine\ORM\EntityManagerInterface;
 use Doctrine\ORM\Event\LoadClassMetadataEventArgs;
 use Doctrine\ORM\Event\OnClassMetadataNotFoundEventArgs;
 use Doctrine\ORM\Events;
-<<<<<<< HEAD
-use Doctrine\ORM\Id\AssignedGenerator;
-use Doctrine\ORM\Id\BigIntegerIdentityGenerator;
-use Doctrine\ORM\Id\IdentityGenerator;
-use Doctrine\ORM\Id\SequenceGenerator;
-use Doctrine\ORM\Id\UuidGenerator;
-use Doctrine\ORM\ORMException;
-use Doctrine\Persistence\Mapping\AbstractClassMetadataFactory;
-use Doctrine\Persistence\Mapping\ClassMetadata as ClassMetadataInterface;
-use Doctrine\Persistence\Mapping\Driver\MappingDriver;
-use Doctrine\Persistence\Mapping\ReflectionService;
-use ReflectionClass;
-=======
 use Doctrine\ORM\Exception\ORMException;
 use Doctrine\ORM\Reflection\ReflectionService;
 use Doctrine\ORM\Reflection\RuntimeReflectionService;
@@ -60,21 +23,11 @@
 use Doctrine\ORM\Sequencing\Planning\SingleValueGenerationPlan;
 use Doctrine\ORM\Utility\StaticClassNameConverter;
 use InvalidArgumentException;
->>>>>>> fce18e93
 use ReflectionException;
 use function array_map;
 use function array_reverse;
 use function count;
 use function reset;
-
-use function array_map;
-use function class_exists;
-use function count;
-use function end;
-use function explode;
-use function is_subclass_of;
-use function strpos;
-use function strtolower;
 
 /**
  * The ClassMetadataFactory is used to create ClassMetadata objects that contain all the
@@ -83,8 +36,6 @@
  */
 class ClassMetadataFactory implements PersistenceClassMetadataFactory
 {
-<<<<<<< HEAD
-=======
     /**
      * Salt used by specific Object Manager implementation.
      *
@@ -98,27 +49,18 @@
     /** @var ReflectionService|null */
     protected $reflectionService;
 
->>>>>>> fce18e93
     /** @var EntityManagerInterface|null */
     private $em;
 
     /** @var AbstractPlatform */
     private $targetPlatform;
 
-<<<<<<< HEAD
-    /** @var MappingDriver */
-=======
     /** @var Driver\MappingDriver */
->>>>>>> fce18e93
     private $driver;
 
     /** @var EventManager */
     private $evm;
 
-<<<<<<< HEAD
-    /** @var mixed[] */
-    private $embeddablesActiveNesting = [];
-=======
     /** @var Cache|null */
     private $cacheDriver;
 
@@ -132,7 +74,6 @@
     {
         $this->em = $em;
     }
->>>>>>> fce18e93
 
     /**
      * Sets the cache driver used by the factory to cache ClassMetadata instances.
@@ -150,16 +91,12 @@
         return $this->cacheDriver;
     }
 
-<<<<<<< HEAD
-    public function setEntityManager(EntityManagerInterface $em)
-=======
     /**
      * Returns an array of all the loaded metadata currently in memory.
      *
      * @return ClassMetadata[]
      */
     public function getLoadedMetadata() : array
->>>>>>> fce18e93
     {
         return $this->loadedMetadata;
     }
@@ -169,13 +106,7 @@
      */
     public function setReflectionService(ReflectionService $reflectionService) : void
     {
-<<<<<<< HEAD
-        $this->driver      = $this->em->getConfiguration()->getMetadataDriverImpl();
-        $this->evm         = $this->em->getEventManager();
-        $this->initialized = true;
-=======
         $this->reflectionService = $reflectionService;
->>>>>>> fce18e93
     }
 
     /**
@@ -195,124 +126,8 @@
      */
     public function isTransient($className) : bool
     {
-<<<<<<< HEAD
-        /** @var ClassMetadata $class */
-        /** @var ClassMetadata $parent */
-        if ($parent) {
-            $class->setInheritanceType($parent->inheritanceType);
-            $class->setDiscriminatorColumn($parent->discriminatorColumn);
-            $class->setIdGeneratorType($parent->generatorType);
-            $this->addInheritedFields($class, $parent);
-            $this->addInheritedRelations($class, $parent);
-            $this->addInheritedEmbeddedClasses($class, $parent);
-            $class->setIdentifier($parent->identifier);
-            $class->setVersioned($parent->isVersioned);
-            $class->setVersionField($parent->versionField);
-            $class->setDiscriminatorMap($parent->discriminatorMap);
-            $class->setLifecycleCallbacks($parent->lifecycleCallbacks);
-            $class->setChangeTrackingPolicy($parent->changeTrackingPolicy);
-
-            if (! empty($parent->customGeneratorDefinition)) {
-                $class->setCustomGeneratorDefinition($parent->customGeneratorDefinition);
-            }
-
-            if ($parent->isMappedSuperclass) {
-                $class->setCustomRepositoryClass($parent->customRepositoryClassName);
-            }
-        }
-
-        // Invoke driver
-        try {
-            $this->driver->loadMetadataForClass($class->getName(), $class);
-        } catch (ReflectionException $e) {
-            throw MappingException::reflectionFailure($class->getName(), $e);
-        }
-
-        // If this class has a parent the id generator strategy is inherited.
-        // However this is only true if the hierarchy of parents contains the root entity,
-        // if it consists of mapped superclasses these don't necessarily include the id field.
-        if ($parent && $rootEntityFound) {
-            $this->inheritIdGeneratorMapping($class, $parent);
-        } else {
-            $this->completeIdGeneratorMapping($class);
-        }
-
-        if (! $class->isMappedSuperclass) {
-            foreach ($class->embeddedClasses as $property => $embeddableClass) {
-                if (isset($embeddableClass['inherited'])) {
-                    continue;
-                }
-
-                if (! (isset($embeddableClass['class']) && $embeddableClass['class'])) {
-                    throw MappingException::missingEmbeddedClass($property);
-                }
-
-                if (isset($this->embeddablesActiveNesting[$embeddableClass['class']])) {
-                    throw MappingException::infiniteEmbeddableNesting($class->name, $property);
-                }
-
-                $this->embeddablesActiveNesting[$class->name] = true;
-
-                $embeddableMetadata = $this->getMetadataFor($embeddableClass['class']);
-
-                if ($embeddableMetadata->isEmbeddedClass) {
-                    $this->addNestedEmbeddedClasses($embeddableMetadata, $class, $property);
-                }
-
-                $identifier = $embeddableMetadata->getIdentifier();
-
-                if (! empty($identifier)) {
-                    $this->inheritIdGeneratorMapping($class, $embeddableMetadata);
-                }
-
-                $class->inlineEmbeddable($property, $embeddableMetadata);
-
-                unset($this->embeddablesActiveNesting[$class->name]);
-            }
-        }
-
-        if ($parent) {
-            if ($parent->isInheritanceTypeSingleTable()) {
-                $class->setPrimaryTable($parent->table);
-            }
-
-            if ($parent) {
-                $this->addInheritedIndexes($class, $parent);
-            }
-
-            if ($parent->cache) {
-                $class->cache = $parent->cache;
-            }
-
-            if ($parent->containsForeignIdentifier) {
-                $class->containsForeignIdentifier = true;
-            }
-
-            if (! empty($parent->namedQueries)) {
-                $this->addInheritedNamedQueries($class, $parent);
-            }
-
-            if (! empty($parent->namedNativeQueries)) {
-                $this->addInheritedNamedNativeQueries($class, $parent);
-            }
-
-            if (! empty($parent->sqlResultSetMappings)) {
-                $this->addInheritedSqlResultSetMappings($class, $parent);
-            }
-
-            if (! empty($parent->entityListeners) && empty($class->entityListeners)) {
-                $class->entityListeners = $parent->entityListeners;
-            }
-        }
-
-        $class->setParentClasses($nonSuperclassParents);
-
-        if ($class->isRootEntity() && ! $class->isInheritanceTypeNone() && ! $class->discriminatorMap) {
-            $this->addDefaultDiscriminatorMap($class);
-=======
         if (! $this->initialized) {
             $this->initialize();
->>>>>>> fce18e93
         }
 
         $entityClassName = StaticClassNameConverter::getRealClass($className);
@@ -329,40 +144,7 @@
      */
     public function hasMetadataFor($className) : bool
     {
-<<<<<<< HEAD
-        if (! $class->reflClass) {
-            // only validate if there is a reflection class instance
-            return;
-        }
-
-        $class->validateIdentifier();
-        $class->validateAssociations();
-        $class->validateLifecycleCallbacks($this->getReflectionService());
-
-        // verify inheritance
-        if (! $class->isMappedSuperclass && ! $class->isInheritanceTypeNone()) {
-            if (! $parent) {
-                if (count($class->discriminatorMap) === 0) {
-                    throw MappingException::missingDiscriminatorMap($class->name);
-                }
-
-                if (! $class->discriminatorColumn) {
-                    throw MappingException::missingDiscriminatorColumn($class->name);
-                }
-
-                foreach ($class->subClasses as $subClass) {
-                    if ((new ReflectionClass($subClass))->name !== $subClass) {
-                        throw MappingException::invalidClassInDiscriminatorMap($subClass, $class->name);
-                    }
-                }
-            }
-        } elseif ($class->isMappedSuperclass && $class->name === $class->rootEntityName && (count($class->discriminatorMap) || $class->discriminatorColumn)) {
-            // second condition is necessary for mapped superclasses in the middle of an inheritance hierarchy
-            throw MappingException::noInheritanceOnMappedSuperClass($class->name);
-        }
-=======
         return isset($this->loadedMetadata[$className]);
->>>>>>> fce18e93
     }
 
     /**
@@ -379,17 +161,10 @@
     }
 
     /**
-<<<<<<< HEAD
-     * Populates the discriminator value of the given metadata (if not set) by iterating over discriminator
-     * map classes and looking for a fitting one.
-     *
-     * @return void
-=======
      * Forces the factory to load the metadata of all classes known to the underlying
      * mapping driver.
      *
      * @return ClassMetadata[] The ClassMetadata instances of all mapped classes.
->>>>>>> fce18e93
      *
      * @throws InvalidArgumentException
      * @throws ReflectionException
@@ -399,19 +174,8 @@
      */
     public function getAllMetadata() : array
     {
-<<<<<<< HEAD
-        if (
-            $metadata->discriminatorValue
-            || ! $metadata->discriminatorMap
-            || $metadata->isMappedSuperclass
-            || ! $metadata->reflClass
-            || $metadata->reflClass->isAbstract()
-        ) {
-            return;
-=======
         if (! $this->initialized) {
             $this->initialize();
->>>>>>> fce18e93
         }
 
         $driver   = $this->getDriver();
@@ -425,53 +189,15 @@
     }
 
     /**
-<<<<<<< HEAD
-     * Adds a default discriminator map if no one is given
-     *
-     * If an entity is of any inheritance type and does not contain a
-     * discriminator map, then the map is generated automatically. This process
-     * is expensive computation wise.
-     *
-     * The automatically generated discriminator map contains the lowercase short name of
-     * each class as key.
-     *
-     * @throws MappingException
-=======
      * {@inheritdoc}
      *
      * @throws ORMException
->>>>>>> fce18e93
      */
     protected function initialize() : void
     {
-<<<<<<< HEAD
-        $allClasses = $this->driver->getAllClassNames();
-        $fqcn       = $class->getName();
-        $map        = [$this->getShortName($class->name) => $fqcn];
-
-        $duplicates = [];
-        foreach ($allClasses as $subClassCandidate) {
-            if (is_subclass_of($subClassCandidate, $fqcn)) {
-                $shortName = $this->getShortName($subClassCandidate);
-
-                if (isset($map[$shortName])) {
-                    $duplicates[] = $shortName;
-                }
-
-                $map[$shortName] = $subClassCandidate;
-            }
-        }
-
-        if ($duplicates) {
-            throw MappingException::duplicateDiscriminatorEntry($class->name, $duplicates, $map);
-        }
-
-        $class->setDiscriminatorMap($map);
-=======
         $this->driver      = $this->em->getConfiguration()->getMetadataDriverImpl();
         $this->evm         = $this->em->getEventManager();
         $this->initialized = true;
->>>>>>> fce18e93
     }
 
     /**
@@ -479,13 +205,6 @@
      */
     protected function getDriver() : Driver\MappingDriver
     {
-<<<<<<< HEAD
-        if (strpos($className, '\\') === false) {
-            return strtolower($className);
-        }
-
-        $parts = explode('\\', $className);
-=======
         return $this->driver;
     }
 
@@ -494,45 +213,15 @@
         if (! $this->targetPlatform) {
             $this->targetPlatform = $this->em->getConnection()->getDatabasePlatform();
         }
->>>>>>> fce18e93
 
         return $this->targetPlatform;
     }
 
     /**
-<<<<<<< HEAD
-     * Adds inherited fields to the subclass mapping.
-     *
-     * @return void
-=======
      * {@inheritdoc}
->>>>>>> fce18e93
      */
     protected function isEntity(ClassMetadata $class) : bool
     {
-<<<<<<< HEAD
-        foreach ($parentClass->fieldMappings as $mapping) {
-            if (! isset($mapping['inherited']) && ! $parentClass->isMappedSuperclass) {
-                $mapping['inherited'] = $parentClass->name;
-            }
-
-            if (! isset($mapping['declared'])) {
-                $mapping['declared'] = $parentClass->name;
-            }
-
-            $subClass->addInheritedFieldMapping($mapping);
-        }
-
-        foreach ($parentClass->reflFields as $name => $field) {
-            $subClass->reflFields[$name] = $field;
-        }
-    }
-
-    /**
-     * Adds inherited association mappings to the subclass mapping.
-     *
-     * @return void
-=======
         return isset($class->isMappedSuperclass) && $class->isMappedSuperclass === false;
     }
 
@@ -540,7 +229,6 @@
      * Gets the class metadata descriptor for a class.
      *
      * @param string $className The name of the class.
->>>>>>> fce18e93
      *
      * @throws InvalidArgumentException
      * @throws PersistenceMappingException
@@ -548,46 +236,11 @@
      */
     public function getMetadataFor($className) : ClassMetadata
     {
-<<<<<<< HEAD
-        foreach ($parentClass->associationMappings as $field => $mapping) {
-            if ($parentClass->isMappedSuperclass) {
-                if ($mapping['type'] & ClassMetadata::TO_MANY && ! $mapping['isOwningSide']) {
-                    throw MappingException::illegalToManyAssociationOnMappedSuperclass($parentClass->name, $field);
-                }
-
-                $mapping['sourceEntity'] = $subClass->name;
-            }
-
-            //$subclassMapping = $mapping;
-            if (! isset($mapping['inherited']) && ! $parentClass->isMappedSuperclass) {
-                $mapping['inherited'] = $parentClass->name;
-            }
-
-            if (! isset($mapping['declared'])) {
-                $mapping['declared'] = $parentClass->name;
-            }
-
-            $subClass->addInheritedAssociationMapping($mapping);
-=======
         if (isset($this->loadedMetadata[$className])) {
             return $this->loadedMetadata[$className];
->>>>>>> fce18e93
-        }
-
-<<<<<<< HEAD
-    private function addInheritedEmbeddedClasses(ClassMetadata $subClass, ClassMetadata $parentClass)
-    {
-        foreach ($parentClass->embeddedClasses as $field => $embeddedClass) {
-            if (! isset($embeddedClass['inherited']) && ! $parentClass->isMappedSuperclass) {
-                $embeddedClass['inherited'] = $parentClass->name;
-            }
-
-            if (! isset($embeddedClass['declared'])) {
-                $embeddedClass['declared'] = $parentClass->name;
-            }
-=======
+        }
+
         $entityClassName = StaticClassNameConverter::getRealClass($className);
->>>>>>> fce18e93
 
         if (isset($this->loadedMetadata[$entityClassName])) {
             // We do not have the alias name in the map, include it
@@ -601,21 +254,8 @@
             if ($this->cacheDriver) {
                 $cached = $this->cacheDriver->fetch($entityClassName . $this->cacheSalt);
 
-<<<<<<< HEAD
-    /**
-     * Copy the table indices from the parent class superclass to the child class
-     *
-     * @return void
-     */
-    private function addInheritedIndexes(ClassMetadata $subClass, ClassMetadata $parentClass)
-    {
-        if (! $parentClass->isMappedSuperclass) {
-            return;
-        }
-=======
                 if ($cached instanceof ClassMetadata) {
                     $this->loadedMetadata[$entityClassName] = $cached;
->>>>>>> fce18e93
 
                     $cached->wakeupReflection($metadataBuildingContext->getReflectionService());
                 } else {
@@ -631,26 +271,8 @@
         } catch (PersistenceMappingException $loadingException) {
             $fallbackMetadataResponse = $this->onNotFoundMetadata($entityClassName, $metadataBuildingContext);
 
-<<<<<<< HEAD
-    /**
-     * Adds inherited named queries to the subclass mapping.
-     *
-     * @return void
-     */
-    private function addInheritedNamedQueries(ClassMetadata $subClass, ClassMetadata $parentClass)
-    {
-        foreach ($parentClass->namedQueries as $name => $query) {
-            if (! isset($subClass->namedQueries[$name])) {
-                $subClass->addNamedQuery(
-                    [
-                        'name'  => $query['name'],
-                        'query' => $query['query'],
-                    ]
-                );
-=======
             if (! $fallbackMetadataResponse) {
                 throw $loadingException;
->>>>>>> fce18e93
             }
 
             $this->loadedMetadata[$entityClassName] = $fallbackMetadataResponse;
@@ -670,9 +292,6 @@
      * Loads the metadata of the class in question and all it's ancestors whose metadata
      * is still not loaded.
      *
-<<<<<<< HEAD
-     * @return void
-=======
      * Important: The class $name does not necessarily exist at this point here.
      * Scenarios in a code-generation setup might have access to XML
      * Mapping files without the actual PHP code existing here. That is why the
@@ -685,23 +304,9 @@
      *
      * @throws InvalidArgumentException
      * @throws ORMException
->>>>>>> fce18e93
      */
     protected function loadMetadata(string $name, ClassMetadataBuildingContext $metadataBuildingContext) : array
     {
-<<<<<<< HEAD
-        foreach ($parentClass->namedNativeQueries as $name => $query) {
-            if (! isset($subClass->namedNativeQueries[$name])) {
-                $subClass->addNamedNativeQuery(
-                    [
-                        'name'              => $query['name'],
-                        'query'             => $query['query'],
-                        'isSelfClass'       => $query['isSelfClass'],
-                        'resultSetMapping'  => $query['resultSetMapping'],
-                        'resultClass'       => $query['isSelfClass'] ? $subClass->name : $query['resultClass'],
-                    ]
-                );
-=======
         if (! $this->initialized) {
             $this->initialize();
         }
@@ -718,7 +323,6 @@
                 $parent = $this->loadedMetadata[$className];
 
                 continue;
->>>>>>> fce18e93
             }
 
             $class = $this->doLoadMetadata($className, $parent, $metadataBuildingContext);
@@ -737,34 +341,16 @@
     /**
      * Gets an array of parent classes for the given entity class.
      *
-<<<<<<< HEAD
-     * @return void
-=======
      * @param string $name
      *
      * @return string[]
      *
      * @throws InvalidArgumentException
->>>>>>> fce18e93
      */
     protected function getParentClasses($name) : array
     {
-<<<<<<< HEAD
-        foreach ($parentClass->sqlResultSetMappings as $name => $mapping) {
-            if (! isset($subClass->sqlResultSetMappings[$name])) {
-                $entities = [];
-                foreach ($mapping['entities'] as $entity) {
-                    $entities[] = [
-                        'fields'                => $entity['fields'],
-                        'isSelfClass'           => $entity['isSelfClass'],
-                        'discriminatorColumn'   => $entity['discriminatorColumn'],
-                        'entityClass'           => $entity['isSelfClass'] ? $subClass->name : $entity['entityClass'],
-                    ];
-                }
-=======
         // Collect parent classes, ignoring transient (not-mapped) classes.
         $parentClasses = [];
->>>>>>> fce18e93
 
         foreach (array_reverse($this->getReflectionService()->getParentClasses($name)) as $parentClass) {
             if (! $this->getDriver()->isTransient($parentClass)) {
@@ -776,81 +362,6 @@
     }
 
     /**
-<<<<<<< HEAD
-     * Completes the ID generator mapping. If "auto" is specified we choose the generator
-     * most appropriate for the targeted database platform.
-     *
-     * @return void
-     *
-     * @throws ORMException
-     */
-    private function completeIdGeneratorMapping(ClassMetadataInfo $class)
-    {
-        $idGenType = $class->generatorType;
-        if ($idGenType === ClassMetadata::GENERATOR_TYPE_AUTO) {
-            if ($this->getTargetPlatform()->prefersSequences()) {
-                $class->setIdGeneratorType(ClassMetadata::GENERATOR_TYPE_SEQUENCE);
-            } elseif ($this->getTargetPlatform()->prefersIdentityColumns()) {
-                $class->setIdGeneratorType(ClassMetadata::GENERATOR_TYPE_IDENTITY);
-            } else {
-                $class->setIdGeneratorType(ClassMetadata::GENERATOR_TYPE_TABLE);
-            }
-        }
-
-        // Create & assign an appropriate ID generator instance
-        switch ($class->generatorType) {
-            case ClassMetadata::GENERATOR_TYPE_IDENTITY:
-                $sequenceName = null;
-                $fieldName    = $class->identifier ? $class->getSingleIdentifierFieldName() : null;
-
-                // Platforms that do not have native IDENTITY support need a sequence to emulate this behaviour.
-                if ($this->getTargetPlatform()->usesSequenceEmulatedIdentityColumns()) {
-                    $columnName     = $class->getSingleIdentifierColumnName();
-                    $quoted         = isset($class->fieldMappings[$fieldName]['quoted']) || isset($class->table['quoted']);
-                    $sequencePrefix = $class->getSequencePrefix($this->getTargetPlatform());
-                    $sequenceName   = $this->getTargetPlatform()->getIdentitySequenceName($sequencePrefix, $columnName);
-                    $definition     = [
-                        'sequenceName' => $this->getTargetPlatform()->fixSchemaElementName($sequenceName),
-                    ];
-
-                    if ($quoted) {
-                        $definition['quoted'] = true;
-                    }
-
-                    $sequenceName = $this
-                        ->em
-                        ->getConfiguration()
-                        ->getQuoteStrategy()
-                        ->getSequenceName($definition, $class, $this->getTargetPlatform());
-                }
-
-                $generator = $fieldName && $class->fieldMappings[$fieldName]['type'] === 'bigint'
-                    ? new BigIntegerIdentityGenerator($sequenceName)
-                    : new IdentityGenerator($sequenceName);
-
-                $class->setIdGenerator($generator);
-
-                break;
-
-            case ClassMetadata::GENERATOR_TYPE_SEQUENCE:
-                // If there is no sequence definition yet, create a default definition
-                $definition = $class->sequenceGeneratorDefinition;
-
-                if (! $definition) {
-                    $fieldName    = $class->getSingleIdentifierFieldName();
-                    $sequenceName = $class->getSequenceName($this->getTargetPlatform());
-                    $quoted       = isset($class->fieldMappings[$fieldName]['quoted']) || isset($class->table['quoted']);
-
-                    $definition = [
-                        'sequenceName'      => $this->getTargetPlatform()->fixSchemaElementName($sequenceName),
-                        'allocationSize'    => 1,
-                        'initialValue'      => 1,
-                    ];
-
-                    if ($quoted) {
-                        $definition['quoted'] = true;
-                    }
-=======
      * {@inheritdoc}
      */
     protected function onNotFoundMetadata(
@@ -864,54 +375,10 @@
         $eventArgs = new OnClassMetadataNotFoundEventArgs($className, $metadataBuildingContext, $this->em);
 
         $this->evm->dispatchEvent(Events::onClassMetadataNotFound, $eventArgs);
->>>>>>> fce18e93
 
         return $eventArgs->getFoundMetadata();
     }
 
-<<<<<<< HEAD
-                $sequenceGenerator = new SequenceGenerator(
-                    $this->em->getConfiguration()->getQuoteStrategy()->getSequenceName($definition, $class, $this->getTargetPlatform()),
-                    $definition['allocationSize']
-                );
-                $class->setIdGenerator($sequenceGenerator);
-                break;
-
-            case ClassMetadata::GENERATOR_TYPE_NONE:
-                $class->setIdGenerator(new AssignedGenerator());
-                break;
-
-            case ClassMetadata::GENERATOR_TYPE_UUID:
-                $class->setIdGenerator(new UuidGenerator());
-                break;
-
-            case ClassMetadata::GENERATOR_TYPE_TABLE:
-                throw new ORMException('TableGenerator not yet implemented.');
-
-                break;
-
-            case ClassMetadata::GENERATOR_TYPE_CUSTOM:
-                $definition = $class->customGeneratorDefinition;
-                if ($definition === null) {
-                    throw new ORMException("Can't instantiate custom generator : no custom generator definition");
-                }
-
-                if (! class_exists($definition['class'])) {
-                    throw new ORMException("Can't instantiate custom generator : " .
-                        $definition['class']);
-                }
-
-                $class->setIdGenerator(new $definition['class']());
-                break;
-
-            default:
-                throw new ORMException('Unknown generator type: ' . $class->generatorType);
-        }
-    }
-
-    /**
-     * Inherits the ID generator mapping from a parent class.
-=======
     /**
      * {@inheritdoc}
      *
@@ -948,7 +415,6 @@
      * Validate runtime metadata is correctly defined.
      *
      * @throws MappingException
->>>>>>> fce18e93
      */
     protected function validateRuntimeMetadata(ClassMetadata $class, ?ClassMetadata $parent = null) : void
     {
@@ -982,17 +448,12 @@
      */
     protected function newClassMetadataBuildingContext() : ClassMetadataBuildingContext
     {
-<<<<<<< HEAD
-        /** @var ClassMetadata $class */
-        $class->wakeupReflection($reflService);
-=======
         return new ClassMetadataBuildingContext(
             $this,
             $this->getReflectionService(),
             $this->getTargetPlatform(),
             $this->em->getConfiguration()->getNamingStrategy()
         );
->>>>>>> fce18e93
     }
 
     /**
@@ -1006,16 +467,10 @@
      */
     private function resolveDiscriminatorValue(ClassMetadata $metadata) : void
     {
-<<<<<<< HEAD
-        /** @var ClassMetadata $class */
-        $class->initializeReflection($reflService);
-    }
-=======
         if ($metadata->discriminatorValue || ! $metadata->discriminatorMap || $metadata->isMappedSuperclass ||
             ! $metadata->getReflectionClass() || $metadata->getReflectionClass()->isAbstract()) {
             return;
         }
->>>>>>> fce18e93
 
         // minor optimization: avoid loading related metadata when not needed
         foreach ($metadata->discriminatorMap as $discriminatorValue => $discriminatorClass) {
@@ -1040,10 +495,6 @@
 
     private function buildValueGenerationPlan(ClassMetadata $class) : void
     {
-<<<<<<< HEAD
-        if (! $this->targetPlatform) {
-            $this->targetPlatform = $this->em->getConnection()->getDatabasePlatform();
-=======
         $valueGenerationExecutorList = [];
 
         foreach ($class->getPropertiesIterator() as $property) {
@@ -1052,7 +503,6 @@
             if ($executor instanceof ValueGenerationExecutor) {
                 $valueGenerationExecutorList[$property->getName()] = $executor;
             }
->>>>>>> fce18e93
         }
 
         switch (count($valueGenerationExecutorList)) {
