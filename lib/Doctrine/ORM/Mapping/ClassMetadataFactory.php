<?php

declare(strict_types=1);

namespace Doctrine\ORM\Mapping;

use Doctrine\Common\EventManager;
use Doctrine\DBAL\Platforms;
use Doctrine\DBAL\Platforms\AbstractPlatform;
use Doctrine\ORM\EntityManagerInterface;
use Doctrine\ORM\Event\LoadClassMetadataEventArgs;
use Doctrine\ORM\Event\OnClassMetadataNotFoundEventArgs;
use Doctrine\ORM\Events;
use Doctrine\ORM\Exception\ORMException;
use Doctrine\ORM\Id\AssignedGenerator;
use Doctrine\ORM\Id\BigIntegerIdentityGenerator;
use Doctrine\ORM\Id\IdentityGenerator;
use Doctrine\ORM\Id\SequenceGenerator;
use Doctrine\ORM\Mapping\Exception\CannotGenerateIds;
use Doctrine\ORM\Mapping\Exception\InvalidCustomGenerator;
use Doctrine\ORM\Mapping\Exception\UnknownGeneratorType;
use Doctrine\Persistence\Mapping\AbstractClassMetadataFactory;
use Doctrine\Persistence\Mapping\ClassMetadata as ClassMetadataInterface;
use Doctrine\Persistence\Mapping\Driver\MappingDriver;
use Doctrine\Persistence\Mapping\ReflectionService;
use ReflectionClass;
use ReflectionException;

use function assert;
use function class_exists;
use function constant;
use function count;
use function end;
use function explode;
use function in_array;
use function is_a;
use function is_subclass_of;
use function str_contains;
use function strlen;
use function strtolower;
use function substr;

/**
 * The ClassMetadataFactory is used to create ClassMetadata objects that contain all the
 * metadata mapping information of a class which describes how a class should be mapped
 * to a relational database.
 *
 * @extends AbstractClassMetadataFactory<ClassMetadata>
 */
class ClassMetadataFactory extends AbstractClassMetadataFactory
{
    private EntityManagerInterface|null $em       = null;
    private AbstractPlatform|null $targetPlatform = null;
    private MappingDriver|null $driver            = null;
    private EventManager|null $evm                = null;

    /** @var mixed[] */
    private array $embeddablesActiveNesting = [];

<<<<<<< HEAD
    public function setEntityManager(EntityManagerInterface $em): void
=======
    private const LEGACY_DEFAULTS_FOR_ID_GENERATION = [
        'Doctrine\DBAL\Platforms\MySqlPlatform' => ClassMetadata::GENERATOR_TYPE_IDENTITY,
        'Doctrine\DBAL\Platforms\PostgreSqlPlatform' => ClassMetadata::GENERATOR_TYPE_SEQUENCE,
        Platforms\DB2Platform::class => ClassMetadata::GENERATOR_TYPE_IDENTITY,
        Platforms\MySQLPlatform::class => ClassMetadata::GENERATOR_TYPE_IDENTITY,
        Platforms\OraclePlatform::class => ClassMetadata::GENERATOR_TYPE_SEQUENCE,
        Platforms\PostgreSQLPlatform::class => ClassMetadata::GENERATOR_TYPE_SEQUENCE,
        Platforms\SQLServerPlatform::class => ClassMetadata::GENERATOR_TYPE_IDENTITY,
        Platforms\SqlitePlatform::class => ClassMetadata::GENERATOR_TYPE_IDENTITY,
    ];

    private const RECOMMENDED_STRATEGY = [
        'Doctrine\DBAL\Platforms\MySqlPlatform' => 'IDENTITY',
        'Doctrine\DBAL\Platforms\PostgreSqlPlatform' => 'IDENTITY',
        Platforms\DB2Platform::class => 'IDENTITY',
        Platforms\MySQLPlatform::class => 'IDENTITY',
        Platforms\OraclePlatform::class => 'SEQUENCE',
        Platforms\PostgreSQLPlatform::class => 'IDENTITY',
        Platforms\SQLServerPlatform::class => 'IDENTITY',
        Platforms\SqlitePlatform::class => 'IDENTITY',
    ];

    /** @return void */
    public function setEntityManager(EntityManagerInterface $em)
>>>>>>> c5137da9
    {
        $this->em = $em;
    }

    /**
     * @param A $maybeOwningSide
     *
     * @return (A is ManyToManyAssociationMapping ? ManyToManyOwningSideMapping : (
     *     A is OneToOneAssociationMapping ? OneToOneOwningSideMapping : (
     *     A is OneToManyAssociationMapping ? ManyToOneAssociationMapping : (
     *     A is ManyToOneAssociationMapping ? ManyToOneAssociationMapping :
     *     ManyToManyOwningSideMapping|OneToOneOwningSideMapping|ManyToOneAssociationMapping
     * ))))
     *
     * @template A of AssociationMapping
     */
    final public function getOwningSide(AssociationMapping $maybeOwningSide): OwningSideMapping
    {
        if ($maybeOwningSide instanceof OwningSideMapping) {
            assert($maybeOwningSide instanceof ManyToManyOwningSideMapping ||
                $maybeOwningSide instanceof OneToOneOwningSideMapping ||
                $maybeOwningSide instanceof ManyToOneAssociationMapping);

            return $maybeOwningSide;
        }

        assert($maybeOwningSide instanceof InverseSideMapping);

        $owningSide = $this->getMetadataFor($maybeOwningSide->targetEntity)
            ->associationMappings[$maybeOwningSide->mappedBy];

        assert($owningSide instanceof ManyToManyOwningSideMapping ||
            $owningSide instanceof OneToOneOwningSideMapping ||
            $owningSide instanceof ManyToOneAssociationMapping);

        return $owningSide;
    }

    protected function initialize(): void
    {
        $this->driver      = $this->em->getConfiguration()->getMetadataDriverImpl();
        $this->evm         = $this->em->getEventManager();
        $this->initialized = true;
    }

    protected function onNotFoundMetadata(string $className): ClassMetadata|null
    {
        if (! $this->evm->hasListeners(Events::onClassMetadataNotFound)) {
            return null;
        }

        $eventArgs = new OnClassMetadataNotFoundEventArgs($className, $this->em);

        $this->evm->dispatchEvent(Events::onClassMetadataNotFound, $eventArgs);
        $classMetadata = $eventArgs->getFoundMetadata();
        assert($classMetadata instanceof ClassMetadata || $classMetadata === null);

        return $classMetadata;
    }

    /**
     * {@inheritDoc}
     */
    protected function doLoadMetadata(
        ClassMetadataInterface $class,
        ClassMetadataInterface|null $parent,
        bool $rootEntityFound,
        array $nonSuperclassParents,
    ): void {
        if ($parent) {
            $class->setInheritanceType($parent->inheritanceType);
            $class->setDiscriminatorColumn($parent->discriminatorColumn === null ? null : clone $parent->discriminatorColumn);
            $this->inheritIdGeneratorMapping($class, $parent);
            $this->addInheritedFields($class, $parent);
            $this->addInheritedRelations($class, $parent);
            $this->addInheritedEmbeddedClasses($class, $parent);
            $class->setIdentifier($parent->identifier);
            $class->setVersioned($parent->isVersioned);
            $class->setVersionField($parent->versionField);
            $class->setDiscriminatorMap($parent->discriminatorMap);
            $class->addSubClasses($parent->subClasses);
            $class->setLifecycleCallbacks($parent->lifecycleCallbacks);
            $class->setChangeTrackingPolicy($parent->changeTrackingPolicy);

            if (! empty($parent->customGeneratorDefinition)) {
                $class->setCustomGeneratorDefinition($parent->customGeneratorDefinition);
            }

            if ($parent->isMappedSuperclass) {
                $class->setCustomRepositoryClass($parent->customRepositoryClassName);
            }
        }

        // Invoke driver
        try {
            $this->driver->loadMetadataForClass($class->getName(), $class);
        } catch (ReflectionException $e) {
            throw MappingException::reflectionFailure($class->getName(), $e);
        }

        // Complete id generator mapping when the generator was declared/added in this class
        if ($class->identifier && (! $parent || ! $parent->identifier)) {
            $this->completeIdGeneratorMapping($class);
        }

        if (! $class->isMappedSuperclass) {
            if ($rootEntityFound && $class->isInheritanceTypeNone()) {
                throw MappingException::missingInheritanceTypeDeclaration(end($nonSuperclassParents), $class->name);
            }

            foreach ($class->embeddedClasses as $property => $embeddableClass) {
                if (isset($embeddableClass->inherited)) {
                    continue;
                }

                if (isset($this->embeddablesActiveNesting[$embeddableClass->class])) {
                    throw MappingException::infiniteEmbeddableNesting($class->name, $property);
                }

                $this->embeddablesActiveNesting[$class->name] = true;

                $embeddableMetadata = $this->getMetadataFor($embeddableClass->class);

                if ($embeddableMetadata->isEmbeddedClass) {
                    $this->addNestedEmbeddedClasses($embeddableMetadata, $class, $property);
                }

                $identifier = $embeddableMetadata->getIdentifier();

                if (! empty($identifier)) {
                    $this->inheritIdGeneratorMapping($class, $embeddableMetadata);
                }

                $class->inlineEmbeddable($property, $embeddableMetadata);

                unset($this->embeddablesActiveNesting[$class->name]);
            }
        }

        if ($parent) {
            if ($parent->isInheritanceTypeSingleTable()) {
                $class->setPrimaryTable($parent->table);
            }

            $this->addInheritedIndexes($class, $parent);

            if ($parent->cache) {
                $class->cache = $parent->cache;
            }

            if ($parent->containsForeignIdentifier) {
                $class->containsForeignIdentifier = true;
            }

            if ($parent->containsEnumIdentifier) {
                $class->containsEnumIdentifier = true;
            }

            if (! empty($parent->entityListeners) && empty($class->entityListeners)) {
                $class->entityListeners = $parent->entityListeners;
            }
        }

        $class->setParentClasses($nonSuperclassParents);

        if ($class->isRootEntity() && ! $class->isInheritanceTypeNone() && ! $class->discriminatorMap) {
            $this->addDefaultDiscriminatorMap($class);
        }

        // During the following event, there may also be updates to the discriminator map as per GH-1257/GH-8402.
        // So, we must not discover the missing subclasses before that.

        if ($this->evm->hasListeners(Events::loadClassMetadata)) {
            $eventArgs = new LoadClassMetadataEventArgs($class, $this->em);
            $this->evm->dispatchEvent(Events::loadClassMetadata, $eventArgs);
        }

        $this->findAbstractEntityClassesNotListedInDiscriminatorMap($class);

        $this->validateRuntimeMetadata($class, $parent);
    }

    /**
     * Validate runtime metadata is correctly defined.
     *
     * @throws MappingException
     */
    protected function validateRuntimeMetadata(ClassMetadata $class, ClassMetadataInterface|null $parent): void
    {
        if (! $class->reflClass) {
            // only validate if there is a reflection class instance
            return;
        }

        $class->validateIdentifier();
        $class->validateAssociations();
        $class->validateLifecycleCallbacks($this->getReflectionService());

        // verify inheritance
        if (! $class->isMappedSuperclass && ! $class->isInheritanceTypeNone()) {
            if (! $parent) {
                if (count($class->discriminatorMap) === 0) {
                    throw MappingException::missingDiscriminatorMap($class->name);
                }

                if (! $class->discriminatorColumn) {
                    throw MappingException::missingDiscriminatorColumn($class->name);
                }

                foreach ($class->subClasses as $subClass) {
                    if ((new ReflectionClass($subClass))->name !== $subClass) {
                        throw MappingException::invalidClassInDiscriminatorMap($subClass, $class->name);
                    }
                }
            } else {
                assert($parent instanceof ClassMetadata); // https://github.com/doctrine/orm/issues/8746
                if (
                    ! $class->reflClass->isAbstract()
                    && ! in_array($class->name, $class->discriminatorMap, true)
                ) {
                    throw MappingException::mappedClassNotPartOfDiscriminatorMap($class->name, $class->rootEntityName);
                }
            }
        } elseif ($class->isMappedSuperclass && $class->name === $class->rootEntityName && (count($class->discriminatorMap) || $class->discriminatorColumn)) {
            // second condition is necessary for mapped superclasses in the middle of an inheritance hierarchy
            throw MappingException::noInheritanceOnMappedSuperClass($class->name);
        }
    }

    protected function newClassMetadataInstance(string $className): ClassMetadata
    {
        return new ClassMetadata(
            $className,
            $this->em->getConfiguration()->getNamingStrategy(),
            $this->em->getConfiguration()->getTypedFieldMapper(),
        );
    }

    /**
     * Adds a default discriminator map if no one is given
     *
     * If an entity is of any inheritance type and does not contain a
     * discriminator map, then the map is generated automatically. This process
     * is expensive computation wise.
     *
     * The automatically generated discriminator map contains the lowercase short name of
     * each class as key.
     *
     * @throws MappingException
     */
    private function addDefaultDiscriminatorMap(ClassMetadata $class): void
    {
        $allClasses = $this->driver->getAllClassNames();
        $fqcn       = $class->getName();
        $map        = [$this->getShortName($class->name) => $fqcn];

        $duplicates = [];
        foreach ($allClasses as $subClassCandidate) {
            if (is_subclass_of($subClassCandidate, $fqcn)) {
                $shortName = $this->getShortName($subClassCandidate);

                if (isset($map[$shortName])) {
                    $duplicates[] = $shortName;
                }

                $map[$shortName] = $subClassCandidate;
            }
        }

        if ($duplicates) {
            throw MappingException::duplicateDiscriminatorEntry($class->name, $duplicates, $map);
        }

        $class->setDiscriminatorMap($map);
    }

    private function findAbstractEntityClassesNotListedInDiscriminatorMap(ClassMetadata $rootEntityClass): void
    {
        // Only root classes in inheritance hierarchies need contain a discriminator map,
        // so skip for other classes.
        if (! $rootEntityClass->isRootEntity() || $rootEntityClass->isInheritanceTypeNone()) {
            return;
        }

        $processedClasses = [$rootEntityClass->name => true];
        foreach ($rootEntityClass->subClasses as $knownSubClass) {
            $processedClasses[$knownSubClass] = true;
        }

        foreach ($rootEntityClass->discriminatorMap as $declaredClassName) {
            // This fetches non-transient parent classes only
            $parentClasses = $this->getParentClasses($declaredClassName);

            foreach ($parentClasses as $parentClass) {
                if (isset($processedClasses[$parentClass])) {
                    continue;
                }

                $processedClasses[$parentClass] = true;

                // All non-abstract entity classes must be listed in the discriminator map, and
                // this will be validated/enforced at runtime (possibly at a later time, when the
                // subclass is loaded, but anyways). Also, subclasses is about entity classes only.
                // That means we can ignore non-abstract classes here. The (expensive) driver
                // check for mapped superclasses need only be run for abstract candidate classes.
                if (! (new ReflectionClass($parentClass))->isAbstract() || $this->peekIfIsMappedSuperclass($parentClass)) {
                    continue;
                }

                // We have found a non-transient, non-mapped-superclass = an entity class (possibly abstract, but that does not matter)
                $rootEntityClass->addSubClass($parentClass);
            }
        }
    }

    /** @param class-string $className */
    private function peekIfIsMappedSuperclass(string $className): bool
    {
        $reflService = $this->getReflectionService();
        $class       = $this->newClassMetadataInstance($className);
        $this->initializeReflection($class, $reflService);

        $this->getDriver()->loadMetadataForClass($className, $class);

        return $class->isMappedSuperclass;
    }

    /**
     * Gets the lower-case short name of a class.
     *
     * @psalm-param class-string $className
     */
    private function getShortName(string $className): string
    {
        if (! str_contains($className, '\\')) {
            return strtolower($className);
        }

        $parts = explode('\\', $className);

        return strtolower(end($parts));
    }

    /**
     * Puts the `inherited` and `declared` values into mapping information for fields, associations
     * and embedded classes.
     */
    private function addMappingInheritanceInformation(
        AssociationMapping|EmbeddedClassMapping|FieldMapping $mapping,
        ClassMetadata $parentClass,
    ): void {
        if (! isset($mapping->inherited) && ! $parentClass->isMappedSuperclass) {
            $mapping->inherited = $parentClass->name;
        }

        if (! isset($mapping->declared)) {
            $mapping->declared = $parentClass->name;
        }
    }

    /**
     * Adds inherited fields to the subclass mapping.
     */
    private function addInheritedFields(ClassMetadata $subClass, ClassMetadata $parentClass): void
    {
        foreach ($parentClass->fieldMappings as $mapping) {
            $subClassMapping = clone $mapping;
            $this->addMappingInheritanceInformation($subClassMapping, $parentClass);
            $subClass->addInheritedFieldMapping($subClassMapping);
        }

        foreach ($parentClass->reflFields as $name => $field) {
            $subClass->reflFields[$name] = $field;
        }
    }

    /**
     * Adds inherited association mappings to the subclass mapping.
     *
     * @throws MappingException
     */
    private function addInheritedRelations(ClassMetadata $subClass, ClassMetadata $parentClass): void
    {
        foreach ($parentClass->associationMappings as $field => $mapping) {
            $subClassMapping = clone $mapping;
            $this->addMappingInheritanceInformation($subClassMapping, $parentClass);
            // When the class inheriting the relation ($subClass) is the first entity class since the
            // relation has been defined in a mapped superclass (or in a chain
            // of mapped superclasses) above, then declare this current entity class as the source of
            // the relationship.
            // According to the definitions given in https://github.com/doctrine/orm/pull/10396/,
            // this is the case <=> ! isset($mapping['inherited']).
            if (! isset($subClassMapping->inherited)) {
                $subClassMapping->sourceEntity = $subClass->name;
            }

            $subClass->addInheritedAssociationMapping($subClassMapping);
        }
    }

    private function addInheritedEmbeddedClasses(ClassMetadata $subClass, ClassMetadata $parentClass): void
    {
        foreach ($parentClass->embeddedClasses as $field => $embeddedClass) {
            $subClassMapping = clone $embeddedClass;
            $this->addMappingInheritanceInformation($subClassMapping, $parentClass);
            $subClass->embeddedClasses[$field] = $subClassMapping;
        }
    }

    /**
     * Adds nested embedded classes metadata to a parent class.
     *
     * @param ClassMetadata $subClass    Sub embedded class metadata to add nested embedded classes metadata from.
     * @param ClassMetadata $parentClass Parent class to add nested embedded classes metadata to.
     * @param string        $prefix      Embedded classes' prefix to use for nested embedded classes field names.
     */
    private function addNestedEmbeddedClasses(
        ClassMetadata $subClass,
        ClassMetadata $parentClass,
        string $prefix,
    ): void {
        foreach ($subClass->embeddedClasses as $property => $embeddableClass) {
            if (isset($embeddableClass->inherited)) {
                continue;
            }

            $embeddableMetadata = $this->getMetadataFor($embeddableClass->class);

            $parentClass->mapEmbedded(
                [
                    'fieldName' => $prefix . '.' . $property,
                    'class' => $embeddableMetadata->name,
                    'columnPrefix' => $embeddableClass->columnPrefix,
                    'declaredField' => $embeddableClass->declaredField
                            ? $prefix . '.' . $embeddableClass->declaredField
                            : $prefix,
                    'originalField' => $embeddableClass->originalField ?: $property,
                ],
            );
        }
    }

    /**
     * Copy the table indices from the parent class superclass to the child class
     */
    private function addInheritedIndexes(ClassMetadata $subClass, ClassMetadata $parentClass): void
    {
        if (! $parentClass->isMappedSuperclass) {
            return;
        }

        foreach (['uniqueConstraints', 'indexes'] as $indexType) {
            if (isset($parentClass->table[$indexType])) {
                foreach ($parentClass->table[$indexType] as $indexName => $index) {
                    if (isset($subClass->table[$indexType][$indexName])) {
                        continue; // Let the inheriting table override indices
                    }

                    $subClass->table[$indexType][$indexName] = $index;
                }
            }
        }
    }

    /**
     * Completes the ID generator mapping. If "auto" is specified we choose the generator
     * most appropriate for the targeted database platform.
     *
     * @throws ORMException
     */
    private function completeIdGeneratorMapping(ClassMetadata $class): void
    {
        $idGenType = $class->generatorType;
        if ($idGenType === ClassMetadata::GENERATOR_TYPE_AUTO) {
            $class->setIdGeneratorType($this->determineIdGeneratorStrategy($this->getTargetPlatform()));
        }

        // Create & assign an appropriate ID generator instance
        switch ($class->generatorType) {
            case ClassMetadata::GENERATOR_TYPE_IDENTITY:
                $sequenceName = null;
                $fieldName    = $class->identifier ? $class->getSingleIdentifierFieldName() : null;
                $platform     = $this->getTargetPlatform();

                $generator = $fieldName && $class->fieldMappings[$fieldName]->type === 'bigint'
                    ? new BigIntegerIdentityGenerator()
                    : new IdentityGenerator();

                $class->setIdGenerator($generator);

                break;

            case ClassMetadata::GENERATOR_TYPE_SEQUENCE:
                // If there is no sequence definition yet, create a default definition
                $definition = $class->sequenceGeneratorDefinition;

                if (! $definition) {
                    $fieldName    = $class->getSingleIdentifierFieldName();
                    $sequenceName = $class->getSequenceName($this->getTargetPlatform());
                    $quoted       = isset($class->fieldMappings[$fieldName]->quoted) || isset($class->table['quoted']);

                    $definition = [
                        'sequenceName'      => $this->truncateSequenceName($sequenceName),
                        'allocationSize'    => 1,
                        'initialValue'      => 1,
                    ];

                    if ($quoted) {
                        $definition['quoted'] = true;
                    }

                    $class->setSequenceGeneratorDefinition($definition);
                }

                $sequenceGenerator = new SequenceGenerator(
                    $this->em->getConfiguration()->getQuoteStrategy()->getSequenceName($definition, $class, $this->getTargetPlatform()),
                    (int) $definition['allocationSize'],
                );
                $class->setIdGenerator($sequenceGenerator);
                break;

            case ClassMetadata::GENERATOR_TYPE_NONE:
                $class->setIdGenerator(new AssignedGenerator());
                break;

            case ClassMetadata::GENERATOR_TYPE_CUSTOM:
                $definition = $class->customGeneratorDefinition;
                if ($definition === null) {
                    throw InvalidCustomGenerator::onClassNotConfigured();
                }

                if (! class_exists($definition['class'])) {
                    throw InvalidCustomGenerator::onMissingClass($definition);
                }

                $class->setIdGenerator(new $definition['class']());
                break;

            default:
                throw UnknownGeneratorType::create($class->generatorType);
        }
    }

    /** @psalm-return ClassMetadata::GENERATOR_TYPE_* */
    private function determineIdGeneratorStrategy(AbstractPlatform $platform): int
    {
        assert($this->em !== null);
        foreach ($this->em->getConfiguration()->getIdentityGenerationPreferences() as $platformFamily => $strategy) {
            if (is_a($platform, $platformFamily)) {
                return $strategy;
            }
        }

        foreach (self::LEGACY_DEFAULTS_FOR_ID_GENERATION as $platformFamily => $strategy) {
            if (is_a($platform, $platformFamily)) {
                $recommendedStrategyName = self::RECOMMENDED_STRATEGY[$platformFamily];
                if ($strategy !== constant('Doctrine\ORM\Mapping\ClassMetadata::GENERATOR_TYPE_' . $recommendedStrategyName)) {
                    Deprecation::trigger(
                        'doctrine/orm',
                        'https://github.com/doctrine/orm/issues/8893',
                        <<<'DEPRECATION'
Relying on non-optimal defaults for ID generation is deprecated.
Instead, configure identifier generation strategies explicitly through
configuration.
We currently recommend "%s" for "%s", so you should use
$configuration->setIdentityGenerationPreferences([
    "%s" => ClassMetadata::GENERATOR_TYPE_%s,
]);
DEPRECATION
                        ,
                        $recommendedStrategyName,
                        $platformFamily,
                        $platformFamily,
                        $recommendedStrategyName
                    );
                }

                return $strategy;
            }
        }

        if ($platform->supportsIdentityColumns()) {
            return ClassMetadata::GENERATOR_TYPE_IDENTITY;
        }

        if ($platform->supportsSequences()) {
            return ClassMetadata::GENERATOR_TYPE_SEQUENCE;
        }

        throw CannotGenerateIds::withPlatform($platform);
    }

    private function truncateSequenceName(string $schemaElementName): string
    {
        $platform = $this->getTargetPlatform();
        if (! $platform instanceof Platforms\OraclePlatform) {
            return $schemaElementName;
        }

        $maxIdentifierLength = $platform->getMaxIdentifierLength();

        if (strlen($schemaElementName) > $maxIdentifierLength) {
            return substr($schemaElementName, 0, $maxIdentifierLength);
        }

        return $schemaElementName;
    }

    /**
     * Inherits the ID generator mapping from a parent class.
     */
    private function inheritIdGeneratorMapping(ClassMetadata $class, ClassMetadata $parent): void
    {
        if ($parent->isIdGeneratorSequence()) {
            $class->setSequenceGeneratorDefinition($parent->sequenceGeneratorDefinition);
        }

        if ($parent->generatorType) {
            $class->setIdGeneratorType($parent->generatorType);
        }

        if ($parent->idGenerator ?? null) {
            $class->setIdGenerator($parent->idGenerator);
        }
    }

    protected function wakeupReflection(ClassMetadataInterface $class, ReflectionService $reflService): void
    {
        $class->wakeupReflection($reflService);
    }

    protected function initializeReflection(ClassMetadataInterface $class, ReflectionService $reflService): void
    {
        $class->initializeReflection($reflService);
    }

    protected function getDriver(): MappingDriver
    {
        assert($this->driver !== null);

        return $this->driver;
    }

    protected function isEntity(ClassMetadataInterface $class): bool
    {
        return ! $class->isMappedSuperclass;
    }

    private function getTargetPlatform(): Platforms\AbstractPlatform
    {
        if (! $this->targetPlatform) {
            $this->targetPlatform = $this->em->getConnection()->getDatabasePlatform();
        }

        return $this->targetPlatform;
    }
}<|MERGE_RESOLUTION|>--- conflicted
+++ resolved
@@ -7,6 +7,7 @@
 use Doctrine\Common\EventManager;
 use Doctrine\DBAL\Platforms;
 use Doctrine\DBAL\Platforms\AbstractPlatform;
+use Doctrine\Deprecations\Deprecation;
 use Doctrine\ORM\EntityManagerInterface;
 use Doctrine\ORM\Event\LoadClassMetadataEventArgs;
 use Doctrine\ORM\Event\OnClassMetadataNotFoundEventArgs;
@@ -57,9 +58,6 @@
     /** @var mixed[] */
     private array $embeddablesActiveNesting = [];
 
-<<<<<<< HEAD
-    public function setEntityManager(EntityManagerInterface $em): void
-=======
     private const LEGACY_DEFAULTS_FOR_ID_GENERATION = [
         'Doctrine\DBAL\Platforms\MySqlPlatform' => ClassMetadata::GENERATOR_TYPE_IDENTITY,
         'Doctrine\DBAL\Platforms\PostgreSqlPlatform' => ClassMetadata::GENERATOR_TYPE_SEQUENCE,
@@ -82,9 +80,7 @@
         Platforms\SqlitePlatform::class => 'IDENTITY',
     ];
 
-    /** @return void */
-    public function setEntityManager(EntityManagerInterface $em)
->>>>>>> c5137da9
+    public function setEntityManager(EntityManagerInterface $em): void
     {
         $this->em = $em;
     }
@@ -658,7 +654,7 @@
                         $recommendedStrategyName,
                         $platformFamily,
                         $platformFamily,
-                        $recommendedStrategyName
+                        $recommendedStrategyName,
                     );
                 }
 
