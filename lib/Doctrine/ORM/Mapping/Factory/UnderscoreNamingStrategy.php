<?php

declare(strict_types=1);

namespace Doctrine\ORM\Mapping\Factory;

use Doctrine\Common\Inflector\Inflector;
use const CASE_LOWER;
use const CASE_UPPER;
use function preg_replace;
use function strpos;
use function strrpos;
use function strtolower;
use function strtoupper;
use function substr;

/**
 * Naming strategy implementing the underscore naming convention.
 * Converts 'MyEntity' to 'my_entity' or 'MY_ENTITY'.
 */
class UnderscoreNamingStrategy implements NamingStrategy
{
    /** @var int */
    private $case;

    /** @var bool */
    private $plural;

    /**
     * Underscore naming strategy construct.
     *
     * @param int $case CASE_LOWER | CASE_UPPER
     * @param bool $plural
     */
    public function __construct($case = CASE_LOWER, $plural = false)
    {
        $this->case = $case;
        $this->plural = $plural;
    }

    /**
     * @return int CASE_LOWER | CASE_UPPER
     */
    public function getCase()
    {
        return $this->case;
    }

    /**
     * Sets string case CASE_LOWER | CASE_UPPER.
     * Alphabetic characters converted to lowercase or uppercase.
     *
     * @param int $case
     */
    public function setCase($case)
    {
        $this->case = $case;
    }

    /**
     * @return bool
     */
    public function isPlural()
    {
        return $this->plural;
    }

    /**
     * Set naming as plural
     * Converts 'MyEntity' to 'my_entities' or 'MY_ENTITIES'.
     *
     * @param bool $plural
     */
    public function setPlural($plural)
    {
        $this->plural = $plural;
    }

    /**
     * {@inheritdoc}
     */
    public function classToTableName(string $className) : string
    {
        return $this->_classToTableName($className, $this->plural);
    }

    /**
     * {@inheritdoc}
     */
    public function propertyToColumnName(string $propertyName, ?string $className = null) : string
    {
        return $this->underscore($propertyName);
    }

    /**
     * {@inheritdoc}
     */
    public function embeddedFieldToColumnName(
        string $propertyName,
        string $embeddedColumnName,
        ?string $className = null,
        ?string $embeddedClassName = null
    ) : string {
        return $this->underscore($propertyName) . '_' . $embeddedColumnName;
    }

    /**
     * {@inheritdoc}
     */
    public function referenceColumnName() : string
    {
        return $this->case === CASE_UPPER ? 'ID' : 'id';
    }

    /**
     * {@inheritdoc}
     */
    public function joinColumnName(string $propertyName, ?string $className = null) : string
    {
        return $this->underscore($propertyName) . '_' . $this->referenceColumnName();
    }

    /**
     * {@inheritdoc}
     */
    public function joinTableName(string $sourceEntity, string $targetEntity, ?string $propertyName = null) : string
    {
        return $this->_classToTableName($sourceEntity) . '_' . $this->_classToTableName($targetEntity);
    }

    /**
     * {@inheritdoc}
     */
    public function joinKeyColumnName(string $entityName, ?string $referencedColumnName = null) : string
    {
        return $this->_classToTableName($entityName) . '_' .
                ($referencedColumnName ?: $this->referenceColumnName());
    }

<<<<<<< HEAD
    /**
     * @param string $string
     * @param bool $pluralize
     *
     * @return string
     */
    private function _classToTableName($className, $pluralize = false)
    {
        if (strpos($className, '\\') !== false) {
            $className = substr($className, strrpos($className, '\\') + 1);
        }

        if ($pluralize) {
            $className = Inflector::pluralize($className);
        }

        return $this->underscore($className);
    }

    /**
     * @param string $string
     *
     * @return string
     */
    private function underscore($string)
=======
    private function underscore(string $string) : string
>>>>>>> 376c5e16
    {
        $string = preg_replace('/(?<=[a-z])([A-Z])/', '_$1', $string);

        if ($this->case === CASE_UPPER) {
            return strtoupper($string);
        }

        return strtolower($string);
    }
}<|MERGE_RESOLUTION|>--- conflicted
+++ resolved
@@ -137,7 +137,6 @@
                 ($referencedColumnName ?: $this->referenceColumnName());
     }
 
-<<<<<<< HEAD
     /**
      * @param string $string
      * @param bool $pluralize
@@ -156,16 +155,8 @@
 
         return $this->underscore($className);
     }
-
-    /**
-     * @param string $string
-     *
-     * @return string
-     */
-    private function underscore($string)
-=======
+  
     private function underscore(string $string) : string
->>>>>>> 376c5e16
     {
         $string = preg_replace('/(?<=[a-z])([A-Z])/', '_$1', $string);
 
