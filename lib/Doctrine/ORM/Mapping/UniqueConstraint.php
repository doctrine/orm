<?php

<<<<<<< HEAD
declare(strict_types=1);

=======
>>>>>>> 68d24288
/*
 * THIS SOFTWARE IS PROVIDED BY THE COPYRIGHT HOLDERS AND CONTRIBUTORS
 * "AS IS" AND ANY EXPRESS OR IMPLIED WARRANTIES, INCLUDING, BUT NOT
 * LIMITED TO, THE IMPLIED WARRANTIES OF MERCHANTABILITY AND FITNESS FOR
 * A PARTICULAR PURPOSE ARE DISCLAIMED. IN NO EVENT SHALL THE COPYRIGHT
 * OWNER OR CONTRIBUTORS BE LIABLE FOR ANY DIRECT, INDIRECT, INCIDENTAL,
 * SPECIAL, EXEMPLARY, OR CONSEQUENTIAL DAMAGES (INCLUDING, BUT NOT
 * LIMITED TO, PROCUREMENT OF SUBSTITUTE GOODS OR SERVICES; LOSS OF USE,
 * DATA, OR PROFITS; OR BUSINESS INTERRUPTION) HOWEVER CAUSED AND ON ANY
 * THEORY OF LIABILITY, WHETHER IN CONTRACT, STRICT LIABILITY, OR TORT
 * (INCLUDING NEGLIGENCE OR OTHERWISE) ARISING IN ANY WAY OUT OF THE USE
 * OF THIS SOFTWARE, EVEN IF ADVISED OF THE POSSIBILITY OF SUCH DAMAGE.
 *
 * This software consists of voluntary contributions made by many individuals
 * and is licensed under the MIT license. For more information, see
 * <http://www.doctrine-project.org>.
 */

namespace Doctrine\ORM\Mapping;

use Attribute;
use Doctrine\Common\Annotations\NamedArgumentConstructorAnnotation;

/**
 * @Annotation
 * @Target("ANNOTATION")
 */
#[Attribute(Attribute::TARGET_CLASS | Attribute::IS_REPEATABLE)]
final class UniqueConstraint implements Annotation, NamedArgumentConstructorAnnotation
{
    /** @var string */
    public $name;

    /** @var array<string> */
    public $columns;

<<<<<<< HEAD
    /** @var array<string,mixed> */
    public $options;

    /**
     * @param array<string>       $columns
     * @param array<string,mixed> $options
     */
    public function __construct(
        ?string $name = null,
        ?array $columns = null,
        ?array $options = null
    ) {
        $this->name    = $name;
        $this->columns = $columns;
        $this->options = $options;
    }
=======
    /** @var array */
    public $options;
>>>>>>> 68d24288
}<|MERGE_RESOLUTION|>--- conflicted
+++ resolved
@@ -1,10 +1,5 @@
 <?php
 
-<<<<<<< HEAD
-declare(strict_types=1);
-
-=======
->>>>>>> 68d24288
 /*
  * THIS SOFTWARE IS PROVIDED BY THE COPYRIGHT HOLDERS AND CONTRIBUTORS
  * "AS IS" AND ANY EXPRESS OR IMPLIED WARRANTIES, INCLUDING, BUT NOT
@@ -41,7 +36,6 @@
     /** @var array<string> */
     public $columns;
 
-<<<<<<< HEAD
     /** @var array<string,mixed> */
     public $options;
 
@@ -58,8 +52,4 @@
         $this->columns = $columns;
         $this->options = $options;
     }
-=======
-    /** @var array */
-    public $options;
->>>>>>> 68d24288
 }