--- conflicted
+++ resolved
@@ -3056,7 +3056,6 @@
     }
 
     /**
-<<<<<<< HEAD
      * @param string $name
      *
      * @return mixed
@@ -3068,7 +3067,9 @@
         }
 
         return null;
-=======
+    }
+
+    /**
      * Map Embedded Class
      *
      * @array $mapping
@@ -3111,6 +3112,5 @@
 
             throw MappingException::duplicateFieldMapping($this->name, $fieldName);
         }
->>>>>>> 9613f1d8
     }
 }