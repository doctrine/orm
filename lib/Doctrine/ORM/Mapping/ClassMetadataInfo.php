--- conflicted
+++ resolved
@@ -1519,15 +1519,9 @@
     /**
      * Validates & completes the given field mapping.
      *
-<<<<<<< HEAD
-     * @param array $mapping The field mapping to validate & complete.
+     * @psalm-param array<string, mixed> $mapping The field mapping to validate & complete.
      *
      * @return mixed[] The updated mapping.
-=======
-     * @psalm-param array<string, mixed> $mapping The field mapping to validate & complete.
-     *
-     * @return void
->>>>>>> 305e0d66
      *
      * @throws MappingException
      */
@@ -2616,11 +2610,9 @@
      * INTERNAL:
      * Adds a named query to this class.
      *
-<<<<<<< HEAD
      * @deprecated
-=======
+     *
      * @psalm-param array<string, mixed> $queryMapping
->>>>>>> 305e0d66
      *
      * @return void
      *
@@ -2663,11 +2655,9 @@
      * INTERNAL:
      * Adds a named native query to this class.
      *
-<<<<<<< HEAD
      * @deprecated
-=======
+     *
      * @psalm-param array<string, mixed> $queryMapping
->>>>>>> 305e0d66
      *
      * @return void
      *
