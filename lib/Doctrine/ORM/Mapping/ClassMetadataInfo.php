<?php

/*
 * THIS SOFTWARE IS PROVIDED BY THE COPYRIGHT HOLDERS AND CONTRIBUTORS
 * "AS IS" AND ANY EXPRESS OR IMPLIED WARRANTIES, INCLUDING, BUT NOT
 * LIMITED TO, THE IMPLIED WARRANTIES OF MERCHANTABILITY AND FITNESS FOR
 * A PARTICULAR PURPOSE ARE DISCLAIMED. IN NO EVENT SHALL THE COPYRIGHT
 * OWNER OR CONTRIBUTORS BE LIABLE FOR ANY DIRECT, INDIRECT, INCIDENTAL,
 * SPECIAL, EXEMPLARY, OR CONSEQUENTIAL DAMAGES (INCLUDING, BUT NOT
 * LIMITED TO, PROCUREMENT OF SUBSTITUTE GOODS OR SERVICES; LOSS OF USE,
 * DATA, OR PROFITS; OR BUSINESS INTERRUPTION) HOWEVER CAUSED AND ON ANY
 * THEORY OF LIABILITY, WHETHER IN CONTRACT, STRICT LIABILITY, OR TORT
 * (INCLUDING NEGLIGENCE OR OTHERWISE) ARISING IN ANY WAY OUT OF THE USE
 * OF THIS SOFTWARE, EVEN IF ADVISED OF THE POSSIBILITY OF SUCH DAMAGE.
 *
 * This software consists of voluntary contributions made by many individuals
 * and is licensed under the MIT license. For more information, see
 * <http://www.doctrine-project.org>.
 */

namespace Doctrine\ORM\Mapping;

use BadMethodCallException;
use Doctrine\DBAL\Platforms\AbstractPlatform;
use Doctrine\DBAL\Types\Type;
use Doctrine\Instantiator\Instantiator;
use Doctrine\Instantiator\InstantiatorInterface;
use Doctrine\ORM\Cache\CacheException;
use Doctrine\ORM\Id\AbstractIdGenerator;
use Doctrine\Persistence\Mapping\ClassMetadata;
use Doctrine\Persistence\Mapping\ReflectionService;
use InvalidArgumentException;
use ReflectionClass;
use ReflectionProperty;
use RuntimeException;

use function array_diff;
use function array_flip;
use function array_intersect;
use function array_keys;
use function array_map;
use function array_merge;
use function array_pop;
use function array_values;
use function class_exists;
use function count;
use function explode;
use function gettype;
use function in_array;
use function interface_exists;
use function is_array;
use function is_subclass_of;
use function ltrim;
use function method_exists;
use function spl_object_hash;
use function str_replace;
use function strpos;
use function strtolower;
use function trait_exists;
use function trim;

/**
 * A <tt>ClassMetadata</tt> instance holds all the object-relational mapping metadata
 * of an entity and its associations.
 *
 * Once populated, ClassMetadata instances are usually cached in a serialized form.
 *
 * <b>IMPORTANT NOTE:</b>
 *
 * The fields of this class are only public for 2 reasons:
 * 1) To allow fast READ access.
 * 2) To drastically reduce the size of a serialized instance (private/protected members
 *    get the whole class name, namespace inclusive, prepended to every property in
 *    the serialized representation).
 */
class ClassMetadataInfo implements ClassMetadata
{
    /* The inheritance mapping types */
    /**
     * NONE means the class does not participate in an inheritance hierarchy
     * and therefore does not need an inheritance mapping type.
     */
    public const INHERITANCE_TYPE_NONE = 1;

    /**
     * JOINED means the class will be persisted according to the rules of
     * <tt>Class Table Inheritance</tt>.
     */
    public const INHERITANCE_TYPE_JOINED = 2;

    /**
     * SINGLE_TABLE means the class will be persisted according to the rules of
     * <tt>Single Table Inheritance</tt>.
     */
    public const INHERITANCE_TYPE_SINGLE_TABLE = 3;

    /**
     * TABLE_PER_CLASS means the class will be persisted according to the rules
     * of <tt>Concrete Table Inheritance</tt>.
     */
    public const INHERITANCE_TYPE_TABLE_PER_CLASS = 4;

    /* The Id generator types. */
    /**
     * AUTO means the generator type will depend on what the used platform prefers.
     * Offers full portability.
     */
    public const GENERATOR_TYPE_AUTO = 1;

    /**
     * SEQUENCE means a separate sequence object will be used. Platforms that do
     * not have native sequence support may emulate it. Full portability is currently
     * not guaranteed.
     */
    public const GENERATOR_TYPE_SEQUENCE = 2;

    /**
     * TABLE means a separate table is used for id generation.
     * Offers full portability.
     */
    public const GENERATOR_TYPE_TABLE = 3;

    /**
     * IDENTITY means an identity column is used for id generation. The database
     * will fill in the id column on insertion. Platforms that do not support
     * native identity columns may emulate them. Full portability is currently
     * not guaranteed.
     */
    public const GENERATOR_TYPE_IDENTITY = 4;

    /**
     * NONE means the class does not have a generated id. That means the class
     * must have a natural, manually assigned id.
     */
    public const GENERATOR_TYPE_NONE = 5;

    /**
     * UUID means that a UUID/GUID expression is used for id generation. Full
     * portability is currently not guaranteed.
     */
    public const GENERATOR_TYPE_UUID = 6;

    /**
     * CUSTOM means that customer will use own ID generator that supposedly work
     */
    public const GENERATOR_TYPE_CUSTOM = 7;

    /**
     * DEFERRED_IMPLICIT means that changes of entities are calculated at commit-time
     * by doing a property-by-property comparison with the original data. This will
     * be done for all entities that are in MANAGED state at commit-time.
     *
     * This is the default change tracking policy.
     */
    public const CHANGETRACKING_DEFERRED_IMPLICIT = 1;

    /**
     * DEFERRED_EXPLICIT means that changes of entities are calculated at commit-time
     * by doing a property-by-property comparison with the original data. This will
     * be done only for entities that were explicitly saved (through persist() or a cascade).
     */
    public const CHANGETRACKING_DEFERRED_EXPLICIT = 2;

    /**
     * NOTIFY means that Doctrine relies on the entities sending out notifications
     * when their properties change. Such entity classes must implement
     * the <tt>NotifyPropertyChanged</tt> interface.
     */
    public const CHANGETRACKING_NOTIFY = 3;

    /**
     * Specifies that an association is to be fetched when it is first accessed.
     */
    public const FETCH_LAZY = 2;

    /**
     * Specifies that an association is to be fetched when the owner of the
     * association is fetched.
     */
    public const FETCH_EAGER = 3;

    /**
     * Specifies that an association is to be fetched lazy (on first access) and that
     * commands such as Collection#count, Collection#slice are issued directly against
     * the database if the collection is not yet initialized.
     */
    public const FETCH_EXTRA_LAZY = 4;

    /**
     * Identifies a one-to-one association.
     */
    public const ONE_TO_ONE = 1;

    /**
     * Identifies a many-to-one association.
     */
    public const MANY_TO_ONE = 2;

    /**
     * Identifies a one-to-many association.
     */
    public const ONE_TO_MANY = 4;

    /**
     * Identifies a many-to-many association.
     */
    public const MANY_TO_MANY = 8;

    /**
     * Combined bitmask for to-one (single-valued) associations.
     */
    public const TO_ONE = 3;

    /**
     * Combined bitmask for to-many (collection-valued) associations.
     */
    public const TO_MANY = 12;

    /**
     * ReadOnly cache can do reads, inserts and deletes, cannot perform updates or employ any locks,
     */
    public const CACHE_USAGE_READ_ONLY = 1;

    /**
     * Nonstrict Read Write Cache doesn’t employ any locks but can do inserts, update and deletes.
     */
    public const CACHE_USAGE_NONSTRICT_READ_WRITE = 2;

    /**
     * Read Write Attempts to lock the entity before update/delete.
     */
    public const CACHE_USAGE_READ_WRITE = 3;

    /**
     * READ-ONLY: The name of the entity class.
     *
     * @var string
     * @psalm-var class-string
     */
    public $name;

    /**
     * READ-ONLY: The namespace the entity class is contained in.
     *
     * @var string
     * @todo Not really needed. Usage could be localized.
     */
    public $namespace;

    /**
     * READ-ONLY: The name of the entity class that is at the root of the mapped entity inheritance
     * hierarchy. If the entity is not part of a mapped inheritance hierarchy this is the same
     * as {@link $name}.
     *
     * @var string
     * @psalm-var class-string
     */
    public $rootEntityName;

    /**
     * READ-ONLY: The definition of custom generator. Only used for CUSTOM
     * generator type
     *
     * The definition has the following structure:
     * <code>
     * array(
     *     'class' => 'ClassName',
     * )
     * </code>
     *
     * @todo Merge with tableGeneratorDefinition into generic generatorDefinition
     * @var array<string, string>|null
     */
    public $customGeneratorDefinition;

    /**
     * The name of the custom repository class used for the entity class.
     * (Optional).
     *
     * @var string|null
     * @psalm-var ?class-string
     */
    public $customRepositoryClassName;

    /**
     * READ-ONLY: Whether this class describes the mapping of a mapped superclass.
     *
     * @var bool
     */
    public $isMappedSuperclass = false;

    /**
     * READ-ONLY: Whether this class describes the mapping of an embeddable class.
     *
     * @var bool
     */
    public $isEmbeddedClass = false;

    /**
     * READ-ONLY: The names of the parent classes (ancestors).
     *
     * @var array
     */
    public $parentClasses = [];

    /**
     * READ-ONLY: The names of all subclasses (descendants).
     *
     * @var array
     */
    public $subClasses = [];

    /**
     * READ-ONLY: The names of all embedded classes based on properties.
     *
     * @var array
     */
    public $embeddedClasses = [];

    /**
     * READ-ONLY: The named queries allowed to be called directly from Repository.
     *
     * @var array
     */
    public $namedQueries = [];

    /**
     * READ-ONLY: The named native queries allowed to be called directly from Repository.
     *
     * A native SQL named query definition has the following structure:
     * <pre>
     * array(
     *     'name'               => <query name>,
     *     'query'              => <sql query>,
     *     'resultClass'        => <class of the result>,
     *     'resultSetMapping'   => <name of a SqlResultSetMapping>
     * )
     * </pre>
     *
     * @var array
     */
    public $namedNativeQueries = [];

    /**
     * READ-ONLY: The mappings of the results of native SQL queries.
     *
     * A native result mapping definition has the following structure:
     * <pre>
     * array(
     *     'name'               => <result name>,
     *     'entities'           => array(<entity result mapping>),
     *     'columns'            => array(<column result mapping>)
     * )
     * </pre>
     *
     * @var array
     */
    public $sqlResultSetMappings = [];

    /**
     * READ-ONLY: The field names of all fields that are part of the identifier/primary key
     * of the mapped entity class.
     *
     * @var array
     */
    public $identifier = [];

    /**
     * READ-ONLY: The inheritance mapping type used by the class.
     *
     * @var int
     */
    public $inheritanceType = self::INHERITANCE_TYPE_NONE;

    /**
     * READ-ONLY: The Id generator type used by the class.
     *
     * @var int
     */
    public $generatorType = self::GENERATOR_TYPE_NONE;

    /**
     * READ-ONLY: The field mappings of the class.
     * Keys are field names and values are mapping definitions.
     *
     * The mapping definition array has the following values:
     *
     * - <b>fieldName</b> (string)
     * The name of the field in the Entity.
     *
     * - <b>type</b> (string)
     * The type name of the mapped field. Can be one of Doctrine's mapping types
     * or a custom mapping type.
     *
     * - <b>columnName</b> (string, optional)
     * The column name. Optional. Defaults to the field name.
     *
     * - <b>length</b> (integer, optional)
     * The database length of the column. Optional. Default value taken from
     * the type.
     *
     * - <b>id</b> (boolean, optional)
     * Marks the field as the primary key of the entity. Multiple fields of an
     * entity can have the id attribute, forming a composite key.
     *
     * - <b>nullable</b> (boolean, optional)
     * Whether the column is nullable. Defaults to FALSE.
     *
     * - <b>columnDefinition</b> (string, optional, schema-only)
     * The SQL fragment that is used when generating the DDL for the column.
     *
     * - <b>precision</b> (integer, optional, schema-only)
     * The precision of a decimal column. Only valid if the column type is decimal.
     *
     * - <b>scale</b> (integer, optional, schema-only)
     * The scale of a decimal column. Only valid if the column type is decimal.
     *
     * - <b>'unique'</b> (string, optional, schema-only)
     * Whether a unique constraint should be generated for the column.
     *
     * @var array
<<<<<<< HEAD
     *
     * @psalm-var array<string, array{
     *      type: string,
     *      fieldName: string,
     *      columnName?: string,
     *      inherited?: class-string,
     *      nullable?: bool,
     *      originalClass?: class-string,
     *      originalField?: string
     * }>
=======
     * @psalm-var array<string, array{type: string, fieldName: string, columnName: string, inherited: class-string}>
>>>>>>> 40f39255
     */
    public $fieldMappings = [];

    /**
     * READ-ONLY: An array of field names. Used to look up field names from column names.
     * Keys are column names and values are field names.
     *
     * @var array
     */
    public $fieldNames = [];

    /**
     * READ-ONLY: A map of field names to column names. Keys are field names and values column names.
     * Used to look up column names from field names.
     * This is the reverse lookup map of $_fieldNames.
     *
     * @deprecated 3.0 Remove this.
     *
     * @var mixed[]
     */
    public $columnNames = [];

    /**
     * READ-ONLY: The discriminator value of this class.
     *
     * <b>This does only apply to the JOINED and SINGLE_TABLE inheritance mapping strategies
     * where a discriminator column is used.</b>
     *
     * @see discriminatorColumn
     *
     * @var mixed
     */
    public $discriminatorValue;

    /**
     * READ-ONLY: The discriminator map of all mapped classes in the hierarchy.
     *
     * <b>This does only apply to the JOINED and SINGLE_TABLE inheritance mapping strategies
     * where a discriminator column is used.</b>
     *
     * @see discriminatorColumn
     *
     * @var mixed
     */
    public $discriminatorMap = [];

    /**
     * READ-ONLY: The definition of the discriminator column used in JOINED and SINGLE_TABLE
     * inheritance mappings.
     *
     * @var array
     */
    public $discriminatorColumn;

    /**
     * READ-ONLY: The primary table definition. The definition is an array with the
     * following entries:
     *
     * name => <tableName>
     * schema => <schemaName>
     * indexes => array
     * uniqueConstraints => array
     *
     * @var array
     * @psalm-var array{name: string, schema: string, indexes: array, uniqueConstraints: array}
     */
    public $table;

    /**
     * READ-ONLY: The registered lifecycle callbacks for entities of this class.
     *
     * @var array[]
     */
    public $lifecycleCallbacks = [];

    /**
     * READ-ONLY: The registered entity listeners.
     *
     * @var array
     */
    public $entityListeners = [];

    /**
     * READ-ONLY: The association mappings of this class.
     *
     * The mapping definition array supports the following keys:
     *
     * - <b>fieldName</b> (string)
     * The name of the field in the entity the association is mapped to.
     *
     * - <b>targetEntity</b> (string)
     * The class name of the target entity. If it is fully-qualified it is used as is.
     * If it is a simple, unqualified class name the namespace is assumed to be the same
     * as the namespace of the source entity.
     *
     * - <b>mappedBy</b> (string, required for bidirectional associations)
     * The name of the field that completes the bidirectional association on the owning side.
     * This key must be specified on the inverse side of a bidirectional association.
     *
     * - <b>inversedBy</b> (string, required for bidirectional associations)
     * The name of the field that completes the bidirectional association on the inverse side.
     * This key must be specified on the owning side of a bidirectional association.
     *
     * - <b>cascade</b> (array, optional)
     * The names of persistence operations to cascade on the association. The set of possible
     * values are: "persist", "remove", "detach", "merge", "refresh", "all" (implies all others).
     *
     * - <b>orderBy</b> (array, one-to-many/many-to-many only)
     * A map of field names (of the target entity) to sorting directions (ASC/DESC).
     * Example: array('priority' => 'desc')
     *
     * - <b>fetch</b> (integer, optional)
     * The fetching strategy to use for the association, usually defaults to FETCH_LAZY.
     * Possible values are: ClassMetadata::FETCH_EAGER, ClassMetadata::FETCH_LAZY.
     *
     * - <b>joinTable</b> (array, optional, many-to-many only)
     * Specification of the join table and its join columns (foreign keys).
     * Only valid for many-to-many mappings. Note that one-to-many associations can be mapped
     * through a join table by simply mapping the association as many-to-many with a unique
     * constraint on the join table.
     *
     * - <b>indexBy</b> (string, optional, to-many only)
     * Specification of a field on target-entity that is used to index the collection by.
     * This field HAS to be either the primary key or a unique column. Otherwise the collection
     * does not contain all the entities that are actually related.
     *
     * A join table definition has the following structure:
     * <pre>
     * array(
     *     'name' => <join table name>,
     *      'joinColumns' => array(<join column mapping from join table to source table>),
     *      'inverseJoinColumns' => array(<join column mapping from join table to target table>)
     * )
     * </pre>
     *
     * @var array
     */
    public $associationMappings = [];

    /**
     * READ-ONLY: Flag indicating whether the identifier/primary key of the class is composite.
     *
     * @var bool
     */
    public $isIdentifierComposite = false;

    /**
     * READ-ONLY: Flag indicating whether the identifier/primary key contains at least one foreign key association.
     *
     * This flag is necessary because some code blocks require special treatment of this cases.
     *
     * @var bool
     */
    public $containsForeignIdentifier = false;

    /**
     * READ-ONLY: The ID generator used for generating IDs for this class.
     *
     * @var AbstractIdGenerator
     * @todo Remove!
     */
    public $idGenerator;

    /**
     * READ-ONLY: The definition of the sequence generator of this class. Only used for the
     * SEQUENCE generation strategy.
     *
     * The definition has the following structure:
     * <code>
     * array(
     *     'sequenceName' => 'name',
     *     'allocationSize' => 20,
     *     'initialValue' => 1
     * )
     * </code>
     *
     * @var array
<<<<<<< HEAD
     * @psalm-var array{sequenceName: string, allocationSize: int, initialValue: int}
     *
=======
>>>>>>> 40f39255
     * @todo Merge with tableGeneratorDefinition into generic generatorDefinition
     */
    public $sequenceGeneratorDefinition;

    /**
     * READ-ONLY: The definition of the table generator of this class. Only used for the
     * TABLE generation strategy.
     *
     * @var array
     * @todo Merge with tableGeneratorDefinition into generic generatorDefinition
     */
    public $tableGeneratorDefinition;

    /**
     * READ-ONLY: The policy used for change-tracking on entities of this class.
     *
     * @var int
     */
    public $changeTrackingPolicy = self::CHANGETRACKING_DEFERRED_IMPLICIT;

    /**
     * READ-ONLY: A flag for whether or not instances of this class are to be versioned
     * with optimistic locking.
     *
     * @var bool
     */
    public $isVersioned;

    /**
     * READ-ONLY: The name of the field which is used for versioning in optimistic locking (if any).
     *
     * @var mixed
     */
    public $versionField;

    /** @var mixed[] */
    public $cache = null;

    /**
     * The ReflectionClass instance of the mapped class.
     *
     * @var ReflectionClass
     */
    public $reflClass;

    /**
     * Is this entity marked as "read-only"?
     *
     * That means it is never considered for change-tracking in the UnitOfWork. It is a very helpful performance
     * optimization for entities that are immutable, either in your domain or through the relation database
     * (coming from a view, or a history table for example).
     *
     * @var bool
     */
    public $isReadOnly = false;

    /**
     * NamingStrategy determining the default column and table names.
     *
     * @var NamingStrategy
     */
    protected $namingStrategy;

    /**
     * The ReflectionProperty instances of the mapped class.
     *
     * @var ReflectionProperty[]|null[]
     */
    public $reflFields = [];

    /** @var InstantiatorInterface|null */
    private $instantiator;

    /**
     * Initializes a new ClassMetadata instance that will hold the object-relational mapping
     * metadata of the class with the given name.
     *
     * @param string $entityName The name of the entity class the new instance is used for.
     */
    public function __construct($entityName, ?NamingStrategy $namingStrategy = null)
    {
        $this->name           = $entityName;
        $this->rootEntityName = $entityName;
        $this->namingStrategy = $namingStrategy ?: new DefaultNamingStrategy();
        $this->instantiator   = new Instantiator();
    }

    /**
     * Gets the ReflectionProperties of the mapped class.
     *
     * @return ReflectionProperty[]|null[] An array of ReflectionProperty instances.
     *
     * @psalm-return array<ReflectionProperty|null>
     */
    public function getReflectionProperties()
    {
        return $this->reflFields;
    }

    /**
     * Gets a ReflectionProperty for a specific field of the mapped class.
     *
     * @param string $name
     *
     * @return ReflectionProperty
     */
    public function getReflectionProperty($name)
    {
        return $this->reflFields[$name];
    }

    /**
     * Gets the ReflectionProperty for the single identifier field.
     *
     * @return ReflectionProperty
     *
     * @throws BadMethodCallException If the class has a composite identifier.
     */
    public function getSingleIdReflectionProperty()
    {
        if ($this->isIdentifierComposite) {
            throw new BadMethodCallException('Class ' . $this->name . ' has a composite identifier.');
        }

        return $this->reflFields[$this->identifier[0]];
    }

    /**
     * Extracts the identifier values of an entity of this class.
     *
     * For composite identifiers, the identifier values are returned as an array
     * with the same order as the field order in {@link identifier}.
     *
     * @param object $entity
     *
     * @return array
     */
    public function getIdentifierValues($entity)
    {
        if ($this->isIdentifierComposite) {
            $id = [];

            foreach ($this->identifier as $idField) {
                $value = $this->reflFields[$idField]->getValue($entity);

                if ($value !== null) {
                    $id[$idField] = $value;
                }
            }

            return $id;
        }

        $id    = $this->identifier[0];
        $value = $this->reflFields[$id]->getValue($entity);

        if ($value === null) {
            return [];
        }

        return [$id => $value];
    }

    /**
     * Populates the entity identifier of an entity.
     *
     * @param object $entity
     * @param array  $id
     *
     * @return void
     *
     * @todo Rename to assignIdentifier()
     */
    public function setIdentifierValues($entity, array $id)
    {
        foreach ($id as $idField => $idValue) {
            $this->reflFields[$idField]->setValue($entity, $idValue);
        }
    }

    /**
     * Sets the specified field to the specified value on the given entity.
     *
     * @param object $entity
     * @param string $field
     * @param mixed  $value
     *
     * @return void
     */
    public function setFieldValue($entity, $field, $value)
    {
        $this->reflFields[$field]->setValue($entity, $value);
    }

    /**
     * Gets the specified field's value off the given entity.
     *
     * @param object $entity
     * @param string $field
     *
     * @return mixed
     */
    public function getFieldValue($entity, $field)
    {
        return $this->reflFields[$field]->getValue($entity);
    }

    /**
     * Creates a string representation of this instance.
     *
     * @return string The string representation of this instance.
     *
     * @todo Construct meaningful string representation.
     */
    public function __toString()
    {
        return self::class . '@' . spl_object_hash($this);
    }

    /**
     * Determines which fields get serialized.
     *
     * It is only serialized what is necessary for best unserialization performance.
     * That means any metadata properties that are not set or empty or simply have
     * their default value are NOT serialized.
     *
     * Parts that are also NOT serialized because they can not be properly unserialized:
     *      - reflClass (ReflectionClass)
     *      - reflFields (ReflectionProperty array)
     *
     * @return string[] The names of all the fields that should be serialized.
     */
    public function __sleep()
    {
        // This metadata is always serialized/cached.
        $serialized = [
            'associationMappings',
            'columnNames', //TODO: 3.0 Remove this. Can use fieldMappings[$fieldName]['columnName']
            'fieldMappings',
            'fieldNames',
            'embeddedClasses',
            'identifier',
            'isIdentifierComposite', // TODO: REMOVE
            'name',
            'namespace', // TODO: REMOVE
            'table',
            'rootEntityName',
            'idGenerator', //TODO: Does not really need to be serialized. Could be moved to runtime.
        ];

        // The rest of the metadata is only serialized if necessary.
        if ($this->changeTrackingPolicy !== self::CHANGETRACKING_DEFERRED_IMPLICIT) {
            $serialized[] = 'changeTrackingPolicy';
        }

        if ($this->customRepositoryClassName) {
            $serialized[] = 'customRepositoryClassName';
        }

        if ($this->inheritanceType !== self::INHERITANCE_TYPE_NONE) {
            $serialized[] = 'inheritanceType';
            $serialized[] = 'discriminatorColumn';
            $serialized[] = 'discriminatorValue';
            $serialized[] = 'discriminatorMap';
            $serialized[] = 'parentClasses';
            $serialized[] = 'subClasses';
        }

        if ($this->generatorType !== self::GENERATOR_TYPE_NONE) {
            $serialized[] = 'generatorType';
            if ($this->generatorType === self::GENERATOR_TYPE_SEQUENCE) {
                $serialized[] = 'sequenceGeneratorDefinition';
            }
        }

        if ($this->isMappedSuperclass) {
            $serialized[] = 'isMappedSuperclass';
        }

        if ($this->isEmbeddedClass) {
            $serialized[] = 'isEmbeddedClass';
        }

        if ($this->containsForeignIdentifier) {
            $serialized[] = 'containsForeignIdentifier';
        }

        if ($this->isVersioned) {
            $serialized[] = 'isVersioned';
            $serialized[] = 'versionField';
        }

        if ($this->lifecycleCallbacks) {
            $serialized[] = 'lifecycleCallbacks';
        }

        if ($this->entityListeners) {
            $serialized[] = 'entityListeners';
        }

        if ($this->namedQueries) {
            $serialized[] = 'namedQueries';
        }

        if ($this->namedNativeQueries) {
            $serialized[] = 'namedNativeQueries';
        }

        if ($this->sqlResultSetMappings) {
            $serialized[] = 'sqlResultSetMappings';
        }

        if ($this->isReadOnly) {
            $serialized[] = 'isReadOnly';
        }

        if ($this->customGeneratorDefinition) {
            $serialized[] = 'customGeneratorDefinition';
        }

        if ($this->cache) {
            $serialized[] = 'cache';
        }

        return $serialized;
    }

    /**
     * Creates a new instance of the mapped class, without invoking the constructor.
     *
     * @return object
     */
    public function newInstance()
    {
        return $this->instantiator->instantiate($this->name);
    }

    /**
     * Restores some state that can not be serialized/unserialized.
     *
     * @param ReflectionService $reflService
     *
     * @return void
     */
    public function wakeupReflection($reflService)
    {
        // Restore ReflectionClass and properties
        $this->reflClass    = $reflService->getClass($this->name);
        $this->instantiator = $this->instantiator ?: new Instantiator();

        $parentReflFields = [];

        foreach ($this->embeddedClasses as $property => $embeddedClass) {
            if (isset($embeddedClass['declaredField'])) {
                $parentReflFields[$property] = new ReflectionEmbeddedProperty(
                    $parentReflFields[$embeddedClass['declaredField']],
                    $reflService->getAccessibleProperty(
                        $this->embeddedClasses[$embeddedClass['declaredField']]['class'],
                        $embeddedClass['originalField']
                    ),
                    $this->embeddedClasses[$embeddedClass['declaredField']]['class']
                );

                continue;
            }

            $fieldRefl = $reflService->getAccessibleProperty(
                $embeddedClass['declared'] ?? $this->name,
                $property
            );

            $parentReflFields[$property] = $fieldRefl;
            $this->reflFields[$property] = $fieldRefl;
        }

        foreach ($this->fieldMappings as $field => $mapping) {
            if (isset($mapping['declaredField']) && isset($parentReflFields[$mapping['declaredField']])) {
                $this->reflFields[$field] = new ReflectionEmbeddedProperty(
                    $parentReflFields[$mapping['declaredField']],
                    $reflService->getAccessibleProperty($mapping['originalClass'], $mapping['originalField']),
                    $mapping['originalClass']
                );
                continue;
            }

            $this->reflFields[$field] = isset($mapping['declared'])
                ? $reflService->getAccessibleProperty($mapping['declared'], $field)
                : $reflService->getAccessibleProperty($this->name, $field);
        }

        foreach ($this->associationMappings as $field => $mapping) {
            $this->reflFields[$field] = isset($mapping['declared'])
                ? $reflService->getAccessibleProperty($mapping['declared'], $field)
                : $reflService->getAccessibleProperty($this->name, $field);
        }
    }

    /**
     * Initializes a new ClassMetadata instance that will hold the object-relational mapping
     * metadata of the class with the given name.
     *
     * @param ReflectionService $reflService The reflection service.
     *
     * @return void
     */
    public function initializeReflection($reflService)
    {
        $this->reflClass = $reflService->getClass($this->name);
        $this->namespace = $reflService->getClassNamespace($this->name);

        if ($this->reflClass) {
            $this->name = $this->rootEntityName = $this->reflClass->getName();
        }

        $this->table['name'] = $this->namingStrategy->classToTableName($this->name);
    }

    /**
     * Validates Identifier.
     *
     * @return void
     *
     * @throws MappingException
     */
    public function validateIdentifier()
    {
        if ($this->isMappedSuperclass || $this->isEmbeddedClass) {
            return;
        }

        // Verify & complete identifier mapping
        if (! $this->identifier) {
            throw MappingException::identifierRequired($this->name);
        }

        if ($this->usesIdGenerator() && $this->isIdentifierComposite) {
            throw MappingException::compositeKeyAssignedIdGeneratorRequired($this->name);
        }
    }

    /**
     * Validates association targets actually exist.
     *
     * @return void
     *
     * @throws MappingException
     */
    public function validateAssociations()
    {
        foreach ($this->associationMappings as $mapping) {
            if (
                ! class_exists($mapping['targetEntity'])
                && ! interface_exists($mapping['targetEntity'])
                && ! trait_exists($mapping['targetEntity'])
            ) {
                throw MappingException::invalidTargetEntityClass($mapping['targetEntity'], $this->name, $mapping['fieldName']);
            }
        }
    }

    /**
     * Validates lifecycle callbacks.
     *
     * @param ReflectionService $reflService
     *
     * @return void
     *
     * @throws MappingException
     */
    public function validateLifecycleCallbacks($reflService)
    {
        foreach ($this->lifecycleCallbacks as $callbacks) {
            foreach ($callbacks as $callbackFuncName) {
                if (! $reflService->hasPublicMethod($this->name, $callbackFuncName)) {
                    throw MappingException::lifecycleCallbackMethodNotFound($this->name, $callbackFuncName);
                }
            }
        }
    }

    /**
     * {@inheritDoc}
     */
    public function getReflectionClass()
    {
        return $this->reflClass;
    }

    /**
     * @param array $cache
     *
     * @return void
     */
    public function enableCache(array $cache)
    {
        if (! isset($cache['usage'])) {
            $cache['usage'] = self::CACHE_USAGE_READ_ONLY;
        }

        if (! isset($cache['region'])) {
            $cache['region'] = strtolower(str_replace('\\', '_', $this->rootEntityName));
        }

        $this->cache = $cache;
    }

    /**
     * @param string $fieldName
     * @param array  $cache
     *
     * @return void
     */
    public function enableAssociationCache($fieldName, array $cache)
    {
        $this->associationMappings[$fieldName]['cache'] = $this->getAssociationCacheDefaults($fieldName, $cache);
    }

    /**
     * @param string $fieldName
     * @param array  $cache
     *
     * @return mixed[]
     *
     * @psalm-param array{usage: mixed, region: mixed} $cache
     * @psalm-return array{usage: mixed, region: mixed}
     */
    public function getAssociationCacheDefaults($fieldName, array $cache)
    {
        if (! isset($cache['usage'])) {
            $cache['usage'] = $this->cache['usage'] ?? self::CACHE_USAGE_READ_ONLY;
        }

        if (! isset($cache['region'])) {
            $cache['region'] = strtolower(str_replace('\\', '_', $this->rootEntityName)) . '__' . $fieldName;
        }

        return $cache;
    }

    /**
     * Sets the change tracking policy used by this class.
     *
     * @param int $policy
     *
     * @return void
     */
    public function setChangeTrackingPolicy($policy)
    {
        $this->changeTrackingPolicy = $policy;
    }

    /**
     * Whether the change tracking policy of this class is "deferred explicit".
     *
     * @return bool
     */
    public function isChangeTrackingDeferredExplicit()
    {
        return $this->changeTrackingPolicy === self::CHANGETRACKING_DEFERRED_EXPLICIT;
    }

    /**
     * Whether the change tracking policy of this class is "deferred implicit".
     *
     * @return bool
     */
    public function isChangeTrackingDeferredImplicit()
    {
        return $this->changeTrackingPolicy === self::CHANGETRACKING_DEFERRED_IMPLICIT;
    }

    /**
     * Whether the change tracking policy of this class is "notify".
     *
     * @return bool
     */
    public function isChangeTrackingNotify()
    {
        return $this->changeTrackingPolicy === self::CHANGETRACKING_NOTIFY;
    }

    /**
     * Checks whether a field is part of the identifier/primary key field(s).
     *
     * @param string $fieldName The field name.
     *
     * @return bool TRUE if the field is part of the table identifier/primary key field(s),
     * FALSE otherwise.
     */
    public function isIdentifier($fieldName)
    {
        if (! $this->identifier) {
            return false;
        }

        if (! $this->isIdentifierComposite) {
            return $fieldName === $this->identifier[0];
        }

        return in_array($fieldName, $this->identifier, true);
    }

    /**
     * Checks if the field is unique.
     *
     * @param string $fieldName The field name.
     *
     * @return bool TRUE if the field is unique, FALSE otherwise.
     */
    public function isUniqueField($fieldName)
    {
        $mapping = $this->getFieldMapping($fieldName);

        return $mapping !== false && isset($mapping['unique']) && $mapping['unique'];
    }

    /**
     * Checks if the field is not null.
     *
     * @param string $fieldName The field name.
     *
     * @return bool TRUE if the field is not null, FALSE otherwise.
     */
    public function isNullable($fieldName)
    {
        $mapping = $this->getFieldMapping($fieldName);

        return $mapping !== false && isset($mapping['nullable']) && $mapping['nullable'];
    }

    /**
     * Gets a column name for a field name.
     * If the column name for the field cannot be found, the given field name
     * is returned.
     *
     * @param string $fieldName The field name.
     *
     * @return string The column name.
     */
    public function getColumnName($fieldName)
    {
        return $this->columnNames[$fieldName] ?? $fieldName;
    }

    /**
     * Gets the mapping of a (regular) field that holds some data but not a
     * reference to another object.
     *
     * @param string $fieldName The field name.
     *
     * @return array The field mapping.
     *
     * @throws MappingException
     */
    public function getFieldMapping($fieldName)
    {
        if (! isset($this->fieldMappings[$fieldName])) {
            throw MappingException::mappingNotFound($this->name, $fieldName);
        }

        return $this->fieldMappings[$fieldName];
    }

    /**
     * Gets the mapping of an association.
     *
     * @see ClassMetadataInfo::$associationMappings
     *
     * @param string $fieldName The field name that represents the association in
     *                          the object model.
     *
     * @return array The mapping.
     *
     * @throws MappingException
     */
    public function getAssociationMapping($fieldName)
    {
        if (! isset($this->associationMappings[$fieldName])) {
            throw MappingException::mappingNotFound($this->name, $fieldName);
        }

        return $this->associationMappings[$fieldName];
    }

    /**
     * Gets all association mappings of the class.
     *
     * @return array
     */
    public function getAssociationMappings()
    {
        return $this->associationMappings;
    }

    /**
     * Gets the field name for a column name.
     * If no field name can be found the column name is returned.
     *
     * @param string $columnName The column name.
     *
     * @return string The column alias.
     */
    public function getFieldName($columnName)
    {
        return $this->fieldNames[$columnName] ?? $columnName;
    }

    /**
     * Gets the named query.
     *
     * @see ClassMetadataInfo::$namedQueries
     *
     * @param string $queryName The query name.
     *
     * @return string
     *
     * @throws MappingException
     */
    public function getNamedQuery($queryName)
    {
        if (! isset($this->namedQueries[$queryName])) {
            throw MappingException::queryNotFound($this->name, $queryName);
        }

        return $this->namedQueries[$queryName]['dql'];
    }

    /**
     * Gets all named queries of the class.
     *
     * @return array
     */
    public function getNamedQueries()
    {
        return $this->namedQueries;
    }

    /**
     * Gets the named native query.
     *
     * @see ClassMetadataInfo::$namedNativeQueries
     *
     * @param string $queryName The query name.
     *
     * @return array
     *
     * @throws MappingException
     */
    public function getNamedNativeQuery($queryName)
    {
        if (! isset($this->namedNativeQueries[$queryName])) {
            throw MappingException::queryNotFound($this->name, $queryName);
        }

        return $this->namedNativeQueries[$queryName];
    }

    /**
     * Gets all named native queries of the class.
     *
     * @return array
     */
    public function getNamedNativeQueries()
    {
        return $this->namedNativeQueries;
    }

    /**
     * Gets the result set mapping.
     *
     * @see ClassMetadataInfo::$sqlResultSetMappings
     *
     * @param string $name The result set mapping name.
     *
     * @return array
     *
     * @throws MappingException
     */
    public function getSqlResultSetMapping($name)
    {
        if (! isset($this->sqlResultSetMappings[$name])) {
            throw MappingException::resultMappingNotFound($this->name, $name);
        }

        return $this->sqlResultSetMappings[$name];
    }

    /**
     * Gets all sql result set mappings of the class.
     *
     * @return array
     */
    public function getSqlResultSetMappings()
    {
        return $this->sqlResultSetMappings;
    }

    /**
     * Validates & completes the given field mapping.
     *
     * @param array $mapping The field mapping to validate & complete.
     *
     * @return void
     *
     * @throws MappingException
     */
    protected function _validateAndCompleteFieldMapping(array &$mapping)
    {
        // Check mandatory fields
        if (! isset($mapping['fieldName']) || ! $mapping['fieldName']) {
            throw MappingException::missingFieldName($this->name);
        }

        if (! isset($mapping['type'])) {
            // Default to string
            $mapping['type'] = 'string';
        }

        // Complete fieldName and columnName mapping
        if (! isset($mapping['columnName'])) {
            $mapping['columnName'] = $this->namingStrategy->propertyToColumnName($mapping['fieldName'], $this->name);
        }

        if ($mapping['columnName'][0] === '`') {
            $mapping['columnName'] = trim($mapping['columnName'], '`');
            $mapping['quoted']     = true;
        }

        $this->columnNames[$mapping['fieldName']] = $mapping['columnName'];

        if (isset($this->fieldNames[$mapping['columnName']]) || ($this->discriminatorColumn && $this->discriminatorColumn['name'] === $mapping['columnName'])) {
            throw MappingException::duplicateColumnName($this->name, $mapping['columnName']);
        }

        $this->fieldNames[$mapping['columnName']] = $mapping['fieldName'];

        // Complete id mapping
        if (isset($mapping['id']) && $mapping['id'] === true) {
            if ($this->versionField === $mapping['fieldName']) {
                throw MappingException::cannotVersionIdField($this->name, $mapping['fieldName']);
            }

            if (! in_array($mapping['fieldName'], $this->identifier)) {
                $this->identifier[] = $mapping['fieldName'];
            }

            // Check for composite key
            if (! $this->isIdentifierComposite && count($this->identifier) > 1) {
                $this->isIdentifierComposite = true;
            }
        }

        if (Type::hasType($mapping['type']) && Type::getType($mapping['type'])->canRequireSQLConversion()) {
            if (isset($mapping['id']) && $mapping['id'] === true) {
                 throw MappingException::sqlConversionNotAllowedForIdentifiers($this->name, $mapping['fieldName'], $mapping['type']);
            }

            $mapping['requireSQLConversion'] = true;
        }
    }

    /**
     * Validates & completes the basic mapping information that is common to all
     * association mappings (one-to-one, many-ot-one, one-to-many, many-to-many).
     *
     * @param array $mapping The mapping.
     *
     * @return mixed[] The updated mapping.
     *
     * @throws MappingException If something is wrong with the mapping.
     *
     * @psalm-return array{
     *                   mappedBy: mixed|null,
     *                   inversedBy: mixed|null,
     *                   isOwningSide: bool,
     *                   sourceEntity: class-string,
     *                   targetEntity: string,
     *                   fieldName: mixed,
     *                   fetch: mixed,
     *                   cascade: array<array-key,string>,
     *                   isCascadeRemove: bool,
     *                   isCascadePersist: bool,
     *                   isCascadeRefresh: bool,
     *                   isCascadeMerge: bool,
     *                   isCascadeDetach: bool
     *                   type: int
     *                   originalField: string
     *                   originalClass: class-string
     *               }
     */
    protected function _validateAndCompleteAssociationMapping(array $mapping)
    {
        if (! isset($mapping['mappedBy'])) {
            $mapping['mappedBy'] = null;
        }

        if (! isset($mapping['inversedBy'])) {
            $mapping['inversedBy'] = null;
        }

        $mapping['isOwningSide'] = true; // assume owning side until we hit mappedBy

        if (empty($mapping['indexBy'])) {
            unset($mapping['indexBy']);
        }

        // If targetEntity is unqualified, assume it is in the same namespace as
        // the sourceEntity.
        $mapping['sourceEntity'] = $this->name;

        if (isset($mapping['targetEntity'])) {
            $mapping['targetEntity'] = $this->fullyQualifiedClassName($mapping['targetEntity']);
            $mapping['targetEntity'] = ltrim($mapping['targetEntity'], '\\');
        }

        if (($mapping['type'] & self::MANY_TO_ONE) > 0 && isset($mapping['orphanRemoval']) && $mapping['orphanRemoval']) {
            throw MappingException::illegalOrphanRemoval($this->name, $mapping['fieldName']);
        }

        // Complete id mapping
        if (isset($mapping['id']) && $mapping['id'] === true) {
            if (isset($mapping['orphanRemoval']) && $mapping['orphanRemoval']) {
                throw MappingException::illegalOrphanRemovalOnIdentifierAssociation($this->name, $mapping['fieldName']);
            }

            if (! in_array($mapping['fieldName'], $this->identifier)) {
                if (isset($mapping['joinColumns']) && count($mapping['joinColumns']) >= 2) {
                    throw MappingException::cannotMapCompositePrimaryKeyEntitiesAsForeignId(
                        $mapping['targetEntity'],
                        $this->name,
                        $mapping['fieldName']
                    );
                }

                $this->identifier[]              = $mapping['fieldName'];
                $this->containsForeignIdentifier = true;
            }

            // Check for composite key
            if (! $this->isIdentifierComposite && count($this->identifier) > 1) {
                $this->isIdentifierComposite = true;
            }

            if ($this->cache && ! isset($mapping['cache'])) {
                throw CacheException::nonCacheableEntityAssociation($this->name, $mapping['fieldName']);
            }
        }

        // Mandatory attributes for both sides
        // Mandatory: fieldName, targetEntity
        if (! isset($mapping['fieldName']) || ! $mapping['fieldName']) {
            throw MappingException::missingFieldName($this->name);
        }

        if (! isset($mapping['targetEntity'])) {
            throw MappingException::missingTargetEntity($mapping['fieldName']);
        }

        // Mandatory and optional attributes for either side
        if (! $mapping['mappedBy']) {
            if (isset($mapping['joinTable']) && $mapping['joinTable']) {
                if (isset($mapping['joinTable']['name']) && $mapping['joinTable']['name'][0] === '`') {
                    $mapping['joinTable']['name']   = trim($mapping['joinTable']['name'], '`');
                    $mapping['joinTable']['quoted'] = true;
                }
            }
        } else {
            $mapping['isOwningSide'] = false;
        }

        if (isset($mapping['id']) && $mapping['id'] === true && $mapping['type'] & self::TO_MANY) {
            throw MappingException::illegalToManyIdentifierAssociation($this->name, $mapping['fieldName']);
        }

        // Fetch mode. Default fetch mode to LAZY, if not set.
        if (! isset($mapping['fetch'])) {
            $mapping['fetch'] = self::FETCH_LAZY;
        }

        // Cascades
        $cascades = isset($mapping['cascade']) ? array_map('strtolower', $mapping['cascade']) : [];

        $allCascades = ['remove', 'persist', 'refresh', 'merge', 'detach'];
        if (in_array('all', $cascades)) {
            $cascades = $allCascades;
        } elseif (count($cascades) !== count(array_intersect($cascades, $allCascades))) {
            throw MappingException::invalidCascadeOption(
                array_diff($cascades, $allCascades),
                $this->name,
                $mapping['fieldName']
            );
        }

        $mapping['cascade']          = $cascades;
        $mapping['isCascadeRemove']  = in_array('remove', $cascades);
        $mapping['isCascadePersist'] = in_array('persist', $cascades);
        $mapping['isCascadeRefresh'] = in_array('refresh', $cascades);
        $mapping['isCascadeMerge']   = in_array('merge', $cascades);
        $mapping['isCascadeDetach']  = in_array('detach', $cascades);

        return $mapping;
    }

    /**
     * Validates & completes a one-to-one association mapping.
     *
     * @param array $mapping The mapping to validate & complete.
     *
     * @return mixed[] The validated & completed mapping.
     *
     * @throws RuntimeException
     * @throws MappingException
     *
     * @psalm-return array{isOwningSide: mixed, orphanRemoval: bool, isCascadeRemove: bool}
     */
    protected function _validateAndCompleteOneToOneMapping(array $mapping)
    {
        $mapping = $this->_validateAndCompleteAssociationMapping($mapping);

        if (isset($mapping['joinColumns']) && $mapping['joinColumns']) {
            $mapping['isOwningSide'] = true;
        }

        if ($mapping['isOwningSide']) {
            if (empty($mapping['joinColumns'])) {
                // Apply default join column
                $mapping['joinColumns'] = [
                    [
                        'name' => $this->namingStrategy->joinColumnName($mapping['fieldName'], $this->name),
                        'referencedColumnName' => $this->namingStrategy->referenceColumnName(),
                    ],
                ];
            }

            $uniqueConstraintColumns = [];

            foreach ($mapping['joinColumns'] as &$joinColumn) {
                if ($mapping['type'] === self::ONE_TO_ONE && ! $this->isInheritanceTypeSingleTable()) {
                    if (count($mapping['joinColumns']) === 1) {
                        if (empty($mapping['id'])) {
                            $joinColumn['unique'] = true;
                        }
                    } else {
                        $uniqueConstraintColumns[] = $joinColumn['name'];
                    }
                }

                if (empty($joinColumn['name'])) {
                    $joinColumn['name'] = $this->namingStrategy->joinColumnName($mapping['fieldName'], $this->name);
                }

                if (empty($joinColumn['referencedColumnName'])) {
                    $joinColumn['referencedColumnName'] = $this->namingStrategy->referenceColumnName();
                }

                if ($joinColumn['name'][0] === '`') {
                    $joinColumn['name']   = trim($joinColumn['name'], '`');
                    $joinColumn['quoted'] = true;
                }

                if ($joinColumn['referencedColumnName'][0] === '`') {
                    $joinColumn['referencedColumnName'] = trim($joinColumn['referencedColumnName'], '`');
                    $joinColumn['quoted']               = true;
                }

                $mapping['sourceToTargetKeyColumns'][$joinColumn['name']] = $joinColumn['referencedColumnName'];
                $mapping['joinColumnFieldNames'][$joinColumn['name']]     = $joinColumn['fieldName'] ?? $joinColumn['name'];
            }

            if ($uniqueConstraintColumns) {
                if (! $this->table) {
                    throw new RuntimeException('ClassMetadataInfo::setTable() has to be called before defining a one to one relationship.');
                }

                $this->table['uniqueConstraints'][$mapping['fieldName'] . '_uniq'] = ['columns' => $uniqueConstraintColumns];
            }

            $mapping['targetToSourceKeyColumns'] = array_flip($mapping['sourceToTargetKeyColumns']);
        }

        $mapping['orphanRemoval']   = isset($mapping['orphanRemoval']) && $mapping['orphanRemoval'];
        $mapping['isCascadeRemove'] = $mapping['orphanRemoval'] || $mapping['isCascadeRemove'];

        if ($mapping['orphanRemoval']) {
            unset($mapping['unique']);
        }

        if (isset($mapping['id']) && $mapping['id'] === true && ! $mapping['isOwningSide']) {
            throw MappingException::illegalInverseIdentifierAssociation($this->name, $mapping['fieldName']);
        }

        return $mapping;
    }

    /**
     * Validates & completes a one-to-many association mapping.
     *
     * @param array $mapping The mapping to validate and complete.
     *
     * @return mixed[] The validated and completed mapping.
     *
     * @throws MappingException
     * @throws InvalidArgumentException
     *
     * @psalm-return array{
     *                   mappedBy: mixed,
     *                   inversedBy: mixed,
     *                   isOwningSide: bool,
     *                   sourceEntity: string,
     *                   targetEntity: string,
     *                   fieldName: mixed,
     *                   fetch: int|mixed,
     *                   cascade: array<array-key,string>,
     *                   isCascadeRemove: bool,
     *                   isCascadePersist: bool,
     *                   isCascadeRefresh: bool,
     *                   isCascadeMerge: bool,
     *                   isCascadeDetach: bool,
     *                   orphanRemoval: bool
     *               }
     */
    protected function _validateAndCompleteOneToManyMapping(array $mapping)
    {
        $mapping = $this->_validateAndCompleteAssociationMapping($mapping);

        // OneToMany-side MUST be inverse (must have mappedBy)
        if (! isset($mapping['mappedBy'])) {
            throw MappingException::oneToManyRequiresMappedBy($mapping['fieldName']);
        }

        $mapping['orphanRemoval']   = isset($mapping['orphanRemoval']) && $mapping['orphanRemoval'];
        $mapping['isCascadeRemove'] = $mapping['orphanRemoval'] || $mapping['isCascadeRemove'];

        $this->assertMappingOrderBy($mapping);

        return $mapping;
    }

    /**
     * Validates & completes a many-to-many association mapping.
     *
     * @param array $mapping The mapping to validate & complete.
     *
     * @return mixed[] The validated & completed mapping.
     *
     * @throws InvalidArgumentException
     *
     * @psalm-return array{isOwningSide: mixed, orphanRemoval: bool}
     */
    protected function _validateAndCompleteManyToManyMapping(array $mapping)
    {
        $mapping = $this->_validateAndCompleteAssociationMapping($mapping);

        if ($mapping['isOwningSide']) {
            // owning side MUST have a join table
            if (! isset($mapping['joinTable']['name'])) {
                $mapping['joinTable']['name'] = $this->namingStrategy->joinTableName($mapping['sourceEntity'], $mapping['targetEntity'], $mapping['fieldName']);
            }

            $selfReferencingEntityWithoutJoinColumns = $mapping['sourceEntity'] === $mapping['targetEntity']
                && (! (isset($mapping['joinTable']['joinColumns']) || isset($mapping['joinTable']['inverseJoinColumns'])));

            if (! isset($mapping['joinTable']['joinColumns'])) {
                $mapping['joinTable']['joinColumns'] = [
                    [
                        'name' => $this->namingStrategy->joinKeyColumnName($mapping['sourceEntity'], $selfReferencingEntityWithoutJoinColumns ? 'source' : null),
                        'referencedColumnName' => $this->namingStrategy->referenceColumnName(),
                        'onDelete' => 'CASCADE',
                    ],
                ];
            }

            if (! isset($mapping['joinTable']['inverseJoinColumns'])) {
                $mapping['joinTable']['inverseJoinColumns'] = [
                    [
                        'name' => $this->namingStrategy->joinKeyColumnName($mapping['targetEntity'], $selfReferencingEntityWithoutJoinColumns ? 'target' : null),
                        'referencedColumnName' => $this->namingStrategy->referenceColumnName(),
                        'onDelete' => 'CASCADE',
                    ],
                ];
            }

            $mapping['joinTableColumns'] = [];

            foreach ($mapping['joinTable']['joinColumns'] as &$joinColumn) {
                if (empty($joinColumn['name'])) {
                    $joinColumn['name'] = $this->namingStrategy->joinKeyColumnName($mapping['sourceEntity'], $joinColumn['referencedColumnName']);
                }

                if (empty($joinColumn['referencedColumnName'])) {
                    $joinColumn['referencedColumnName'] = $this->namingStrategy->referenceColumnName();
                }

                if ($joinColumn['name'][0] === '`') {
                    $joinColumn['name']   = trim($joinColumn['name'], '`');
                    $joinColumn['quoted'] = true;
                }

                if ($joinColumn['referencedColumnName'][0] === '`') {
                    $joinColumn['referencedColumnName'] = trim($joinColumn['referencedColumnName'], '`');
                    $joinColumn['quoted']               = true;
                }

                if (isset($joinColumn['onDelete']) && strtolower($joinColumn['onDelete']) === 'cascade') {
                    $mapping['isOnDeleteCascade'] = true;
                }

                $mapping['relationToSourceKeyColumns'][$joinColumn['name']] = $joinColumn['referencedColumnName'];
                $mapping['joinTableColumns'][]                              = $joinColumn['name'];
            }

            foreach ($mapping['joinTable']['inverseJoinColumns'] as &$inverseJoinColumn) {
                if (empty($inverseJoinColumn['name'])) {
                    $inverseJoinColumn['name'] = $this->namingStrategy->joinKeyColumnName($mapping['targetEntity'], $inverseJoinColumn['referencedColumnName']);
                }

                if (empty($inverseJoinColumn['referencedColumnName'])) {
                    $inverseJoinColumn['referencedColumnName'] = $this->namingStrategy->referenceColumnName();
                }

                if ($inverseJoinColumn['name'][0] === '`') {
                    $inverseJoinColumn['name']   = trim($inverseJoinColumn['name'], '`');
                    $inverseJoinColumn['quoted'] = true;
                }

                if ($inverseJoinColumn['referencedColumnName'][0] === '`') {
                    $inverseJoinColumn['referencedColumnName'] = trim($inverseJoinColumn['referencedColumnName'], '`');
                    $inverseJoinColumn['quoted']               = true;
                }

                if (isset($inverseJoinColumn['onDelete']) && strtolower($inverseJoinColumn['onDelete']) === 'cascade') {
                    $mapping['isOnDeleteCascade'] = true;
                }

                $mapping['relationToTargetKeyColumns'][$inverseJoinColumn['name']] = $inverseJoinColumn['referencedColumnName'];
                $mapping['joinTableColumns'][]                                     = $inverseJoinColumn['name'];
            }
        }

        $mapping['orphanRemoval'] = isset($mapping['orphanRemoval']) && $mapping['orphanRemoval'];

        $this->assertMappingOrderBy($mapping);

        return $mapping;
    }

    /**
     * {@inheritDoc}
     */
    public function getIdentifierFieldNames()
    {
        return $this->identifier;
    }

    /**
     * Gets the name of the single id field. Note that this only works on
     * entity classes that have a single-field pk.
     *
     * @return string
     *
     * @throws MappingException If the class doesn't have an identifier or it has a composite primary key.
     */
    public function getSingleIdentifierFieldName()
    {
        if ($this->isIdentifierComposite) {
            throw MappingException::singleIdNotAllowedOnCompositePrimaryKey($this->name);
        }

        if (! isset($this->identifier[0])) {
            throw MappingException::noIdDefined($this->name);
        }

        return $this->identifier[0];
    }

    /**
     * Gets the column name of the single id column. Note that this only works on
     * entity classes that have a single-field pk.
     *
     * @return string
     *
     * @throws MappingException If the class doesn't have an identifier or it has a composite primary key.
     */
    public function getSingleIdentifierColumnName()
    {
        return $this->getColumnName($this->getSingleIdentifierFieldName());
    }

    /**
     * INTERNAL:
     * Sets the mapped identifier/primary key fields of this class.
     * Mainly used by the ClassMetadataFactory to assign inherited identifiers.
     *
     * @param array $identifier
     *
     * @return void
     */
    public function setIdentifier(array $identifier)
    {
        $this->identifier            = $identifier;
        $this->isIdentifierComposite = (count($this->identifier) > 1);
    }

    /**
     * {@inheritDoc}
     */
    public function getIdentifier()
    {
        return $this->identifier;
    }

    /**
     * {@inheritDoc}
     */
    public function hasField($fieldName)
    {
        return isset($this->fieldMappings[$fieldName]) || isset($this->embeddedClasses[$fieldName]);
    }

    /**
     * Gets an array containing all the column names.
     *
     * @param array|null $fieldNames
     *
     * @return mixed[]
     *
     * @psalm-return list<string>
     */
    public function getColumnNames(?array $fieldNames = null)
    {
        if ($fieldNames === null) {
            return array_keys($this->fieldNames);
        }

        return array_values(array_map([$this, 'getColumnName'], $fieldNames));
    }

    /**
     * Returns an array with all the identifier column names.
     *
     * @return array
     */
    public function getIdentifierColumnNames()
    {
        $columnNames = [];

        foreach ($this->identifier as $idProperty) {
            if (isset($this->fieldMappings[$idProperty])) {
                $columnNames[] = $this->fieldMappings[$idProperty]['columnName'];

                continue;
            }

            // Association defined as Id field
            $joinColumns      = $this->associationMappings[$idProperty]['joinColumns'];
            $assocColumnNames = array_map(static function ($joinColumn) {
                return $joinColumn['name'];
            }, $joinColumns);

            $columnNames = array_merge($columnNames, $assocColumnNames);
        }

        return $columnNames;
    }

    /**
     * Sets the type of Id generator to use for the mapped class.
     *
     * @param int $generatorType
     *
     * @return void
     */
    public function setIdGeneratorType($generatorType)
    {
        $this->generatorType = $generatorType;
    }

    /**
     * Checks whether the mapped class uses an Id generator.
     *
     * @return bool TRUE if the mapped class uses an Id generator, FALSE otherwise.
     */
    public function usesIdGenerator()
    {
        return $this->generatorType !== self::GENERATOR_TYPE_NONE;
    }

    /**
     * @return bool
     */
    public function isInheritanceTypeNone()
    {
        return $this->inheritanceType === self::INHERITANCE_TYPE_NONE;
    }

    /**
     * Checks whether the mapped class uses the JOINED inheritance mapping strategy.
     *
     * @return bool TRUE if the class participates in a JOINED inheritance mapping,
     * FALSE otherwise.
     */
    public function isInheritanceTypeJoined()
    {
        return $this->inheritanceType === self::INHERITANCE_TYPE_JOINED;
    }

    /**
     * Checks whether the mapped class uses the SINGLE_TABLE inheritance mapping strategy.
     *
     * @return bool TRUE if the class participates in a SINGLE_TABLE inheritance mapping,
     * FALSE otherwise.
     */
    public function isInheritanceTypeSingleTable()
    {
        return $this->inheritanceType === self::INHERITANCE_TYPE_SINGLE_TABLE;
    }

    /**
     * Checks whether the mapped class uses the TABLE_PER_CLASS inheritance mapping strategy.
     *
     * @return bool TRUE if the class participates in a TABLE_PER_CLASS inheritance mapping,
     * FALSE otherwise.
     */
    public function isInheritanceTypeTablePerClass()
    {
        return $this->inheritanceType === self::INHERITANCE_TYPE_TABLE_PER_CLASS;
    }

    /**
     * Checks whether the class uses an identity column for the Id generation.
     *
     * @return bool TRUE if the class uses the IDENTITY generator, FALSE otherwise.
     */
    public function isIdGeneratorIdentity()
    {
        return $this->generatorType === self::GENERATOR_TYPE_IDENTITY;
    }

    /**
     * Checks whether the class uses a sequence for id generation.
     *
     * @return bool TRUE if the class uses the SEQUENCE generator, FALSE otherwise.
     */
    public function isIdGeneratorSequence()
    {
        return $this->generatorType === self::GENERATOR_TYPE_SEQUENCE;
    }

    /**
     * Checks whether the class uses a table for id generation.
     *
     * @return bool TRUE if the class uses the TABLE generator, FALSE otherwise.
     */
    public function isIdGeneratorTable()
    {
        return $this->generatorType === self::GENERATOR_TYPE_TABLE;
    }

    /**
     * Checks whether the class has a natural identifier/pk (which means it does
     * not use any Id generator.
     *
     * @return bool
     */
    public function isIdentifierNatural()
    {
        return $this->generatorType === self::GENERATOR_TYPE_NONE;
    }

    /**
     * Checks whether the class use a UUID for id generation.
     *
     * @return bool
     */
    public function isIdentifierUuid()
    {
        return $this->generatorType === self::GENERATOR_TYPE_UUID;
    }

    /**
     * Gets the type of a field.
     *
     * @param string $fieldName
     *
     * @return string|null
     *
     * @todo 3.0 Remove this. PersisterHelper should fix it somehow
     */
    public function getTypeOfField($fieldName)
    {
        return isset($this->fieldMappings[$fieldName])
            ? $this->fieldMappings[$fieldName]['type']
            : null;
    }

    /**
     * Gets the type of a column.
     *
     * @deprecated 3.0 remove this. this method is bogus and unreliable, since it cannot resolve the type of a column
     *             that is derived by a referenced field on a different entity.
     *
     * @param string $columnName
     *
     * @return string|null
     */
    public function getTypeOfColumn($columnName)
    {
        return $this->getTypeOfField($this->getFieldName($columnName));
    }

    /**
     * Gets the name of the primary table.
     *
     * @return string
     */
    public function getTableName()
    {
        return $this->table['name'];
    }

    /**
     * Gets primary table's schema name.
     *
     * @return string|null
     */
    public function getSchemaName()
    {
        return $this->table['schema'] ?? null;
    }

    /**
     * Gets the table name to use for temporary identifier tables of this class.
     *
     * @return string
     */
    public function getTemporaryIdTableName()
    {
        // replace dots with underscores because PostgreSQL creates temporary tables in a special schema
        return str_replace('.', '_', $this->getTableName() . '_id_tmp');
    }

    /**
     * Sets the mapped subclasses of this class.
     *
     * @param array $subclasses The names of all mapped subclasses.
     *
     * @return void
     */
    public function setSubclasses(array $subclasses)
    {
        foreach ($subclasses as $subclass) {
            $this->subClasses[] = $this->fullyQualifiedClassName($subclass);
        }
    }

    /**
     * Sets the parent class names.
     * Assumes that the class names in the passed array are in the order:
     * directParent -> directParentParent -> directParentParentParent ... -> root.
     *
     * @param array $classNames
     *
     * @return void
     */
    public function setParentClasses(array $classNames)
    {
        $this->parentClasses = $classNames;

        if (count($classNames) > 0) {
            $this->rootEntityName = array_pop($classNames);
        }
    }

    /**
     * Sets the inheritance type used by the class and its subclasses.
     *
     * @param int $type
     *
     * @return void
     *
     * @throws MappingException
     */
    public function setInheritanceType($type)
    {
        if (! $this->_isInheritanceType($type)) {
            throw MappingException::invalidInheritanceType($this->name, $type);
        }

        $this->inheritanceType = $type;
    }

    /**
     * Sets the association to override association mapping of property for an entity relationship.
     *
     * @param string $fieldName
     * @param array  $overrideMapping
     *
     * @return void
     *
     * @throws MappingException
     */
    public function setAssociationOverride($fieldName, array $overrideMapping)
    {
        if (! isset($this->associationMappings[$fieldName])) {
            throw MappingException::invalidOverrideFieldName($this->name, $fieldName);
        }

        $mapping = $this->associationMappings[$fieldName];

        //if (isset($mapping['inherited']) && (count($overrideMapping) !== 1 || ! isset($overrideMapping['fetch']))) {
            // TODO: Deprecate overriding the fetch mode via association override for 3.0,
            // users should do this with a listener and a custom attribute/annotation
            // TODO: Enable this exception in 2.8
            //throw MappingException::illegalOverrideOfInheritedProperty($this->name, $fieldName);
        //}

        if (isset($overrideMapping['joinColumns'])) {
            $mapping['joinColumns'] = $overrideMapping['joinColumns'];
        }

        if (isset($overrideMapping['inversedBy'])) {
            $mapping['inversedBy'] = $overrideMapping['inversedBy'];
        }

        if (isset($overrideMapping['joinTable'])) {
            $mapping['joinTable'] = $overrideMapping['joinTable'];
        }

        if (isset($overrideMapping['fetch'])) {
            $mapping['fetch'] = $overrideMapping['fetch'];
        }

        $mapping['joinColumnFieldNames']       = null;
        $mapping['joinTableColumns']           = null;
        $mapping['sourceToTargetKeyColumns']   = null;
        $mapping['relationToSourceKeyColumns'] = null;
        $mapping['relationToTargetKeyColumns'] = null;

        switch ($mapping['type']) {
            case self::ONE_TO_ONE:
                $mapping = $this->_validateAndCompleteOneToOneMapping($mapping);
                break;
            case self::ONE_TO_MANY:
                $mapping = $this->_validateAndCompleteOneToManyMapping($mapping);
                break;
            case self::MANY_TO_ONE:
                $mapping = $this->_validateAndCompleteOneToOneMapping($mapping);
                break;
            case self::MANY_TO_MANY:
                $mapping = $this->_validateAndCompleteManyToManyMapping($mapping);
                break;
        }

        $this->associationMappings[$fieldName] = $mapping;
    }

    /**
     * Sets the override for a mapped field.
     *
     * @param string $fieldName
     * @param array  $overrideMapping
     *
     * @return void
     *
     * @throws MappingException
     */
    public function setAttributeOverride($fieldName, array $overrideMapping)
    {
        if (! isset($this->fieldMappings[$fieldName])) {
            throw MappingException::invalidOverrideFieldName($this->name, $fieldName);
        }

        $mapping = $this->fieldMappings[$fieldName];

        //if (isset($mapping['inherited'])) {
            // TODO: Enable this exception in 2.8
            //throw MappingException::illegalOverrideOfInheritedProperty($this->name, $fieldName);
        //}

        if (isset($mapping['id'])) {
            $overrideMapping['id'] = $mapping['id'];
        }

        if (! isset($overrideMapping['type'])) {
            $overrideMapping['type'] = $mapping['type'];
        }

        if (! isset($overrideMapping['fieldName'])) {
            $overrideMapping['fieldName'] = $mapping['fieldName'];
        }

        if ($overrideMapping['type'] !== $mapping['type']) {
            throw MappingException::invalidOverrideFieldType($this->name, $fieldName);
        }

        unset($this->fieldMappings[$fieldName]);
        unset($this->fieldNames[$mapping['columnName']]);
        unset($this->columnNames[$mapping['fieldName']]);

        $this->_validateAndCompleteFieldMapping($overrideMapping);

        $this->fieldMappings[$fieldName] = $overrideMapping;
    }

    /**
     * Checks whether a mapped field is inherited from an entity superclass.
     *
     * @param string $fieldName
     *
     * @return bool TRUE if the field is inherited, FALSE otherwise.
     */
    public function isInheritedField($fieldName)
    {
        return isset($this->fieldMappings[$fieldName]['inherited']);
    }

    /**
     * Checks if this entity is the root in any entity-inheritance-hierarchy.
     *
     * @return bool
     */
    public function isRootEntity()
    {
        return $this->name === $this->rootEntityName;
    }

    /**
     * Checks whether a mapped association field is inherited from a superclass.
     *
     * @param string $fieldName
     *
     * @return bool TRUE if the field is inherited, FALSE otherwise.
     */
    public function isInheritedAssociation($fieldName)
    {
        return isset($this->associationMappings[$fieldName]['inherited']);
    }

    /**
     * @return bool
     */
    public function isInheritedEmbeddedClass($fieldName)
    {
        return isset($this->embeddedClasses[$fieldName]['inherited']);
    }

    /**
     * Sets the name of the primary table the class is mapped to.
     *
     * @deprecated Use {@link setPrimaryTable}.
     *
     * @param string $tableName The table name.
     *
     * @return void
     */
    public function setTableName($tableName)
    {
        $this->table['name'] = $tableName;
    }

    /**
     * Sets the primary table definition. The provided array supports the
     * following structure:
     *
     * name => <tableName> (optional, defaults to class name)
     * indexes => array of indexes (optional)
     * uniqueConstraints => array of constraints (optional)
     *
     * If a key is omitted, the current value is kept.
     *
     * @param array $table The table description.
     *
     * @return void
     */
    public function setPrimaryTable(array $table)
    {
        if (isset($table['name'])) {
            // Split schema and table name from a table name like "myschema.mytable"
            if (strpos($table['name'], '.') !== false) {
                [$this->table['schema'], $table['name']] = explode('.', $table['name'], 2);
            }

            if ($table['name'][0] === '`') {
                $table['name']         = trim($table['name'], '`');
                $this->table['quoted'] = true;
            }

            $this->table['name'] = $table['name'];
        }

        if (isset($table['quoted'])) {
            $this->table['quoted'] = $table['quoted'];
        }

        if (isset($table['schema'])) {
            $this->table['schema'] = $table['schema'];
        }

        if (isset($table['indexes'])) {
            $this->table['indexes'] = $table['indexes'];
        }

        if (isset($table['uniqueConstraints'])) {
            $this->table['uniqueConstraints'] = $table['uniqueConstraints'];
        }

        if (isset($table['options'])) {
            $this->table['options'] = $table['options'];
        }
    }

    /**
     * Checks whether the given type identifies an inheritance type.
     *
     * @param int $type
     *
     * @return bool TRUE if the given type identifies an inheritance type, FALSe otherwise.
     */
    private function _isInheritanceType($type)
    {
        return $type === self::INHERITANCE_TYPE_NONE ||
                $type === self::INHERITANCE_TYPE_SINGLE_TABLE ||
                $type === self::INHERITANCE_TYPE_JOINED ||
                $type === self::INHERITANCE_TYPE_TABLE_PER_CLASS;
    }

    /**
     * Adds a mapped field to the class.
     *
     * @param array $mapping The field mapping.
     *
     * @return void
     *
     * @throws MappingException
     */
    public function mapField(array $mapping)
    {
        $this->_validateAndCompleteFieldMapping($mapping);
        $this->assertFieldNotMapped($mapping['fieldName']);

        $this->fieldMappings[$mapping['fieldName']] = $mapping;
    }

    /**
     * INTERNAL:
     * Adds an association mapping without completing/validating it.
     * This is mainly used to add inherited association mappings to derived classes.
     *
     * @param array $mapping
     *
     * @return void
     *
     * @throws MappingException
     */
    public function addInheritedAssociationMapping(array $mapping/*, $owningClassName = null*/)
    {
        if (isset($this->associationMappings[$mapping['fieldName']])) {
            throw MappingException::duplicateAssociationMapping($this->name, $mapping['fieldName']);
        }

        $this->associationMappings[$mapping['fieldName']] = $mapping;
    }

    /**
     * INTERNAL:
     * Adds a field mapping without completing/validating it.
     * This is mainly used to add inherited field mappings to derived classes.
     *
     * @param array $fieldMapping
     *
     * @return void
     */
    public function addInheritedFieldMapping(array $fieldMapping)
    {
        $this->fieldMappings[$fieldMapping['fieldName']] = $fieldMapping;
        $this->columnNames[$fieldMapping['fieldName']]   = $fieldMapping['columnName'];
        $this->fieldNames[$fieldMapping['columnName']]   = $fieldMapping['fieldName'];
    }

    /**
     * INTERNAL:
     * Adds a named query to this class.
     *
     * @param array $queryMapping
     *
     * @return void
     *
     * @throws MappingException
     */
    public function addNamedQuery(array $queryMapping)
    {
        if (! isset($queryMapping['name'])) {
            throw MappingException::nameIsMandatoryForQueryMapping($this->name);
        }

        if (isset($this->namedQueries[$queryMapping['name']])) {
            throw MappingException::duplicateQueryMapping($this->name, $queryMapping['name']);
        }

        if (! isset($queryMapping['query'])) {
            throw MappingException::emptyQueryMapping($this->name, $queryMapping['name']);
        }

        $name  = $queryMapping['name'];
        $query = $queryMapping['query'];
        $dql   = str_replace('__CLASS__', $this->name, $query);

        $this->namedQueries[$name] = [
            'name'  => $name,
            'query' => $query,
            'dql'   => $dql,
        ];
    }

    /**
     * INTERNAL:
     * Adds a named native query to this class.
     *
     * @param array $queryMapping
     *
     * @return void
     *
     * @throws MappingException
     */
    public function addNamedNativeQuery(array $queryMapping)
    {
        if (! isset($queryMapping['name'])) {
            throw MappingException::nameIsMandatoryForQueryMapping($this->name);
        }

        if (isset($this->namedNativeQueries[$queryMapping['name']])) {
            throw MappingException::duplicateQueryMapping($this->name, $queryMapping['name']);
        }

        if (! isset($queryMapping['query'])) {
            throw MappingException::emptyQueryMapping($this->name, $queryMapping['name']);
        }

        if (! isset($queryMapping['resultClass']) && ! isset($queryMapping['resultSetMapping'])) {
            throw MappingException::missingQueryMapping($this->name, $queryMapping['name']);
        }

        $queryMapping['isSelfClass'] = false;

        if (isset($queryMapping['resultClass'])) {
            if ($queryMapping['resultClass'] === '__CLASS__') {
                $queryMapping['isSelfClass'] = true;
                $queryMapping['resultClass'] = $this->name;
            }

            $queryMapping['resultClass'] = $this->fullyQualifiedClassName($queryMapping['resultClass']);
            $queryMapping['resultClass'] = ltrim($queryMapping['resultClass'], '\\');
        }

        $this->namedNativeQueries[$queryMapping['name']] = $queryMapping;
    }

    /**
     * INTERNAL:
     * Adds a sql result set mapping to this class.
     *
     * @param array $resultMapping
     *
     * @return void
     *
     * @throws MappingException
     */
    public function addSqlResultSetMapping(array $resultMapping)
    {
        if (! isset($resultMapping['name'])) {
            throw MappingException::nameIsMandatoryForSqlResultSetMapping($this->name);
        }

        if (isset($this->sqlResultSetMappings[$resultMapping['name']])) {
            throw MappingException::duplicateResultSetMapping($this->name, $resultMapping['name']);
        }

        if (isset($resultMapping['entities'])) {
            foreach ($resultMapping['entities'] as $key => $entityResult) {
                if (! isset($entityResult['entityClass'])) {
                    throw MappingException::missingResultSetMappingEntity($this->name, $resultMapping['name']);
                }

                $entityResult['isSelfClass'] = false;
                if ($entityResult['entityClass'] === '__CLASS__') {
                    $entityResult['isSelfClass'] = true;
                    $entityResult['entityClass'] = $this->name;
                }

                $entityResult['entityClass'] = $this->fullyQualifiedClassName($entityResult['entityClass']);

                $resultMapping['entities'][$key]['entityClass'] = ltrim($entityResult['entityClass'], '\\');
                $resultMapping['entities'][$key]['isSelfClass'] = $entityResult['isSelfClass'];

                if (isset($entityResult['fields'])) {
                    foreach ($entityResult['fields'] as $k => $field) {
                        if (! isset($field['name'])) {
                            throw MappingException::missingResultSetMappingFieldName($this->name, $resultMapping['name']);
                        }

                        if (! isset($field['column'])) {
                            $fieldName = $field['name'];
                            if (strpos($fieldName, '.')) {
                                [, $fieldName] = explode('.', $fieldName);
                            }

                            $resultMapping['entities'][$key]['fields'][$k]['column'] = $fieldName;
                        }
                    }
                }
            }
        }

        $this->sqlResultSetMappings[$resultMapping['name']] = $resultMapping;
    }

    /**
     * Adds a one-to-one mapping.
     *
     * @param array $mapping The mapping.
     *
     * @return void
     */
    public function mapOneToOne(array $mapping)
    {
        $mapping['type'] = self::ONE_TO_ONE;

        $mapping = $this->_validateAndCompleteOneToOneMapping($mapping);

        $this->_storeAssociationMapping($mapping);
    }

    /**
     * Adds a one-to-many mapping.
     *
     * @param array $mapping The mapping.
     *
     * @return void
     */
    public function mapOneToMany(array $mapping)
    {
        $mapping['type'] = self::ONE_TO_MANY;

        $mapping = $this->_validateAndCompleteOneToManyMapping($mapping);

        $this->_storeAssociationMapping($mapping);
    }

    /**
     * Adds a many-to-one mapping.
     *
     * @param array $mapping The mapping.
     *
     * @return void
     */
    public function mapManyToOne(array $mapping)
    {
        $mapping['type'] = self::MANY_TO_ONE;

        // A many-to-one mapping is essentially a one-one backreference
        $mapping = $this->_validateAndCompleteOneToOneMapping($mapping);

        $this->_storeAssociationMapping($mapping);
    }

    /**
     * Adds a many-to-many mapping.
     *
     * @param array $mapping The mapping.
     *
     * @return void
     */
    public function mapManyToMany(array $mapping)
    {
        $mapping['type'] = self::MANY_TO_MANY;

        $mapping = $this->_validateAndCompleteManyToManyMapping($mapping);

        $this->_storeAssociationMapping($mapping);
    }

    /**
     * Stores the association mapping.
     *
     * @param array $assocMapping
     *
     * @return void
     *
     * @throws MappingException
     */
    protected function _storeAssociationMapping(array $assocMapping)
    {
        $sourceFieldName = $assocMapping['fieldName'];

        $this->assertFieldNotMapped($sourceFieldName);

        $this->associationMappings[$sourceFieldName] = $assocMapping;
    }

    /**
     * Registers a custom repository class for the entity class.
     *
     * @param string $repositoryClassName The class name of the custom mapper.
     *
     * @return void
     *
     * @psalm-param class-string $repositoryClassName
     */
    public function setCustomRepositoryClass($repositoryClassName)
    {
        $this->customRepositoryClassName = $this->fullyQualifiedClassName($repositoryClassName);
    }

    /**
     * Dispatches the lifecycle event of the given entity to the registered
     * lifecycle callbacks and lifecycle listeners.
     *
     * @deprecated Deprecated since version 2.4 in favor of \Doctrine\ORM\Event\ListenersInvoker
     *
     * @param string $lifecycleEvent The lifecycle event.
     * @param object $entity         The Entity on which the event occurred.
     *
     * @return void
     */
    public function invokeLifecycleCallbacks($lifecycleEvent, $entity)
    {
        foreach ($this->lifecycleCallbacks[$lifecycleEvent] as $callback) {
            $entity->$callback();
        }
    }

    /**
     * Whether the class has any attached lifecycle listeners or callbacks for a lifecycle event.
     *
     * @param string $lifecycleEvent
     *
     * @return bool
     */
    public function hasLifecycleCallbacks($lifecycleEvent)
    {
        return isset($this->lifecycleCallbacks[$lifecycleEvent]);
    }

    /**
     * Gets the registered lifecycle callbacks for an event.
     *
     * @param string $event
     *
     * @return array
     */
    public function getLifecycleCallbacks($event)
    {
        return $this->lifecycleCallbacks[$event] ?? [];
    }

    /**
     * Adds a lifecycle callback for entities of this class.
     *
     * @param string $callback
     * @param string $event
     *
     * @return void
     */
    public function addLifecycleCallback($callback, $event)
    {
        if (isset($this->lifecycleCallbacks[$event]) && in_array($callback, $this->lifecycleCallbacks[$event])) {
            return;
        }

        $this->lifecycleCallbacks[$event][] = $callback;
    }

    /**
     * Sets the lifecycle callbacks for entities of this class.
     * Any previously registered callbacks are overwritten.
     *
     * @param array $callbacks
     *
     * @return void
     */
    public function setLifecycleCallbacks(array $callbacks)
    {
        $this->lifecycleCallbacks = $callbacks;
    }

    /**
     * Adds a entity listener for entities of this class.
     *
     * @param string $eventName The entity lifecycle event.
     * @param string $class     The listener class.
     * @param string $method    The listener callback method.
     *
     * @throws MappingException
     */
    public function addEntityListener($eventName, $class, $method)
    {
        $class = $this->fullyQualifiedClassName($class);

        $listener = [
            'class'  => $class,
            'method' => $method,
        ];

        if (! class_exists($class)) {
            throw MappingException::entityListenerClassNotFound($class, $this->name);
        }

        if (! method_exists($class, $method)) {
            throw MappingException::entityListenerMethodNotFound($class, $method, $this->name);
        }

        if (isset($this->entityListeners[$eventName]) && in_array($listener, $this->entityListeners[$eventName])) {
            throw MappingException::duplicateEntityListener($class, $method, $this->name);
        }

        $this->entityListeners[$eventName][] = $listener;
    }

    /**
     * Sets the discriminator column definition.
     *
     * @see getDiscriminatorColumn()
     *
     * @param array $columnDef
     *
     * @return void
     *
     * @throws MappingException
     */
    public function setDiscriminatorColumn($columnDef)
    {
        if ($columnDef !== null) {
            if (! isset($columnDef['name'])) {
                throw MappingException::nameIsMandatoryForDiscriminatorColumns($this->name);
            }

            if (isset($this->fieldNames[$columnDef['name']])) {
                throw MappingException::duplicateColumnName($this->name, $columnDef['name']);
            }

            if (! isset($columnDef['fieldName'])) {
                $columnDef['fieldName'] = $columnDef['name'];
            }

            if (! isset($columnDef['type'])) {
                $columnDef['type'] = 'string';
            }

            if (in_array($columnDef['type'], ['boolean', 'array', 'object', 'datetime', 'time', 'date'])) {
                throw MappingException::invalidDiscriminatorColumnType($this->name, $columnDef['type']);
            }

            $this->discriminatorColumn = $columnDef;
        }
    }

    /**
     * Sets the discriminator values used by this class.
     * Used for JOINED and SINGLE_TABLE inheritance mapping strategies.
     *
     * @param array $map
     *
     * @return void
     */
    public function setDiscriminatorMap(array $map)
    {
        foreach ($map as $value => $className) {
            $this->addDiscriminatorMapClass($value, $className);
        }
    }

    /**
     * Adds one entry of the discriminator map with a new class and corresponding name.
     *
     * @param string $name
     * @param string $className
     *
     * @return void
     *
     * @throws MappingException
     */
    public function addDiscriminatorMapClass($name, $className)
    {
        $className = $this->fullyQualifiedClassName($className);
        $className = ltrim($className, '\\');

        $this->discriminatorMap[$name] = $className;

        if ($this->name === $className) {
            $this->discriminatorValue = $name;

            return;
        }

        if (! (class_exists($className) || interface_exists($className))) {
            throw MappingException::invalidClassInDiscriminatorMap($className, $this->name);
        }

        if (is_subclass_of($className, $this->name) && ! in_array($className, $this->subClasses)) {
            $this->subClasses[] = $className;
        }
    }

    /**
     * Checks whether the class has a named query with the given query name.
     *
     * @param string $queryName
     *
     * @return bool
     */
    public function hasNamedQuery($queryName)
    {
        return isset($this->namedQueries[$queryName]);
    }

    /**
     * Checks whether the class has a named native query with the given query name.
     *
     * @param string $queryName
     *
     * @return bool
     */
    public function hasNamedNativeQuery($queryName)
    {
        return isset($this->namedNativeQueries[$queryName]);
    }

    /**
     * Checks whether the class has a named native query with the given query name.
     *
     * @param string $name
     *
     * @return bool
     */
    public function hasSqlResultSetMapping($name)
    {
        return isset($this->sqlResultSetMappings[$name]);
    }

    /**
     * {@inheritDoc}
     */
    public function hasAssociation($fieldName)
    {
        return isset($this->associationMappings[$fieldName]);
    }

    /**
     * {@inheritDoc}
     */
    public function isSingleValuedAssociation($fieldName)
    {
        return isset($this->associationMappings[$fieldName])
            && ($this->associationMappings[$fieldName]['type'] & self::TO_ONE);
    }

    /**
     * {@inheritDoc}
     */
    public function isCollectionValuedAssociation($fieldName)
    {
        return isset($this->associationMappings[$fieldName])
            && ! ($this->associationMappings[$fieldName]['type'] & self::TO_ONE);
    }

    /**
     * Is this an association that only has a single join column?
     *
     * @param string $fieldName
     *
     * @return bool
     */
    public function isAssociationWithSingleJoinColumn($fieldName)
    {
        return isset($this->associationMappings[$fieldName])
            && isset($this->associationMappings[$fieldName]['joinColumns'][0])
            && ! isset($this->associationMappings[$fieldName]['joinColumns'][1]);
    }

    /**
     * Returns the single association join column (if any).
     *
     * @param string $fieldName
     *
     * @return string
     *
     * @throws MappingException
     */
    public function getSingleAssociationJoinColumnName($fieldName)
    {
        if (! $this->isAssociationWithSingleJoinColumn($fieldName)) {
            throw MappingException::noSingleAssociationJoinColumnFound($this->name, $fieldName);
        }

        return $this->associationMappings[$fieldName]['joinColumns'][0]['name'];
    }

    /**
     * Returns the single association referenced join column name (if any).
     *
     * @param string $fieldName
     *
     * @return string
     *
     * @throws MappingException
     */
    public function getSingleAssociationReferencedJoinColumnName($fieldName)
    {
        if (! $this->isAssociationWithSingleJoinColumn($fieldName)) {
            throw MappingException::noSingleAssociationJoinColumnFound($this->name, $fieldName);
        }

        return $this->associationMappings[$fieldName]['joinColumns'][0]['referencedColumnName'];
    }

    /**
     * Used to retrieve a fieldname for either field or association from a given column.
     *
     * This method is used in foreign-key as primary-key contexts.
     *
     * @param string $columnName
     *
     * @return string
     *
     * @throws MappingException
     */
    public function getFieldForColumn($columnName)
    {
        if (isset($this->fieldNames[$columnName])) {
            return $this->fieldNames[$columnName];
        }

        foreach ($this->associationMappings as $assocName => $mapping) {
            if (
                $this->isAssociationWithSingleJoinColumn($assocName) &&
                $this->associationMappings[$assocName]['joinColumns'][0]['name'] === $columnName
            ) {
                return $assocName;
            }
        }

        throw MappingException::noFieldNameFoundForColumn($this->name, $columnName);
    }

    /**
     * Sets the ID generator used to generate IDs for instances of this class.
     *
     * @param AbstractIdGenerator $generator
     *
     * @return void
     */
    public function setIdGenerator($generator)
    {
        $this->idGenerator = $generator;
    }

    /**
     * Sets definition.
     *
     * @param array $definition
     *
     * @return void
     */
    public function setCustomGeneratorDefinition(array $definition)
    {
        $this->customGeneratorDefinition = $definition;
    }

    /**
     * Sets the definition of the sequence ID generator for this class.
     *
     * The definition must have the following structure:
     * <code>
     * array(
     *     'sequenceName'   => 'name',
     *     'allocationSize' => 20,
     *     'initialValue'   => 1
     *     'quoted'         => 1
     * )
     * </code>
     *
     * @param array $definition
     *
     * @return void
     *
     * @throws MappingException
     */
    public function setSequenceGeneratorDefinition(array $definition)
    {
        if (! isset($definition['sequenceName']) || trim($definition['sequenceName']) === '') {
            throw MappingException::missingSequenceName($this->name);
        }

        if ($definition['sequenceName'][0] === '`') {
            $definition['sequenceName'] = trim($definition['sequenceName'], '`');
            $definition['quoted']       = true;
        }

        if (! isset($definition['allocationSize']) || trim($definition['allocationSize']) === '') {
            $definition['allocationSize'] = '1';
        }

        if (! isset($definition['initialValue']) || trim($definition['initialValue']) === '') {
            $definition['initialValue'] = '1';
        }

        $this->sequenceGeneratorDefinition = $definition;
    }

    /**
     * Sets the version field mapping used for versioning. Sets the default
     * value to use depending on the column type.
     *
     * @param array $mapping The version field mapping array.
     *
     * @return void
     *
     * @throws MappingException
     */
    public function setVersionMapping(array &$mapping)
    {
        $this->isVersioned  = true;
        $this->versionField = $mapping['fieldName'];

        if (! isset($mapping['default'])) {
            if (in_array($mapping['type'], ['integer', 'bigint', 'smallint'])) {
                $mapping['default'] = 1;
            } elseif ($mapping['type'] === 'datetime') {
                $mapping['default'] = 'CURRENT_TIMESTAMP';
            } else {
                throw MappingException::unsupportedOptimisticLockingType($this->name, $mapping['fieldName'], $mapping['type']);
            }
        }
    }

    /**
     * Sets whether this class is to be versioned for optimistic locking.
     *
     * @param bool $bool
     *
     * @return void
     */
    public function setVersioned($bool)
    {
        $this->isVersioned = $bool;
    }

    /**
     * Sets the name of the field that is to be used for versioning if this class is
     * versioned for optimistic locking.
     *
     * @param string $versionField
     *
     * @return void
     */
    public function setVersionField($versionField)
    {
        $this->versionField = $versionField;
    }

    /**
     * Marks this class as read only, no change tracking is applied to it.
     *
     * @return void
     */
    public function markReadOnly()
    {
        $this->isReadOnly = true;
    }

    /**
     * {@inheritDoc}
     */
    public function getFieldNames()
    {
        return array_keys($this->fieldMappings);
    }

    /**
     * {@inheritDoc}
     */
    public function getAssociationNames()
    {
        return array_keys($this->associationMappings);
    }

    /**
     * {@inheritDoc}
     *
     * @throws InvalidArgumentException
     */
    public function getAssociationTargetClass($assocName)
    {
        if (! isset($this->associationMappings[$assocName])) {
            throw new InvalidArgumentException("Association name expected, '" . $assocName . "' is not an association.");
        }

        return $this->associationMappings[$assocName]['targetEntity'];
    }

    /**
     * {@inheritDoc}
     */
    public function getName()
    {
        return $this->name;
    }

    /**
     * Gets the (possibly quoted) identifier column names for safe use in an SQL statement.
     *
     * @deprecated Deprecated since version 2.3 in favor of \Doctrine\ORM\Mapping\QuoteStrategy
     *
     * @param AbstractPlatform $platform
     *
     * @return array
     */
    public function getQuotedIdentifierColumnNames($platform)
    {
        $quotedColumnNames = [];

        foreach ($this->identifier as $idProperty) {
            if (isset($this->fieldMappings[$idProperty])) {
                $quotedColumnNames[] = isset($this->fieldMappings[$idProperty]['quoted'])
                    ? $platform->quoteIdentifier($this->fieldMappings[$idProperty]['columnName'])
                    : $this->fieldMappings[$idProperty]['columnName'];

                continue;
            }

            // Association defined as Id field
            $joinColumns            = $this->associationMappings[$idProperty]['joinColumns'];
            $assocQuotedColumnNames = array_map(
                static function ($joinColumn) use ($platform) {
                    return isset($joinColumn['quoted'])
                        ? $platform->quoteIdentifier($joinColumn['name'])
                        : $joinColumn['name'];
                },
                $joinColumns
            );

            $quotedColumnNames = array_merge($quotedColumnNames, $assocQuotedColumnNames);
        }

        return $quotedColumnNames;
    }

    /**
     * Gets the (possibly quoted) column name of a mapped field for safe use  in an SQL statement.
     *
     * @deprecated Deprecated since version 2.3 in favor of \Doctrine\ORM\Mapping\QuoteStrategy
     *
     * @param string           $field
     * @param AbstractPlatform $platform
     *
     * @return string
     */
    public function getQuotedColumnName($field, $platform)
    {
        return isset($this->fieldMappings[$field]['quoted'])
            ? $platform->quoteIdentifier($this->fieldMappings[$field]['columnName'])
            : $this->fieldMappings[$field]['columnName'];
    }

    /**
     * Gets the (possibly quoted) primary table name of this class for safe use in an SQL statement.
     *
     * @deprecated Deprecated since version 2.3 in favor of \Doctrine\ORM\Mapping\QuoteStrategy
     *
     * @param AbstractPlatform $platform
     *
     * @return string
     */
    public function getQuotedTableName($platform)
    {
        return isset($this->table['quoted'])
            ? $platform->quoteIdentifier($this->table['name'])
            : $this->table['name'];
    }

    /**
     * Gets the (possibly quoted) name of the join table.
     *
     * @deprecated Deprecated since version 2.3 in favor of \Doctrine\ORM\Mapping\QuoteStrategy
     *
     * @param mixed[]          $assoc
     * @param AbstractPlatform $platform
     *
     * @return string
     */
    public function getQuotedJoinTableName(array $assoc, $platform)
    {
        return isset($assoc['joinTable']['quoted'])
            ? $platform->quoteIdentifier($assoc['joinTable']['name'])
            : $assoc['joinTable']['name'];
    }

    /**
     * {@inheritDoc}
     */
    public function isAssociationInverseSide($fieldName)
    {
        return isset($this->associationMappings[$fieldName])
            && ! $this->associationMappings[$fieldName]['isOwningSide'];
    }

    /**
     * {@inheritDoc}
     */
    public function getAssociationMappedByTargetField($fieldName)
    {
        return $this->associationMappings[$fieldName]['mappedBy'];
    }

    /**
     * @param string $targetClass
     *
     * @return array
     */
    public function getAssociationsByTargetClass($targetClass)
    {
        $relations = [];

        foreach ($this->associationMappings as $mapping) {
            if ($mapping['targetEntity'] === $targetClass) {
                $relations[$mapping['fieldName']] = $mapping;
            }
        }

        return $relations;
    }

    /**
     * @param  string|null $className
     *
     * @return string|null null if the input value is null
     *
     * @psalm-param ?class-string $className
     */
    public function fullyQualifiedClassName($className)
    {
        if (empty($className)) {
            return $className;
        }

        if ($className !== null && strpos($className, '\\') === false && $this->namespace) {
            return $this->namespace . '\\' . $className;
        }

        return $className;
    }

    /**
     * @param string $name
     *
     * @return mixed
     */
    public function getMetadataValue($name)
    {
        if (isset($this->$name)) {
            return $this->$name;
        }

        return null;
    }

    /**
     * Map Embedded Class
     *
     * @param array $mapping
     *
     * @return void
     *
     * @throws MappingException
     */
    public function mapEmbedded(array $mapping)
    {
        $this->assertFieldNotMapped($mapping['fieldName']);

        $this->embeddedClasses[$mapping['fieldName']] = [
            'class' => $this->fullyQualifiedClassName($mapping['class']),
            'columnPrefix' => $mapping['columnPrefix'],
            'declaredField' => $mapping['declaredField'] ?? null,
            'originalField' => $mapping['originalField'] ?? null,
        ];
    }

    /**
     * Inline the embeddable class
     *
     * @param string $property
     */
    public function inlineEmbeddable($property, ClassMetadataInfo $embeddable)
    {
        foreach ($embeddable->fieldMappings as $fieldMapping) {
            $fieldMapping['originalClass'] = $fieldMapping['originalClass'] ?? $embeddable->name;
            $fieldMapping['declaredField'] = isset($fieldMapping['declaredField'])
                ? $property . '.' . $fieldMapping['declaredField']
                : $property;
            $fieldMapping['originalField'] = $fieldMapping['originalField'] ?? $fieldMapping['fieldName'];
            $fieldMapping['fieldName']     = $property . '.' . $fieldMapping['fieldName'];

            if (! empty($this->embeddedClasses[$property]['columnPrefix'])) {
                $fieldMapping['columnName'] = $this->embeddedClasses[$property]['columnPrefix'] . $fieldMapping['columnName'];
            } elseif ($this->embeddedClasses[$property]['columnPrefix'] !== false) {
                $fieldMapping['columnName'] = $this->namingStrategy
                    ->embeddedFieldToColumnName(
                        $property,
                        $fieldMapping['columnName'],
                        $this->reflClass->name,
                        $embeddable->reflClass->name
                    );
            }

            $this->mapField($fieldMapping);
        }
    }

    /**
     * @param string $fieldName
     *
     * @throws MappingException
     */
    private function assertFieldNotMapped($fieldName)
    {
        if (
            isset($this->fieldMappings[$fieldName]) ||
            isset($this->associationMappings[$fieldName]) ||
            isset($this->embeddedClasses[$fieldName])
        ) {
            throw MappingException::duplicateFieldMapping($this->name, $fieldName);
        }
    }

    /**
     * Gets the sequence name based on class metadata.
     *
     * @return string
     *
     * @todo Sequence names should be computed in DBAL depending on the platform
     */
    public function getSequenceName(AbstractPlatform $platform)
    {
        $sequencePrefix = $this->getSequencePrefix($platform);
        $columnName     = $this->getSingleIdentifierColumnName();

        return $sequencePrefix . '_' . $columnName . '_seq';
    }

    /**
     * Gets the sequence name prefix based on class metadata.
     *
     * @return string
     *
     * @todo Sequence names should be computed in DBAL depending on the platform
     */
    public function getSequencePrefix(AbstractPlatform $platform)
    {
        $tableName      = $this->getTableName();
        $sequencePrefix = $tableName;

        // Prepend the schema name to the table name if there is one
        if ($schemaName = $this->getSchemaName()) {
            $sequencePrefix = $schemaName . '.' . $tableName;

            if (! $platform->supportsSchemas() && $platform->canEmulateSchemas()) {
                $sequencePrefix = $schemaName . '__' . $tableName;
            }
        }

        return $sequencePrefix;
    }

    /**
     * @param array $mapping
     */
    private function assertMappingOrderBy(array $mapping)
    {
        if (isset($mapping['orderBy']) && ! is_array($mapping['orderBy'])) {
            throw new InvalidArgumentException("'orderBy' is expected to be an array, not " . gettype($mapping['orderBy']));
        }
    }
}<|MERGE_RESOLUTION|>--- conflicted
+++ resolved
@@ -419,8 +419,6 @@
      * Whether a unique constraint should be generated for the column.
      *
      * @var array
-<<<<<<< HEAD
-     *
      * @psalm-var array<string, array{
      *      type: string,
      *      fieldName: string,
@@ -430,9 +428,6 @@
      *      originalClass?: class-string,
      *      originalField?: string
      * }>
-=======
-     * @psalm-var array<string, array{type: string, fieldName: string, columnName: string, inherited: class-string}>
->>>>>>> 40f39255
      */
     public $fieldMappings = [];
 
@@ -610,11 +605,7 @@
      * </code>
      *
      * @var array
-<<<<<<< HEAD
      * @psalm-var array{sequenceName: string, allocationSize: int, initialValue: int}
-     *
-=======
->>>>>>> 40f39255
      * @todo Merge with tableGeneratorDefinition into generic generatorDefinition
      */
     public $sequenceGeneratorDefinition;
