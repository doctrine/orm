<?php

declare(strict_types=1);

namespace Doctrine\ORM\Mapping;

use BackedEnum;
use BadMethodCallException;
use Doctrine\DBAL\Platforms\AbstractPlatform;
<<<<<<< HEAD
use Doctrine\DBAL\Types\Types;
=======
use Doctrine\DBAL\Types\Type;
>>>>>>> c4835cca
use Doctrine\Deprecations\Deprecation;
use Doctrine\Instantiator\Instantiator;
use Doctrine\Instantiator\InstantiatorInterface;
use Doctrine\ORM\Cache\Exception\NonCacheableEntityAssociation;
use Doctrine\ORM\EntityRepository;
use Doctrine\ORM\Id\AbstractIdGenerator;
use Doctrine\Persistence\Mapping\ClassMetadata;
use Doctrine\Persistence\Mapping\ReflectionService;
use InvalidArgumentException;
use LogicException;
use ReflectionClass;
use ReflectionNamedType;
use ReflectionProperty;
use RuntimeException;
use Stringable;

use function array_diff;
use function array_flip;
use function array_intersect;
use function array_keys;
use function array_map;
use function array_merge;
use function array_pop;
use function array_values;
use function assert;
use function class_exists;
use function count;
use function enum_exists;
use function explode;
use function gettype;
use function in_array;
use function interface_exists;
use function is_array;
use function is_subclass_of;
use function ltrim;
use function method_exists;
use function spl_object_id;
use function str_contains;
use function str_replace;
use function strtolower;
use function trait_exists;
use function trim;

/**
 * A <tt>ClassMetadata</tt> instance holds all the object-relational mapping metadata
 * of an entity and its associations.
 *
 * Once populated, ClassMetadata instances are usually cached in a serialized form.
 *
 * <b>IMPORTANT NOTE:</b>
 *
 * The fields of this class are only public for 2 reasons:
 * 1) To allow fast READ access.
 * 2) To drastically reduce the size of a serialized instance (private/protected members
 *    get the whole class name, namespace inclusive, prepended to every property in
 *    the serialized representation).
 *
 * @template-covariant T of object
 * @template-implements ClassMetadata<T>
 * @psalm-type FieldMapping = array{
 *      type: string,
 *      fieldName: string,
 *      columnName: string,
 *      length?: int,
 *      id?: bool,
 *      nullable?: bool,
 *      notInsertable?: bool,
 *      notUpdatable?: bool,
 *      generated?: int,
 *      enumType?: class-string<BackedEnum>,
 *      columnDefinition?: string,
 *      precision?: int,
 *      scale?: int,
 *      unique?: string,
 *      inherited?: class-string,
 *      originalClass?: class-string,
 *      originalField?: string,
 *      quoted?: bool,
 *      declared?: class-string,
 *      declaredField?: string,
 *      options?: array<string, mixed>
 * }
 * @psalm-type JoinColumnData = array{
 *     name: string,
 *     referencedColumnName: string,
 *     unique?: bool,
 *     quoted?: bool,
 *     fieldName?: string,
 *     onDelete?: string,
 *     columnDefinition?: string,
 *     nullable?: bool,
 * }
 * @psalm-type AssociationMapping = array{
 *     cache?: array,
 *     cascade: array<string>,
 *     declared?: class-string,
 *     fetch: mixed,
 *     fieldName: string,
 *     id?: bool,
 *     inherited?: class-string,
 *     indexBy?: string,
 *     inversedBy: string|null,
 *     isCascadeRemove: bool,
 *     isCascadePersist: bool,
 *     isCascadeRefresh: bool,
 *     isCascadeMerge: bool,
 *     isCascadeDetach: bool,
 *     isOnDeleteCascade?: bool,
 *     isOwningSide: bool,
 *     joinColumns?: array<JoinColumnData>,
 *     joinColumnFieldNames?: array<string, string>,
 *     joinTable?: array,
 *     joinTableColumns?: list<mixed>,
 *     mappedBy: string|null,
 *     orderBy?: array,
 *     originalClass?: class-string,
 *     originalField?: string,
 *     orphanRemoval?: bool,
 *     relationToSourceKeyColumns?: array,
 *     relationToTargetKeyColumns?: array,
 *     sourceEntity: class-string,
 *     sourceToTargetKeyColumns?: array<string, string>,
 *     targetEntity: class-string,
 *     targetToSourceKeyColumns?: array<string, string>,
 *     type: int,
 *     unique?: bool,
 * }
 * @psalm-type DiscriminatorColumnMapping = array{
 *     name: string,
 *     fieldName: string,
 *     type: string,
 *     length?: int,
 *     columnDefinition?: string|null,
 *     enumType?: class-string<BackedEnum>|null,
 * }
 */
class ClassMetadataInfo implements ClassMetadata, Stringable
{
    /* The inheritance mapping types */
    /**
     * NONE means the class does not participate in an inheritance hierarchy
     * and therefore does not need an inheritance mapping type.
     */
    public const INHERITANCE_TYPE_NONE = 1;

    /**
     * JOINED means the class will be persisted according to the rules of
     * <tt>Class Table Inheritance</tt>.
     */
    public const INHERITANCE_TYPE_JOINED = 2;

    /**
     * SINGLE_TABLE means the class will be persisted according to the rules of
     * <tt>Single Table Inheritance</tt>.
     */
    public const INHERITANCE_TYPE_SINGLE_TABLE = 3;

    /**
     * TABLE_PER_CLASS means the class will be persisted according to the rules
     * of <tt>Concrete Table Inheritance</tt>.
     */
    public const INHERITANCE_TYPE_TABLE_PER_CLASS = 4;

    /* The Id generator types. */
    /**
     * AUTO means the generator type will depend on what the used platform prefers.
     * Offers full portability.
     */
    public const GENERATOR_TYPE_AUTO = 1;

    /**
     * SEQUENCE means a separate sequence object will be used. Platforms that do
     * not have native sequence support may emulate it. Full portability is currently
     * not guaranteed.
     */
    public const GENERATOR_TYPE_SEQUENCE = 2;

    /**
     * IDENTITY means an identity column is used for id generation. The database
     * will fill in the id column on insertion. Platforms that do not support
     * native identity columns may emulate them. Full portability is currently
     * not guaranteed.
     */
    public const GENERATOR_TYPE_IDENTITY = 4;

    /**
     * NONE means the class does not have a generated id. That means the class
     * must have a natural, manually assigned id.
     */
    public const GENERATOR_TYPE_NONE = 5;

    /**
     * CUSTOM means that customer will use own ID generator that supposedly work
     */
    public const GENERATOR_TYPE_CUSTOM = 7;

    /**
     * DEFERRED_IMPLICIT means that changes of entities are calculated at commit-time
     * by doing a property-by-property comparison with the original data. This will
     * be done for all entities that are in MANAGED state at commit-time.
     *
     * This is the default change tracking policy.
     */
    public const CHANGETRACKING_DEFERRED_IMPLICIT = 1;

    /**
     * DEFERRED_EXPLICIT means that changes of entities are calculated at commit-time
     * by doing a property-by-property comparison with the original data. This will
     * be done only for entities that were explicitly saved (through persist() or a cascade).
     */
    public const CHANGETRACKING_DEFERRED_EXPLICIT = 2;

    /**
     * NOTIFY means that Doctrine relies on the entities sending out notifications
     * when their properties change. Such entity classes must implement
     * the <tt>NotifyPropertyChanged</tt> interface.
     */
    public const CHANGETRACKING_NOTIFY = 3;

    /**
     * Specifies that an association is to be fetched when it is first accessed.
     */
    public const FETCH_LAZY = 2;

    /**
     * Specifies that an association is to be fetched when the owner of the
     * association is fetched.
     */
    public const FETCH_EAGER = 3;

    /**
     * Specifies that an association is to be fetched lazy (on first access) and that
     * commands such as Collection#count, Collection#slice are issued directly against
     * the database if the collection is not yet initialized.
     */
    public const FETCH_EXTRA_LAZY = 4;

    /**
     * Identifies a one-to-one association.
     */
    public const ONE_TO_ONE = 1;

    /**
     * Identifies a many-to-one association.
     */
    public const MANY_TO_ONE = 2;

    /**
     * Identifies a one-to-many association.
     */
    public const ONE_TO_MANY = 4;

    /**
     * Identifies a many-to-many association.
     */
    public const MANY_TO_MANY = 8;

    /**
     * Combined bitmask for to-one (single-valued) associations.
     */
    public const TO_ONE = 3;

    /**
     * Combined bitmask for to-many (collection-valued) associations.
     */
    public const TO_MANY = 12;

    /**
     * ReadOnly cache can do reads, inserts and deletes, cannot perform updates or employ any locks,
     */
    public const CACHE_USAGE_READ_ONLY = 1;

    /**
     * Nonstrict Read Write Cache doesn’t employ any locks but can do inserts, update and deletes.
     */
    public const CACHE_USAGE_NONSTRICT_READ_WRITE = 2;

    /**
     * Read Write Attempts to lock the entity before update/delete.
     */
    public const CACHE_USAGE_READ_WRITE = 3;

    /**
     * The value of this column is never generated by the database.
     */
    public const GENERATED_NEVER = 0;

    /**
     * The value of this column is generated by the database on INSERT, but not on UPDATE.
     */
    public const GENERATED_INSERT = 1;

    /**
     * The value of this column is generated by the database on both INSERT and UDPATE statements.
     */
    public const GENERATED_ALWAYS = 2;

    /**
     * READ-ONLY: The namespace the entity class is contained in.
     *
     * @todo Not really needed. Usage could be localized.
     */
    public string|null $namespace = null;

    /**
     * READ-ONLY: The name of the entity class that is at the root of the mapped entity inheritance
     * hierarchy. If the entity is not part of a mapped inheritance hierarchy this is the same
     * as {@link $name}.
     *
     * @psalm-var class-string
     */
    public string $rootEntityName;

    /**
     * READ-ONLY: The definition of custom generator. Only used for CUSTOM
     * generator type
     *
     * The definition has the following structure:
     * <code>
     * array(
     *     'class' => 'ClassName',
     * )
     * </code>
     *
     * @todo Merge with tableGeneratorDefinition into generic generatorDefinition
     * @var array<string, string>|null
     */
    public array|null $customGeneratorDefinition = null;

    /**
     * The name of the custom repository class used for the entity class.
     * (Optional).
     *
     * @psalm-var ?class-string<EntityRepository>
     */
    public string|null $customRepositoryClassName = null;

    /**
     * READ-ONLY: Whether this class describes the mapping of a mapped superclass.
     */
    public bool $isMappedSuperclass = false;

    /**
     * READ-ONLY: Whether this class describes the mapping of an embeddable class.
     */
    public bool $isEmbeddedClass = false;

    /**
     * READ-ONLY: The names of the parent classes (ancestors).
     *
     * @psalm-var list<class-string>
     */
    public array $parentClasses = [];

    /**
     * READ-ONLY: The names of all subclasses (descendants).
     *
     * @psalm-var list<class-string>
     */
    public array $subClasses = [];

    /**
     * READ-ONLY: The names of all embedded classes based on properties.
     *
     * @psalm-var array<string, mixed[]>
     */
    public array $embeddedClasses = [];

    /**
     * READ-ONLY: The field names of all fields that are part of the identifier/primary key
     * of the mapped entity class.
     *
     * @psalm-var list<string>
     */
    public array $identifier = [];

    /**
     * READ-ONLY: The inheritance mapping type used by the class.
     *
     * @psalm-var self::INHERITANCE_TYPE_*
     */
    public int $inheritanceType = self::INHERITANCE_TYPE_NONE;

    /**
     * READ-ONLY: The Id generator type used by the class.
     *
     * @psalm-var self::GENERATOR_TYPE_*
     */
    public int $generatorType = self::GENERATOR_TYPE_NONE;

    /**
     * READ-ONLY: The field mappings of the class.
     * Keys are field names and values are mapping definitions.
     *
     * The mapping definition array has the following values:
     *
     * - <b>fieldName</b> (string)
     * The name of the field in the Entity.
     *
     * - <b>type</b> (string)
     * The type name of the mapped field. Can be one of Doctrine's mapping types
     * or a custom mapping type.
     *
     * - <b>columnName</b> (string, optional)
     * The column name. Optional. Defaults to the field name.
     *
     * - <b>length</b> (integer, optional)
     * The database length of the column. Optional. Default value taken from
     * the type.
     *
     * - <b>id</b> (boolean, optional)
     * Marks the field as the primary key of the entity. Multiple fields of an
     * entity can have the id attribute, forming a composite key.
     *
     * - <b>nullable</b> (boolean, optional)
     * Whether the column is nullable. Defaults to FALSE.
     *
     * - <b>'notInsertable'</b> (boolean, optional)
     * Whether the column is not insertable. Optional. Is only set if value is TRUE.
     *
     * - <b>'notUpdatable'</b> (boolean, optional)
     * Whether the column is updatable. Optional. Is only set if value is TRUE.
     *
     * - <b>columnDefinition</b> (string, optional, schema-only)
     * The SQL fragment that is used when generating the DDL for the column.
     *
     * - <b>precision</b> (integer, optional, schema-only)
     * The precision of a decimal column. Only valid if the column type is decimal.
     *
     * - <b>scale</b> (integer, optional, schema-only)
     * The scale of a decimal column. Only valid if the column type is decimal.
     *
     * - <b>'unique'</b> (string, optional, schema-only)
     * Whether a unique constraint should be generated for the column.
     *
     * @var mixed[]
     * @psalm-var array<string, FieldMapping>
     */
    public array $fieldMappings = [];

    /**
     * READ-ONLY: An array of field names. Used to look up field names from column names.
     * Keys are column names and values are field names.
     *
     * @psalm-var array<string, string>
     */
    public array $fieldNames = [];

    /**
     * READ-ONLY: A map of field names to column names. Keys are field names and values column names.
     * Used to look up column names from field names.
     * This is the reverse lookup map of $_fieldNames.
     *
     * @deprecated 3.0 Remove this.
     *
     * @var mixed[]
     */
    public array $columnNames = [];

    /**
     * READ-ONLY: The discriminator value of this class.
     *
     * <b>This does only apply to the JOINED and SINGLE_TABLE inheritance mapping strategies
     * where a discriminator column is used.</b>
     *
     * @see discriminatorColumn
     */
    public mixed $discriminatorValue = null;

    /**
     * READ-ONLY: The discriminator map of all mapped classes in the hierarchy.
     *
     * <b>This does only apply to the JOINED and SINGLE_TABLE inheritance mapping strategies
     * where a discriminator column is used.</b>
     *
     * @see discriminatorColumn
     *
     * @var array<int|string, string>
     *
     * @psalm-var array<int|string, class-string>
     */
    public array $discriminatorMap = [];

    /**
     * READ-ONLY: The definition of the discriminator column used in JOINED and SINGLE_TABLE
     * inheritance mappings.
     *
     * @var array<string, mixed>
     * @psalm-var DiscriminatorColumnMapping|null
     */
    public array|null $discriminatorColumn = null;

    /**
     * READ-ONLY: The primary table definition. The definition is an array with the
     * following entries:
     *
     * name => <tableName>
     * schema => <schemaName>
     * indexes => array
     * uniqueConstraints => array
     *
     * @var mixed[]
     * @psalm-var array{
     *               name: string,
     *               schema?: string,
     *               indexes?: array,
     *               uniqueConstraints?: array,
     *               options?: array<string, mixed>,
     *               quoted?: bool
     *           }
     */
    public array $table;

    /**
     * READ-ONLY: The registered lifecycle callbacks for entities of this class.
     *
     * @psalm-var array<string, list<string>>
     */
    public array $lifecycleCallbacks = [];

    /**
     * READ-ONLY: The registered entity listeners.
     *
     * @psalm-var array<string, list<array{class: class-string, method: string}>>
     */
    public array $entityListeners = [];

    /**
     * READ-ONLY: The association mappings of this class.
     *
     * The mapping definition array supports the following keys:
     *
     * - <b>fieldName</b> (string)
     * The name of the field in the entity the association is mapped to.
     *
     * - <b>targetEntity</b> (string)
     * The class name of the target entity. If it is fully-qualified it is used as is.
     * If it is a simple, unqualified class name the namespace is assumed to be the same
     * as the namespace of the source entity.
     *
     * - <b>mappedBy</b> (string, required for bidirectional associations)
     * The name of the field that completes the bidirectional association on the owning side.
     * This key must be specified on the inverse side of a bidirectional association.
     *
     * - <b>inversedBy</b> (string, required for bidirectional associations)
     * The name of the field that completes the bidirectional association on the inverse side.
     * This key must be specified on the owning side of a bidirectional association.
     *
     * - <b>cascade</b> (array, optional)
     * The names of persistence operations to cascade on the association. The set of possible
     * values are: "persist", "remove", "detach", "merge", "refresh", "all" (implies all others).
     *
     * - <b>orderBy</b> (array, one-to-many/many-to-many only)
     * A map of field names (of the target entity) to sorting directions (ASC/DESC).
     * Example: array('priority' => 'desc')
     *
     * - <b>fetch</b> (integer, optional)
     * The fetching strategy to use for the association, usually defaults to FETCH_LAZY.
     * Possible values are: ClassMetadata::FETCH_EAGER, ClassMetadata::FETCH_LAZY.
     *
     * - <b>joinTable</b> (array, optional, many-to-many only)
     * Specification of the join table and its join columns (foreign keys).
     * Only valid for many-to-many mappings. Note that one-to-many associations can be mapped
     * through a join table by simply mapping the association as many-to-many with a unique
     * constraint on the join table.
     *
     * - <b>indexBy</b> (string, optional, to-many only)
     * Specification of a field on target-entity that is used to index the collection by.
     * This field HAS to be either the primary key or a unique column. Otherwise the collection
     * does not contain all the entities that are actually related.
     *
     * A join table definition has the following structure:
     * <pre>
     * array(
     *     'name' => <join table name>,
     *      'joinColumns' => array(<join column mapping from join table to source table>),
     *      'inverseJoinColumns' => array(<join column mapping from join table to target table>)
     * )
     * </pre>
     *
     * @psalm-var array<string, AssociationMapping>
     */
    public array $associationMappings = [];

    /**
     * READ-ONLY: Flag indicating whether the identifier/primary key of the class is composite.
     */
    public bool $isIdentifierComposite = false;

    /**
     * READ-ONLY: Flag indicating whether the identifier/primary key contains at least one foreign key association.
     *
     * This flag is necessary because some code blocks require special treatment of this cases.
     */
    public bool $containsForeignIdentifier = false;

    /**
     * READ-ONLY: Flag indicating whether the identifier/primary key contains at least one ENUM type.
     *
     * This flag is necessary because some code blocks require special treatment of this cases.
     */
    public bool $containsEnumIdentifier = false;

    /**
     * READ-ONLY: The ID generator used for generating IDs for this class.
     *
     * @todo Remove!
     */
    public AbstractIdGenerator $idGenerator;

    /**
     * READ-ONLY: The definition of the sequence generator of this class. Only used for the
     * SEQUENCE generation strategy.
     *
     * The definition has the following structure:
     * <code>
     * array(
     *     'sequenceName' => 'name',
     *     'allocationSize' => '20',
     *     'initialValue' => '1'
     * )
     * </code>
     *
     * @var array<string, mixed>|null
     * @psalm-var array{sequenceName: string, allocationSize: string, initialValue: string, quoted?: mixed}|null
     * @todo Merge with tableGeneratorDefinition into generic generatorDefinition
     */
    public array|null $sequenceGeneratorDefinition = null;

    /**
     * READ-ONLY: The policy used for change-tracking on entities of this class.
     */
    public int $changeTrackingPolicy = self::CHANGETRACKING_DEFERRED_IMPLICIT;

    /**
     * READ-ONLY: A Flag indicating whether one or more columns of this class
     * have to be reloaded after insert / update operations.
     */
    public bool $requiresFetchAfterChange = false;

    /**
     * READ-ONLY: A flag for whether or not instances of this class are to be versioned
     * with optimistic locking.
     */
    public bool $isVersioned = false;

    /**
     * READ-ONLY: The name of the field which is used for versioning in optimistic locking (if any).
     */
    public string|null $versionField = null;

    /** @var mixed[]|null */
    public array|null $cache = null;

    /**
     * The ReflectionClass instance of the mapped class.
     *
     * @var ReflectionClass<T>|null
     */
    public ReflectionClass|null $reflClass = null;

    /**
     * Is this entity marked as "read-only"?
     *
     * That means it is never considered for change-tracking in the UnitOfWork. It is a very helpful performance
     * optimization for entities that are immutable, either in your domain or through the relation database
     * (coming from a view, or a history table for example).
     */
    public bool $isReadOnly = false;

    /**
     * NamingStrategy determining the default column and table names.
     */
    protected NamingStrategy $namingStrategy;

    /**
     * The ReflectionProperty instances of the mapped class.
     *
     * @var array<string, ReflectionProperty|null>
     */
    public array $reflFields = [];

    private InstantiatorInterface|null $instantiator = null;

    /** @var TypedFieldMapper $typedFieldMapper */
    private $typedFieldMapper;

    /**
     * Initializes a new ClassMetadata instance that will hold the object-relational mapping
     * metadata of the class with the given name.
     *
     * @param string $name The name of the entity class the new instance is used for.
     * @psalm-param class-string<T> $name
     */
<<<<<<< HEAD
    public function __construct(public $name, NamingStrategy|null $namingStrategy = null)
    {
        $this->rootEntityName = $name;
        $this->namingStrategy = $namingStrategy ?: new DefaultNamingStrategy();
        $this->instantiator   = new Instantiator();
=======
    public function __construct($entityName, ?NamingStrategy $namingStrategy = null, ?TypedFieldMapper $typedFieldMapper = null)
    {
        $this->name             = $entityName;
        $this->rootEntityName   = $entityName;
        $this->namingStrategy   = $namingStrategy ?? new DefaultNamingStrategy();
        $this->instantiator     = new Instantiator();
        $this->typedFieldMapper = $typedFieldMapper ?? new DefaultTypedFieldMapper();
>>>>>>> c4835cca
    }

    /**
     * Gets the ReflectionProperties of the mapped class.
     *
     * @return ReflectionProperty[]|null[] An array of ReflectionProperty instances.
     * @psalm-return array<ReflectionProperty|null>
     */
    public function getReflectionProperties(): array
    {
        return $this->reflFields;
    }

    /**
     * Gets a ReflectionProperty for a specific field of the mapped class.
     */
    public function getReflectionProperty(string $name): ReflectionProperty|null
    {
        return $this->reflFields[$name];
    }

    /**
     * Gets the ReflectionProperty for the single identifier field.
     *
     * @throws BadMethodCallException If the class has a composite identifier.
     */
    public function getSingleIdReflectionProperty(): ReflectionProperty|null
    {
        if ($this->isIdentifierComposite) {
            throw new BadMethodCallException('Class ' . $this->name . ' has a composite identifier.');
        }

        return $this->reflFields[$this->identifier[0]];
    }

    /**
     * Extracts the identifier values of an entity of this class.
     *
     * For composite identifiers, the identifier values are returned as an array
     * with the same order as the field order in {@link identifier}.
     *
     * @param object $entity
     *
     * @return array<string, mixed>
     */
    public function getIdentifierValues($entity): array
    {
        if ($this->isIdentifierComposite) {
            $id = [];

            foreach ($this->identifier as $idField) {
                $value = $this->reflFields[$idField]->getValue($entity);

                if ($value !== null) {
                    $id[$idField] = $value;
                }
            }

            return $id;
        }

        $id    = $this->identifier[0];
        $value = $this->reflFields[$id]->getValue($entity);

        if ($value === null) {
            return [];
        }

        return [$id => $value];
    }

    /**
     * Populates the entity identifier of an entity.
     *
     * @psalm-param array<string, mixed> $id
     *
     * @todo Rename to assignIdentifier()
     */
    public function setIdentifierValues(object $entity, array $id): void
    {
        foreach ($id as $idField => $idValue) {
            $this->reflFields[$idField]->setValue($entity, $idValue);
        }
    }

    /**
     * Sets the specified field to the specified value on the given entity.
     */
    public function setFieldValue(object $entity, string $field, mixed $value): void
    {
        $this->reflFields[$field]->setValue($entity, $value);
    }

    /**
     * Gets the specified field's value off the given entity.
     */
    public function getFieldValue(object $entity, string $field): mixed
    {
        return $this->reflFields[$field]->getValue($entity);
    }

    /**
     * Creates a string representation of this instance.
     *
     * @return string The string representation of this instance.
     *
     * @todo Construct meaningful string representation.
     */
    public function __toString(): string
    {
        return self::class . '@' . spl_object_id($this);
    }

    /**
     * Determines which fields get serialized.
     *
     * It is only serialized what is necessary for best unserialization performance.
     * That means any metadata properties that are not set or empty or simply have
     * their default value are NOT serialized.
     *
     * Parts that are also NOT serialized because they can not be properly unserialized:
     *      - reflClass (ReflectionClass)
     *      - reflFields (ReflectionProperty array)
     *
     * @return string[] The names of all the fields that should be serialized.
     */
    public function __sleep()
    {
        // This metadata is always serialized/cached.
        $serialized = [
            'associationMappings',
            'columnNames', //TODO: 3.0 Remove this. Can use fieldMappings[$fieldName]['columnName']
            'fieldMappings',
            'fieldNames',
            'embeddedClasses',
            'identifier',
            'isIdentifierComposite', // TODO: REMOVE
            'name',
            'namespace', // TODO: REMOVE
            'table',
            'rootEntityName',
            'idGenerator', //TODO: Does not really need to be serialized. Could be moved to runtime.
        ];

        // The rest of the metadata is only serialized if necessary.
        if ($this->changeTrackingPolicy !== self::CHANGETRACKING_DEFERRED_IMPLICIT) {
            $serialized[] = 'changeTrackingPolicy';
        }

        if ($this->customRepositoryClassName) {
            $serialized[] = 'customRepositoryClassName';
        }

        if ($this->inheritanceType !== self::INHERITANCE_TYPE_NONE) {
            $serialized[] = 'inheritanceType';
            $serialized[] = 'discriminatorColumn';
            $serialized[] = 'discriminatorValue';
            $serialized[] = 'discriminatorMap';
            $serialized[] = 'parentClasses';
            $serialized[] = 'subClasses';
        }

        if ($this->generatorType !== self::GENERATOR_TYPE_NONE) {
            $serialized[] = 'generatorType';
            if ($this->generatorType === self::GENERATOR_TYPE_SEQUENCE) {
                $serialized[] = 'sequenceGeneratorDefinition';
            }
        }

        if ($this->isMappedSuperclass) {
            $serialized[] = 'isMappedSuperclass';
        }

        if ($this->isEmbeddedClass) {
            $serialized[] = 'isEmbeddedClass';
        }

        if ($this->containsForeignIdentifier) {
            $serialized[] = 'containsForeignIdentifier';
        }

        if ($this->containsEnumIdentifier) {
            $serialized[] = 'containsEnumIdentifier';
        }

        if ($this->isVersioned) {
            $serialized[] = 'isVersioned';
            $serialized[] = 'versionField';
        }

        if ($this->lifecycleCallbacks) {
            $serialized[] = 'lifecycleCallbacks';
        }

        if ($this->entityListeners) {
            $serialized[] = 'entityListeners';
        }

        if ($this->isReadOnly) {
            $serialized[] = 'isReadOnly';
        }

        if ($this->customGeneratorDefinition) {
            $serialized[] = 'customGeneratorDefinition';
        }

        if ($this->cache) {
            $serialized[] = 'cache';
        }

        if ($this->requiresFetchAfterChange) {
            $serialized[] = 'requiresFetchAfterChange';
        }

        return $serialized;
    }

    /**
     * Creates a new instance of the mapped class, without invoking the constructor.
     */
    public function newInstance(): object
    {
        return $this->instantiator->instantiate($this->name);
    }

    /**
     * Restores some state that can not be serialized/unserialized.
     */
    public function wakeupReflection(ReflectionService $reflService): void
    {
        // Restore ReflectionClass and properties
        $this->reflClass    = $reflService->getClass($this->name);
        $this->instantiator = $this->instantiator ?: new Instantiator();

        $parentReflFields = [];

        foreach ($this->embeddedClasses as $property => $embeddedClass) {
            if (isset($embeddedClass['declaredField'])) {
                $childProperty = $this->getAccessibleProperty(
                    $reflService,
                    $this->embeddedClasses[$embeddedClass['declaredField']]['class'],
                    $embeddedClass['originalField'],
                );
                assert($childProperty !== null);
                $parentReflFields[$property] = new ReflectionEmbeddedProperty(
                    $parentReflFields[$embeddedClass['declaredField']],
                    $childProperty,
                    $this->embeddedClasses[$embeddedClass['declaredField']]['class'],
                );

                continue;
            }

            $fieldRefl = $this->getAccessibleProperty(
                $reflService,
                $embeddedClass['declared'] ?? $this->name,
                $property,
            );

            $parentReflFields[$property] = $fieldRefl;
            $this->reflFields[$property] = $fieldRefl;
        }

        foreach ($this->fieldMappings as $field => $mapping) {
            if (isset($mapping['declaredField']) && isset($parentReflFields[$mapping['declaredField']])) {
                $childProperty = $this->getAccessibleProperty($reflService, $mapping['originalClass'], $mapping['originalField']);
                assert($childProperty !== null);

                if (isset($mapping['enumType'])) {
                    $childProperty = new ReflectionEnumProperty(
                        $childProperty,
                        $mapping['enumType'],
                    );
                }

                $this->reflFields[$field] = new ReflectionEmbeddedProperty(
                    $parentReflFields[$mapping['declaredField']],
                    $childProperty,
                    $mapping['originalClass'],
                );
                continue;
            }

            $this->reflFields[$field] = isset($mapping['declared'])
                ? $this->getAccessibleProperty($reflService, $mapping['declared'], $field)
                : $this->getAccessibleProperty($reflService, $this->name, $field);

            if (isset($mapping['enumType']) && $this->reflFields[$field] !== null) {
                $this->reflFields[$field] = new ReflectionEnumProperty(
                    $this->reflFields[$field],
                    $mapping['enumType'],
                );
            }
        }

        foreach ($this->associationMappings as $field => $mapping) {
            $this->reflFields[$field] = isset($mapping['declared'])
                ? $this->getAccessibleProperty($reflService, $mapping['declared'], $field)
                : $this->getAccessibleProperty($reflService, $this->name, $field);
        }
    }

    /**
     * Initializes a new ClassMetadata instance that will hold the object-relational mapping
     * metadata of the class with the given name.
     *
     * @param ReflectionService $reflService The reflection service.
     */
    public function initializeReflection(ReflectionService $reflService): void
    {
        $this->reflClass = $reflService->getClass($this->name);
        $this->namespace = $reflService->getClassNamespace($this->name);

        if ($this->reflClass) {
            $this->name = $this->rootEntityName = $this->reflClass->getName();
        }

        $this->table['name'] = $this->namingStrategy->classToTableName($this->name);
    }

    /**
     * Validates Identifier.
     *
     * @throws MappingException
     */
    public function validateIdentifier(): void
    {
        if ($this->isMappedSuperclass || $this->isEmbeddedClass) {
            return;
        }

        // Verify & complete identifier mapping
        if (! $this->identifier) {
            throw MappingException::identifierRequired($this->name);
        }

        if ($this->usesIdGenerator() && $this->isIdentifierComposite) {
            throw MappingException::compositeKeyAssignedIdGeneratorRequired($this->name);
        }
    }

    /**
     * Validates association targets actually exist.
     *
     * @throws MappingException
     */
    public function validateAssociations(): void
    {
        foreach ($this->associationMappings as $mapping) {
            if (
                ! class_exists($mapping['targetEntity'])
                && ! interface_exists($mapping['targetEntity'])
                && ! trait_exists($mapping['targetEntity'])
            ) {
                throw MappingException::invalidTargetEntityClass($mapping['targetEntity'], $this->name, $mapping['fieldName']);
            }
        }
    }

    /**
     * Validates lifecycle callbacks.
     *
     * @throws MappingException
     */
    public function validateLifecycleCallbacks(ReflectionService $reflService): void
    {
        foreach ($this->lifecycleCallbacks as $callbacks) {
            foreach ($callbacks as $callbackFuncName) {
                if (! $reflService->hasPublicMethod($this->name, $callbackFuncName)) {
                    throw MappingException::lifecycleCallbackMethodNotFound($this->name, $callbackFuncName);
                }
            }
        }
    }

    /**
     * {@inheritDoc}
     *
     * Can return null when using static reflection, in violation of the LSP
     */
    public function getReflectionClass()
    {
        return $this->reflClass;
    }

    /** @psalm-param array{usage?: mixed, region?: mixed} $cache */
    public function enableCache(array $cache): void
    {
        if (! isset($cache['usage'])) {
            $cache['usage'] = self::CACHE_USAGE_READ_ONLY;
        }

        if (! isset($cache['region'])) {
            $cache['region'] = strtolower(str_replace('\\', '_', $this->rootEntityName));
        }

        $this->cache = $cache;
    }

    /** @psalm-param array{usage?: int, region?: string} $cache */
    public function enableAssociationCache(string $fieldName, array $cache): void
    {
        $this->associationMappings[$fieldName]['cache'] = $this->getAssociationCacheDefaults($fieldName, $cache);
    }

    /**
     * @psalm-param array{usage?: int, region?: string|null} $cache
     *
     * @return int[]|string[]
     * @psalm-return array{usage: int, region: string|null}
     */
    public function getAssociationCacheDefaults(string $fieldName, array $cache): array
    {
        if (! isset($cache['usage'])) {
            $cache['usage'] = $this->cache['usage'] ?? self::CACHE_USAGE_READ_ONLY;
        }

        if (! isset($cache['region'])) {
            $cache['region'] = strtolower(str_replace('\\', '_', $this->rootEntityName)) . '__' . $fieldName;
        }

        return $cache;
    }

    /**
     * Sets the change tracking policy used by this class.
     */
    public function setChangeTrackingPolicy(int $policy): void
    {
        $this->changeTrackingPolicy = $policy;
    }

    /**
     * Whether the change tracking policy of this class is "deferred explicit".
     */
    public function isChangeTrackingDeferredExplicit(): bool
    {
        return $this->changeTrackingPolicy === self::CHANGETRACKING_DEFERRED_EXPLICIT;
    }

    /**
     * Whether the change tracking policy of this class is "deferred implicit".
     */
    public function isChangeTrackingDeferredImplicit(): bool
    {
        return $this->changeTrackingPolicy === self::CHANGETRACKING_DEFERRED_IMPLICIT;
    }

    /**
     * Whether the change tracking policy of this class is "notify".
     */
    public function isChangeTrackingNotify(): bool
    {
        return $this->changeTrackingPolicy === self::CHANGETRACKING_NOTIFY;
    }

    /**
     * Checks whether a field is part of the identifier/primary key field(s).
     */
    public function isIdentifier(string $fieldName): bool
    {
        if (! $this->identifier) {
            return false;
        }

        if (! $this->isIdentifierComposite) {
            return $fieldName === $this->identifier[0];
        }

        return in_array($fieldName, $this->identifier, true);
    }

    public function isUniqueField(string $fieldName): bool
    {
        $mapping = $this->getFieldMapping($fieldName);

        return $mapping !== false && isset($mapping['unique']) && $mapping['unique'];
    }

    public function isNullable(string $fieldName): bool
    {
        $mapping = $this->getFieldMapping($fieldName);

        return $mapping !== false && isset($mapping['nullable']) && $mapping['nullable'];
    }

    /**
     * Gets a column name for a field name.
     * If the column name for the field cannot be found, the given field name
     * is returned.
     */
    public function getColumnName(string $fieldName): string
    {
        return $this->columnNames[$fieldName] ?? $fieldName;
    }

    /**
     * Gets the mapping of a (regular) field that holds some data but not a
     * reference to another object.
     *
     * @return mixed[] The field mapping.
     * @psalm-return FieldMapping
     *
     * @throws MappingException
     */
    public function getFieldMapping(string $fieldName): array
    {
        if (! isset($this->fieldMappings[$fieldName])) {
            throw MappingException::mappingNotFound($this->name, $fieldName);
        }

        return $this->fieldMappings[$fieldName];
    }

    /**
     * Gets the mapping of an association.
     *
     * @see ClassMetadataInfo::$associationMappings
     *
     * @param string $fieldName The field name that represents the association in
     *                          the object model.
     *
     * @return mixed[] The mapping.
     * @psalm-return AssociationMapping
     *
     * @throws MappingException
     */
    public function getAssociationMapping(string $fieldName): array
    {
        if (! isset($this->associationMappings[$fieldName])) {
            throw MappingException::mappingNotFound($this->name, $fieldName);
        }

        return $this->associationMappings[$fieldName];
    }

    /**
     * Gets all association mappings of the class.
     *
     * @psalm-return array<string, AssociationMapping>
     */
    public function getAssociationMappings(): array
    {
        return $this->associationMappings;
    }

    /**
     * Gets the field name for a column name.
     * If no field name can be found the column name is returned.
     *
     * @return string The column alias.
     */
    public function getFieldName(string $columnName): string
    {
        return $this->fieldNames[$columnName] ?? $columnName;
    }

    /**
     * Checks whether given property has type
     */
    private function isTypedProperty(string $name): bool
    {
        return isset($this->reflClass)
               && $this->reflClass->hasProperty($name)
               && $this->reflClass->getProperty($name)->hasType();
    }

    /**
     * Validates & completes the given field mapping based on typed property.
     *
     * @param  array{fieldName: string, type?: mixed} $mapping The field mapping to validate & complete.
     *
     * @return array{fieldName: string, enumType?: string, type?: mixed} The updated mapping.
     */
    private function validateAndCompleteTypedFieldMapping(array $mapping): array
    {
<<<<<<< HEAD
        $type = $this->reflClass->getProperty($mapping['fieldName'])->getType();

        if ($type) {
            if (
                ! isset($mapping['type'])
                && ($type instanceof ReflectionNamedType)
            ) {
                if (! $type->isBuiltin() && enum_exists($type->getName())) {
                    $mapping['enumType'] = $type->getName();
=======
        $field = $this->reflClass->getProperty($mapping['fieldName']);
>>>>>>> c4835cca

        $mapping = $this->typedFieldMapper->validateAndComplete($mapping, $field);

        return $mapping;
    }

    /**
     * Validates & completes the basic mapping information based on typed property.
     *
     * @param array{type: self::ONE_TO_ONE|self::MANY_TO_ONE|self::ONE_TO_MANY|self::MANY_TO_MANY, fieldName: string, targetEntity?: class-string} $mapping The mapping.
     *
     * @return mixed[] The updated mapping.
     */
    private function validateAndCompleteTypedAssociationMapping(array $mapping): array
    {
        $type = $this->reflClass->getProperty($mapping['fieldName'])->getType();

        if ($type === null || ($mapping['type'] & self::TO_ONE) === 0) {
            return $mapping;
        }

        if (! isset($mapping['targetEntity']) && $type instanceof ReflectionNamedType) {
            $mapping['targetEntity'] = $type->getName();
        }

        return $mapping;
    }

    /**
     * Validates & completes the given field mapping.
     *
     * @psalm-param array{
     *     fieldName?: string,
     *     columnName?: string,
     *     id?: bool,
     *     generated?: int,
     *     enumType?: class-string,
     * } $mapping The field mapping to validate & complete.
     *
     * @return mixed[] The updated mapping.
     *
     * @throws MappingException
     */
    protected function validateAndCompleteFieldMapping(array $mapping): array
    {
        // Check mandatory fields
        if (! isset($mapping['fieldName']) || ! $mapping['fieldName']) {
            throw MappingException::missingFieldName($this->name);
        }

        if ($this->isTypedProperty($mapping['fieldName'])) {
            $mapping = $this->validateAndCompleteTypedFieldMapping($mapping);
        }

        if (! isset($mapping['type'])) {
            // Default to string
            $mapping['type'] = 'string';
        }

        // Complete fieldName and columnName mapping
        if (! isset($mapping['columnName'])) {
            $mapping['columnName'] = $this->namingStrategy->propertyToColumnName($mapping['fieldName'], $this->name);
        }

        if ($mapping['columnName'][0] === '`') {
            $mapping['columnName'] = trim($mapping['columnName'], '`');
            $mapping['quoted']     = true;
        }

        $this->columnNames[$mapping['fieldName']] = $mapping['columnName'];

        if (isset($this->fieldNames[$mapping['columnName']]) || ($this->discriminatorColumn && $this->discriminatorColumn['name'] === $mapping['columnName'])) {
            throw MappingException::duplicateColumnName($this->name, $mapping['columnName']);
        }

        $this->fieldNames[$mapping['columnName']] = $mapping['fieldName'];

        // Complete id mapping
        if (isset($mapping['id']) && $mapping['id'] === true) {
            if ($this->versionField === $mapping['fieldName']) {
                throw MappingException::cannotVersionIdField($this->name, $mapping['fieldName']);
            }

            if (! in_array($mapping['fieldName'], $this->identifier, true)) {
                $this->identifier[] = $mapping['fieldName'];
            }

            // Check for composite key
            if (! $this->isIdentifierComposite && count($this->identifier) > 1) {
                $this->isIdentifierComposite = true;
            }
        }

        if (isset($mapping['generated'])) {
            if (! in_array($mapping['generated'], [self::GENERATED_NEVER, self::GENERATED_INSERT, self::GENERATED_ALWAYS])) {
                throw MappingException::invalidGeneratedMode($mapping['generated']);
            }

            if ($mapping['generated'] === self::GENERATED_NEVER) {
                unset($mapping['generated']);
            }
        }

        if (isset($mapping['enumType'])) {
            if (! enum_exists($mapping['enumType'])) {
                throw MappingException::nonEnumTypeMapped($this->name, $mapping['fieldName'], $mapping['enumType']);
            }

            if (! empty($mapping['id'])) {
                $this->containsEnumIdentifier = true;
            }
        }

        return $mapping;
    }

    /**
     * Validates & completes the basic mapping information that is common to all
     * association mappings (one-to-one, many-ot-one, one-to-many, many-to-many).
     *
     * @psalm-param array<string, mixed> $mapping The mapping.
     *
     * @return mixed[] The updated mapping.
     * @psalm-return array{
     *                   mappedBy: mixed|null,
     *                   inversedBy: mixed|null,
     *                   isOwningSide: bool,
     *                   sourceEntity: class-string,
     *                   targetEntity: string,
     *                   fieldName: mixed,
     *                   fetch: mixed,
     *                   cascade: array<array-key,string>,
     *                   isCascadeRemove: bool,
     *                   isCascadePersist: bool,
     *                   isCascadeRefresh: bool,
     *                   isCascadeMerge: bool,
     *                   isCascadeDetach: bool,
     *                   type: int,
     *                   originalField: string,
     *                   originalClass: class-string,
     *                   ?orphanRemoval: bool
     *               }
     *
     * @throws MappingException If something is wrong with the mapping.
     */
    protected function _validateAndCompleteAssociationMapping(array $mapping)
    {
        if (! isset($mapping['mappedBy'])) {
            $mapping['mappedBy'] = null;
        }

        if (! isset($mapping['inversedBy'])) {
            $mapping['inversedBy'] = null;
        }

        $mapping['isOwningSide'] = true; // assume owning side until we hit mappedBy

        if (empty($mapping['indexBy'])) {
            unset($mapping['indexBy']);
        }

        // If targetEntity is unqualified, assume it is in the same namespace as
        // the sourceEntity.
        $mapping['sourceEntity'] = $this->name;

        if ($this->isTypedProperty($mapping['fieldName'])) {
            $mapping = $this->validateAndCompleteTypedAssociationMapping($mapping);
        }

        if (isset($mapping['targetEntity'])) {
            $mapping['targetEntity'] = $this->fullyQualifiedClassName($mapping['targetEntity']);
            $mapping['targetEntity'] = ltrim($mapping['targetEntity'], '\\');
        }

        if (($mapping['type'] & self::MANY_TO_ONE) > 0 && isset($mapping['orphanRemoval']) && $mapping['orphanRemoval']) {
            throw MappingException::illegalOrphanRemoval($this->name, $mapping['fieldName']);
        }

        // Complete id mapping
        if (isset($mapping['id']) && $mapping['id'] === true) {
            if (isset($mapping['orphanRemoval']) && $mapping['orphanRemoval']) {
                throw MappingException::illegalOrphanRemovalOnIdentifierAssociation($this->name, $mapping['fieldName']);
            }

            if (! in_array($mapping['fieldName'], $this->identifier, true)) {
                if (isset($mapping['joinColumns']) && count($mapping['joinColumns']) >= 2) {
                    throw MappingException::cannotMapCompositePrimaryKeyEntitiesAsForeignId(
                        $mapping['targetEntity'],
                        $this->name,
                        $mapping['fieldName'],
                    );
                }

                $this->identifier[]              = $mapping['fieldName'];
                $this->containsForeignIdentifier = true;
            }

            // Check for composite key
            if (! $this->isIdentifierComposite && count($this->identifier) > 1) {
                $this->isIdentifierComposite = true;
            }

            if ($this->cache && ! isset($mapping['cache'])) {
                throw NonCacheableEntityAssociation::fromEntityAndField(
                    $this->name,
                    $mapping['fieldName'],
                );
            }
        }

        // Mandatory attributes for both sides
        // Mandatory: fieldName, targetEntity
        if (! isset($mapping['fieldName']) || ! $mapping['fieldName']) {
            throw MappingException::missingFieldName($this->name);
        }

        if (! isset($mapping['targetEntity'])) {
            throw MappingException::missingTargetEntity($mapping['fieldName']);
        }

        // Mandatory and optional attributes for either side
        if (! $mapping['mappedBy']) {
            if (isset($mapping['joinTable']) && $mapping['joinTable']) {
                if (isset($mapping['joinTable']['name']) && $mapping['joinTable']['name'][0] === '`') {
                    $mapping['joinTable']['name']   = trim($mapping['joinTable']['name'], '`');
                    $mapping['joinTable']['quoted'] = true;
                }
            }
        } else {
            $mapping['isOwningSide'] = false;
        }

        if (isset($mapping['id']) && $mapping['id'] === true && $mapping['type'] & self::TO_MANY) {
            throw MappingException::illegalToManyIdentifierAssociation($this->name, $mapping['fieldName']);
        }

        // Fetch mode. Default fetch mode to LAZY, if not set.
        if (! isset($mapping['fetch'])) {
            $mapping['fetch'] = self::FETCH_LAZY;
        }

        // Cascades
        $cascades = isset($mapping['cascade']) ? array_map('strtolower', $mapping['cascade']) : [];

        $allCascades = ['remove', 'persist', 'refresh', 'merge', 'detach'];
        if (in_array('all', $cascades, true)) {
            $cascades = $allCascades;
        } elseif (count($cascades) !== count(array_intersect($cascades, $allCascades))) {
            throw MappingException::invalidCascadeOption(
                array_diff($cascades, $allCascades),
                $this->name,
                $mapping['fieldName'],
            );
        }

        $mapping['cascade']          = $cascades;
        $mapping['isCascadeRemove']  = in_array('remove', $cascades, true);
        $mapping['isCascadePersist'] = in_array('persist', $cascades, true);
        $mapping['isCascadeRefresh'] = in_array('refresh', $cascades, true);
        $mapping['isCascadeMerge']   = in_array('merge', $cascades, true);
        $mapping['isCascadeDetach']  = in_array('detach', $cascades, true);

        return $mapping;
    }

    /**
     * Validates & completes a one-to-one association mapping.
     *
     * @psalm-param array<string, mixed> $mapping The mapping to validate & complete.
     *
     * @return mixed[] The validated & completed mapping.
     * @psalm-return array{isOwningSide: mixed, orphanRemoval: bool, isCascadeRemove: bool}
     * @psalm-return array{
     *      mappedBy: mixed|null,
     *      inversedBy: mixed|null,
     *      isOwningSide: bool,
     *      sourceEntity: class-string,
     *      targetEntity: string,
     *      fieldName: mixed,
     *      fetch: mixed,
     *      cascade: array<string>,
     *      isCascadeRemove: bool,
     *      isCascadePersist: bool,
     *      isCascadeRefresh: bool,
     *      isCascadeMerge: bool,
     *      isCascadeDetach: bool,
     *      type: int,
     *      originalField: string,
     *      originalClass: class-string,
     *      joinColumns?: array{0: array{name: string, referencedColumnName: string}}|mixed,
     *      id?: mixed,
     *      sourceToTargetKeyColumns?: array<string, string>,
     *      joinColumnFieldNames?: array<string, string>,
     *      targetToSourceKeyColumns?: array<string, string>,
     *      orphanRemoval: bool
     * }
     *
     * @throws RuntimeException
     * @throws MappingException
     */
    protected function _validateAndCompleteOneToOneMapping(array $mapping)
    {
        $mapping = $this->_validateAndCompleteAssociationMapping($mapping);

        if (isset($mapping['joinColumns']) && $mapping['joinColumns']) {
            $mapping['isOwningSide'] = true;
        }

        if ($mapping['isOwningSide']) {
            if (empty($mapping['joinColumns'])) {
                // Apply default join column
                $mapping['joinColumns'] = [
                    [
                        'name' => $this->namingStrategy->joinColumnName($mapping['fieldName'], $this->name),
                        'referencedColumnName' => $this->namingStrategy->referenceColumnName(),
                    ],
                ];
            }

            $uniqueConstraintColumns = [];

            foreach ($mapping['joinColumns'] as &$joinColumn) {
                if ($mapping['type'] === self::ONE_TO_ONE && ! $this->isInheritanceTypeSingleTable()) {
                    if (count($mapping['joinColumns']) === 1) {
                        if (empty($mapping['id'])) {
                            $joinColumn['unique'] = true;
                        }
                    } else {
                        $uniqueConstraintColumns[] = $joinColumn['name'];
                    }
                }

                if (empty($joinColumn['name'])) {
                    $joinColumn['name'] = $this->namingStrategy->joinColumnName($mapping['fieldName'], $this->name);
                }

                if (empty($joinColumn['referencedColumnName'])) {
                    $joinColumn['referencedColumnName'] = $this->namingStrategy->referenceColumnName();
                }

                if ($joinColumn['name'][0] === '`') {
                    $joinColumn['name']   = trim($joinColumn['name'], '`');
                    $joinColumn['quoted'] = true;
                }

                if ($joinColumn['referencedColumnName'][0] === '`') {
                    $joinColumn['referencedColumnName'] = trim($joinColumn['referencedColumnName'], '`');
                    $joinColumn['quoted']               = true;
                }

                $mapping['sourceToTargetKeyColumns'][$joinColumn['name']] = $joinColumn['referencedColumnName'];
                $mapping['joinColumnFieldNames'][$joinColumn['name']]     = $joinColumn['fieldName'] ?? $joinColumn['name'];
            }

            if ($uniqueConstraintColumns) {
                if (! $this->table) {
                    throw new RuntimeException('ClassMetadataInfo::setTable() has to be called before defining a one to one relationship.');
                }

                $this->table['uniqueConstraints'][$mapping['fieldName'] . '_uniq'] = ['columns' => $uniqueConstraintColumns];
            }

            $mapping['targetToSourceKeyColumns'] = array_flip($mapping['sourceToTargetKeyColumns']);
        }

        $mapping['orphanRemoval']   = isset($mapping['orphanRemoval']) && $mapping['orphanRemoval'];
        $mapping['isCascadeRemove'] = $mapping['orphanRemoval'] || $mapping['isCascadeRemove'];

        if ($mapping['orphanRemoval']) {
            unset($mapping['unique']);
        }

        if (isset($mapping['id']) && $mapping['id'] === true && ! $mapping['isOwningSide']) {
            throw MappingException::illegalInverseIdentifierAssociation($this->name, $mapping['fieldName']);
        }

        return $mapping;
    }

    /**
     * Validates & completes a one-to-many association mapping.
     *
     * @psalm-param array<string, mixed> $mapping The mapping to validate and complete.
     *
     * @return mixed[] The validated and completed mapping.
     * @psalm-return array{
     *                   mappedBy: mixed,
     *                   inversedBy: mixed,
     *                   isOwningSide: bool,
     *                   sourceEntity: string,
     *                   targetEntity: string,
     *                   fieldName: mixed,
     *                   fetch: int|mixed,
     *                   cascade: array<array-key,string>,
     *                   isCascadeRemove: bool,
     *                   isCascadePersist: bool,
     *                   isCascadeRefresh: bool,
     *                   isCascadeMerge: bool,
     *                   isCascadeDetach: bool,
     *                   orphanRemoval: bool
     *               }
     *
     * @throws MappingException
     * @throws InvalidArgumentException
     */
    protected function _validateAndCompleteOneToManyMapping(array $mapping)
    {
        $mapping = $this->_validateAndCompleteAssociationMapping($mapping);

        // OneToMany-side MUST be inverse (must have mappedBy)
        if (! isset($mapping['mappedBy'])) {
            throw MappingException::oneToManyRequiresMappedBy($this->name, $mapping['fieldName']);
        }

        $mapping['orphanRemoval']   = isset($mapping['orphanRemoval']) && $mapping['orphanRemoval'];
        $mapping['isCascadeRemove'] = $mapping['orphanRemoval'] || $mapping['isCascadeRemove'];

        $this->assertMappingOrderBy($mapping);

        return $mapping;
    }

    /**
     * Validates & completes a many-to-many association mapping.
     *
     * @psalm-param array<string, mixed> $mapping The mapping to validate & complete.
     * @psalm-param array<string, mixed> $mapping The mapping to validate & complete.
     *
     * @return mixed[] The validated & completed mapping.
     * @psalm-return array{
     *      mappedBy: mixed,
     *      inversedBy: mixed,
     *      isOwningSide: bool,
     *      sourceEntity: class-string,
     *      targetEntity: string,
     *      fieldName: mixed,
     *      fetch: mixed,
     *      cascade: array<string>,
     *      isCascadeRemove: bool,
     *      isCascadePersist: bool,
     *      isCascadeRefresh: bool,
     *      isCascadeMerge: bool,
     *      isCascadeDetach: bool,
     *      type: int,
     *      originalField: string,
     *      originalClass: class-string,
     *      joinTable?: array{inverseJoinColumns: mixed}|mixed,
     *      joinTableColumns?: list<mixed>,
     *      isOnDeleteCascade?: true,
     *      relationToSourceKeyColumns?: array,
     *      relationToTargetKeyColumns?: array,
     *      orphanRemoval: bool
     * }
     *
     * @throws InvalidArgumentException
     */
    protected function _validateAndCompleteManyToManyMapping(array $mapping)
    {
        $mapping = $this->_validateAndCompleteAssociationMapping($mapping);

        if ($mapping['isOwningSide']) {
            // owning side MUST have a join table
            if (! isset($mapping['joinTable']['name'])) {
                $mapping['joinTable']['name'] = $this->namingStrategy->joinTableName($mapping['sourceEntity'], $mapping['targetEntity'], $mapping['fieldName']);
            }

            $selfReferencingEntityWithoutJoinColumns = $mapping['sourceEntity'] === $mapping['targetEntity']
                && (! (isset($mapping['joinTable']['joinColumns']) || isset($mapping['joinTable']['inverseJoinColumns'])));

            if (! isset($mapping['joinTable']['joinColumns'])) {
                $mapping['joinTable']['joinColumns'] = [
                    [
                        'name' => $this->namingStrategy->joinKeyColumnName($mapping['sourceEntity'], $selfReferencingEntityWithoutJoinColumns ? 'source' : null),
                        'referencedColumnName' => $this->namingStrategy->referenceColumnName(),
                        'onDelete' => 'CASCADE',
                    ],
                ];
            }

            if (! isset($mapping['joinTable']['inverseJoinColumns'])) {
                $mapping['joinTable']['inverseJoinColumns'] = [
                    [
                        'name' => $this->namingStrategy->joinKeyColumnName($mapping['targetEntity'], $selfReferencingEntityWithoutJoinColumns ? 'target' : null),
                        'referencedColumnName' => $this->namingStrategy->referenceColumnName(),
                        'onDelete' => 'CASCADE',
                    ],
                ];
            }

            $mapping['joinTableColumns'] = [];

            foreach ($mapping['joinTable']['joinColumns'] as &$joinColumn) {
                if (empty($joinColumn['name'])) {
                    $joinColumn['name'] = $this->namingStrategy->joinKeyColumnName($mapping['sourceEntity'], $joinColumn['referencedColumnName']);
                }

                if (empty($joinColumn['referencedColumnName'])) {
                    $joinColumn['referencedColumnName'] = $this->namingStrategy->referenceColumnName();
                }

                if ($joinColumn['name'][0] === '`') {
                    $joinColumn['name']   = trim($joinColumn['name'], '`');
                    $joinColumn['quoted'] = true;
                }

                if ($joinColumn['referencedColumnName'][0] === '`') {
                    $joinColumn['referencedColumnName'] = trim($joinColumn['referencedColumnName'], '`');
                    $joinColumn['quoted']               = true;
                }

                if (isset($joinColumn['onDelete']) && strtolower($joinColumn['onDelete']) === 'cascade') {
                    $mapping['isOnDeleteCascade'] = true;
                }

                $mapping['relationToSourceKeyColumns'][$joinColumn['name']] = $joinColumn['referencedColumnName'];
                $mapping['joinTableColumns'][]                              = $joinColumn['name'];
            }

            foreach ($mapping['joinTable']['inverseJoinColumns'] as &$inverseJoinColumn) {
                if (empty($inverseJoinColumn['name'])) {
                    $inverseJoinColumn['name'] = $this->namingStrategy->joinKeyColumnName($mapping['targetEntity'], $inverseJoinColumn['referencedColumnName']);
                }

                if (empty($inverseJoinColumn['referencedColumnName'])) {
                    $inverseJoinColumn['referencedColumnName'] = $this->namingStrategy->referenceColumnName();
                }

                if ($inverseJoinColumn['name'][0] === '`') {
                    $inverseJoinColumn['name']   = trim($inverseJoinColumn['name'], '`');
                    $inverseJoinColumn['quoted'] = true;
                }

                if ($inverseJoinColumn['referencedColumnName'][0] === '`') {
                    $inverseJoinColumn['referencedColumnName'] = trim($inverseJoinColumn['referencedColumnName'], '`');
                    $inverseJoinColumn['quoted']               = true;
                }

                if (isset($inverseJoinColumn['onDelete']) && strtolower($inverseJoinColumn['onDelete']) === 'cascade') {
                    $mapping['isOnDeleteCascade'] = true;
                }

                $mapping['relationToTargetKeyColumns'][$inverseJoinColumn['name']] = $inverseJoinColumn['referencedColumnName'];
                $mapping['joinTableColumns'][]                                     = $inverseJoinColumn['name'];
            }
        }

        $mapping['orphanRemoval'] = isset($mapping['orphanRemoval']) && $mapping['orphanRemoval'];

        $this->assertMappingOrderBy($mapping);

        return $mapping;
    }

    /**
     * {@inheritDoc}
     */
    public function getIdentifierFieldNames(): array
    {
        return $this->identifier;
    }

    /**
     * Gets the name of the single id field. Note that this only works on
     * entity classes that have a single-field pk.
     *
     * @throws MappingException If the class doesn't have an identifier or it has a composite primary key.
     */
    public function getSingleIdentifierFieldName(): string
    {
        if ($this->isIdentifierComposite) {
            throw MappingException::singleIdNotAllowedOnCompositePrimaryKey($this->name);
        }

        if (! isset($this->identifier[0])) {
            throw MappingException::noIdDefined($this->name);
        }

        return $this->identifier[0];
    }

    /**
     * Gets the column name of the single id column. Note that this only works on
     * entity classes that have a single-field pk.
     *
     * @throws MappingException If the class doesn't have an identifier or it has a composite primary key.
     */
    public function getSingleIdentifierColumnName(): string
    {
        return $this->getColumnName($this->getSingleIdentifierFieldName());
    }

    /**
     * INTERNAL:
     * Sets the mapped identifier/primary key fields of this class.
     * Mainly used by the ClassMetadataFactory to assign inherited identifiers.
     *
     * @psalm-param list<mixed> $identifier
     */
    public function setIdentifier(array $identifier): void
    {
        $this->identifier            = $identifier;
        $this->isIdentifierComposite = (count($this->identifier) > 1);
    }

    /**
     * {@inheritDoc}
     */
    public function getIdentifier(): array
    {
        return $this->identifier;
    }

    public function hasField(string $fieldName): bool
    {
        return isset($this->fieldMappings[$fieldName]) || isset($this->embeddedClasses[$fieldName]);
    }

    /**
     * Gets an array containing all the column names.
     *
     * @psalm-param list<string>|null $fieldNames
     *
     * @return mixed[]
     * @psalm-return list<string>
     */
    public function getColumnNames(array|null $fieldNames = null): array
    {
        if ($fieldNames === null) {
            return array_keys($this->fieldNames);
        }

        return array_values(array_map([$this, 'getColumnName'], $fieldNames));
    }

    /**
     * Returns an array with all the identifier column names.
     *
     * @psalm-return list<string>
     */
    public function getIdentifierColumnNames(): array
    {
        $columnNames = [];

        foreach ($this->identifier as $idProperty) {
            if (isset($this->fieldMappings[$idProperty])) {
                $columnNames[] = $this->fieldMappings[$idProperty]['columnName'];

                continue;
            }

            // Association defined as Id field
            $joinColumns      = $this->associationMappings[$idProperty]['joinColumns'];
            $assocColumnNames = array_map(static fn ($joinColumn) => $joinColumn['name'], $joinColumns);

            $columnNames = array_merge($columnNames, $assocColumnNames);
        }

        return $columnNames;
    }

    /**
     * Sets the type of Id generator to use for the mapped class.
     *
     * @psalm-param self::GENERATOR_TYPE_* $generatorType
     */
    public function setIdGeneratorType(int $generatorType): void
    {
        $this->generatorType = $generatorType;
    }

    /**
     * Checks whether the mapped class uses an Id generator.
     */
    public function usesIdGenerator(): bool
    {
        return $this->generatorType !== self::GENERATOR_TYPE_NONE;
    }

    public function isInheritanceTypeNone(): bool
    {
        return $this->inheritanceType === self::INHERITANCE_TYPE_NONE;
    }

    /**
     * Checks whether the mapped class uses the JOINED inheritance mapping strategy.
     *
     * @return bool TRUE if the class participates in a JOINED inheritance mapping,
     * FALSE otherwise.
     */
    public function isInheritanceTypeJoined(): bool
    {
        return $this->inheritanceType === self::INHERITANCE_TYPE_JOINED;
    }

    /**
     * Checks whether the mapped class uses the SINGLE_TABLE inheritance mapping strategy.
     *
     * @return bool TRUE if the class participates in a SINGLE_TABLE inheritance mapping,
     * FALSE otherwise.
     */
    public function isInheritanceTypeSingleTable(): bool
    {
        return $this->inheritanceType === self::INHERITANCE_TYPE_SINGLE_TABLE;
    }

    /**
     * Checks whether the mapped class uses the TABLE_PER_CLASS inheritance mapping strategy.
     *
     * @return bool TRUE if the class participates in a TABLE_PER_CLASS inheritance mapping,
     * FALSE otherwise.
     */
    public function isInheritanceTypeTablePerClass(): bool
    {
        return $this->inheritanceType === self::INHERITANCE_TYPE_TABLE_PER_CLASS;
    }

    /**
     * Checks whether the class uses an identity column for the Id generation.
     */
    public function isIdGeneratorIdentity(): bool
    {
        return $this->generatorType === self::GENERATOR_TYPE_IDENTITY;
    }

    /**
     * Checks whether the class uses a sequence for id generation.
     *
     * @psalm-assert-if-true !null $this->sequenceGeneratorDefinition
     */
    public function isIdGeneratorSequence(): bool
    {
        return $this->generatorType === self::GENERATOR_TYPE_SEQUENCE;
    }

    /**
     * Checks whether the class has a natural identifier/pk (which means it does
     * not use any Id generator.
     */
    public function isIdentifierNatural(): bool
    {
        return $this->generatorType === self::GENERATOR_TYPE_NONE;
    }

    /**
     * Gets the type of a field.
     *
     * @todo 3.0 Remove this. PersisterHelper should fix it somehow
     */
    public function getTypeOfField(string $fieldName): string|null
    {
        return isset($this->fieldMappings[$fieldName])
            ? $this->fieldMappings[$fieldName]['type']
            : null;
    }

    /**
     * Gets the name of the primary table.
     */
    public function getTableName(): string
    {
        return $this->table['name'];
    }

    /**
     * Gets primary table's schema name.
     */
    public function getSchemaName(): string|null
    {
        return $this->table['schema'] ?? null;
    }

    /**
     * Gets the table name to use for temporary identifier tables of this class.
     */
    public function getTemporaryIdTableName(): string
    {
        // replace dots with underscores because PostgreSQL creates temporary tables in a special schema
        return str_replace('.', '_', $this->getTableName() . '_id_tmp');
    }

    /**
     * Sets the mapped subclasses of this class.
     *
     * @psalm-param list<string> $subclasses The names of all mapped subclasses.
     */
    public function setSubclasses(array $subclasses): void
    {
        foreach ($subclasses as $subclass) {
            $this->subClasses[] = $this->fullyQualifiedClassName($subclass);
        }
    }

    /**
     * Sets the parent class names.
     * Assumes that the class names in the passed array are in the order:
     * directParent -> directParentParent -> directParentParentParent ... -> root.
     *
     * @psalm-param list<class-string> $classNames
     */
    public function setParentClasses(array $classNames): void
    {
        $this->parentClasses = $classNames;

        if (count($classNames) > 0) {
            $this->rootEntityName = array_pop($classNames);
        }
    }

    /**
     * Sets the inheritance type used by the class and its subclasses.
     *
     * @psalm-param self::INHERITANCE_TYPE_* $type
     *
     * @throws MappingException
     */
    public function setInheritanceType(int $type): void
    {
        if (! $this->isInheritanceType($type)) {
            throw MappingException::invalidInheritanceType($this->name, $type);
        }

        $this->inheritanceType = $type;
    }

    /**
     * Sets the association to override association mapping of property for an entity relationship.
     *
     * @psalm-param array<string, mixed> $overrideMapping
     *
     * @throws MappingException
     */
    public function setAssociationOverride(string $fieldName, array $overrideMapping): void
    {
        if (! isset($this->associationMappings[$fieldName])) {
            throw MappingException::invalidOverrideFieldName($this->name, $fieldName);
        }

        $mapping = $this->associationMappings[$fieldName];

        //if (isset($mapping['inherited']) && (count($overrideMapping) !== 1 || ! isset($overrideMapping['fetch']))) {
            // TODO: Deprecate overriding the fetch mode via association override for 3.0,
            // users should do this with a listener and a custom attribute/annotation
            // TODO: Enable this exception in 2.8
            //throw MappingException::illegalOverrideOfInheritedProperty($this->name, $fieldName);
        //}

        if (isset($overrideMapping['joinColumns'])) {
            $mapping['joinColumns'] = $overrideMapping['joinColumns'];
        }

        if (isset($overrideMapping['inversedBy'])) {
            $mapping['inversedBy'] = $overrideMapping['inversedBy'];
        }

        if (isset($overrideMapping['joinTable'])) {
            $mapping['joinTable'] = $overrideMapping['joinTable'];
        }

        if (isset($overrideMapping['fetch'])) {
            $mapping['fetch'] = $overrideMapping['fetch'];
        }

        $mapping['joinColumnFieldNames']       = null;
        $mapping['joinTableColumns']           = null;
        $mapping['sourceToTargetKeyColumns']   = null;
        $mapping['relationToSourceKeyColumns'] = null;
        $mapping['relationToTargetKeyColumns'] = null;

        switch ($mapping['type']) {
            case self::ONE_TO_ONE:
                $mapping = $this->_validateAndCompleteOneToOneMapping($mapping);
                break;
            case self::ONE_TO_MANY:
                $mapping = $this->_validateAndCompleteOneToManyMapping($mapping);
                break;
            case self::MANY_TO_ONE:
                $mapping = $this->_validateAndCompleteOneToOneMapping($mapping);
                break;
            case self::MANY_TO_MANY:
                $mapping = $this->_validateAndCompleteManyToManyMapping($mapping);
                break;
        }

        $this->associationMappings[$fieldName] = $mapping;
    }

    /**
     * Sets the override for a mapped field.
     *
     * @psalm-param array<string, mixed> $overrideMapping
     *
     * @throws MappingException
     */
    public function setAttributeOverride(string $fieldName, array $overrideMapping): void
    {
        if (! isset($this->fieldMappings[$fieldName])) {
            throw MappingException::invalidOverrideFieldName($this->name, $fieldName);
        }

        $mapping = $this->fieldMappings[$fieldName];

        //if (isset($mapping['inherited'])) {
            // TODO: Enable this exception in 2.8
            //throw MappingException::illegalOverrideOfInheritedProperty($this->name, $fieldName);
        //}

        if (isset($mapping['id'])) {
            $overrideMapping['id'] = $mapping['id'];
        }

        if (! isset($overrideMapping['type'])) {
            $overrideMapping['type'] = $mapping['type'];
        }

        if (! isset($overrideMapping['fieldName'])) {
            $overrideMapping['fieldName'] = $mapping['fieldName'];
        }

        if ($overrideMapping['type'] !== $mapping['type']) {
            throw MappingException::invalidOverrideFieldType($this->name, $fieldName);
        }

        unset($this->fieldMappings[$fieldName]);
        unset($this->fieldNames[$mapping['columnName']]);
        unset($this->columnNames[$mapping['fieldName']]);

        $overrideMapping = $this->validateAndCompleteFieldMapping($overrideMapping);

        $this->fieldMappings[$fieldName] = $overrideMapping;
    }

    /**
     * Checks whether a mapped field is inherited from an entity superclass.
     */
    public function isInheritedField(string $fieldName): bool
    {
        return isset($this->fieldMappings[$fieldName]['inherited']);
    }

    /**
     * Checks if this entity is the root in any entity-inheritance-hierarchy.
     */
    public function isRootEntity(): bool
    {
        return $this->name === $this->rootEntityName;
    }

    /**
     * Checks whether a mapped association field is inherited from a superclass.
     */
    public function isInheritedAssociation(string $fieldName): bool
    {
        return isset($this->associationMappings[$fieldName]['inherited']);
    }

    public function isInheritedEmbeddedClass(string $fieldName): bool
    {
        return isset($this->embeddedClasses[$fieldName]['inherited']);
    }

    /**
     * Sets the name of the primary table the class is mapped to.
     *
     * @deprecated Use {@link setPrimaryTable}.
     */
    public function setTableName(string $tableName): void
    {
        $this->table['name'] = $tableName;
    }

    /**
     * Sets the primary table definition. The provided array supports the
     * following structure:
     *
     * name => <tableName> (optional, defaults to class name)
     * indexes => array of indexes (optional)
     * uniqueConstraints => array of constraints (optional)
     *
     * If a key is omitted, the current value is kept.
     *
     * @psalm-param array<string, mixed> $table The table description.
     */
    public function setPrimaryTable(array $table): void
    {
        if (isset($table['name'])) {
            // Split schema and table name from a table name like "myschema.mytable"
            if (str_contains($table['name'], '.')) {
                [$this->table['schema'], $table['name']] = explode('.', $table['name'], 2);
            }

            if ($table['name'][0] === '`') {
                $table['name']         = trim($table['name'], '`');
                $this->table['quoted'] = true;
            }

            $this->table['name'] = $table['name'];
        }

        if (isset($table['quoted'])) {
            $this->table['quoted'] = $table['quoted'];
        }

        if (isset($table['schema'])) {
            $this->table['schema'] = $table['schema'];
        }

        if (isset($table['indexes'])) {
            $this->table['indexes'] = $table['indexes'];
        }

        if (isset($table['uniqueConstraints'])) {
            $this->table['uniqueConstraints'] = $table['uniqueConstraints'];
        }

        if (isset($table['options'])) {
            $this->table['options'] = $table['options'];
        }
    }

    /**
     * Checks whether the given type identifies an inheritance type.
     */
    private function isInheritanceType(int $type): bool
    {
        return $type === self::INHERITANCE_TYPE_NONE ||
                $type === self::INHERITANCE_TYPE_SINGLE_TABLE ||
                $type === self::INHERITANCE_TYPE_JOINED ||
                $type === self::INHERITANCE_TYPE_TABLE_PER_CLASS;
    }

    /**
     * Adds a mapped field to the class.
     *
     * @psalm-param array<string, mixed> $mapping The field mapping.
     *
     * @throws MappingException
     */
    public function mapField(array $mapping): void
    {
        $mapping = $this->validateAndCompleteFieldMapping($mapping);
        $this->assertFieldNotMapped($mapping['fieldName']);

        if (isset($mapping['generated'])) {
            $this->requiresFetchAfterChange = true;
        }

        $this->fieldMappings[$mapping['fieldName']] = $mapping;
    }

    /**
     * INTERNAL:
     * Adds an association mapping without completing/validating it.
     * This is mainly used to add inherited association mappings to derived classes.
     *
     * @psalm-param AssociationMapping $mapping
     *
     * @throws MappingException
     */
    public function addInheritedAssociationMapping(array $mapping/*, $owningClassName = null*/): void
    {
        if (isset($this->associationMappings[$mapping['fieldName']])) {
            throw MappingException::duplicateAssociationMapping($this->name, $mapping['fieldName']);
        }

        $this->associationMappings[$mapping['fieldName']] = $mapping;
    }

    /**
     * INTERNAL:
     * Adds a field mapping without completing/validating it.
     * This is mainly used to add inherited field mappings to derived classes.
     *
     * @psalm-param array<string, mixed> $fieldMapping
     */
    public function addInheritedFieldMapping(array $fieldMapping): void
    {
        $this->fieldMappings[$fieldMapping['fieldName']] = $fieldMapping;
        $this->columnNames[$fieldMapping['fieldName']]   = $fieldMapping['columnName'];
        $this->fieldNames[$fieldMapping['columnName']]   = $fieldMapping['fieldName'];
    }

    /**
     * Adds a one-to-one mapping.
     *
     * @param array<string, mixed> $mapping The mapping.
     */
    public function mapOneToOne(array $mapping): void
    {
        $mapping['type'] = self::ONE_TO_ONE;

        $mapping = $this->_validateAndCompleteOneToOneMapping($mapping);

        $this->_storeAssociationMapping($mapping);
    }

    /**
     * Adds a one-to-many mapping.
     *
     * @psalm-param array<string, mixed> $mapping The mapping.
     */
    public function mapOneToMany(array $mapping): void
    {
        $mapping['type'] = self::ONE_TO_MANY;

        $mapping = $this->_validateAndCompleteOneToManyMapping($mapping);

        $this->_storeAssociationMapping($mapping);
    }

    /**
     * Adds a many-to-one mapping.
     *
     * @psalm-param array<string, mixed> $mapping The mapping.
     */
    public function mapManyToOne(array $mapping): void
    {
        $mapping['type'] = self::MANY_TO_ONE;

        // A many-to-one mapping is essentially a one-one backreference
        $mapping = $this->_validateAndCompleteOneToOneMapping($mapping);

        $this->_storeAssociationMapping($mapping);
    }

    /**
     * Adds a many-to-many mapping.
     *
     * @psalm-param array<string, mixed> $mapping The mapping.
     */
    public function mapManyToMany(array $mapping): void
    {
        $mapping['type'] = self::MANY_TO_MANY;

        $mapping = $this->_validateAndCompleteManyToManyMapping($mapping);

        $this->_storeAssociationMapping($mapping);
    }

    /**
     * Stores the association mapping.
     *
     * @psalm-param array<string, mixed> $assocMapping
     *
     * @throws MappingException
     */
    protected function _storeAssociationMapping(array $assocMapping): void
    {
        $sourceFieldName = $assocMapping['fieldName'];

        $this->assertFieldNotMapped($sourceFieldName);

        $this->associationMappings[$sourceFieldName] = $assocMapping;
    }

    /**
     * Registers a custom repository class for the entity class.
     *
     * @param string|null $repositoryClassName The class name of the custom mapper.
     * @psalm-param class-string<EntityRepository>|null $repositoryClassName
     */
    public function setCustomRepositoryClass(string|null $repositoryClassName): void
    {
        $this->customRepositoryClassName = $this->fullyQualifiedClassName($repositoryClassName);
    }

    /**
     * Dispatches the lifecycle event of the given entity to the registered
     * lifecycle callbacks and lifecycle listeners.
     *
     * @deprecated Deprecated since version 2.4 in favor of \Doctrine\ORM\Event\ListenersInvoker
     *
     * @param string $lifecycleEvent The lifecycle event.
     */
    public function invokeLifecycleCallbacks(string $lifecycleEvent, object $entity): void
    {
        foreach ($this->lifecycleCallbacks[$lifecycleEvent] as $callback) {
            $entity->$callback();
        }
    }

    /**
     * Whether the class has any attached lifecycle listeners or callbacks for a lifecycle event.
     */
    public function hasLifecycleCallbacks(string $lifecycleEvent): bool
    {
        return isset($this->lifecycleCallbacks[$lifecycleEvent]);
    }

    /**
     * Gets the registered lifecycle callbacks for an event.
     *
     * @return string[]
     * @psalm-return list<string>
     */
    public function getLifecycleCallbacks(string $event): array
    {
        return $this->lifecycleCallbacks[$event] ?? [];
    }

    /**
     * Adds a lifecycle callback for entities of this class.
     */
    public function addLifecycleCallback(string $callback, string $event): void
    {
        if ($this->isEmbeddedClass) {
            Deprecation::trigger(
                'doctrine/orm',
                'https://github.com/doctrine/orm/pull/8381',
                'Registering lifecycle callback %s on Embedded class %s is not doing anything and will throw exception in 3.0',
                $event,
                $this->name,
            );
        }

        if (isset($this->lifecycleCallbacks[$event]) && in_array($callback, $this->lifecycleCallbacks[$event], true)) {
            return;
        }

        $this->lifecycleCallbacks[$event][] = $callback;
    }

    /**
     * Sets the lifecycle callbacks for entities of this class.
     * Any previously registered callbacks are overwritten.
     *
     * @psalm-param array<string, list<string>> $callbacks
     */
    public function setLifecycleCallbacks(array $callbacks): void
    {
        $this->lifecycleCallbacks = $callbacks;
    }

    /**
     * Adds a entity listener for entities of this class.
     *
     * @param string $eventName The entity lifecycle event.
     * @param string $class     The listener class.
     * @param string $method    The listener callback method.
     *
     * @throws MappingException
     */
    public function addEntityListener(string $eventName, string $class, string $method): void
    {
        $class = $this->fullyQualifiedClassName($class);

        $listener = [
            'class'  => $class,
            'method' => $method,
        ];

        if (! class_exists($class)) {
            throw MappingException::entityListenerClassNotFound($class, $this->name);
        }

        if (! method_exists($class, $method)) {
            throw MappingException::entityListenerMethodNotFound($class, $method, $this->name);
        }

        if (isset($this->entityListeners[$eventName]) && in_array($listener, $this->entityListeners[$eventName], true)) {
            throw MappingException::duplicateEntityListener($class, $method, $this->name);
        }

        $this->entityListeners[$eventName][] = $listener;
    }

    /**
     * Sets the discriminator column definition.
     *
     * @see getDiscriminatorColumn()
     *
     * @param mixed[]|null $columnDef
     * @psalm-param array{name: string|null, fieldName?: string, type?: string, length?: int, columnDefinition?: string|null, enumType?: class-string<BackedEnum>|null}|null $columnDef
     *
     * @throws MappingException
     */
    public function setDiscriminatorColumn(array|null $columnDef): void
    {
        if ($columnDef !== null) {
            if (! isset($columnDef['name'])) {
                throw MappingException::nameIsMandatoryForDiscriminatorColumns($this->name);
            }

            if (isset($this->fieldNames[$columnDef['name']])) {
                throw MappingException::duplicateColumnName($this->name, $columnDef['name']);
            }

            if (! isset($columnDef['fieldName'])) {
                $columnDef['fieldName'] = $columnDef['name'];
            }

            if (! isset($columnDef['type'])) {
                $columnDef['type'] = 'string';
            }

            if (in_array($columnDef['type'], ['boolean', 'array', 'object', 'datetime', 'time', 'date'], true)) {
                throw MappingException::invalidDiscriminatorColumnType($this->name, $columnDef['type']);
            }

            $this->discriminatorColumn = $columnDef;
        }
    }

    /**
     * @return array<string, mixed>
     * @psalm-return DiscriminatorColumnMapping
     */
    final public function getDiscriminatorColumn(): array
    {
        if ($this->discriminatorColumn === null) {
            throw new LogicException('The discriminator column was not set.');
        }

        return $this->discriminatorColumn;
    }

    /**
     * Sets the discriminator values used by this class.
     * Used for JOINED and SINGLE_TABLE inheritance mapping strategies.
     *
     * @param array<int|string, string> $map
     */
    public function setDiscriminatorMap(array $map): void
    {
        foreach ($map as $value => $className) {
            $this->addDiscriminatorMapClass($value, $className);
        }
    }

    /**
     * Adds one entry of the discriminator map with a new class and corresponding name.
     *
     * @throws MappingException
     */
    public function addDiscriminatorMapClass(int|string $name, string $className): void
    {
        $className = $this->fullyQualifiedClassName($className);
        $className = ltrim($className, '\\');

        $this->discriminatorMap[$name] = $className;

        if ($this->name === $className) {
            $this->discriminatorValue = $name;

            return;
        }

        if (! (class_exists($className) || interface_exists($className))) {
            throw MappingException::invalidClassInDiscriminatorMap($className, $this->name);
        }

        if (is_subclass_of($className, $this->name) && ! in_array($className, $this->subClasses, true)) {
            $this->subClasses[] = $className;
        }
    }

    public function hasAssociation(string $fieldName): bool
    {
        return isset($this->associationMappings[$fieldName]);
    }

    public function isSingleValuedAssociation(string $fieldName): bool
    {
        return isset($this->associationMappings[$fieldName])
            && ($this->associationMappings[$fieldName]['type'] & self::TO_ONE);
    }

    public function isCollectionValuedAssociation(string $fieldName): bool
    {
        return isset($this->associationMappings[$fieldName])
            && ! ($this->associationMappings[$fieldName]['type'] & self::TO_ONE);
    }

    /**
     * Is this an association that only has a single join column?
     */
    public function isAssociationWithSingleJoinColumn(string $fieldName): bool
    {
        return isset($this->associationMappings[$fieldName])
            && isset($this->associationMappings[$fieldName]['joinColumns'][0])
            && ! isset($this->associationMappings[$fieldName]['joinColumns'][1]);
    }

    /**
     * Returns the single association join column (if any).
     *
     * @throws MappingException
     */
    public function getSingleAssociationJoinColumnName(string $fieldName): string
    {
        if (! $this->isAssociationWithSingleJoinColumn($fieldName)) {
            throw MappingException::noSingleAssociationJoinColumnFound($this->name, $fieldName);
        }

        return $this->associationMappings[$fieldName]['joinColumns'][0]['name'];
    }

    /**
     * Returns the single association referenced join column name (if any).
     *
     * @throws MappingException
     */
    public function getSingleAssociationReferencedJoinColumnName(string $fieldName): string
    {
        if (! $this->isAssociationWithSingleJoinColumn($fieldName)) {
            throw MappingException::noSingleAssociationJoinColumnFound($this->name, $fieldName);
        }

        return $this->associationMappings[$fieldName]['joinColumns'][0]['referencedColumnName'];
    }

    /**
     * Used to retrieve a fieldname for either field or association from a given column.
     *
     * This method is used in foreign-key as primary-key contexts.
     *
     * @throws MappingException
     */
    public function getFieldForColumn(string $columnName): string
    {
        if (isset($this->fieldNames[$columnName])) {
            return $this->fieldNames[$columnName];
        }

        foreach ($this->associationMappings as $assocName => $mapping) {
            if (
                $this->isAssociationWithSingleJoinColumn($assocName) &&
                $this->associationMappings[$assocName]['joinColumns'][0]['name'] === $columnName
            ) {
                return $assocName;
            }
        }

        throw MappingException::noFieldNameFoundForColumn($this->name, $columnName);
    }

    /**
     * Sets the ID generator used to generate IDs for instances of this class.
     */
    public function setIdGenerator(AbstractIdGenerator $generator): void
    {
        $this->idGenerator = $generator;
    }

    /**
     * Sets definition.
     *
     * @psalm-param array<string, string|null> $definition
     */
    public function setCustomGeneratorDefinition(array $definition): void
    {
        $this->customGeneratorDefinition = $definition;
    }

    /**
     * Sets the definition of the sequence ID generator for this class.
     *
     * The definition must have the following structure:
     * <code>
     * array(
     *     'sequenceName'   => 'name',
     *     'allocationSize' => 20,
     *     'initialValue'   => 1
     *     'quoted'         => 1
     * )
     * </code>
     *
     * @psalm-param array{sequenceName?: string, allocationSize?: int|string, initialValue?: int|string, quoted?: mixed} $definition
     *
     * @throws MappingException
     */
    public function setSequenceGeneratorDefinition(array $definition): void
    {
        if (! isset($definition['sequenceName']) || trim($definition['sequenceName']) === '') {
            throw MappingException::missingSequenceName($this->name);
        }

        if ($definition['sequenceName'][0] === '`') {
            $definition['sequenceName'] = trim($definition['sequenceName'], '`');
            $definition['quoted']       = true;
        }

        if (! isset($definition['allocationSize']) || trim((string) $definition['allocationSize']) === '') {
            $definition['allocationSize'] = '1';
        }

        if (! isset($definition['initialValue']) || trim((string) $definition['initialValue']) === '') {
            $definition['initialValue'] = '1';
        }

        $definition['allocationSize'] = (string) $definition['allocationSize'];
        $definition['initialValue']   = (string) $definition['initialValue'];

        $this->sequenceGeneratorDefinition = $definition;
    }

    /**
     * Sets the version field mapping used for versioning. Sets the default
     * value to use depending on the column type.
     *
     * @psalm-param array<string, mixed> $mapping The version field mapping array.
     *
     * @throws MappingException
     */
    public function setVersionMapping(array &$mapping): void
    {
        $this->isVersioned              = true;
        $this->versionField             = $mapping['fieldName'];
        $this->requiresFetchAfterChange = true;

        if (! isset($mapping['default'])) {
            if (in_array($mapping['type'], ['integer', 'bigint', 'smallint'], true)) {
                $mapping['default'] = 1;
            } elseif ($mapping['type'] === 'datetime') {
                $mapping['default'] = 'CURRENT_TIMESTAMP';
            } else {
                throw MappingException::unsupportedOptimisticLockingType($this->name, $mapping['fieldName'], $mapping['type']);
            }
        }
    }

    /**
     * Sets whether this class is to be versioned for optimistic locking.
     */
    public function setVersioned(bool $bool): void
    {
        $this->isVersioned = $bool;

        if ($bool) {
            $this->requiresFetchAfterChange = true;
        }
    }

    /**
     * Sets the name of the field that is to be used for versioning if this class is
     * versioned for optimistic locking.
     */
    public function setVersionField(string|null $versionField): void
    {
        $this->versionField = $versionField;
    }

    /**
     * Marks this class as read only, no change tracking is applied to it.
     */
    public function markReadOnly(): void
    {
        $this->isReadOnly = true;
    }

    /**
     * {@inheritDoc}
     */
    public function getFieldNames(): array
    {
        return array_keys($this->fieldMappings);
    }

    /**
     * {@inheritDoc}
     */
    public function getAssociationNames(): array
    {
        return array_keys($this->associationMappings);
    }

    /**
     * {@inheritDoc}
     *
     * @psalm-return class-string
     *
     * @throws InvalidArgumentException
     */
    public function getAssociationTargetClass(string $assocName): string
    {
        return $this->associationMappings[$assocName]['targetEntity']
            ?? throw new InvalidArgumentException("Association name expected, '" . $assocName . "' is not an association.");
    }

    public function getName(): string
    {
        return $this->name;
    }

    public function isAssociationInverseSide(string $assocName): bool
    {
        return isset($this->associationMappings[$assocName])
            && ! $this->associationMappings[$assocName]['isOwningSide'];
    }

    public function getAssociationMappedByTargetField(string $assocName): string
    {
        return $this->associationMappings[$assocName]['mappedBy'];
    }

    /**
     * @return string|null null if the input value is null
     * @psalm-return class-string|null
     */
    public function fullyQualifiedClassName(string|null $className): string|null
    {
        if (empty($className)) {
            return $className;
        }

        if (! str_contains($className, '\\') && $this->namespace) {
            return $this->namespace . '\\' . $className;
        }

        return $className;
    }

    public function getMetadataValue(string $name): mixed
    {
        if (isset($this->$name)) {
            return $this->$name;
        }

        return null;
    }

    /**
     * Map Embedded Class
     *
     * @psalm-param array<string, mixed> $mapping
     *
     * @throws MappingException
     */
    public function mapEmbedded(array $mapping): void
    {
        $this->assertFieldNotMapped($mapping['fieldName']);

        if (! isset($mapping['class']) && $this->isTypedProperty($mapping['fieldName'])) {
            $type = $this->reflClass->getProperty($mapping['fieldName'])->getType();
            if ($type instanceof ReflectionNamedType) {
                $mapping['class'] = $type->getName();
            }
        }

        $this->embeddedClasses[$mapping['fieldName']] = [
            'class' => $this->fullyQualifiedClassName($mapping['class']),
            'columnPrefix' => $mapping['columnPrefix'] ?? null,
            'declaredField' => $mapping['declaredField'] ?? null,
            'originalField' => $mapping['originalField'] ?? null,
        ];
    }

    /**
     * Inline the embeddable class
     */
    public function inlineEmbeddable(string $property, ClassMetadataInfo $embeddable): void
    {
        foreach ($embeddable->fieldMappings as $fieldMapping) {
            $fieldMapping['originalClass'] ??= $embeddable->name;
            $fieldMapping['declaredField']   = isset($fieldMapping['declaredField'])
                ? $property . '.' . $fieldMapping['declaredField']
                : $property;
            $fieldMapping['originalField'] ??= $fieldMapping['fieldName'];
            $fieldMapping['fieldName']       = $property . '.' . $fieldMapping['fieldName'];

            if (! empty($this->embeddedClasses[$property]['columnPrefix'])) {
                $fieldMapping['columnName'] = $this->embeddedClasses[$property]['columnPrefix'] . $fieldMapping['columnName'];
            } elseif ($this->embeddedClasses[$property]['columnPrefix'] !== false) {
                assert($this->reflClass !== null);
                assert($embeddable->reflClass !== null);
                $fieldMapping['columnName'] = $this->namingStrategy
                    ->embeddedFieldToColumnName(
                        $property,
                        $fieldMapping['columnName'],
                        $this->reflClass->name,
                        $embeddable->reflClass->name,
                    );
            }

            $this->mapField($fieldMapping);
        }
    }

    /** @throws MappingException */
    private function assertFieldNotMapped(string $fieldName): void
    {
        if (
            isset($this->fieldMappings[$fieldName]) ||
            isset($this->associationMappings[$fieldName]) ||
            isset($this->embeddedClasses[$fieldName])
        ) {
            throw MappingException::duplicateFieldMapping($this->name, $fieldName);
        }
    }

    /**
     * Gets the sequence name based on class metadata.
     *
     * @todo Sequence names should be computed in DBAL depending on the platform
     */
    public function getSequenceName(AbstractPlatform $platform): string
    {
        $sequencePrefix = $this->getSequencePrefix($platform);
        $columnName     = $this->getSingleIdentifierColumnName();

        return $sequencePrefix . '_' . $columnName . '_seq';
    }

    /**
     * Gets the sequence name prefix based on class metadata.
     *
     * @todo Sequence names should be computed in DBAL depending on the platform
     */
    public function getSequencePrefix(AbstractPlatform $platform): string
    {
        $tableName      = $this->getTableName();
        $sequencePrefix = $tableName;

        // Prepend the schema name to the table name if there is one
        $schemaName = $this->getSchemaName();
        if ($schemaName) {
            $sequencePrefix = $schemaName . '.' . $tableName;
        }

        return $sequencePrefix;
    }

    /** @psalm-param array<string, mixed> $mapping */
    private function assertMappingOrderBy(array $mapping): void
    {
        if (isset($mapping['orderBy']) && ! is_array($mapping['orderBy'])) {
            throw new InvalidArgumentException("'orderBy' is expected to be an array, not " . gettype($mapping['orderBy']));
        }
    }

    /** @psalm-param class-string $class */
    private function getAccessibleProperty(ReflectionService $reflService, string $class, string $field): ReflectionProperty|null
    {
        $reflectionProperty = $reflService->getAccessibleProperty($class, $field);
        if ($reflectionProperty?->isReadOnly()) {
            $reflectionProperty = new ReflectionReadonlyProperty($reflectionProperty);
        }

        return $reflectionProperty;
    }
}<|MERGE_RESOLUTION|>--- conflicted
+++ resolved
@@ -7,11 +7,6 @@
 use BackedEnum;
 use BadMethodCallException;
 use Doctrine\DBAL\Platforms\AbstractPlatform;
-<<<<<<< HEAD
-use Doctrine\DBAL\Types\Types;
-=======
-use Doctrine\DBAL\Types\Type;
->>>>>>> c4835cca
 use Doctrine\Deprecations\Deprecation;
 use Doctrine\Instantiator\Instantiator;
 use Doctrine\Instantiator\InstantiatorInterface;
@@ -706,21 +701,12 @@
      * @param string $name The name of the entity class the new instance is used for.
      * @psalm-param class-string<T> $name
      */
-<<<<<<< HEAD
-    public function __construct(public $name, NamingStrategy|null $namingStrategy = null)
-    {
-        $this->rootEntityName = $name;
-        $this->namingStrategy = $namingStrategy ?: new DefaultNamingStrategy();
-        $this->instantiator   = new Instantiator();
-=======
-    public function __construct($entityName, ?NamingStrategy $namingStrategy = null, ?TypedFieldMapper $typedFieldMapper = null)
-    {
-        $this->name             = $entityName;
-        $this->rootEntityName   = $entityName;
+    public function __construct(public $name, NamingStrategy|null $namingStrategy = null, TypedFieldMapper|null $typedFieldMapper = null)
+    {
+        $this->rootEntityName   = $name;
         $this->namingStrategy   = $namingStrategy ?? new DefaultNamingStrategy();
         $this->instantiator     = new Instantiator();
         $this->typedFieldMapper = $typedFieldMapper ?? new DefaultTypedFieldMapper();
->>>>>>> c4835cca
     }
 
     /**
@@ -1297,19 +1283,7 @@
      */
     private function validateAndCompleteTypedFieldMapping(array $mapping): array
     {
-<<<<<<< HEAD
-        $type = $this->reflClass->getProperty($mapping['fieldName'])->getType();
-
-        if ($type) {
-            if (
-                ! isset($mapping['type'])
-                && ($type instanceof ReflectionNamedType)
-            ) {
-                if (! $type->isBuiltin() && enum_exists($type->getName())) {
-                    $mapping['enumType'] = $type->getName();
-=======
         $field = $this->reflClass->getProperty($mapping['fieldName']);
->>>>>>> c4835cca
 
         $mapping = $this->typedFieldMapper->validateAndComplete($mapping, $field);
 
