<?php

declare(strict_types=1);

namespace Doctrine\ORM\Mapping\Driver;

use Attribute;
use Doctrine\ORM\Mapping\MappingAttribute;
use LogicException;
use ReflectionAttribute;
use ReflectionClass;
use ReflectionMethod;
use ReflectionProperty;

use function assert;
use function is_string;
use function is_subclass_of;
use function sprintf;

/** @internal */
final class AttributeReader
{
    /** @var array<class-string<MappingAttribute>, bool> */
    private array $isRepeatableAttribute = [];

    /**
     * @psalm-return class-string-map<T, T|RepeatableAttributeCollection<T>>
     *
     * @template T of MappingAttribute
     */
    public function getClassAttributes(ReflectionClass $class): array
    {
        return $this->convertToAttributeInstances($class->getAttributes());
    }

    /**
     * @return class-string-map<T, T|RepeatableAttributeCollection<T>>
     *
     * @template T of MappingAttribute
     */
    public function getMethodAttributes(ReflectionMethod $method): array
    {
        return $this->convertToAttributeInstances($method->getAttributes());
    }

    /**
     * @return class-string-map<T, T|RepeatableAttributeCollection<T>>
     *
     * @template T of MappingAttribute
     */
    public function getPropertyAttributes(ReflectionProperty $property): array
    {
        return $this->convertToAttributeInstances($property->getAttributes());
    }

    /**
     * @param class-string<T> $attributeName The name of the annotation.
     *
     * @return T|null
     *
     * @template T of MappingAttribute
     */
    public function getPropertyAttribute(ReflectionProperty $property, $attributeName)
    {
        if ($this->isRepeatable($attributeName)) {
            throw new LogicException(sprintf(
<<<<<<< HEAD
                'The attribute "%s" is repeatable. Call getPropertyAnnotationCollection() instead.',
                $annotationName,
=======
                'The attribute "%s" is repeatable. Call getPropertyAttributeCollection() instead.',
                $attributeName
>>>>>>> a37c2cc0
            ));
        }

        return $this->getPropertyAttributes($property)[$attributeName]
            ?? ($this->isRepeatable($attributeName) ? new RepeatableAttributeCollection() : null);
    }

    /**
     * @param class-string<T> $attributeName The name of the annotation.
     *
     * @return RepeatableAttributeCollection<T>
     *
     * @template T of MappingAttribute
     */
    public function getPropertyAttributeCollection(
        ReflectionProperty $property,
<<<<<<< HEAD
        string $annotationName,
=======
        string $attributeName
>>>>>>> a37c2cc0
    ): RepeatableAttributeCollection {
        if (! $this->isRepeatable($attributeName)) {
            throw new LogicException(sprintf(
<<<<<<< HEAD
                'The attribute "%s" is not repeatable. Call getPropertyAnnotation() instead.',
                $annotationName,
=======
                'The attribute "%s" is not repeatable. Call getPropertyAttribute() instead.',
                $attributeName
>>>>>>> a37c2cc0
            ));
        }

        return $this->getPropertyAttributes($property)[$attributeName] ?? new RepeatableAttributeCollection();
    }

    /**
     * @param array<ReflectionAttribute> $attributes
     *
     * @return class-string-map<T, T|RepeatableAttributeCollection<T>>
     *
     * @template T of MappingAttribute
     */
    private function convertToAttributeInstances(array $attributes): array
    {
        $instances = [];

        foreach ($attributes as $attribute) {
            $attributeName = $attribute->getName();
            assert(is_string($attributeName));
<<<<<<< HEAD
            // Make sure we only get Doctrine Annotations
            if (! is_subclass_of($attributeName, MappingAttribute::class)) {
=======
            // Make sure we only get Doctrine Attributes
            if (! is_subclass_of($attributeName, Annotation::class)) {
>>>>>>> a37c2cc0
                continue;
            }

            $instance = $attribute->newInstance();
            assert($instance instanceof MappingAttribute);

            if ($this->isRepeatable($attributeName)) {
                if (! isset($instances[$attributeName])) {
                    $instances[$attributeName] = new RepeatableAttributeCollection();
                }

                $collection = $instances[$attributeName];
                assert($collection instanceof RepeatableAttributeCollection);
                $collection[] = $instance;
            } else {
                $instances[$attributeName] = $instance;
            }
        }

        return $instances;
    }

    /** @param class-string<MappingAttribute> $attributeClassName */
    private function isRepeatable(string $attributeClassName): bool
    {
        if (isset($this->isRepeatableAttribute[$attributeClassName])) {
            return $this->isRepeatableAttribute[$attributeClassName];
        }

        $reflectionClass = new ReflectionClass($attributeClassName);
        $attribute       = $reflectionClass->getAttributes()[0]->newInstance();

        return $this->isRepeatableAttribute[$attributeClassName] = ($attribute->flags & Attribute::IS_REPEATABLE) > 0;
    }
}<|MERGE_RESOLUTION|>--- conflicted
+++ resolved
@@ -64,13 +64,8 @@
     {
         if ($this->isRepeatable($attributeName)) {
             throw new LogicException(sprintf(
-<<<<<<< HEAD
-                'The attribute "%s" is repeatable. Call getPropertyAnnotationCollection() instead.',
-                $annotationName,
-=======
                 'The attribute "%s" is repeatable. Call getPropertyAttributeCollection() instead.',
-                $attributeName
->>>>>>> a37c2cc0
+                $attributeName,
             ));
         }
 
@@ -87,21 +82,12 @@
      */
     public function getPropertyAttributeCollection(
         ReflectionProperty $property,
-<<<<<<< HEAD
-        string $annotationName,
-=======
-        string $attributeName
->>>>>>> a37c2cc0
+        string $attributeName,
     ): RepeatableAttributeCollection {
         if (! $this->isRepeatable($attributeName)) {
             throw new LogicException(sprintf(
-<<<<<<< HEAD
-                'The attribute "%s" is not repeatable. Call getPropertyAnnotation() instead.',
-                $annotationName,
-=======
                 'The attribute "%s" is not repeatable. Call getPropertyAttribute() instead.',
-                $attributeName
->>>>>>> a37c2cc0
+                $attributeName,
             ));
         }
 
@@ -122,13 +108,8 @@
         foreach ($attributes as $attribute) {
             $attributeName = $attribute->getName();
             assert(is_string($attributeName));
-<<<<<<< HEAD
-            // Make sure we only get Doctrine Annotations
+            // Make sure we only get Doctrine Attributes
             if (! is_subclass_of($attributeName, MappingAttribute::class)) {
-=======
-            // Make sure we only get Doctrine Attributes
-            if (! is_subclass_of($attributeName, Annotation::class)) {
->>>>>>> a37c2cc0
                 continue;
             }
 
