<?php

<<<<<<< HEAD
/*
 * THIS SOFTWARE IS PROVIDED BY THE COPYRIGHT HOLDERS AND CONTRIBUTORS
 * "AS IS" AND ANY EXPRESS OR IMPLIED WARRANTIES, INCLUDING, BUT NOT
 * LIMITED TO, THE IMPLIED WARRANTIES OF MERCHANTABILITY AND FITNESS FOR
 * A PARTICULAR PURPOSE ARE DISCLAIMED. IN NO EVENT SHALL THE COPYRIGHT
 * OWNER OR CONTRIBUTORS BE LIABLE FOR ANY DIRECT, INDIRECT, INCIDENTAL,
 * SPECIAL, EXEMPLARY, OR CONSEQUENTIAL DAMAGES (INCLUDING, BUT NOT
 * LIMITED TO, PROCUREMENT OF SUBSTITUTE GOODS OR SERVICES; LOSS OF USE,
 * DATA, OR PROFITS; OR BUSINESS INTERRUPTION) HOWEVER CAUSED AND ON ANY
 * THEORY OF LIABILITY, WHETHER IN CONTRACT, STRICT LIABILITY, OR TORT
 * (INCLUDING NEGLIGENCE OR OTHERWISE) ARISING IN ANY WAY OUT OF THE USE
 * OF THIS SOFTWARE, EVEN IF ADVISED OF THE POSSIBILITY OF SUCH DAMAGE.
 *
 * This software consists of voluntary contributions made by many individuals
 * and is licensed under the MIT license. For more information, see
 * <http://www.doctrine-project.org>.
 */

namespace Doctrine\ORM\Mapping\Driver;

use Doctrine\DBAL\Schema\AbstractSchemaManager;
use Doctrine\DBAL\Schema\Column;
use Doctrine\DBAL\Schema\ForeignKeyConstraint;
use Doctrine\DBAL\Schema\SchemaException;
use Doctrine\DBAL\Schema\Table;
use Doctrine\DBAL\Types\Type;
use Doctrine\Inflector\Inflector;
use Doctrine\Inflector\InflectorFactory;
use Doctrine\ORM\Mapping\ClassMetadataInfo;
use Doctrine\ORM\Mapping\MappingException;
use Doctrine\Persistence\Mapping\ClassMetadata;
use Doctrine\Persistence\Mapping\Driver\MappingDriver;
use InvalidArgumentException;

=======
declare(strict_types=1);

namespace Doctrine\ORM\Mapping\Driver;

use Doctrine\Common\Inflector\Inflector;
use Doctrine\DBAL\Schema\AbstractSchemaManager;
use Doctrine\DBAL\Schema\Column;
use Doctrine\DBAL\Schema\ForeignKeyConstraint;
use Doctrine\DBAL\Schema\Identifier;
use Doctrine\DBAL\Schema\Index;
use Doctrine\DBAL\Schema\SchemaException;
use Doctrine\DBAL\Schema\Table;
use Doctrine\DBAL\Types\Types;
use Doctrine\ORM\Mapping;
use Doctrine\ORM\Sequencing\Generator;
use InvalidArgumentException;
>>>>>>> fce18e93
use function array_diff;
use function array_keys;
use function array_merge;
use function count;
use function current;
use function in_array;
<<<<<<< HEAD
use function preg_replace;
use function sort;
=======
use function reset;
use function sort;
use function str_replace;
>>>>>>> fce18e93
use function strtolower;

/**
 * The DatabaseDriver reverse engineers the mapping metadata from a database.
<<<<<<< HEAD
 *
 * @link    www.doctrine-project.org
=======
>>>>>>> fce18e93
 */
class DatabaseDriver implements MappingDriver
{
    /** @var AbstractSchemaManager */
<<<<<<< HEAD
    private $_sm;

    /** @var array<string,Table>|null */
    private $tables = null;

    /** @var mixed[] */
    private $classToTableNames = [];

    /** @var mixed[] */
    private $manyToManyTables = [];

    /** @var mixed[] */
    private $classNamesForTables = [];

    /** @var mixed[] */
=======
    private $sm;

    /** @var Table[]|null */
    private $tables;

    /** @var string[] */
    private $classToTableNames = [];

    /** @var Table[] */
    private $manyToManyTables = [];

    /** @var Table[] */
    private $classNamesForTables = [];

    /** @var Table[][] */
>>>>>>> fce18e93
    private $fieldNamesForColumns = [];

    /**
     * The namespace for the generated entities.
     *
     * @var string|null
     */
    private $namespace;

<<<<<<< HEAD
    /** @var Inflector */
    private $inflector;

    public function __construct(AbstractSchemaManager $schemaManager)
    {
        $this->_sm       = $schemaManager;
        $this->inflector = InflectorFactory::create()->build();
=======
    public function __construct(AbstractSchemaManager $schemaManager)
    {
        $this->sm = $schemaManager;
>>>>>>> fce18e93
    }

    /**
     * Set the namespace for the generated entities.
     *
     * @param string $namespace
     */
    public function setNamespace($namespace)
    {
        $this->namespace = $namespace;
    }

    /**
     * {@inheritDoc}
     */
    public function isTransient($className) : bool
    {
        return true;
    }

    /**
     * {@inheritDoc}
     */
    public function getAllClassNames() : array
    {
        $this->reverseEngineerMappingFromDatabase();

        return array_keys($this->classToTableNames);
    }

    /**
     * Sets class name for a table.
     *
     * @param string $tableName
     * @param string $className
     */
    public function setClassNameForTable($tableName, $className)
    {
        $this->classNamesForTables[$tableName] = $className;
    }

    /**
     * Sets field name for a column on a specific table.
     *
     * @param string $tableName
     * @param string $columnName
     * @param string $fieldName
     */
    public function setFieldNameForColumn($tableName, $columnName, $fieldName)
    {
        $this->fieldNamesForColumns[$tableName][$columnName] = $fieldName;
    }

    /**
     * Sets tables manually instead of relying on the reverse engineering capabilities of SchemaManager.
     *
     * @param Table[] $entityTables
     * @param Table[] $manyToManyTables
     */
    public function setTables($entityTables, $manyToManyTables)
    {
        $this->tables = $this->manyToManyTables = $this->classToTableNames = [];

        foreach ($entityTables as $table) {
            $className = $this->getClassNameForTable($table->getName());

            $this->classToTableNames[$className] = $table->getName();
            $this->tables[$table->getName()]     = $table;
        }

        foreach ($manyToManyTables as $table) {
            $this->manyToManyTables[$table->getName()] = $table;
        }
    }

    public function setInflector(Inflector $inflector): void
    {
        $this->inflector = $inflector;
    }

    /**
     * {@inheritDoc}
     */
    public function loadMetadataForClass(
        string $className,
        ?Mapping\ComponentMetadata $parent,
        Mapping\ClassMetadataBuildingContext $metadataBuildingContext
    ) : Mapping\ComponentMetadata {
        $this->reverseEngineerMappingFromDatabase();

        if (! isset($this->classToTableNames[$className])) {
            throw new InvalidArgumentException('Unknown class ' . $className);
        }

        $metadata = new Mapping\ClassMetadata($className, $parent);

<<<<<<< HEAD
        $metadata->name          = $className;
        $metadata->table['name'] = $tableName;

        $this->buildIndexes($metadata);
=======
        $this->buildTable($metadata);
>>>>>>> fce18e93
        $this->buildFieldMappings($metadata);
        $this->buildToOneAssociationMappings($metadata);

        $loweredTableName = strtolower($metadata->getTableName());

        foreach ($this->manyToManyTables as $manyTable) {
            foreach ($manyTable->getForeignKeys() as $foreignKey) {
                // foreign key maps to the table of the current entity, many to many association probably exists
<<<<<<< HEAD
                if (! (strtolower($tableName) === strtolower($foreignKey->getForeignTableName()))) {
=======
                if ($loweredTableName !== strtolower($foreignKey->getForeignTableName())) {
>>>>>>> fce18e93
                    continue;
                }

                $myFk    = $foreignKey;
                $otherFk = null;

<<<<<<< HEAD
                foreach ($manyTable->getForeignKeys() as $foreignKey) {
                    if ($foreignKey !== $myFk) {
                        $otherFk = $foreignKey;
=======
                foreach ($manyTable->getForeignKeys() as $manyTableForeignKey) {
                    if ($manyTableForeignKey !== $myFk) {
                        $otherFk = $manyTableForeignKey;

>>>>>>> fce18e93
                        break;
                    }
                }

                if (! $otherFk) {
                    // the definition of this many to many table does not contain
                    // enough foreign key information to continue reverse engineering.
                    continue;
                }

                $localColumn = current($myFk->getColumns());

                $associationMapping                 = [];
                $associationMapping['fieldName']    = $this->getFieldNameForColumn($manyTable->getName(), current($otherFk->getColumns()), true);
                $associationMapping['targetEntity'] = $this->getClassNameForTable($otherFk->getForeignTableName());

                if (current($manyTable->getColumns())->getName() === $localColumn) {
                    $associationMapping['inversedBy'] = $this->getFieldNameForColumn($manyTable->getName(), current($myFk->getColumns()), true);
<<<<<<< HEAD
                    $associationMapping['joinTable']  = [
                        'name' => strtolower($manyTable->getName()),
                        'joinColumns' => [],
                        'inverseJoinColumns' => [],
                    ];

                    $fkCols = $myFk->getForeignColumns();
                    $cols   = $myFk->getColumns();
=======
                    $associationMapping['joinTable']  = new Mapping\JoinTableMetadata();

                    $joinTable = $associationMapping['joinTable'];
                    $joinTable->setName(strtolower($manyTable->getName()));

                    $fkCols = $myFk->getForeignColumns();
                    $cols   = $myFk->getColumns();

                    for ($i = 0, $l = count($cols); $i < $l; $i++) {
                        $joinColumn = new Mapping\JoinColumnMetadata();
>>>>>>> fce18e93

                        $joinColumn->setColumnName($cols[$i]);
                        $joinColumn->setReferencedColumnName($fkCols[$i]);

                        $joinTable->addJoinColumn($joinColumn);
                    }

                    $fkCols = $otherFk->getForeignColumns();
                    $cols   = $otherFk->getColumns();
<<<<<<< HEAD
=======

                    for ($i = 0, $l = count($cols); $i < $l; $i++) {
                        $joinColumn = new Mapping\JoinColumnMetadata();
>>>>>>> fce18e93

                        $joinColumn->setColumnName($cols[$i]);
                        $joinColumn->setReferencedColumnName($fkCols[$i]);

                        $joinTable->addInverseJoinColumn($joinColumn);
                    }
                } else {
                    $associationMapping['mappedBy'] = $this->getFieldNameForColumn($manyTable->getName(), current($myFk->getColumns()), true);
                }

                $metadata->addProperty($associationMapping);

                break;
            }
        }

        return $metadata;
    }

    /**
<<<<<<< HEAD
     * @return void
     *
     * @throws MappingException
=======
     * @throws Mapping\MappingException
>>>>>>> fce18e93
     */
    private function reverseEngineerMappingFromDatabase()
    {
        if ($this->tables !== null) {
            return;
        }

        $tables = [];

        foreach ($this->sm->listTableNames() as $tableName) {
            $tables[$tableName] = $this->sm->listTableDetails($tableName);
        }

        $this->tables = $this->manyToManyTables = $this->classToTableNames = [];

        foreach ($tables as $tableName => $table) {
<<<<<<< HEAD
            $foreignKeys = $this->_sm->getDatabasePlatform()->supportsForeignKeyConstraints()
=======
            $foreignKeys = $this->sm->getDatabasePlatform()->supportsForeignKeyConstraints()
>>>>>>> fce18e93
                ? $table->getForeignKeys()
                : [];

            $allForeignKeyColumns = [];

            foreach ($foreignKeys as $foreignKey) {
                $allForeignKeyColumns = array_merge($allForeignKeyColumns, $foreignKey->getLocalColumns());
            }

            if (! $table->hasPrimaryKey()) {
<<<<<<< HEAD
                throw new MappingException(
=======
                throw new Mapping\MappingException(
>>>>>>> fce18e93
                    'Table ' . $table->getName() . ' has no primary key. Doctrine does not ' .
                    "support reverse engineering from tables that don't have a primary key."
                );
            }

            $pkColumns = $table->getPrimaryKey()->getColumns();

            sort($pkColumns);
            sort($allForeignKeyColumns);

            if ($pkColumns === $allForeignKeyColumns && count($foreignKeys) === 2) {
                $this->manyToManyTables[$tableName] = $table;
            } else {
                // lower-casing is necessary because of Oracle Uppercase Tablenames,
                // assumption is lower-case + underscore separated.
                $className = $this->getClassNameForTable($tableName);

                $this->tables[$tableName]            = $table;
                $this->classToTableNames[$className] = $tableName;
            }
        }
    }

    /**
<<<<<<< HEAD
     * Build indexes from a class metadata.
=======
     * Build table from a class metadata.
>>>>>>> fce18e93
     */
    private function buildTable(Mapping\ClassMetadata $metadata)
    {
        $tableName     = $this->classToTableNames[$metadata->getClassName()];
        $indexes       = $this->tables[$tableName]->getIndexes();
        $tableMetadata = new Mapping\TableMetadata();

        $tableMetadata->setName($this->classToTableNames[$metadata->getClassName()]);

        foreach ($indexes as $index) {
            /** @var Index $index */
            if ($index->isPrimary()) {
                continue;
            }

            $tableMetadata->addIndex([
                'name'    => $index->getName(),
                'columns' => $index->getColumns(),
                'unique'  => $index->isUnique(),
                'options' => $index->getOptions(),
                'flags'   => $index->getFlags(),
            ]);
        }

        $metadata->setTable($tableMetadata);
    }

    /**
     * Build field mapping from class metadata.
     */
    private function buildFieldMappings(Mapping\ClassMetadata $metadata)
    {
        $tableName      = $metadata->getTableName();
        $columns        = $this->tables[$tableName]->getColumns();
        $primaryKeys    = $this->getTablePrimaryKeys($this->tables[$tableName]);
        $foreignKeys    = $this->getTableForeignKeys($this->tables[$tableName]);
        $allForeignKeys = [];

        foreach ($foreignKeys as $foreignKey) {
            $allForeignKeys = array_merge($allForeignKeys, $foreignKey->getLocalColumns());
        }

        $ids = [];

        foreach ($columns as $column) {
            if (in_array($column->getName(), $allForeignKeys, true)) {
                continue;
            }

            $fieldName     = $this->getFieldNameForColumn($tableName, $column->getName(), false);
            $fieldMetadata = $this->convertColumnAnnotationToFieldMetadata($tableName, $column, $fieldName);

            if ($primaryKeys && in_array($column->getName(), $primaryKeys, true)) {
                $fieldMetadata->setPrimaryKey(true);

<<<<<<< HEAD
            if ($primaryKeys && in_array($column->getName(), $primaryKeys)) {
                $fieldMapping['id'] = true;
                $ids[]              = $fieldMapping;
=======
                $ids[] = $fieldMetadata;
>>>>>>> fce18e93
            }

            $metadata->addProperty($fieldMetadata);
        }

        // We need to check for the columns here, because we might have associations as id as well.
        if ($ids && count($primaryKeys) === 1) {
<<<<<<< HEAD
            $metadata->setIdGeneratorType(ClassMetadataInfo::GENERATOR_TYPE_AUTO);
        }
=======
            $fieldMetadata = reset($ids);
            $generator     = $fieldMetadata->getTypeName() === 'bigint'
                ? new Generator\BigIntegerIdentityGenerator()
                : new Generator\IdentityGenerator();

            $valueGenerator = new Mapping\ValueGeneratorMetadata(Mapping\GeneratorType::IDENTITY, $generator);
>>>>>>> fce18e93

            $ids[0]->setValueGenerator($valueGenerator);
        }
    }

    /**
<<<<<<< HEAD
     * Build field mapping from a schema column definition
     *
     * @param string $tableName
     *
     * @return array
     *
     * @psalm-return array{
     *                   fieldName: string,
     *                   columnName: string,
     *                   type: string,
     *                   nullable: bool,
     *                   options?: array{
     *                       unsigned?: bool,
     *                       fixed?: bool,
     *                       comment?: string,
     *                       default?: string
     *                   },
     *                   precision?: int,
     *                   scale?: int,
     *                   length?: int|null
     *               }
=======
     * Parse the given Column as FieldMetadata
     *
     * @return Mapping\FieldMetadata
>>>>>>> fce18e93
     */
    private function convertColumnAnnotationToFieldMetadata(string $tableName, Column $column, string $fieldName)
    {
<<<<<<< HEAD
        $fieldMapping = [
            'fieldName'  => $this->getFieldNameForColumn($tableName, $column->getName(), false),
            'columnName' => $column->getName(),
            'type'       => $column->getType()->getName(),
            'nullable'   => ! $column->getNotnull(),
        ];

        // Type specific elements
        switch ($fieldMapping['type']) {
            case Type::TARRAY:
            case Type::BLOB:
            case Type::GUID:
            case Type::JSON_ARRAY:
            case Type::OBJECT:
            case Type::SIMPLE_ARRAY:
            case Type::STRING:
            case Type::TEXT:
                $fieldMapping['length']           = $column->getLength();
                $fieldMapping['options']['fixed'] = $column->getFixed();
=======
        $options       = [];
        $fieldMetadata = new Mapping\FieldMetadata($fieldName);

        $fieldMetadata->setType($column->getType());
        $fieldMetadata->setTableName($tableName);
        $fieldMetadata->setColumnName($column->getName());

        // Type specific elements
        switch ($column->getType()->getName()) {
            case Types::ARRAY:
            case Types::BLOB:
            case Types::GUID:
            case Types::JSON:
            case Types::OBJECT:
            case Types::SIMPLE_ARRAY:
            case Types::STRING:
            case Types::TEXT:
                if ($column->getLength()) {
                    $fieldMetadata->setLength($column->getLength());
                }

                $options['fixed'] = $column->getFixed();
>>>>>>> fce18e93
                break;

            case Types::DECIMAL:
            case Types::FLOAT:
                $fieldMetadata->setScale($column->getScale());
                $fieldMetadata->setPrecision($column->getPrecision());
                break;

            case Types::INTEGER:
            case Types::BIGINT:
            case Types::SMALLINT:
                $options['unsigned'] = $column->getUnsigned();
                break;
        }

        // Comment
        $comment = $column->getComment();
        if ($comment !== null) {
            $options['comment'] = $comment;
        }

        // Default
        $default = $column->getDefault();
        if ($default !== null) {
            $options['default'] = $default;
        }

        $fieldMetadata->setOptions($options);

        return $fieldMetadata;
    }

    /**
     * Build to one (one to one, many to one) association mapping from class metadata.
     */
    private function buildToOneAssociationMappings(Mapping\ClassMetadata $metadata)
    {
        $tableName   = $metadata->getTableName();
        $primaryKeys = $this->getTablePrimaryKeys($this->tables[$tableName]);
        $foreignKeys = $this->getTableForeignKeys($this->tables[$tableName]);

        foreach ($foreignKeys as $foreignKey) {
            $foreignTableName   = $foreignKey->getForeignTableName();
            $fkColumns          = $foreignKey->getColumns();
            $fkForeignColumns   = $foreignKey->getForeignColumns();
            $localColumn        = current($fkColumns);
            $associationMapping = [
                'fieldName'    => $this->getFieldNameForColumn($tableName, $localColumn, true),
                'targetEntity' => $this->getClassNameForTable($foreignTableName),
            ];

            if ($metadata->getProperty($associationMapping['fieldName'])) {
                $associationMapping['fieldName'] .= '2'; // "foo" => "foo2"
            }

            if ($primaryKeys && in_array($localColumn, $primaryKeys, true)) {
                $associationMapping['id'] = true;
            }

            for ($i = 0, $l = count($fkColumns); $i < $l; $i++) {
                $joinColumn = new Mapping\JoinColumnMetadata();

                $joinColumn->setColumnName($fkColumns[$i]);
                $joinColumn->setReferencedColumnName($fkForeignColumns[$i]);

                $associationMapping['joinColumns'][] = $joinColumn;
            }

            // Here we need to check if $fkColumns are the same as $primaryKeys
            if (! array_diff($fkColumns, $primaryKeys)) {
<<<<<<< HEAD
                $metadata->mapOneToOne($associationMapping);
=======
                $metadata->addProperty($associationMapping);
>>>>>>> fce18e93
            } else {
                $metadata->addProperty($associationMapping);
            }
        }
    }

    /**
     * Retrieve schema table definition foreign keys.
     *
     * @return ForeignKeyConstraint[]
<<<<<<< HEAD
     *
     * @psalm-return array<string, ForeignKeyConstraint>
     */
    private function getTableForeignKeys(Table $table)
    {
        return $this->_sm->getDatabasePlatform()->supportsForeignKeyConstraints()
=======
     */
    private function getTableForeignKeys(Table $table)
    {
        return $this->sm->getDatabasePlatform()->supportsForeignKeyConstraints()
>>>>>>> fce18e93
            ? $table->getForeignKeys()
            : [];
    }

    /**
     * Retrieve schema table definition primary keys.
     *
<<<<<<< HEAD
     * @return string[]
=======
     * @return Identifier[]
>>>>>>> fce18e93
     */
    private function getTablePrimaryKeys(Table $table)
    {
        try {
            return $table->getPrimaryKey()->getColumns();
        } catch (SchemaException $e) {
            // Do nothing
        }

        return [];
    }

    /**
     * Returns the mapped class name for a table if it exists. Otherwise return "classified" version.
     *
     * @param string $tableName
     *
     * @return string
     */
    private function getClassNameForTable($tableName)
    {
<<<<<<< HEAD
        if (isset($this->classNamesForTables[$tableName])) {
            return $this->namespace . $this->classNamesForTables[$tableName];
        }

        return $this->namespace . $this->inflector->classify(strtolower($tableName));
=======
        return $this->namespace . (
            $this->classNamesForTables[$tableName]
                ?? Inflector::classify(strtolower($tableName))
        );
>>>>>>> fce18e93
    }

    /**
     * Return the mapped field name for a column, if it exists. Otherwise return camelized version.
     *
     * @param string $tableName
     * @param string $columnName
     * @param bool   $fk         Whether the column is a foreignkey or not.
     *
     * @return string
     */
    private function getFieldNameForColumn($tableName, $columnName, $fk = false)
    {
        if (isset($this->fieldNamesForColumns[$tableName], $this->fieldNamesForColumns[$tableName][$columnName])) {
            return $this->fieldNamesForColumns[$tableName][$columnName];
        }

        $columnName = strtolower($columnName);

        // Replace _id if it is a foreignkey column
        if ($fk) {
            $columnName = preg_replace('/_id$/', '', $columnName);
        }

        return $this->inflector->camelize($columnName);
    }
}<|MERGE_RESOLUTION|>--- conflicted
+++ resolved
@@ -1,41 +1,5 @@
 <?php
 
-<<<<<<< HEAD
-/*
- * THIS SOFTWARE IS PROVIDED BY THE COPYRIGHT HOLDERS AND CONTRIBUTORS
- * "AS IS" AND ANY EXPRESS OR IMPLIED WARRANTIES, INCLUDING, BUT NOT
- * LIMITED TO, THE IMPLIED WARRANTIES OF MERCHANTABILITY AND FITNESS FOR
- * A PARTICULAR PURPOSE ARE DISCLAIMED. IN NO EVENT SHALL THE COPYRIGHT
- * OWNER OR CONTRIBUTORS BE LIABLE FOR ANY DIRECT, INDIRECT, INCIDENTAL,
- * SPECIAL, EXEMPLARY, OR CONSEQUENTIAL DAMAGES (INCLUDING, BUT NOT
- * LIMITED TO, PROCUREMENT OF SUBSTITUTE GOODS OR SERVICES; LOSS OF USE,
- * DATA, OR PROFITS; OR BUSINESS INTERRUPTION) HOWEVER CAUSED AND ON ANY
- * THEORY OF LIABILITY, WHETHER IN CONTRACT, STRICT LIABILITY, OR TORT
- * (INCLUDING NEGLIGENCE OR OTHERWISE) ARISING IN ANY WAY OUT OF THE USE
- * OF THIS SOFTWARE, EVEN IF ADVISED OF THE POSSIBILITY OF SUCH DAMAGE.
- *
- * This software consists of voluntary contributions made by many individuals
- * and is licensed under the MIT license. For more information, see
- * <http://www.doctrine-project.org>.
- */
-
-namespace Doctrine\ORM\Mapping\Driver;
-
-use Doctrine\DBAL\Schema\AbstractSchemaManager;
-use Doctrine\DBAL\Schema\Column;
-use Doctrine\DBAL\Schema\ForeignKeyConstraint;
-use Doctrine\DBAL\Schema\SchemaException;
-use Doctrine\DBAL\Schema\Table;
-use Doctrine\DBAL\Types\Type;
-use Doctrine\Inflector\Inflector;
-use Doctrine\Inflector\InflectorFactory;
-use Doctrine\ORM\Mapping\ClassMetadataInfo;
-use Doctrine\ORM\Mapping\MappingException;
-use Doctrine\Persistence\Mapping\ClassMetadata;
-use Doctrine\Persistence\Mapping\Driver\MappingDriver;
-use InvalidArgumentException;
-
-=======
 declare(strict_types=1);
 
 namespace Doctrine\ORM\Mapping\Driver;
@@ -52,51 +16,23 @@
 use Doctrine\ORM\Mapping;
 use Doctrine\ORM\Sequencing\Generator;
 use InvalidArgumentException;
->>>>>>> fce18e93
 use function array_diff;
 use function array_keys;
 use function array_merge;
 use function count;
 use function current;
 use function in_array;
-<<<<<<< HEAD
-use function preg_replace;
-use function sort;
-=======
 use function reset;
 use function sort;
 use function str_replace;
->>>>>>> fce18e93
 use function strtolower;
 
 /**
  * The DatabaseDriver reverse engineers the mapping metadata from a database.
-<<<<<<< HEAD
- *
- * @link    www.doctrine-project.org
-=======
->>>>>>> fce18e93
  */
 class DatabaseDriver implements MappingDriver
 {
     /** @var AbstractSchemaManager */
-<<<<<<< HEAD
-    private $_sm;
-
-    /** @var array<string,Table>|null */
-    private $tables = null;
-
-    /** @var mixed[] */
-    private $classToTableNames = [];
-
-    /** @var mixed[] */
-    private $manyToManyTables = [];
-
-    /** @var mixed[] */
-    private $classNamesForTables = [];
-
-    /** @var mixed[] */
-=======
     private $sm;
 
     /** @var Table[]|null */
@@ -112,7 +48,6 @@
     private $classNamesForTables = [];
 
     /** @var Table[][] */
->>>>>>> fce18e93
     private $fieldNamesForColumns = [];
 
     /**
@@ -122,19 +57,9 @@
      */
     private $namespace;
 
-<<<<<<< HEAD
-    /** @var Inflector */
-    private $inflector;
-
     public function __construct(AbstractSchemaManager $schemaManager)
     {
-        $this->_sm       = $schemaManager;
-        $this->inflector = InflectorFactory::create()->build();
-=======
-    public function __construct(AbstractSchemaManager $schemaManager)
-    {
         $this->sm = $schemaManager;
->>>>>>> fce18e93
     }
 
     /**
@@ -208,11 +133,6 @@
         foreach ($manyToManyTables as $table) {
             $this->manyToManyTables[$table->getName()] = $table;
         }
-    }
-
-    public function setInflector(Inflector $inflector): void
-    {
-        $this->inflector = $inflector;
     }
 
     /**
@@ -231,14 +151,7 @@
 
         $metadata = new Mapping\ClassMetadata($className, $parent);
 
-<<<<<<< HEAD
-        $metadata->name          = $className;
-        $metadata->table['name'] = $tableName;
-
-        $this->buildIndexes($metadata);
-=======
         $this->buildTable($metadata);
->>>>>>> fce18e93
         $this->buildFieldMappings($metadata);
         $this->buildToOneAssociationMappings($metadata);
 
@@ -247,27 +160,17 @@
         foreach ($this->manyToManyTables as $manyTable) {
             foreach ($manyTable->getForeignKeys() as $foreignKey) {
                 // foreign key maps to the table of the current entity, many to many association probably exists
-<<<<<<< HEAD
-                if (! (strtolower($tableName) === strtolower($foreignKey->getForeignTableName()))) {
-=======
                 if ($loweredTableName !== strtolower($foreignKey->getForeignTableName())) {
->>>>>>> fce18e93
                     continue;
                 }
 
                 $myFk    = $foreignKey;
                 $otherFk = null;
 
-<<<<<<< HEAD
-                foreach ($manyTable->getForeignKeys() as $foreignKey) {
-                    if ($foreignKey !== $myFk) {
-                        $otherFk = $foreignKey;
-=======
                 foreach ($manyTable->getForeignKeys() as $manyTableForeignKey) {
                     if ($manyTableForeignKey !== $myFk) {
                         $otherFk = $manyTableForeignKey;
 
->>>>>>> fce18e93
                         break;
                     }
                 }
@@ -286,27 +189,16 @@
 
                 if (current($manyTable->getColumns())->getName() === $localColumn) {
                     $associationMapping['inversedBy'] = $this->getFieldNameForColumn($manyTable->getName(), current($myFk->getColumns()), true);
-<<<<<<< HEAD
-                    $associationMapping['joinTable']  = [
-                        'name' => strtolower($manyTable->getName()),
-                        'joinColumns' => [],
-                        'inverseJoinColumns' => [],
-                    ];
+                    $associationMapping['joinTable']  = new Mapping\JoinTableMetadata();
+
+                    $joinTable = $associationMapping['joinTable'];
+                    $joinTable->setName(strtolower($manyTable->getName()));
 
                     $fkCols = $myFk->getForeignColumns();
                     $cols   = $myFk->getColumns();
-=======
-                    $associationMapping['joinTable']  = new Mapping\JoinTableMetadata();
-
-                    $joinTable = $associationMapping['joinTable'];
-                    $joinTable->setName(strtolower($manyTable->getName()));
-
-                    $fkCols = $myFk->getForeignColumns();
-                    $cols   = $myFk->getColumns();
 
                     for ($i = 0, $l = count($cols); $i < $l; $i++) {
                         $joinColumn = new Mapping\JoinColumnMetadata();
->>>>>>> fce18e93
 
                         $joinColumn->setColumnName($cols[$i]);
                         $joinColumn->setReferencedColumnName($fkCols[$i]);
@@ -316,12 +208,9 @@
 
                     $fkCols = $otherFk->getForeignColumns();
                     $cols   = $otherFk->getColumns();
-<<<<<<< HEAD
-=======
 
                     for ($i = 0, $l = count($cols); $i < $l; $i++) {
                         $joinColumn = new Mapping\JoinColumnMetadata();
->>>>>>> fce18e93
 
                         $joinColumn->setColumnName($cols[$i]);
                         $joinColumn->setReferencedColumnName($fkCols[$i]);
@@ -342,13 +231,7 @@
     }
 
     /**
-<<<<<<< HEAD
-     * @return void
-     *
-     * @throws MappingException
-=======
      * @throws Mapping\MappingException
->>>>>>> fce18e93
      */
     private function reverseEngineerMappingFromDatabase()
     {
@@ -365,11 +248,7 @@
         $this->tables = $this->manyToManyTables = $this->classToTableNames = [];
 
         foreach ($tables as $tableName => $table) {
-<<<<<<< HEAD
-            $foreignKeys = $this->_sm->getDatabasePlatform()->supportsForeignKeyConstraints()
-=======
             $foreignKeys = $this->sm->getDatabasePlatform()->supportsForeignKeyConstraints()
->>>>>>> fce18e93
                 ? $table->getForeignKeys()
                 : [];
 
@@ -380,11 +259,7 @@
             }
 
             if (! $table->hasPrimaryKey()) {
-<<<<<<< HEAD
-                throw new MappingException(
-=======
                 throw new Mapping\MappingException(
->>>>>>> fce18e93
                     'Table ' . $table->getName() . ' has no primary key. Doctrine does not ' .
                     "support reverse engineering from tables that don't have a primary key."
                 );
@@ -409,11 +284,7 @@
     }
 
     /**
-<<<<<<< HEAD
-     * Build indexes from a class metadata.
-=======
      * Build table from a class metadata.
->>>>>>> fce18e93
      */
     private function buildTable(Mapping\ClassMetadata $metadata)
     {
@@ -469,13 +340,7 @@
             if ($primaryKeys && in_array($column->getName(), $primaryKeys, true)) {
                 $fieldMetadata->setPrimaryKey(true);
 
-<<<<<<< HEAD
-            if ($primaryKeys && in_array($column->getName(), $primaryKeys)) {
-                $fieldMapping['id'] = true;
-                $ids[]              = $fieldMapping;
-=======
                 $ids[] = $fieldMetadata;
->>>>>>> fce18e93
             }
 
             $metadata->addProperty($fieldMetadata);
@@ -483,74 +348,24 @@
 
         // We need to check for the columns here, because we might have associations as id as well.
         if ($ids && count($primaryKeys) === 1) {
-<<<<<<< HEAD
-            $metadata->setIdGeneratorType(ClassMetadataInfo::GENERATOR_TYPE_AUTO);
-        }
-=======
             $fieldMetadata = reset($ids);
             $generator     = $fieldMetadata->getTypeName() === 'bigint'
                 ? new Generator\BigIntegerIdentityGenerator()
                 : new Generator\IdentityGenerator();
 
             $valueGenerator = new Mapping\ValueGeneratorMetadata(Mapping\GeneratorType::IDENTITY, $generator);
->>>>>>> fce18e93
 
             $ids[0]->setValueGenerator($valueGenerator);
         }
     }
 
     /**
-<<<<<<< HEAD
-     * Build field mapping from a schema column definition
-     *
-     * @param string $tableName
-     *
-     * @return array
-     *
-     * @psalm-return array{
-     *                   fieldName: string,
-     *                   columnName: string,
-     *                   type: string,
-     *                   nullable: bool,
-     *                   options?: array{
-     *                       unsigned?: bool,
-     *                       fixed?: bool,
-     *                       comment?: string,
-     *                       default?: string
-     *                   },
-     *                   precision?: int,
-     *                   scale?: int,
-     *                   length?: int|null
-     *               }
-=======
      * Parse the given Column as FieldMetadata
      *
      * @return Mapping\FieldMetadata
->>>>>>> fce18e93
      */
     private function convertColumnAnnotationToFieldMetadata(string $tableName, Column $column, string $fieldName)
     {
-<<<<<<< HEAD
-        $fieldMapping = [
-            'fieldName'  => $this->getFieldNameForColumn($tableName, $column->getName(), false),
-            'columnName' => $column->getName(),
-            'type'       => $column->getType()->getName(),
-            'nullable'   => ! $column->getNotnull(),
-        ];
-
-        // Type specific elements
-        switch ($fieldMapping['type']) {
-            case Type::TARRAY:
-            case Type::BLOB:
-            case Type::GUID:
-            case Type::JSON_ARRAY:
-            case Type::OBJECT:
-            case Type::SIMPLE_ARRAY:
-            case Type::STRING:
-            case Type::TEXT:
-                $fieldMapping['length']           = $column->getLength();
-                $fieldMapping['options']['fixed'] = $column->getFixed();
-=======
         $options       = [];
         $fieldMetadata = new Mapping\FieldMetadata($fieldName);
 
@@ -573,7 +388,6 @@
                 }
 
                 $options['fixed'] = $column->getFixed();
->>>>>>> fce18e93
                 break;
 
             case Types::DECIMAL:
@@ -644,11 +458,7 @@
 
             // Here we need to check if $fkColumns are the same as $primaryKeys
             if (! array_diff($fkColumns, $primaryKeys)) {
-<<<<<<< HEAD
-                $metadata->mapOneToOne($associationMapping);
-=======
                 $metadata->addProperty($associationMapping);
->>>>>>> fce18e93
             } else {
                 $metadata->addProperty($associationMapping);
             }
@@ -659,19 +469,10 @@
      * Retrieve schema table definition foreign keys.
      *
      * @return ForeignKeyConstraint[]
-<<<<<<< HEAD
-     *
-     * @psalm-return array<string, ForeignKeyConstraint>
      */
     private function getTableForeignKeys(Table $table)
     {
-        return $this->_sm->getDatabasePlatform()->supportsForeignKeyConstraints()
-=======
-     */
-    private function getTableForeignKeys(Table $table)
-    {
         return $this->sm->getDatabasePlatform()->supportsForeignKeyConstraints()
->>>>>>> fce18e93
             ? $table->getForeignKeys()
             : [];
     }
@@ -679,11 +480,7 @@
     /**
      * Retrieve schema table definition primary keys.
      *
-<<<<<<< HEAD
-     * @return string[]
-=======
      * @return Identifier[]
->>>>>>> fce18e93
      */
     private function getTablePrimaryKeys(Table $table)
     {
@@ -705,18 +502,10 @@
      */
     private function getClassNameForTable($tableName)
     {
-<<<<<<< HEAD
-        if (isset($this->classNamesForTables[$tableName])) {
-            return $this->namespace . $this->classNamesForTables[$tableName];
-        }
-
-        return $this->namespace . $this->inflector->classify(strtolower($tableName));
-=======
         return $this->namespace . (
             $this->classNamesForTables[$tableName]
                 ?? Inflector::classify(strtolower($tableName))
         );
->>>>>>> fce18e93
     }
 
     /**
@@ -738,9 +527,9 @@
 
         // Replace _id if it is a foreignkey column
         if ($fk) {
-            $columnName = preg_replace('/_id$/', '', $columnName);
-        }
-
-        return $this->inflector->camelize($columnName);
+            $columnName = str_replace('_id', '', $columnName);
+        }
+
+        return Inflector::camelize($columnName);
     }
 }