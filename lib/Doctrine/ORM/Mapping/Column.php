<?php

<<<<<<< HEAD
declare(strict_types=1);

=======
>>>>>>> 68d24288
/*
 * THIS SOFTWARE IS PROVIDED BY THE COPYRIGHT HOLDERS AND CONTRIBUTORS
 * "AS IS" AND ANY EXPRESS OR IMPLIED WARRANTIES, INCLUDING, BUT NOT
 * LIMITED TO, THE IMPLIED WARRANTIES OF MERCHANTABILITY AND FITNESS FOR
 * A PARTICULAR PURPOSE ARE DISCLAIMED. IN NO EVENT SHALL THE COPYRIGHT
 * OWNER OR CONTRIBUTORS BE LIABLE FOR ANY DIRECT, INDIRECT, INCIDENTAL,
 * SPECIAL, EXEMPLARY, OR CONSEQUENTIAL DAMAGES (INCLUDING, BUT NOT
 * LIMITED TO, PROCUREMENT OF SUBSTITUTE GOODS OR SERVICES; LOSS OF USE,
 * DATA, OR PROFITS; OR BUSINESS INTERRUPTION) HOWEVER CAUSED AND ON ANY
 * THEORY OF LIABILITY, WHETHER IN CONTRACT, STRICT LIABILITY, OR TORT
 * (INCLUDING NEGLIGENCE OR OTHERWISE) ARISING IN ANY WAY OUT OF THE USE
 * OF THIS SOFTWARE, EVEN IF ADVISED OF THE POSSIBILITY OF SUCH DAMAGE.
 *
 * This software consists of voluntary contributions made by many individuals
 * and is licensed under the MIT license. For more information, see
 * <http://www.doctrine-project.org>.
 */

namespace Doctrine\ORM\Mapping;

use Attribute;
use Doctrine\Common\Annotations\NamedArgumentConstructorAnnotation;

/**
 * @Annotation
 * @Target({"PROPERTY","ANNOTATION"})
 */
#[Attribute(Attribute::TARGET_PROPERTY)]
final class Column implements Annotation, NamedArgumentConstructorAnnotation
{
    /** @var string */
    public $name;

    /** @var mixed */
    public $type = 'string';

    /** @var int */
    public $length;

    /**
     * The precision for a decimal (exact numeric) column (Applies only for decimal column).
     *
     * @var int
     */
    public $precision = 0;

    /**
     * The scale for a decimal (exact numeric) column (Applies only for decimal column).
     *
     * @var int
     */
    public $scale = 0;

    /** @var bool */
    public $unique = false;

    /** @var bool */
    public $nullable = false;

<<<<<<< HEAD
    /** @var array<string,mixed> */
=======
    /** @var array */
>>>>>>> 68d24288
    public $options = [];

    /** @var string */
    public $columnDefinition;
<<<<<<< HEAD

    /**
     * @param array<string,mixed> $options
     */
    public function __construct(
        ?string $name = null,
        string $type = 'string',
        ?int $length = null,
        ?int $precision = null,
        ?int $scale = null,
        bool $unique = false,
        bool $nullable = false,
        array $options = [],
        ?string $columnDefinition = null
    ) {
        $this->name             = $name;
        $this->type             = $type;
        $this->length           = $length;
        $this->precision        = $precision;
        $this->scale            = $scale;
        $this->unique           = $unique;
        $this->nullable         = $nullable;
        $this->options          = $options;
        $this->columnDefinition = $columnDefinition;
    }
=======
>>>>>>> 68d24288
}<|MERGE_RESOLUTION|>--- conflicted
+++ resolved
@@ -1,10 +1,5 @@
 <?php
 
-<<<<<<< HEAD
-declare(strict_types=1);
-
-=======
->>>>>>> 68d24288
 /*
  * THIS SOFTWARE IS PROVIDED BY THE COPYRIGHT HOLDERS AND CONTRIBUTORS
  * "AS IS" AND ANY EXPRESS OR IMPLIED WARRANTIES, INCLUDING, BUT NOT
@@ -64,16 +59,11 @@
     /** @var bool */
     public $nullable = false;
 
-<<<<<<< HEAD
     /** @var array<string,mixed> */
-=======
-    /** @var array */
->>>>>>> 68d24288
     public $options = [];
 
     /** @var string */
     public $columnDefinition;
-<<<<<<< HEAD
 
     /**
      * @param array<string,mixed> $options
@@ -99,6 +89,4 @@
         $this->options          = $options;
         $this->columnDefinition = $columnDefinition;
     }
-=======
->>>>>>> 68d24288
 }