<?php
/*
 * THIS SOFTWARE IS PROVIDED BY THE COPYRIGHT HOLDERS AND CONTRIBUTORS
 * "AS IS" AND ANY EXPRESS OR IMPLIED WARRANTIES, INCLUDING, BUT NOT
 * LIMITED TO, THE IMPLIED WARRANTIES OF MERCHANTABILITY AND FITNESS FOR
 * A PARTICULAR PURPOSE ARE DISCLAIMED. IN NO EVENT SHALL THE COPYRIGHT
 * OWNER OR CONTRIBUTORS BE LIABLE FOR ANY DIRECT, INDIRECT, INCIDENTAL,
 * SPECIAL, EXEMPLARY, OR CONSEQUENTIAL DAMAGES (INCLUDING, BUT NOT
 * LIMITED TO, PROCUREMENT OF SUBSTITUTE GOODS OR SERVICES; LOSS OF USE,
 * DATA, OR PROFITS; OR BUSINESS INTERRUPTION) HOWEVER CAUSED AND ON ANY
 * THEORY OF LIABILITY, WHETHER IN CONTRACT, STRICT LIABILITY, OR TORT
 * (INCLUDING NEGLIGENCE OR OTHERWISE) ARISING IN ANY WAY OUT OF THE USE
 * OF THIS SOFTWARE, EVEN IF ADVISED OF THE POSSIBILITY OF SUCH DAMAGE.
 *
 * This software consists of voluntary contributions made by many individuals
 * and is licensed under the MIT license. For more information, see
 * <http://www.doctrine-project.org>.
 */

namespace Doctrine\ORM\Mapping\Builder;

use Doctrine\ORM\Mapping\MappingException;
use Doctrine\ORM\Mapping\ClassMetadata;
use Doctrine\ORM\Events;

/**
 * Builder for entity listeners.
 *
 * @since       2.4
 * @author      Fabio B. Silva <fabio.bat.silva@gmail.com>
 */
class EntityListenerBuilder
{
    /**
     * @var array Hash-map to handle event names.
     */
    static private $events = [
        Events::preRemove   => true,
        Events::postRemove  => true,
        Events::prePersist  => true,
        Events::postPersist => true,
        Events::preUpdate   => true,
        Events::postUpdate  => true,
        Events::postLoad    => true,
<<<<<<< HEAD
        Events::preFlush    => true,
        Events::onFlush     => true,
        Events::postFlush   => true
    );
=======
        Events::preFlush    => true
    ];
>>>>>>> 1aa02f9a

    /**
     * Lookup the entity class to find methods that match to event lifecycle names
     *
     * @param \Doctrine\ORM\Mapping\ClassMetadata $metadata     The entity metadata.
     * @param string $className                                 The listener class name.
     *
     * @throws \Doctrine\ORM\Mapping\MappingException           When the listener class not found.
     */
    static public function bindEntityListener(ClassMetadata $metadata, $className)
    {
        $class = $metadata->fullyQualifiedClassName($className);

        if ( ! class_exists($class)) {
            throw MappingException::entityListenerClassNotFound($class, $className);
        }

        foreach (get_class_methods($class) as $method) {
            if ( ! isset(self::$events[$method])) {
                continue;
            }

            $metadata->addEntityListener($method, $class, $method);
        }
    }
}<|MERGE_RESOLUTION|>--- conflicted
+++ resolved
@@ -42,15 +42,8 @@
         Events::preUpdate   => true,
         Events::postUpdate  => true,
         Events::postLoad    => true,
-<<<<<<< HEAD
-        Events::preFlush    => true,
-        Events::onFlush     => true,
-        Events::postFlush   => true
-    );
-=======
         Events::preFlush    => true
     ];
->>>>>>> 1aa02f9a
 
     /**
      * Lookup the entity class to find methods that match to event lifecycle names
