<?php

<<<<<<< HEAD
declare(strict_types=1);

=======
>>>>>>> 68d24288
/*
 * THIS SOFTWARE IS PROVIDED BY THE COPYRIGHT HOLDERS AND CONTRIBUTORS
 * "AS IS" AND ANY EXPRESS OR IMPLIED WARRANTIES, INCLUDING, BUT NOT
 * LIMITED TO, THE IMPLIED WARRANTIES OF MERCHANTABILITY AND FITNESS FOR
 * A PARTICULAR PURPOSE ARE DISCLAIMED. IN NO EVENT SHALL THE COPYRIGHT
 * OWNER OR CONTRIBUTORS BE LIABLE FOR ANY DIRECT, INDIRECT, INCIDENTAL,
 * SPECIAL, EXEMPLARY, OR CONSEQUENTIAL DAMAGES (INCLUDING, BUT NOT
 * LIMITED TO, PROCUREMENT OF SUBSTITUTE GOODS OR SERVICES; LOSS OF USE,
 * DATA, OR PROFITS; OR BUSINESS INTERRUPTION) HOWEVER CAUSED AND ON ANY
 * THEORY OF LIABILITY, WHETHER IN CONTRACT, STRICT LIABILITY, OR TORT
 * (INCLUDING NEGLIGENCE OR OTHERWISE) ARISING IN ANY WAY OUT OF THE USE
 * OF THIS SOFTWARE, EVEN IF ADVISED OF THE POSSIBILITY OF SUCH DAMAGE.
 *
 * This software consists of voluntary contributions made by many individuals
 * and is licensed under the MIT license. For more information, see
 * <http://www.doctrine-project.org>.
 */

namespace Doctrine\ORM\Mapping;

use Attribute;
use Doctrine\Common\Annotations\NamedArgumentConstructorAnnotation;

/**
 * @Annotation
 * @Target("CLASS")
 */
#[Attribute(Attribute::TARGET_CLASS)]
final class DiscriminatorMap implements Annotation, NamedArgumentConstructorAnnotation
{
    /** @var array<string> */
    public $value;

    /** @param array<string> $value */
    public function __construct(array $value)
    {
        $this->value = $value;
    }
}<|MERGE_RESOLUTION|>--- conflicted
+++ resolved
@@ -1,10 +1,5 @@
 <?php
 
-<<<<<<< HEAD
-declare(strict_types=1);
-
-=======
->>>>>>> 68d24288
 /*
  * THIS SOFTWARE IS PROVIDED BY THE COPYRIGHT HOLDERS AND CONTRIBUTORS
  * "AS IS" AND ANY EXPRESS OR IMPLIED WARRANTIES, INCLUDING, BUT NOT
