--- conflicted
+++ resolved
@@ -15,23 +15,5 @@
 #[Attribute(Attribute::TARGET_PROPERTY | Attribute::IS_REPEATABLE)]
 final class JoinColumn implements Annotation
 {
-<<<<<<< HEAD
-    /**
-     * @param string|null          $fieldName Field name used in non-object hydration (array/scalar).
-     * @param array<string, mixed> $options
-     */
-    public function __construct(
-        public string|null $name = null,
-        public string $referencedColumnName = 'id',
-        public bool $unique = false,
-        public bool $nullable = true,
-        public mixed $onDelete = null,
-        public string|null $columnDefinition = null,
-        public string|null $fieldName = null,
-        public array $options = [],
-    ) {
-    }
-=======
     use JoinColumnProperties;
->>>>>>> bac784c9
 }