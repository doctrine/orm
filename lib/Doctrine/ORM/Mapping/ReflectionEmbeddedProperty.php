<?php

declare(strict_types=1);

namespace Doctrine\ORM\Mapping;

use Doctrine\Instantiator\Instantiator;
use ReflectionProperty;

/**
 * Acts as a proxy to a nested Property structure, making it look like
 * just a single scalar property.
 *
 * This way value objects "just work" without UnitOfWork, Persisters or Hydrators
 * needing any changes.
 *
 * TODO: Move this class into Common\Reflection
 */
final class ReflectionEmbeddedProperty extends ReflectionProperty
{
    private Instantiator|null $instantiator = null;

<<<<<<< HEAD
    /**
     * @param ReflectionProperty $parentProperty reflection property of the class where the embedded object has to be put
     * @param ReflectionProperty $childProperty  reflection property of the embedded object
     * @psalm-param class-string $embeddedClass
     */
    public function __construct(
        private readonly ReflectionProperty $parentProperty,
        private readonly ReflectionProperty $childProperty,
        private readonly string $embeddedClass,
    ) {
        parent::__construct($childProperty->getDeclaringClass()->getName(), $childProperty->getName());
=======
        parent::__construct($childProperty->class, $childProperty->name);
>>>>>>> db279100
    }

    public function getValue(object|null $object = null): mixed
    {
        $embeddedObject = $this->parentProperty->getValue($object);

        if ($embeddedObject === null) {
            return null;
        }

        return $this->childProperty->getValue($embeddedObject);
    }

    public function setValue(mixed $object, mixed $value = null): void
    {
        $embeddedObject = $this->parentProperty->getValue($object);

        if ($embeddedObject === null) {
            $this->instantiator ??= new Instantiator();

            $embeddedObject = $this->instantiator->instantiate($this->embeddedClass);

            $this->parentProperty->setValue($object, $embeddedObject);
        }

        $this->childProperty->setValue($embeddedObject, $value);
    }
}<|MERGE_RESOLUTION|>--- conflicted
+++ resolved
@@ -20,7 +20,6 @@
 {
     private Instantiator|null $instantiator = null;
 
-<<<<<<< HEAD
     /**
      * @param ReflectionProperty $parentProperty reflection property of the class where the embedded object has to be put
      * @param ReflectionProperty $childProperty  reflection property of the embedded object
@@ -31,10 +30,7 @@
         private readonly ReflectionProperty $childProperty,
         private readonly string $embeddedClass,
     ) {
-        parent::__construct($childProperty->getDeclaringClass()->getName(), $childProperty->getName());
-=======
         parent::__construct($childProperty->class, $childProperty->name);
->>>>>>> db279100
     }
 
     public function getValue(object|null $object = null): mixed
