--- conflicted
+++ resolved
@@ -56,13 +56,8 @@
                 $class,
                 Events::postLoad,
                 $entity,
-<<<<<<< HEAD
-                new LifecycleEventArgs($entity, $this->em),
+                new PostLoadEventArgs($entity, $this->em),
                 $invoke,
-=======
-                new PostLoadEventArgs($entity, $this->em),
-                $invoke
->>>>>>> de32d823
             );
         }
     }
