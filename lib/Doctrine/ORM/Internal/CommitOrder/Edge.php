--- conflicted
+++ resolved
@@ -12,43 +12,16 @@
  */
 final class Edge
 {
-<<<<<<< HEAD
     public function __construct(
         public readonly string $from,
         public readonly string $to,
         public readonly int $weight,
     ) {
-=======
-    /**
-     * @var string
-     * @readonly
-     */
-    public $from;
-
-    /**
-     * @var string
-     * @readonly
-     */
-    public $to;
-
-    /**
-     * @var int
-     * @readonly
-     */
-    public $weight;
-
-    public function __construct(string $from, string $to, int $weight)
-    {
         Deprecation::triggerIfCalledFromOutside(
             'doctrine/orm',
             'https://github.com/doctrine/orm/pull/10547',
             'The %s class is deprecated and will be removed in ORM 3.0',
-            self::class
+            self::class,
         );
-
-        $this->from   = $from;
-        $this->to     = $to;
-        $this->weight = $weight;
->>>>>>> db279100
     }
 }