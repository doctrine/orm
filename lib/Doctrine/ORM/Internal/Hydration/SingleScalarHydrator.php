--- conflicted
+++ resolved
@@ -1,31 +1,5 @@
 <?php
 
-<<<<<<< HEAD
-/*
- * THIS SOFTWARE IS PROVIDED BY THE COPYRIGHT HOLDERS AND CONTRIBUTORS
- * "AS IS" AND ANY EXPRESS OR IMPLIED WARRANTIES, INCLUDING, BUT NOT
- * LIMITED TO, THE IMPLIED WARRANTIES OF MERCHANTABILITY AND FITNESS FOR
- * A PARTICULAR PURPOSE ARE DISCLAIMED. IN NO EVENT SHALL THE COPYRIGHT
- * OWNER OR CONTRIBUTORS BE LIABLE FOR ANY DIRECT, INDIRECT, INCIDENTAL,
- * SPECIAL, EXEMPLARY, OR CONSEQUENTIAL DAMAGES (INCLUDING, BUT NOT
- * LIMITED TO, PROCUREMENT OF SUBSTITUTE GOODS OR SERVICES; LOSS OF USE,
- * DATA, OR PROFITS; OR BUSINESS INTERRUPTION) HOWEVER CAUSED AND ON ANY
- * THEORY OF LIABILITY, WHETHER IN CONTRACT, STRICT LIABILITY, OR TORT
- * (INCLUDING NEGLIGENCE OR OTHERWISE) ARISING IN ANY WAY OUT OF THE USE
- * OF THIS SOFTWARE, EVEN IF ADVISED OF THE POSSIBILITY OF SUCH DAMAGE.
- *
- * This software consists of voluntary contributions made by many individuals
- * and is licensed under the MIT license. For more information, see
- * <http://www.doctrine-project.org>.
- */
-
-namespace Doctrine\ORM\Internal\Hydration;
-
-use Doctrine\ORM\NonUniqueResultException;
-use Doctrine\ORM\NoResultException;
-use PDO;
-
-=======
 declare(strict_types=1);
 
 namespace Doctrine\ORM\Internal\Hydration;
@@ -33,7 +7,6 @@
 use Doctrine\DBAL\FetchMode;
 use Doctrine\ORM\NonUniqueResultException;
 use Doctrine\ORM\NoResultException;
->>>>>>> fce18e93
 use function array_shift;
 use function count;
 use function key;
@@ -48,11 +21,7 @@
      */
     protected function hydrateAllData()
     {
-<<<<<<< HEAD
-        $data    = $this->_stmt->fetchAll(PDO::FETCH_ASSOC);
-=======
         $data    = $this->stmt->fetchAll(FetchMode::ASSOCIATIVE);
->>>>>>> fce18e93
         $numRows = count($data);
 
         if ($numRows === 0) {
