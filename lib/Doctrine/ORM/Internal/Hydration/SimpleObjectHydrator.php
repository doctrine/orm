--- conflicted
+++ resolved
@@ -27,14 +27,7 @@
 
     private ClassMetadata|null $class = null;
 
-<<<<<<< HEAD
     protected function prepare(): void
-=======
-    /**
-     * {@inheritDoc}
-     */
-    protected function prepare()
->>>>>>> a056552d
     {
         if (count($this->resultSetMapping()->aliasMap) !== 1) {
             throw new RuntimeException('Cannot use SimpleObjectHydrator with a ResultSetMapping that contains more than one object result.');
@@ -47,14 +40,7 @@
         $this->class = $this->getClassMetadata(reset($this->resultSetMapping()->aliasMap));
     }
 
-<<<<<<< HEAD
     protected function cleanup(): void
-=======
-    /**
-     * {@inheritDoc}
-     */
-    protected function cleanup()
->>>>>>> a056552d
     {
         parent::cleanup();
 
