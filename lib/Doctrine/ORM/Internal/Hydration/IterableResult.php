<?php

<<<<<<< HEAD
/*
 * THIS SOFTWARE IS PROVIDED BY THE COPYRIGHT HOLDERS AND CONTRIBUTORS
 * "AS IS" AND ANY EXPRESS OR IMPLIED WARRANTIES, INCLUDING, BUT NOT
 * LIMITED TO, THE IMPLIED WARRANTIES OF MERCHANTABILITY AND FITNESS FOR
 * A PARTICULAR PURPOSE ARE DISCLAIMED. IN NO EVENT SHALL THE COPYRIGHT
 * OWNER OR CONTRIBUTORS BE LIABLE FOR ANY DIRECT, INDIRECT, INCIDENTAL,
 * SPECIAL, EXEMPLARY, OR CONSEQUENTIAL DAMAGES (INCLUDING, BUT NOT
 * LIMITED TO, PROCUREMENT OF SUBSTITUTE GOODS OR SERVICES; LOSS OF USE,
 * DATA, OR PROFITS; OR BUSINESS INTERRUPTION) HOWEVER CAUSED AND ON ANY
 * THEORY OF LIABILITY, WHETHER IN CONTRACT, STRICT LIABILITY, OR TORT
 * (INCLUDING NEGLIGENCE OR OTHERWISE) ARISING IN ANY WAY OUT OF THE USE
 * OF THIS SOFTWARE, EVEN IF ADVISED OF THE POSSIBILITY OF SUCH DAMAGE.
 *
 * This software consists of voluntary contributions made by many individuals
 * and is licensed under the MIT license. For more information, see
 * <http://www.doctrine-project.org>.
 */
=======
declare(strict_types=1);
>>>>>>> fce18e93

namespace Doctrine\ORM\Internal\Hydration;

use Iterator;

/**
 * Represents a result structure that can be iterated over, hydrating row-by-row
 * during the iteration. An IterableResult is obtained by AbstractHydrator#iterate().
<<<<<<< HEAD
 *
 * @deprecated
=======
>>>>>>> fce18e93
 */
class IterableResult implements Iterator
{
    /** @var AbstractHydrator */
<<<<<<< HEAD
    private $_hydrator;

    /** @var bool */
    private $_rewinded = false;

    /** @var int */
    private $_key = -1;

    /** @var object|null */
    private $_current = null;
=======
    private $hydrator;

    /** @var bool */
    private $rewinded = false;

    /** @var int */
    private $key = -1;

    /** @var object|null */
    private $current;
>>>>>>> fce18e93

    /**
     * @param AbstractHydrator $hydrator
     */
    public function __construct($hydrator)
    {
        $this->hydrator = $hydrator;
    }

    /**
     * @throws HydrationException
     */
    public function rewind()
    {
<<<<<<< HEAD
        if ($this->_rewinded === true) {
            throw new HydrationException('Can only iterate a Result once.');
        } else {
            $this->_current  = $this->next();
            $this->_rewinded = true;
=======
        if ($this->rewinded === true) {
            throw new HydrationException('Can only iterate a Result once.');
>>>>>>> fce18e93
        }

        $this->current  = $this->next();
        $this->rewinded = true;
    }

    /**
     * Gets the next set of results.
     *
     * @return mixed[]|false
     */
    public function next()
    {
        $this->current = $this->hydrator->hydrateRow();
        $this->key++;

        return $this->current;
    }

    /**
     * @return mixed
     */
    public function current()
    {
        return $this->current;
    }

    /**
     * @return int
     */
    public function key()
    {
        return $this->key;
    }

    /**
     * @return bool
     */
    public function valid()
    {
<<<<<<< HEAD
        return $this->_current !== false;
=======
        return $this->current!==false;
>>>>>>> fce18e93
    }
}<|MERGE_RESOLUTION|>--- conflicted
+++ resolved
@@ -1,26 +1,6 @@
 <?php
 
-<<<<<<< HEAD
-/*
- * THIS SOFTWARE IS PROVIDED BY THE COPYRIGHT HOLDERS AND CONTRIBUTORS
- * "AS IS" AND ANY EXPRESS OR IMPLIED WARRANTIES, INCLUDING, BUT NOT
- * LIMITED TO, THE IMPLIED WARRANTIES OF MERCHANTABILITY AND FITNESS FOR
- * A PARTICULAR PURPOSE ARE DISCLAIMED. IN NO EVENT SHALL THE COPYRIGHT
- * OWNER OR CONTRIBUTORS BE LIABLE FOR ANY DIRECT, INDIRECT, INCIDENTAL,
- * SPECIAL, EXEMPLARY, OR CONSEQUENTIAL DAMAGES (INCLUDING, BUT NOT
- * LIMITED TO, PROCUREMENT OF SUBSTITUTE GOODS OR SERVICES; LOSS OF USE,
- * DATA, OR PROFITS; OR BUSINESS INTERRUPTION) HOWEVER CAUSED AND ON ANY
- * THEORY OF LIABILITY, WHETHER IN CONTRACT, STRICT LIABILITY, OR TORT
- * (INCLUDING NEGLIGENCE OR OTHERWISE) ARISING IN ANY WAY OUT OF THE USE
- * OF THIS SOFTWARE, EVEN IF ADVISED OF THE POSSIBILITY OF SUCH DAMAGE.
- *
- * This software consists of voluntary contributions made by many individuals
- * and is licensed under the MIT license. For more information, see
- * <http://www.doctrine-project.org>.
- */
-=======
 declare(strict_types=1);
->>>>>>> fce18e93
 
 namespace Doctrine\ORM\Internal\Hydration;
 
@@ -29,27 +9,10 @@
 /**
  * Represents a result structure that can be iterated over, hydrating row-by-row
  * during the iteration. An IterableResult is obtained by AbstractHydrator#iterate().
-<<<<<<< HEAD
- *
- * @deprecated
-=======
->>>>>>> fce18e93
  */
 class IterableResult implements Iterator
 {
     /** @var AbstractHydrator */
-<<<<<<< HEAD
-    private $_hydrator;
-
-    /** @var bool */
-    private $_rewinded = false;
-
-    /** @var int */
-    private $_key = -1;
-
-    /** @var object|null */
-    private $_current = null;
-=======
     private $hydrator;
 
     /** @var bool */
@@ -60,7 +23,6 @@
 
     /** @var object|null */
     private $current;
->>>>>>> fce18e93
 
     /**
      * @param AbstractHydrator $hydrator
@@ -75,16 +37,8 @@
      */
     public function rewind()
     {
-<<<<<<< HEAD
-        if ($this->_rewinded === true) {
-            throw new HydrationException('Can only iterate a Result once.');
-        } else {
-            $this->_current  = $this->next();
-            $this->_rewinded = true;
-=======
         if ($this->rewinded === true) {
             throw new HydrationException('Can only iterate a Result once.');
->>>>>>> fce18e93
         }
 
         $this->current  = $this->next();
@@ -125,10 +79,6 @@
      */
     public function valid()
     {
-<<<<<<< HEAD
-        return $this->_current !== false;
-=======
         return $this->current!==false;
->>>>>>> fce18e93
     }
 }