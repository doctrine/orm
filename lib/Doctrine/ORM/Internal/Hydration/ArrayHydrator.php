<?php

declare(strict_types=1);

namespace Doctrine\ORM\Internal\Hydration;

use Doctrine\ORM\Mapping\ClassMetadata;

use function array_key_last;
use function count;
use function is_array;
use function key;
use function reset;

/**
 * The ArrayHydrator produces a nested array "graph" that is often (not always)
 * interchangeable with the corresponding object graph for read-only access.
 */
class ArrayHydrator extends AbstractHydrator
{
    /** @var array<string,bool> */
    private array $_rootAliases = [];

    private bool $_isSimpleQuery = false;

    /** @var mixed[] */
    private array $_identifierMap = [];

    /** @var mixed[] */
    private array $_resultPointers = [];

    /** @var array<string,string> */
    private array $_idTemplate = [];

    private int $_resultCounter = 0;

    /**
<<<<<<< HEAD
     * The cache used during enum processing.
     *
     * @var array<string, mixed>
     */
    private array $_enumCache = [];

    protected function prepare(): void
=======
     * {@inheritdoc}
     */
    protected function prepare()
>>>>>>> 4a04c8c2
    {
        $this->_isSimpleQuery = count($this->resultSetMapping()->aliasMap) <= 1;

        foreach ($this->resultSetMapping()->aliasMap as $dqlAlias => $className) {
            $this->_identifierMap[$dqlAlias]  = [];
            $this->_resultPointers[$dqlAlias] = [];
            $this->_idTemplate[$dqlAlias]     = '';
        }
    }

    /**
     * {@inheritdoc}
     */
    protected function hydrateAllData(): array
    {
        $result = [];

        while ($data = $this->statement()->fetchAssociative()) {
            $this->hydrateRowData($data, $result);
        }

        return $result;
    }

    /**
     * {@inheritdoc}
     */
    protected function hydrateRowData(array $row, array &$result): void
    {
        // 1) Initialize
        $id                 = $this->_idTemplate; // initialize the id-memory
        $nonemptyComponents = [];
        $rowData            = $this->gatherRowData($row, $id, $nonemptyComponents);

        // 2) Now hydrate the data found in the current row.
        foreach ($rowData['data'] as $dqlAlias => $data) {
            $index = false;

            if (isset($this->resultSetMapping()->parentAliasMap[$dqlAlias])) {
                // It's a joined result

                $parent = $this->resultSetMapping()->parentAliasMap[$dqlAlias];
                $path   = $parent . '.' . $dqlAlias;

                // missing parent data, skipping as RIGHT JOIN hydration is not supported.
                if (! isset($nonemptyComponents[$parent])) {
                    continue;
                }

                // Get a reference to the right element in the result tree.
                // This element will get the associated element attached.
                if ($this->resultSetMapping()->isMixed && isset($this->_rootAliases[$parent])) {
                    $first = reset($this->_resultPointers);
                    // TODO: Exception if $key === null ?
                    $baseElement =& $this->_resultPointers[$parent][key($first)];
                } elseif (isset($this->_resultPointers[$parent])) {
                    $baseElement =& $this->_resultPointers[$parent];
                } else {
                    unset($this->_resultPointers[$dqlAlias]); // Ticket #1228

                    continue;
                }

                $relationAlias = $this->resultSetMapping()->relationMap[$dqlAlias];
                $parentClass   = $this->_metadataCache[$this->resultSetMapping()->aliasMap[$parent]];
                $relation      = $parentClass->associationMappings[$relationAlias];

                // Check the type of the relation (many or single-valued)
                if (! ($relation['type'] & ClassMetadata::TO_ONE)) {
                    $oneToOne = false;

                    if (! isset($baseElement[$relationAlias])) {
                        $baseElement[$relationAlias] = [];
                    }

                    if (isset($nonemptyComponents[$dqlAlias])) {
                        $indexExists  = isset($this->_identifierMap[$path][$id[$parent]][$id[$dqlAlias]]);
                        $index        = $indexExists ? $this->_identifierMap[$path][$id[$parent]][$id[$dqlAlias]] : false;
                        $indexIsValid = $index !== false ? isset($baseElement[$relationAlias][$index]) : false;

                        if (! $indexExists || ! $indexIsValid) {
                            $element = $data;

                            if (isset($this->resultSetMapping()->indexByMap[$dqlAlias])) {
                                $baseElement[$relationAlias][$row[$this->resultSetMapping()->indexByMap[$dqlAlias]]] = $element;
                            } else {
                                $baseElement[$relationAlias][] = $element;
                            }

                            $this->_identifierMap[$path][$id[$parent]][$id[$dqlAlias]] = array_key_last($baseElement[$relationAlias]);
                        }
                    }
                } else {
                    $oneToOne = true;

                    if (
                        ! isset($nonemptyComponents[$dqlAlias]) &&
                        ( ! isset($baseElement[$relationAlias]))
                    ) {
                        $baseElement[$relationAlias] = null;
                    } elseif (! isset($baseElement[$relationAlias])) {
                        $baseElement[$relationAlias] = $data;
                    }
                }

                $coll =& $baseElement[$relationAlias];

                if (is_array($coll)) {
                    $this->updateResultPointer($coll, $index, $dqlAlias, $oneToOne);
                }
            } else {
                // It's a root result element

                $this->_rootAliases[$dqlAlias] = true; // Mark as root
                $entityKey                     = $this->resultSetMapping()->entityMappings[$dqlAlias] ?: 0;

                // if this row has a NULL value for the root result id then make it a null result.
                if (! isset($nonemptyComponents[$dqlAlias])) {
                    $result[] = $this->resultSetMapping()->isMixed
                        ? [$entityKey => null]
                        : null;

                    $resultKey = $this->_resultCounter;
                    ++$this->_resultCounter;

                    continue;
                }

                // Check for an existing element
                if ($this->_isSimpleQuery || ! isset($this->_identifierMap[$dqlAlias][$id[$dqlAlias]])) {
                    $element = $this->resultSetMapping()->isMixed
                        ? [$entityKey => $data]
                        : $data;

                    if (isset($this->resultSetMapping()->indexByMap[$dqlAlias])) {
                        $resultKey          = $row[$this->resultSetMapping()->indexByMap[$dqlAlias]];
                        $result[$resultKey] = $element;
                    } else {
                        $resultKey = $this->_resultCounter;
                        $result[]  = $element;

                        ++$this->_resultCounter;
                    }

                    $this->_identifierMap[$dqlAlias][$id[$dqlAlias]] = $resultKey;
                } else {
                    $index     = $this->_identifierMap[$dqlAlias][$id[$dqlAlias]];
                    $resultKey = $index;
                }

                $this->updateResultPointer($result, $index, $dqlAlias, false);
            }
        }

        if (! isset($resultKey)) {
            $this->_resultCounter++;
        }

        // Append scalar values to mixed result sets
        if (isset($rowData['scalars'])) {
            if (! isset($resultKey)) {
                // this only ever happens when no object is fetched (scalar result only)
                $resultKey = isset($this->resultSetMapping()->indexByMap['scalars'])
                    ? $row[$this->resultSetMapping()->indexByMap['scalars']]
                    : $this->_resultCounter - 1;
            }

            foreach ($rowData['scalars'] as $name => $value) {
                $result[$resultKey][$name] = $value;
            }
        }

        // Append new object to mixed result sets
        if (isset($rowData['newObjects'])) {
            if (! isset($resultKey)) {
                $resultKey = $this->_resultCounter - 1;
            }

            $scalarCount = (isset($rowData['scalars']) ? count($rowData['scalars']) : 0);

            foreach ($rowData['newObjects'] as $objIndex => $newObject) {
                $class = $newObject['class'];
                $args  = $newObject['args'];
                $obj   = $class->newInstanceArgs($args);

                if (count($args) === $scalarCount || ($scalarCount === 0 && count($rowData['newObjects']) === 1)) {
                    $result[$resultKey] = $obj;

                    continue;
                }

                $result[$resultKey][$objIndex] = $obj;
            }
        }
    }

    /**
     * Updates the result pointer for an Entity. The result pointers point to the
     * last seen instance of each Entity type. This is used for graph construction.
     *
     * @param mixed[]|null     $coll     The element.
     * @param string|int|false $index    Index of the element in the collection.
     * @param bool             $oneToOne Whether it is a single-valued association or not.
     */
    private function updateResultPointer(
        array|null &$coll,
        string|int|false $index,
        string $dqlAlias,
        bool $oneToOne,
    ): void {
        if ($coll === null) {
            unset($this->_resultPointers[$dqlAlias]); // Ticket #1228

            return;
        }

        if ($oneToOne) {
            $this->_resultPointers[$dqlAlias] =& $coll;

            return;
        }

        if ($index !== false) {
            $this->_resultPointers[$dqlAlias] =& $coll[$index];

            return;
        }

        if (! $coll) {
            return;
        }

        $this->_resultPointers[$dqlAlias] =& $coll[array_key_last($coll)];
    }
}<|MERGE_RESOLUTION|>--- conflicted
+++ resolved
@@ -34,20 +34,7 @@
 
     private int $_resultCounter = 0;
 
-    /**
-<<<<<<< HEAD
-     * The cache used during enum processing.
-     *
-     * @var array<string, mixed>
-     */
-    private array $_enumCache = [];
-
     protected function prepare(): void
-=======
-     * {@inheritdoc}
-     */
-    protected function prepare()
->>>>>>> 4a04c8c2
     {
         $this->_isSimpleQuery = count($this->resultSetMapping()->aliasMap) <= 1;
 
