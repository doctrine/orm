<?php

declare(strict_types=1);

namespace Doctrine\ORM\Internal\Hydration;

use function array_key_last;
use function count;
use function is_array;
use function key;
use function reset;

/**
 * The ArrayHydrator produces a nested array "graph" that is often (not always)
 * interchangeable with the corresponding object graph for read-only access.
 */
class ArrayHydrator extends AbstractHydrator
{
    /** @var array<string,bool> */
    private array $rootAliases = [];

    private bool $isSimpleQuery = false;

    /** @var mixed[] */
    private array $identifierMap = [];

    /** @var mixed[] */
    private array $resultPointers = [];

    /** @var array<string,string> */
    private array $idTemplate = [];

    private int $resultCounter = 0;

<<<<<<< HEAD
    protected function prepare(): void
=======
    /**
     * {@inheritDoc}
     */
    protected function prepare()
>>>>>>> a056552d
    {
        $this->isSimpleQuery = count($this->resultSetMapping()->aliasMap) <= 1;

        foreach ($this->resultSetMapping()->aliasMap as $dqlAlias => $className) {
            $this->identifierMap[$dqlAlias]  = [];
            $this->resultPointers[$dqlAlias] = [];
            $this->idTemplate[$dqlAlias]     = '';
        }
    }

    /**
     * {@inheritDoc}
     */
    protected function hydrateAllData(): array
    {
        $result = [];

        while ($data = $this->statement()->fetchAssociative()) {
            $this->hydrateRowData($data, $result);
        }

        return $result;
    }

    /**
     * {@inheritDoc}
     */
    protected function hydrateRowData(array $row, array &$result): void
    {
        // 1) Initialize
        $id                 = $this->idTemplate; // initialize the id-memory
        $nonemptyComponents = [];
        $rowData            = $this->gatherRowData($row, $id, $nonemptyComponents);

        // 2) Now hydrate the data found in the current row.
        foreach ($rowData['data'] as $dqlAlias => $data) {
            $index = false;

            if (isset($this->resultSetMapping()->parentAliasMap[$dqlAlias])) {
                // It's a joined result

                $parent = $this->resultSetMapping()->parentAliasMap[$dqlAlias];
                $path   = $parent . '.' . $dqlAlias;

                // missing parent data, skipping as RIGHT JOIN hydration is not supported.
                if (! isset($nonemptyComponents[$parent])) {
                    continue;
                }

                // Get a reference to the right element in the result tree.
                // This element will get the associated element attached.
                if ($this->resultSetMapping()->isMixed && isset($this->rootAliases[$parent])) {
                    $first = reset($this->resultPointers);
                    // TODO: Exception if $key === null ?
                    $baseElement =& $this->resultPointers[$parent][key($first)];
                } elseif (isset($this->resultPointers[$parent])) {
                    $baseElement =& $this->resultPointers[$parent];
                } else {
                    unset($this->resultPointers[$dqlAlias]); // Ticket #1228

                    continue;
                }

                $relationAlias = $this->resultSetMapping()->relationMap[$dqlAlias];
                $parentClass   = $this->metadataCache[$this->resultSetMapping()->aliasMap[$parent]];
                $relation      = $parentClass->associationMappings[$relationAlias];

                // Check the type of the relation (many or single-valued)
                if (! $relation->isToOne()) {
                    $oneToOne = false;

                    if (! isset($baseElement[$relationAlias])) {
                        $baseElement[$relationAlias] = [];
                    }

                    if (isset($nonemptyComponents[$dqlAlias])) {
                        $indexExists  = isset($this->identifierMap[$path][$id[$parent]][$id[$dqlAlias]]);
                        $index        = $indexExists ? $this->identifierMap[$path][$id[$parent]][$id[$dqlAlias]] : false;
                        $indexIsValid = $index !== false ? isset($baseElement[$relationAlias][$index]) : false;

                        if (! $indexExists || ! $indexIsValid) {
                            $element = $data;

                            if (isset($this->resultSetMapping()->indexByMap[$dqlAlias])) {
                                $baseElement[$relationAlias][$row[$this->resultSetMapping()->indexByMap[$dqlAlias]]] = $element;
                            } else {
                                $baseElement[$relationAlias][] = $element;
                            }

                            $this->identifierMap[$path][$id[$parent]][$id[$dqlAlias]] = array_key_last($baseElement[$relationAlias]);
                        }
                    }
                } else {
                    $oneToOne = true;

                    if (
                        ! isset($nonemptyComponents[$dqlAlias]) &&
                        ( ! isset($baseElement[$relationAlias]))
                    ) {
                        $baseElement[$relationAlias] = null;
                    } elseif (! isset($baseElement[$relationAlias])) {
                        $baseElement[$relationAlias] = $data;
                    }
                }

                $coll =& $baseElement[$relationAlias];

                if (is_array($coll)) {
                    $this->updateResultPointer($coll, $index, $dqlAlias, $oneToOne);
                }
            } else {
                // It's a root result element

                $this->rootAliases[$dqlAlias] = true; // Mark as root
                $entityKey                    = $this->resultSetMapping()->entityMappings[$dqlAlias] ?: 0;

                // if this row has a NULL value for the root result id then make it a null result.
                if (! isset($nonemptyComponents[$dqlAlias])) {
                    $result[] = $this->resultSetMapping()->isMixed
                        ? [$entityKey => null]
                        : null;

                    $resultKey = $this->resultCounter;
                    ++$this->resultCounter;

                    continue;
                }

                // Check for an existing element
                if ($this->isSimpleQuery || ! isset($this->identifierMap[$dqlAlias][$id[$dqlAlias]])) {
                    $element = $this->resultSetMapping()->isMixed
                        ? [$entityKey => $data]
                        : $data;

                    if (isset($this->resultSetMapping()->indexByMap[$dqlAlias])) {
                        $resultKey          = $row[$this->resultSetMapping()->indexByMap[$dqlAlias]];
                        $result[$resultKey] = $element;
                    } else {
                        $resultKey = $this->resultCounter;
                        $result[]  = $element;

                        ++$this->resultCounter;
                    }

                    $this->identifierMap[$dqlAlias][$id[$dqlAlias]] = $resultKey;
                } else {
                    $index     = $this->identifierMap[$dqlAlias][$id[$dqlAlias]];
                    $resultKey = $index;
                }

                $this->updateResultPointer($result, $index, $dqlAlias, false);
            }
        }

        if (! isset($resultKey)) {
            $this->resultCounter++;
        }

        // Append scalar values to mixed result sets
        if (isset($rowData['scalars'])) {
            if (! isset($resultKey)) {
                // this only ever happens when no object is fetched (scalar result only)
                $resultKey = isset($this->resultSetMapping()->indexByMap['scalars'])
                    ? $row[$this->resultSetMapping()->indexByMap['scalars']]
                    : $this->resultCounter - 1;
            }

            foreach ($rowData['scalars'] as $name => $value) {
                $result[$resultKey][$name] = $value;
            }
        }

        // Append new object to mixed result sets
        if (isset($rowData['newObjects'])) {
            if (! isset($resultKey)) {
                $resultKey = $this->resultCounter - 1;
            }

            $scalarCount = (isset($rowData['scalars']) ? count($rowData['scalars']) : 0);

            foreach ($rowData['newObjects'] as $objIndex => $newObject) {
                $class = $newObject['class'];
                $args  = $newObject['args'];
                $obj   = $class->newInstanceArgs($args);

                if (count($args) === $scalarCount || ($scalarCount === 0 && count($rowData['newObjects']) === 1)) {
                    $result[$resultKey] = $obj;

                    continue;
                }

                $result[$resultKey][$objIndex] = $obj;
            }
        }
    }

    /**
     * Updates the result pointer for an Entity. The result pointers point to the
     * last seen instance of each Entity type. This is used for graph construction.
     *
     * @param mixed[]|null     $coll     The element.
     * @param string|int|false $index    Index of the element in the collection.
     * @param bool             $oneToOne Whether it is a single-valued association or not.
     */
    private function updateResultPointer(
        array|null &$coll,
        string|int|false $index,
        string $dqlAlias,
        bool $oneToOne,
    ): void {
        if ($coll === null) {
            unset($this->resultPointers[$dqlAlias]); // Ticket #1228

            return;
        }

        if ($oneToOne) {
            $this->resultPointers[$dqlAlias] =& $coll;

            return;
        }

        if ($index !== false) {
            $this->resultPointers[$dqlAlias] =& $coll[$index];

            return;
        }

        if (! $coll) {
            return;
        }

        $this->resultPointers[$dqlAlias] =& $coll[array_key_last($coll)];
    }
}<|MERGE_RESOLUTION|>--- conflicted
+++ resolved
@@ -32,14 +32,7 @@
 
     private int $resultCounter = 0;
 
-<<<<<<< HEAD
     protected function prepare(): void
-=======
-    /**
-     * {@inheritDoc}
-     */
-    protected function prepare()
->>>>>>> a056552d
     {
         $this->isSimpleQuery = count($this->resultSetMapping()->aliasMap) <= 1;
 
