--- conflicted
+++ resolved
@@ -1,54 +1,16 @@
 <?php
 
-<<<<<<< HEAD
-/*
- * THIS SOFTWARE IS PROVIDED BY THE COPYRIGHT HOLDERS AND CONTRIBUTORS
- * "AS IS" AND ANY EXPRESS OR IMPLIED WARRANTIES, INCLUDING, BUT NOT
- * LIMITED TO, THE IMPLIED WARRANTIES OF MERCHANTABILITY AND FITNESS FOR
- * A PARTICULAR PURPOSE ARE DISCLAIMED. IN NO EVENT SHALL THE COPYRIGHT
- * OWNER OR CONTRIBUTORS BE LIABLE FOR ANY DIRECT, INDIRECT, INCIDENTAL,
- * SPECIAL, EXEMPLARY, OR CONSEQUENTIAL DAMAGES (INCLUDING, BUT NOT
- * LIMITED TO, PROCUREMENT OF SUBSTITUTE GOODS OR SERVICES; LOSS OF USE,
- * DATA, OR PROFITS; OR BUSINESS INTERRUPTION) HOWEVER CAUSED AND ON ANY
- * THEORY OF LIABILITY, WHETHER IN CONTRACT, STRICT LIABILITY, OR TORT
- * (INCLUDING NEGLIGENCE OR OTHERWISE) ARISING IN ANY WAY OUT OF THE USE
- * OF THIS SOFTWARE, EVEN IF ADVISED OF THE POSSIBILITY OF SUCH DAMAGE.
- *
- * This software consists of voluntary contributions made by many individuals
- * and is licensed under the MIT license. For more information, see
- * <http://www.doctrine-project.org>.
- */
-
-namespace Doctrine\ORM\Internal\Hydration;
-
-use Doctrine\Common\Collections\ArrayCollection;
-=======
 declare(strict_types=1);
 
 namespace Doctrine\ORM\Internal\Hydration;
 
 use Doctrine\Common\Collections\Collection;
 use Doctrine\DBAL\FetchMode;
->>>>>>> fce18e93
 use Doctrine\ORM\Mapping\ClassMetadata;
 use Doctrine\ORM\Mapping\ManyToManyAssociationMetadata;
 use Doctrine\ORM\Mapping\ToManyAssociationMetadata;
 use Doctrine\ORM\Mapping\ToOneAssociationMetadata;
 use Doctrine\ORM\PersistentCollection;
-<<<<<<< HEAD
-use Doctrine\ORM\Proxy\Proxy;
-use Doctrine\ORM\Query;
-use Doctrine\ORM\UnitOfWork;
-use PDO;
-
-use function array_fill_keys;
-use function array_keys;
-use function count;
-use function is_array;
-use function key;
-use function ltrim;
-use function spl_object_hash;
-=======
 use Doctrine\ORM\Query;
 use Doctrine\ORM\UnitOfWork;
 use ProxyManager\Proxy\GhostObjectInterface;
@@ -57,48 +19,26 @@
 use function count;
 use function key;
 use function spl_object_id;
->>>>>>> fce18e93
 
 /**
  * The ObjectHydrator constructs an object graph out of an SQL result set.
  *
-<<<<<<< HEAD
- * Internal note: Highly performance-sensitive code.
- */
-class ObjectHydrator extends AbstractHydrator
-{
-    /** @var mixed[] */
-=======
  * {@internal Highly performance-sensitive code. }}
  */
 class ObjectHydrator extends AbstractHydrator
 {
     /** @var mixed[][] */
->>>>>>> fce18e93
     private $identifierMap = [];
 
     /** @var mixed[] */
     private $resultPointers = [];
 
-<<<<<<< HEAD
-    /** @var mixed[] */
-=======
     /** @var string[] */
->>>>>>> fce18e93
     private $idTemplate = [];
 
     /** @var int */
     private $resultCounter = 0;
 
-<<<<<<< HEAD
-    /** @var mixed[] */
-    private $rootAliases = [];
-
-    /** @var mixed[] */
-    private $initializedCollections = [];
-
-    /** @var mixed[] */
-=======
     /** @var bool */
     private $rootAliases = [];
 
@@ -106,7 +46,6 @@
     private $initializedCollections = [];
 
     /** @var Collection[]|object[][] */
->>>>>>> fce18e93
     private $existingCollections = [];
 
     /**
@@ -114,13 +53,8 @@
      */
     protected function prepare()
     {
-<<<<<<< HEAD
-        if (! isset($this->_hints[UnitOfWork::HINT_DEFEREAGERLOAD])) {
-            $this->_hints[UnitOfWork::HINT_DEFEREAGERLOAD] = true;
-=======
         if (! isset($this->hints[UnitOfWork::HINT_DEFEREAGERLOAD])) {
             $this->hints[UnitOfWork::HINT_DEFEREAGERLOAD] = true;
->>>>>>> fce18e93
         }
 
         foreach ($this->rsm->aliasMap as $dqlAlias => $className) {
@@ -129,21 +63,13 @@
 
             // Remember which associations are "fetch joined", so that we know where to inject
             // collection stubs or proxies and where not.
-<<<<<<< HEAD
-            if (! isset($this->_rsm->relationMap[$dqlAlias])) {
-=======
             if (! isset($this->rsm->relationMap[$dqlAlias])) {
->>>>>>> fce18e93
                 continue;
             }
 
             $parent = $this->rsm->parentAliasMap[$dqlAlias];
 
-<<<<<<< HEAD
-            if (! isset($this->_rsm->aliasMap[$parent])) {
-=======
             if (! isset($this->rsm->aliasMap[$parent])) {
->>>>>>> fce18e93
                 throw HydrationException::parentObjectOfRelationNotFound($dqlAlias, $parent);
             }
 
@@ -169,11 +95,7 @@
                 $class        = $this->getClassMetadata($className);
                 $inverseAssoc = $class->getProperty($association->getInversedBy());
 
-<<<<<<< HEAD
-                if (! ($inverseAssoc['type'] & ClassMetadata::TO_ONE)) {
-=======
                 if (! ($inverseAssoc instanceof ToOneAssociationMetadata)) {
->>>>>>> fce18e93
                     continue;
                 }
 
@@ -187,11 +109,7 @@
      */
     protected function cleanup()
     {
-<<<<<<< HEAD
-        $eagerLoad = isset($this->_hints[UnitOfWork::HINT_DEFEREAGERLOAD]) && $this->_hints[UnitOfWork::HINT_DEFEREAGERLOAD] === true;
-=======
         $eagerLoad = isset($this->hints[UnitOfWork::HINT_DEFEREAGERLOAD]) && $this->hints[UnitOfWork::HINT_DEFEREAGERLOAD] === true;
->>>>>>> fce18e93
 
         parent::cleanup();
 
@@ -207,14 +125,6 @@
         $this->uow->hydrationComplete();
     }
 
-    protected function cleanupAfterRowIteration(): void
-    {
-        $this->identifierMap          =
-        $this->initializedCollections =
-        $this->existingCollections    =
-        $this->resultPointers         = [];
-    }
-
     /**
      * {@inheritdoc}
      */
@@ -254,30 +164,13 @@
         if (! $value instanceof PersistentCollection) {
             $value = $association->wrap($entity, $value, $this->em);
 
-<<<<<<< HEAD
-        if (! $value instanceof PersistentCollection) {
-            $value = new PersistentCollection(
-                $this->_em,
-                $this->_metadataCache[$relation['targetEntity']],
-                $value
-            );
-            $value->setOwner($entity, $relation);
-=======
             $association->setValue($entity, $value);
->>>>>>> fce18e93
 
             $this->uow->setOriginalEntityProperty($oid, $fieldName, $value);
 
             $this->initializedCollections[$oid . $fieldName] = $value;
-<<<<<<< HEAD
-        } elseif (
-            isset($this->_hints[Query::HINT_REFRESH]) ||
-            isset($this->_hints['fetched'][$parentDqlAlias][$fieldName]) &&
-             ! $value->isInitialized()
-=======
         } elseif (isset($this->hints[Query::HINT_REFRESH]) ||
             (isset($this->hints['fetched'][$parentDqlAlias][$fieldName]) && ! $value->isInitialized())
->>>>>>> fce18e93
         ) {
             // Is already PersistentCollection, but either REFRESH or FETCH-JOIN and UNINITIALIZED!
             $value->setDirty(false);
@@ -310,11 +203,7 @@
         if (isset($this->rsm->discriminatorColumns[$dqlAlias])) {
             $fieldName = $this->rsm->discriminatorColumns[$dqlAlias];
 
-<<<<<<< HEAD
-            if (! isset($this->_rsm->metaMappings[$fieldName])) {
-=======
             if (! isset($this->rsm->metaMappings[$fieldName])) {
->>>>>>> fce18e93
                 throw HydrationException::missingDiscriminatorMetaMappingColumn($className, $fieldName, $dqlAlias);
             }
 
@@ -328,11 +217,7 @@
                 throw HydrationException::emptyDiscriminatorValue($dqlAlias);
             }
 
-<<<<<<< HEAD
-            $discrMap           = $this->_metadataCache[$className]->discriminatorMap;
-=======
             $discrMap           = $this->metadataCache[$className]->discriminatorMap;
->>>>>>> fce18e93
             $discriminatorValue = (string) $data[$discrColumn];
 
             if (! isset($discrMap[$discriminatorValue])) {
@@ -363,29 +248,9 @@
      */
     private function getEntityFromIdentityMap($className, array $data)
     {
-<<<<<<< HEAD
-        // TODO: Abstract this code and UnitOfWork::createEntity() equivalent?
-        $class = $this->_metadataCache[$className];
-
-        /** @var ClassMetadata $class */
-        if ($class->isIdentifierComposite) {
-            $idHash = '';
-
-            foreach ($class->identifier as $fieldName) {
-                $idHash .= ' ' . (isset($class->associationMappings[$fieldName])
-                    ? $data[$class->associationMappings[$fieldName]['joinColumns'][0]['name']]
-                    : $data[$fieldName]);
-            }
-
-            return $this->_uow->tryGetByIdHash(ltrim($idHash), $class->rootEntityName);
-        } elseif (isset($class->associationMappings[$class->identifier[0]])) {
-            return $this->_uow->tryGetByIdHash($data[$class->associationMappings[$class->identifier[0]]['joinColumns'][0]['name']], $class->rootEntityName);
-        }
-=======
         /** @var ClassMetadata $class */
         $class = $this->metadataCache[$className];
         $id    = $this->em->getIdentifierFlattener()->flattenIdentifier($class, $data);
->>>>>>> fce18e93
 
         return $this->uow->tryGetById($id, $class->getRootClassName());
     }
@@ -439,22 +304,12 @@
                     continue;
                 }
 
-<<<<<<< HEAD
-                $parentClass   = $this->_metadataCache[$this->_rsm->aliasMap[$parentAlias]];
-                $relationField = $this->_rsm->relationMap[$dqlAlias];
-                $relation      = $parentClass->associationMappings[$relationField];
-                $reflField     = $parentClass->reflFields[$relationField];
-
-                // Get a reference to the parent object to which the joined element belongs.
-                if ($this->_rsm->isMixed && isset($this->rootAliases[$parentAlias])) {
-=======
                 $parentClass   = $this->metadataCache[$this->rsm->aliasMap[$parentAlias]];
                 $relationField = $this->rsm->relationMap[$dqlAlias];
                 $association   = $parentClass->getProperty($relationField);
 
                 // Get a reference to the parent object to which the joined element belongs.
                 if ($this->rsm->isMixed && isset($this->rootAliases[$parentAlias])) {
->>>>>>> fce18e93
                     $objectClass  = $this->resultPointers[$parentAlias];
                     $parentObject = $objectClass[key($objectClass)];
                 } elseif (isset($this->resultPointers[$parentAlias])) {
@@ -475,11 +330,7 @@
                 $oid = spl_object_id($parentObject);
 
                 // Check the type of the relation (many or single-valued)
-<<<<<<< HEAD
-                if (! ($relation['type'] & ClassMetadata::TO_ONE)) {
-=======
                 if (! ($association instanceof ToOneAssociationMetadata)) {
->>>>>>> fce18e93
                     // PATH A: Collection-valued association
                     $reflFieldValue = $association->getValue($parentObject);
 
@@ -517,7 +368,6 @@
                                     $reflFieldValue->last();
                                     $this->identifierMap[$path][$id[$parentAlias]][$id[$dqlAlias]] = $reflFieldValue->key();
                                 }
-
                                 // Update result pointer
                                 $this->resultPointers[$dqlAlias] = $element;
                             }
@@ -534,12 +384,8 @@
                     // PATH B: Single-valued association
                     $reflFieldValue = $association->getValue($parentObject);
 
-<<<<<<< HEAD
-                    if (! $reflFieldValue || isset($this->_hints[Query::HINT_REFRESH]) || ($reflFieldValue instanceof Proxy && ! $reflFieldValue->__isInitialized__)) {
-=======
                     if (! $reflFieldValue || isset($this->hints[Query::HINT_REFRESH]) ||
                         ($reflFieldValue instanceof GhostObjectInterface && ! $reflFieldValue->isProxyInitialized())) {
->>>>>>> fce18e93
                         // we only need to take action if this value is null,
                         // we refresh the entity or its an uninitialized proxy.
                         if (isset($nonemptyComponents[$dqlAlias])) {
@@ -566,12 +412,6 @@
                                             $parentObject
                                         );
                                     }
-<<<<<<< HEAD
-                                } elseif ($parentClass === $targetClass && $relation['mappedBy']) {
-                                    // Special case: bi-directional self-referencing one-one on the same class
-                                    $targetClass->reflFields[$relationField]->setValue($element, $parentObject);
-=======
->>>>>>> fce18e93
                                 }
                             } else {
                                 // For sure bidirectional, as there is no inverse side in unidirectional mappings
@@ -602,24 +442,15 @@
             } else {
                 // PATH C: Its a root result element
                 $this->rootAliases[$dqlAlias] = true; // Mark as root alias
-<<<<<<< HEAD
-                $entityKey                    = $this->_rsm->entityMappings[$dqlAlias] ?: 0;
-
-                // if this row has a NULL value for the root result id then make it a null result.
-                if (! isset($nonemptyComponents[$dqlAlias])) {
-                    if ($this->_rsm->isMixed) {
-=======
                 $entityKey                    = $this->rsm->entityMappings[$dqlAlias] ?: 0;
 
                 // if this row has a NULL value for the root result id then make it a null result.
                 if (! isset($nonemptyComponents[$dqlAlias])) {
                     if ($this->rsm->isMixed) {
->>>>>>> fce18e93
                         $result[] = [$entityKey => null];
                     } else {
                         $result[] = null;
                     }
-
                     $resultKey = $this->resultCounter;
                     ++$this->resultCounter;
                     continue;
@@ -676,13 +507,8 @@
         // Append scalar values to mixed result sets
         if (isset($rowData['scalars'])) {
             if (! isset($resultKey)) {
-<<<<<<< HEAD
-                $resultKey = isset($this->_rsm->indexByMap['scalars'])
-                    ? $row[$this->_rsm->indexByMap['scalars']]
-=======
                 $resultKey = isset($this->rsm->indexByMap['scalars'])
                     ? $row[$this->rsm->indexByMap['scalars']]
->>>>>>> fce18e93
                     : $this->resultCounter - 1;
             }
 
@@ -697,22 +523,14 @@
                 $resultKey = $this->resultCounter - 1;
             }
 
-<<<<<<< HEAD
-            $scalarCount = (isset($rowData['scalars']) ? count($rowData['scalars']) : 0);
-=======
             $hasNoScalars = ! (isset($rowData['scalars']) && $rowData['scalars']);
->>>>>>> fce18e93
 
             foreach ($rowData['newObjects'] as $objIndex => $newObject) {
                 $class = $newObject['class'];
                 $args  = $newObject['args'];
                 $obj   = $class->newInstanceArgs($args);
 
-<<<<<<< HEAD
-                if ($scalarCount === 0 && count($rowData['newObjects']) === 1) {
-=======
                 if ($hasNoScalars && count($rowData['newObjects']) === 1) {
->>>>>>> fce18e93
                     $result[$resultKey] = $obj;
 
                     continue;
