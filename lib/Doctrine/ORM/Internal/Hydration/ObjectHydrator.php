<?php

declare(strict_types=1);

namespace Doctrine\ORM\Internal\Hydration;

use BackedEnum;
use Doctrine\Common\Collections\ArrayCollection;
use Doctrine\ORM\Mapping\ClassMetadata;
use Doctrine\ORM\PersistentCollection;
use Doctrine\ORM\Query;
use Doctrine\ORM\UnitOfWork;
use Doctrine\Persistence\Proxy;

use function array_fill_keys;
use function array_keys;
use function count;
use function is_array;
use function key;
use function ltrim;
use function spl_object_id;

/**
 * The ObjectHydrator constructs an object graph out of an SQL result set.
 *
 * Internal note: Highly performance-sensitive code.
 */
class ObjectHydrator extends AbstractHydrator
{
    /** @var mixed[] */
    private array $identifierMap = [];

    /** @var mixed[] */
    private array $resultPointers = [];

    /** @var mixed[] */
    private array $idTemplate = [];

    private int $resultCounter = 0;

    /** @var mixed[] */
    private array $rootAliases = [];

    /** @var mixed[] */
    private array $initializedCollections = [];

    /** @var array<string, PersistentCollection> */
    private array $uninitializedCollections = [];

    /** @var mixed[] */
    private array $existingCollections = [];

<<<<<<< HEAD
    protected function prepare(): void
=======
    /**
     * {@inheritDoc}
     */
    protected function prepare()
>>>>>>> a056552d
    {
        if (! isset($this->hints[UnitOfWork::HINT_DEFEREAGERLOAD])) {
            $this->hints[UnitOfWork::HINT_DEFEREAGERLOAD] = true;
        }

        foreach ($this->resultSetMapping()->aliasMap as $dqlAlias => $className) {
            $this->identifierMap[$dqlAlias] = [];
            $this->idTemplate[$dqlAlias]    = '';

            // Remember which associations are "fetch joined", so that we know where to inject
            // collection stubs or proxies and where not.
            if (! isset($this->resultSetMapping()->relationMap[$dqlAlias])) {
                continue;
            }

            $parent = $this->resultSetMapping()->parentAliasMap[$dqlAlias];

            if (! isset($this->resultSetMapping()->aliasMap[$parent])) {
                throw HydrationException::parentObjectOfRelationNotFound($dqlAlias, $parent);
            }

            $sourceClassName = $this->resultSetMapping()->aliasMap[$parent];
            $sourceClass     = $this->getClassMetadata($sourceClassName);
            $assoc           = $sourceClass->associationMappings[$this->resultSetMapping()->relationMap[$dqlAlias]];

            $this->hints['fetched'][$parent][$assoc['fieldName']] = true;

            if ($assoc->isManyToMany()) {
                continue;
            }

            // Mark any non-collection opposite sides as fetched, too.
            if ($assoc['mappedBy']) {
                $this->hints['fetched'][$dqlAlias][$assoc['mappedBy']] = true;

                continue;
            }

            // handle fetch-joined owning side bi-directional one-to-one associations
            if ($assoc['inversedBy']) {
                $class        = $this->getClassMetadata($className);
                $inverseAssoc = $class->associationMappings[$assoc['inversedBy']];

                if (! $inverseAssoc->isToOne()) {
                    continue;
                }

                $this->hints['fetched'][$dqlAlias][$inverseAssoc['fieldName']] = true;
            }
        }
    }

<<<<<<< HEAD
    protected function cleanup(): void
=======
    /**
     * {@inheritDoc}
     */
    protected function cleanup()
>>>>>>> a056552d
    {
        $eagerLoad = isset($this->hints[UnitOfWork::HINT_DEFEREAGERLOAD]) && $this->hints[UnitOfWork::HINT_DEFEREAGERLOAD] === true;

        parent::cleanup();

        $this->identifierMap            =
        $this->initializedCollections   =
        $this->uninitializedCollections =
        $this->existingCollections      =
        $this->resultPointers           = [];

        if ($eagerLoad) {
            $this->uow->triggerEagerLoads();
        }

        $this->uow->hydrationComplete();
    }

    protected function cleanupAfterRowIteration(): void
    {
        $this->identifierMap            =
        $this->initializedCollections   =
        $this->uninitializedCollections =
        $this->existingCollections      =
        $this->resultPointers           = [];
    }

    /**
     * {@inheritDoc}
     */
    protected function hydrateAllData(): array
    {
        $result = [];

        while ($row = $this->statement()->fetchAssociative()) {
            $this->hydrateRowData($row, $result);
        }

        // Take snapshots from all newly initialized collections
        foreach ($this->initializedCollections as $coll) {
            $coll->takeSnapshot();
        }

        foreach ($this->uninitializedCollections as $coll) {
            if (! $coll->isInitialized()) {
                $coll->setInitialized(true);
            }
        }

        return $result;
    }

    /**
     * Initializes a related collection.
     *
     * @param string $fieldName      The name of the field on the entity that holds the collection.
     * @param string $parentDqlAlias Alias of the parent fetch joining this collection.
     */
    private function initRelatedCollection(
        object $entity,
        ClassMetadata $class,
        string $fieldName,
        string $parentDqlAlias,
    ): PersistentCollection {
        $oid      = spl_object_id($entity);
        $relation = $class->associationMappings[$fieldName];
        $value    = $class->reflFields[$fieldName]->getValue($entity);

        if ($value === null || is_array($value)) {
            $value = new ArrayCollection((array) $value);
        }

        if (! $value instanceof PersistentCollection) {
            $value = new PersistentCollection(
                $this->em,
                $this->metadataCache[$relation['targetEntity']],
                $value,
            );
            $value->setOwner($entity, $relation);

            $class->reflFields[$fieldName]->setValue($entity, $value);
            $this->uow->setOriginalEntityProperty($oid, $fieldName, $value);

            $this->initializedCollections[$oid . $fieldName] = $value;
        } elseif (
            isset($this->hints[Query::HINT_REFRESH]) ||
            isset($this->hints['fetched'][$parentDqlAlias][$fieldName]) &&
             ! $value->isInitialized()
        ) {
            // Is already PersistentCollection, but either REFRESH or FETCH-JOIN and UNINITIALIZED!
            $value->setDirty(false);
            $value->setInitialized(true);
            $value->unwrap()->clear();

            $this->initializedCollections[$oid . $fieldName] = $value;
        } else {
            // Is already PersistentCollection, and DON'T REFRESH or FETCH-JOIN!
            $this->existingCollections[$oid . $fieldName] = $value;
        }

        return $value;
    }

    /**
     * Gets an entity instance.
     *
     * @param string $dqlAlias The DQL alias of the entity's class.
     * @psalm-param array<string, mixed> $data     The instance data.
     *
     * @throws HydrationException
     */
    private function getEntity(array $data, string $dqlAlias): object
    {
        $className = $this->resultSetMapping()->aliasMap[$dqlAlias];

        if (isset($this->resultSetMapping()->discriminatorColumns[$dqlAlias])) {
            $fieldName = $this->resultSetMapping()->discriminatorColumns[$dqlAlias];

            if (! isset($this->resultSetMapping()->metaMappings[$fieldName])) {
                throw HydrationException::missingDiscriminatorMetaMappingColumn($className, $fieldName, $dqlAlias);
            }

            $discrColumn = $this->resultSetMapping()->metaMappings[$fieldName];

            if (! isset($data[$discrColumn])) {
                throw HydrationException::missingDiscriminatorColumn($className, $discrColumn, $dqlAlias);
            }

            if ($data[$discrColumn] === '') {
                throw HydrationException::emptyDiscriminatorValue($dqlAlias);
            }

            $discrMap           = $this->metadataCache[$className]->discriminatorMap;
            $discriminatorValue = $data[$discrColumn];
            if ($discriminatorValue instanceof BackedEnum) {
                $discriminatorValue = $discriminatorValue->value;
            }

            $discriminatorValue = (string) $discriminatorValue;

            if (! isset($discrMap[$discriminatorValue])) {
                throw HydrationException::invalidDiscriminatorValue($discriminatorValue, array_keys($discrMap));
            }

            $className = $discrMap[$discriminatorValue];

            unset($data[$discrColumn]);
        }

        if (isset($this->hints[Query::HINT_REFRESH_ENTITY], $this->rootAliases[$dqlAlias])) {
            $this->registerManaged($this->metadataCache[$className], $this->hints[Query::HINT_REFRESH_ENTITY], $data);
        }

        $this->hints['fetchAlias'] = $dqlAlias;

        return $this->uow->createEntity($className, $data, $this->hints);
    }

    /**
     * @psalm-param class-string $className
     * @psalm-param array<string, mixed> $data
     */
    private function getEntityFromIdentityMap(string $className, array $data): object|bool
    {
        // TODO: Abstract this code and UnitOfWork::createEntity() equivalent?
        $class = $this->metadataCache[$className];

        if ($class->isIdentifierComposite) {
            $idHash = '';

            foreach ($class->identifier as $fieldName) {
                $idHash .= ' ' . (isset($class->associationMappings[$fieldName])
                    ? $data[$class->associationMappings[$fieldName]['joinColumns'][0]['name']]
                    : $data[$fieldName]);
            }

            return $this->uow->tryGetByIdHash(ltrim($idHash), $class->rootEntityName);
        } elseif (isset($class->associationMappings[$class->identifier[0]])) {
            return $this->uow->tryGetByIdHash($data[$class->associationMappings[$class->identifier[0]]['joinColumns'][0]['name']], $class->rootEntityName);
        }

        return $this->uow->tryGetByIdHash($data[$class->identifier[0]], $class->rootEntityName);
    }

    /**
     * Hydrates a single row in an SQL result set.
     *
     * @internal
     * First, the data of the row is split into chunks where each chunk contains data
     * that belongs to a particular component/class. Afterwards, all these chunks
     * are processed, one after the other. For each chunk of class data only one of the
     * following code paths is executed:
     *
     * Path A: The data chunk belongs to a joined/associated object and the association
     *         is collection-valued.
     * Path B: The data chunk belongs to a joined/associated object and the association
     *         is single-valued.
     * Path C: The data chunk belongs to a root result element/object that appears in the topmost
     *         level of the hydrated result. A typical example are the objects of the type
     *         specified by the FROM clause in a DQL query.
     *
     * @param mixed[] $row    The data of the row to process.
     * @param mixed[] $result The result array to fill.
     */
    protected function hydrateRowData(array $row, array &$result): void
    {
        // Initialize
        $id                 = $this->idTemplate; // initialize the id-memory
        $nonemptyComponents = [];
        // Split the row data into chunks of class data.
        $rowData = $this->gatherRowData($row, $id, $nonemptyComponents);

        // reset result pointers for each data row
        $this->resultPointers = [];

        // Hydrate the data chunks
        foreach ($rowData['data'] as $dqlAlias => $data) {
            $entityName = $this->resultSetMapping()->aliasMap[$dqlAlias];

            if (isset($this->resultSetMapping()->parentAliasMap[$dqlAlias])) {
                // It's a joined result

                $parentAlias = $this->resultSetMapping()->parentAliasMap[$dqlAlias];
                // we need the $path to save into the identifier map which entities were already
                // seen for this parent-child relationship
                $path = $parentAlias . '.' . $dqlAlias;

                // We have a RIGHT JOIN result here. Doctrine cannot hydrate RIGHT JOIN Object-Graphs
                if (! isset($nonemptyComponents[$parentAlias])) {
                    // TODO: Add special case code where we hydrate the right join objects into identity map at least
                    continue;
                }

                $parentClass   = $this->metadataCache[$this->resultSetMapping()->aliasMap[$parentAlias]];
                $relationField = $this->resultSetMapping()->relationMap[$dqlAlias];
                $relation      = $parentClass->associationMappings[$relationField];
                $reflField     = $parentClass->reflFields[$relationField];

                // Get a reference to the parent object to which the joined element belongs.
                if ($this->resultSetMapping()->isMixed && isset($this->rootAliases[$parentAlias])) {
                    $objectClass  = $this->resultPointers[$parentAlias];
                    $parentObject = $objectClass[key($objectClass)];
                } elseif (isset($this->resultPointers[$parentAlias])) {
                    $parentObject = $this->resultPointers[$parentAlias];
                } else {
                    // Parent object of relation not found, mark as not-fetched again
                    $element = $this->getEntity($data, $dqlAlias);

                    // Update result pointer and provide initial fetch data for parent
                    $this->resultPointers[$dqlAlias]               = $element;
                    $rowData['data'][$parentAlias][$relationField] = $element;

                    // Mark as not-fetched again
                    unset($this->hints['fetched'][$parentAlias][$relationField]);
                    continue;
                }

                $oid = spl_object_id($parentObject);

                // Check the type of the relation (many or single-valued)
                if (! $relation->isToOne()) {
                    // PATH A: Collection-valued association
                    $reflFieldValue = $reflField->getValue($parentObject);

                    if (isset($nonemptyComponents[$dqlAlias])) {
                        $collKey = $oid . $relationField;
                        if (isset($this->initializedCollections[$collKey])) {
                            $reflFieldValue = $this->initializedCollections[$collKey];
                        } elseif (! isset($this->existingCollections[$collKey])) {
                            $reflFieldValue = $this->initRelatedCollection($parentObject, $parentClass, $relationField, $parentAlias);
                        }

                        $indexExists  = isset($this->identifierMap[$path][$id[$parentAlias]][$id[$dqlAlias]]);
                        $index        = $indexExists ? $this->identifierMap[$path][$id[$parentAlias]][$id[$dqlAlias]] : false;
                        $indexIsValid = $index !== false ? isset($reflFieldValue[$index]) : false;

                        if (! $indexExists || ! $indexIsValid) {
                            if (isset($this->existingCollections[$collKey])) {
                                // Collection exists, only look for the element in the identity map.
                                $element = $this->getEntityFromIdentityMap($entityName, $data);
                                if ($element) {
                                    $this->resultPointers[$dqlAlias] = $element;
                                } else {
                                    unset($this->resultPointers[$dqlAlias]);
                                }
                            } else {
                                $element = $this->getEntity($data, $dqlAlias);

                                if (isset($this->resultSetMapping()->indexByMap[$dqlAlias])) {
                                    $indexValue = $row[$this->resultSetMapping()->indexByMap[$dqlAlias]];
                                    $reflFieldValue->hydrateSet($indexValue, $element);
                                    $this->identifierMap[$path][$id[$parentAlias]][$id[$dqlAlias]] = $indexValue;
                                } else {
                                    if (! $reflFieldValue->contains($element)) {
                                        $reflFieldValue->hydrateAdd($element);
                                        $reflFieldValue->last();
                                    }

                                    $this->identifierMap[$path][$id[$parentAlias]][$id[$dqlAlias]] = $reflFieldValue->key();
                                }

                                // Update result pointer
                                $this->resultPointers[$dqlAlias] = $element;
                            }
                        } else {
                            // Update result pointer
                            $this->resultPointers[$dqlAlias] = $reflFieldValue[$index];
                        }
                    } elseif (! $reflFieldValue) {
                        $this->initRelatedCollection($parentObject, $parentClass, $relationField, $parentAlias);
                    } elseif ($reflFieldValue instanceof PersistentCollection && $reflFieldValue->isInitialized() === false && ! isset($this->uninitializedCollections[$oid . $relationField])) {
                        $this->uninitializedCollections[$oid . $relationField] = $reflFieldValue;
                    }
                } else {
                    // PATH B: Single-valued association
                    $reflFieldValue = $reflField->getValue($parentObject);

                    if (! $reflFieldValue || isset($this->hints[Query::HINT_REFRESH]) || ($reflFieldValue instanceof Proxy && ! $reflFieldValue->__isInitialized())) {
                        // we only need to take action if this value is null,
                        // we refresh the entity or its an uninitialized proxy.
                        if (isset($nonemptyComponents[$dqlAlias])) {
                            $element = $this->getEntity($data, $dqlAlias);
                            $reflField->setValue($parentObject, $element);
                            $this->uow->setOriginalEntityProperty($oid, $relationField, $element);
                            $targetClass = $this->metadataCache[$relation['targetEntity']];

                            if ($relation['isOwningSide']) {
                                // TODO: Just check hints['fetched'] here?
                                // If there is an inverse mapping on the target class its bidirectional
                                if ($relation['inversedBy']) {
                                    $inverseAssoc = $targetClass->associationMappings[$relation['inversedBy']];
                                    if ($inverseAssoc->isToOne()) {
                                        $targetClass->reflFields[$inverseAssoc['fieldName']]->setValue($element, $parentObject);
                                        $this->uow->setOriginalEntityProperty(spl_object_id($element), $inverseAssoc['fieldName'], $parentObject);
                                    }
                                } elseif ($parentClass === $targetClass && $relation['mappedBy']) {
                                    // Special case: bi-directional self-referencing one-one on the same class
                                    $targetClass->reflFields[$relationField]->setValue($element, $parentObject);
                                }
                            } else {
                                // For sure bidirectional, as there is no inverse side in unidirectional mappings
                                $targetClass->reflFields[$relation['mappedBy']]->setValue($element, $parentObject);
                                $this->uow->setOriginalEntityProperty(spl_object_id($element), $relation['mappedBy'], $parentObject);
                            }

                            // Update result pointer
                            $this->resultPointers[$dqlAlias] = $element;
                        } else {
                            $this->uow->setOriginalEntityProperty($oid, $relationField, null);
                            $reflField->setValue($parentObject, null);
                        }
                        // else leave $reflFieldValue null for single-valued associations
                    } else {
                        // Update result pointer
                        $this->resultPointers[$dqlAlias] = $reflFieldValue;
                    }
                }
            } else {
                // PATH C: Its a root result element
                $this->rootAliases[$dqlAlias] = true; // Mark as root alias
                $entityKey                    = $this->resultSetMapping()->entityMappings[$dqlAlias] ?: 0;

                // if this row has a NULL value for the root result id then make it a null result.
                if (! isset($nonemptyComponents[$dqlAlias])) {
                    if ($this->resultSetMapping()->isMixed) {
                        $result[] = [$entityKey => null];
                    } else {
                        $result[] = null;
                    }

                    $resultKey = $this->resultCounter;
                    ++$this->resultCounter;
                    continue;
                }

                // check for existing result from the iterations before
                if (! isset($this->identifierMap[$dqlAlias][$id[$dqlAlias]])) {
                    $element = $this->getEntity($data, $dqlAlias);

                    if ($this->resultSetMapping()->isMixed) {
                        $element = [$entityKey => $element];
                    }

                    if (isset($this->resultSetMapping()->indexByMap[$dqlAlias])) {
                        $resultKey = $row[$this->resultSetMapping()->indexByMap[$dqlAlias]];

                        if (isset($this->hints['collection'])) {
                            $this->hints['collection']->hydrateSet($resultKey, $element);
                        }

                        $result[$resultKey] = $element;
                    } else {
                        $resultKey = $this->resultCounter;
                        ++$this->resultCounter;

                        if (isset($this->hints['collection'])) {
                            $this->hints['collection']->hydrateAdd($element);
                        }

                        $result[] = $element;
                    }

                    $this->identifierMap[$dqlAlias][$id[$dqlAlias]] = $resultKey;

                    // Update result pointer
                    $this->resultPointers[$dqlAlias] = $element;
                } else {
                    // Update result pointer
                    $index                           = $this->identifierMap[$dqlAlias][$id[$dqlAlias]];
                    $this->resultPointers[$dqlAlias] = $result[$index];
                    $resultKey                       = $index;
                }
            }

            if (isset($this->hints[Query::HINT_INTERNAL_ITERATION]) && $this->hints[Query::HINT_INTERNAL_ITERATION]) {
                $this->uow->hydrationComplete();
            }
        }

        if (! isset($resultKey)) {
            $this->resultCounter++;
        }

        // Append scalar values to mixed result sets
        if (isset($rowData['scalars'])) {
            if (! isset($resultKey)) {
                $resultKey = isset($this->resultSetMapping()->indexByMap['scalars'])
                    ? $row[$this->resultSetMapping()->indexByMap['scalars']]
                    : $this->resultCounter - 1;
            }

            foreach ($rowData['scalars'] as $name => $value) {
                $result[$resultKey][$name] = $value;
            }
        }

        // Append new object to mixed result sets
        if (isset($rowData['newObjects'])) {
            if (! isset($resultKey)) {
                $resultKey = $this->resultCounter - 1;
            }

            $scalarCount = (isset($rowData['scalars']) ? count($rowData['scalars']) : 0);

            foreach ($rowData['newObjects'] as $objIndex => $newObject) {
                $class = $newObject['class'];
                $args  = $newObject['args'];
                $obj   = $class->newInstanceArgs($args);

                if ($scalarCount === 0 && count($rowData['newObjects']) === 1) {
                    $result[$resultKey] = $obj;

                    continue;
                }

                $result[$resultKey][$objIndex] = $obj;
            }
        }
    }

    /**
     * When executed in a hydrate() loop we may have to clear internal state to
     * decrease memory consumption.
     */
    public function onClear(mixed $eventArgs): void
    {
        parent::onClear($eventArgs);

        $aliases = array_keys($this->identifierMap);

        $this->identifierMap = array_fill_keys($aliases, []);
    }
}<|MERGE_RESOLUTION|>--- conflicted
+++ resolved
@@ -50,14 +50,7 @@
     /** @var mixed[] */
     private array $existingCollections = [];
 
-<<<<<<< HEAD
     protected function prepare(): void
-=======
-    /**
-     * {@inheritDoc}
-     */
-    protected function prepare()
->>>>>>> a056552d
     {
         if (! isset($this->hints[UnitOfWork::HINT_DEFEREAGERLOAD])) {
             $this->hints[UnitOfWork::HINT_DEFEREAGERLOAD] = true;
@@ -110,14 +103,7 @@
         }
     }
 
-<<<<<<< HEAD
     protected function cleanup(): void
-=======
-    /**
-     * {@inheritDoc}
-     */
-    protected function cleanup()
->>>>>>> a056552d
     {
         $eagerLoad = isset($this->hints[UnitOfWork::HINT_DEFEREAGERLOAD]) && $this->hints[UnitOfWork::HINT_DEFEREAGERLOAD] === true;
 
