<?php

declare(strict_types=1);

namespace Doctrine\ORM;

use Countable;
use Doctrine\Common\Cache\Psr6\CacheAdapter;
use Doctrine\Common\Collections\ArrayCollection;
use Doctrine\Common\Collections\Collection;
use Doctrine\DBAL\Cache\QueryCacheProfile;
use Doctrine\DBAL\Result;
use Doctrine\ORM\Cache\Exception\InvalidResultCacheDriver;
use Doctrine\ORM\Cache\Logging\CacheLogger;
use Doctrine\ORM\Cache\QueryCacheKey;
use Doctrine\ORM\Cache\TimestampCacheKey;
use Doctrine\ORM\Mapping\MappingException as ORMMappingException;
use Doctrine\ORM\Query\Parameter;
use Doctrine\ORM\Query\QueryException;
use Doctrine\ORM\Query\ResultSetMapping;
use Doctrine\Persistence\Mapping\MappingException;
use LogicException;
use Psr\Cache\CacheItemPoolInterface;
use Traversable;

use function array_map;
use function array_shift;
use function assert;
use function count;
use function is_array;
use function is_numeric;
use function is_object;
use function is_scalar;
use function iterator_count;
use function iterator_to_array;
use function ksort;
use function reset;
use function serialize;
use function sha1;

/**
 * Base contract for ORM queries. Base class for Query and NativeQuery.
 *
 * @link    www.doctrine-project.org
 */
abstract class AbstractQuery
{
    /* Hydration mode constants */

    /**
     * Hydrates an object graph. This is the default behavior.
     */
    public const HYDRATE_OBJECT = 1;

    /**
     * Hydrates an array graph.
     */
    public const HYDRATE_ARRAY = 2;

    /**
     * Hydrates a flat, rectangular result set with scalar values.
     */
    public const HYDRATE_SCALAR = 3;

    /**
     * Hydrates a single scalar value.
     */
    public const HYDRATE_SINGLE_SCALAR = 4;

    /**
     * Very simple object hydrator (optimized for performance).
     */
    public const HYDRATE_SIMPLEOBJECT = 5;

    /**
     * Hydrates scalar column value.
     */
    public const HYDRATE_SCALAR_COLUMN = 6;

    /**
     * The parameter map of this query.
     *
     * @var ArrayCollection|Parameter[]
     * @psalm-var ArrayCollection<int, Parameter>
     */
    protected $parameters;

    /**
     * The user-specified ResultSetMapping to use.
     *
     * @var ResultSetMapping|null
     */
    protected $_resultSetMapping;

    /**
     * The entity manager used by this query object.
     *
     * @var EntityManagerInterface
     */
    protected $_em;

    /**
     * The map of query hints.
     *
     * @psalm-var array<string, mixed>
     */
    protected $_hints = [];

    /**
     * The hydration mode.
     *
     * @var string|int
     * @psalm-var string|AbstractQuery::HYDRATE_*
     */
    protected $_hydrationMode = self::HYDRATE_OBJECT;

    /** @var QueryCacheProfile|null */
    protected $_queryCacheProfile;

    /**
     * Whether or not expire the result cache.
     *
     * @var bool
     */
    protected $_expireResultCache = false;

    /** @var QueryCacheProfile|null */
    protected $_hydrationCacheProfile;

    /**
     * Whether to use second level cache, if available.
     *
     * @var bool
     */
    protected $cacheable = false;

    /** @var bool */
    protected $hasCache = false;

    /**
     * Second level cache region name.
     *
     * @var string|null
     */
    protected $cacheRegion;

    /**
     * Second level query cache mode.
     *
     * @var int|null
     * @psalm-var Cache::MODE_*|null
     */
    protected $cacheMode;

    /** @var CacheLogger|null */
    protected $cacheLogger;

    /** @var int */
    protected $lifetime = 0;

    /**
     * Initializes a new instance of a class derived from <tt>AbstractQuery</tt>.
     */
    public function __construct(EntityManagerInterface $em)
    {
        $this->_em        = $em;
        $this->parameters = new ArrayCollection();
        $this->_hints     = $em->getConfiguration()->getDefaultQueryHints();
        $this->hasCache   = $this->_em->getConfiguration()->isSecondLevelCacheEnabled();

        if ($this->hasCache) {
            $this->cacheLogger = $em->getConfiguration()
                ->getSecondLevelCacheConfiguration()
                ->getCacheLogger();
        }
    }

    /**
     * Enable/disable second level query (result) caching for this query.
     *
     * @param bool $cacheable
     *
     * @return $this
     */
    public function setCacheable($cacheable)
    {
        $this->cacheable = (bool) $cacheable;

        return $this;
    }

    /**
     * @return bool TRUE if the query results are enable for second level cache, FALSE otherwise.
     */
    public function isCacheable()
    {
        return $this->cacheable;
    }

    /**
     * @param string $cacheRegion
     *
     * @return $this
     */
    public function setCacheRegion($cacheRegion)
    {
        $this->cacheRegion = (string) $cacheRegion;

        return $this;
    }

    /**
     * Obtain the name of the second level query cache region in which query results will be stored
     *
     * @return string|null The cache region name; NULL indicates the default region.
     */
    public function getCacheRegion()
    {
        return $this->cacheRegion;
    }

    /**
     * @return bool TRUE if the query cache and second level cache are enabled, FALSE otherwise.
     */
    protected function isCacheEnabled()
    {
        return $this->cacheable && $this->hasCache;
    }

    /**
     * @return int
     */
    public function getLifetime()
    {
        return $this->lifetime;
    }

    /**
     * Sets the life-time for this query into second level cache.
     *
     * @param int $lifetime
     *
     * @return $this
     */
    public function setLifetime($lifetime)
    {
        $this->lifetime = (int) $lifetime;

        return $this;
    }

    /**
     * @return int|null
     * @psalm-return Cache::MODE_*|null
     */
    public function getCacheMode()
    {
        return $this->cacheMode;
    }

    /**
     * @param int $cacheMode
     * @psalm-param Cache::MODE_* $cacheMode
     *
     * @return $this
     */
    public function setCacheMode($cacheMode)
    {
        $this->cacheMode = (int) $cacheMode;

        return $this;
    }

    /**
     * Gets the SQL query that corresponds to this query object.
     * The returned SQL syntax depends on the connection driver that is used
     * by this query object at the time of this method call.
     *
     * @return string SQL query
     */
    abstract public function getSQL();

    /**
     * Retrieves the associated EntityManager of this Query instance.
     *
     * @return EntityManagerInterface
     */
    public function getEntityManager()
    {
        return $this->_em;
    }

    /**
     * Frees the resources used by the query object.
     *
     * Resets Parameters, Parameter Types and Query Hints.
     *
     * @return void
     */
    public function free()
    {
        $this->parameters = new ArrayCollection();

        $this->_hints = $this->_em->getConfiguration()->getDefaultQueryHints();
    }

    /**
     * Get all defined parameters.
     *
     * @return ArrayCollection The defined query parameters.
     * @psalm-return ArrayCollection<int, Parameter>
     */
    public function getParameters()
    {
        return $this->parameters;
    }

    /**
     * Gets a query parameter.
     *
     * @param mixed $key The key (index or name) of the bound parameter.
     *
     * @return Parameter|null The value of the bound parameter, or NULL if not available.
     */
    public function getParameter($key)
    {
        $key = Query\Parameter::normalizeName($key);

        $filteredParameters = $this->parameters->filter(
            static function (Query\Parameter $parameter) use ($key): bool {
                $parameterName = $parameter->getName();

                return $key === $parameterName;
            }
        );

        return ! $filteredParameters->isEmpty() ? $filteredParameters->first() : null;
    }

    /**
     * Sets a collection of query parameters.
     *
     * @param ArrayCollection|mixed[] $parameters
     * @psalm-param ArrayCollection<int, Parameter>|mixed[] $parameters
     *
     * @return $this
     */
    public function setParameters($parameters)
    {
        // BC compatibility with 2.3-
        if (is_array($parameters)) {
            /** @psalm-var ArrayCollection<int, Parameter> $parameterCollection */
            $parameterCollection = new ArrayCollection();

            foreach ($parameters as $key => $value) {
                $parameterCollection->add(new Parameter($key, $value));
            }

            $parameters = $parameterCollection;
        }

        $this->parameters = $parameters;

        return $this;
    }

    /**
     * Sets a query parameter.
     *
     * @param string|int  $key   The parameter position or name.
     * @param mixed       $value The parameter value.
     * @param string|null $type  The parameter type. If specified, the given value will be run through
     *                           the type conversion of this type. This is usually not needed for
     *                           strings and numeric types.
     *
     * @return $this
     */
    public function setParameter($key, $value, $type = null)
    {
        $existingParameter = $this->getParameter($key);

        if ($existingParameter !== null) {
            $existingParameter->setValue($value, $type);

            return $this;
        }

        $this->parameters->add(new Parameter($key, $value, $type));

        return $this;
    }

    /**
     * Processes an individual parameter value.
     *
     * @param mixed $value
     *
     * @return mixed[]|string|int|float|bool
     * @psalm-return array|scalar
     *
     * @throws ORMInvalidArgumentException
     */
    public function processParameterValue($value)
    {
        if (is_scalar($value)) {
            return $value;
        }

        if ($value instanceof Collection) {
            $value = iterator_to_array($value);
        }

        if (is_array($value)) {
            $value = $this->processArrayParameterValue($value);

            return $value;
        }

        if ($value instanceof Mapping\ClassMetadata) {
            return $value->name;
        }

        if (! is_object($value)) {
            return $value;
        }

        try {
            $value = $this->_em->getUnitOfWork()->getSingleIdentifierValue($value);

            if ($value === null) {
                throw ORMInvalidArgumentException::invalidIdentifierBindingEntity();
            }
        } catch (MappingException | ORMMappingException $e) {
            /* Silence any mapping exceptions. These can occur if the object in
               question is not a mapped entity, in which case we just don't do
               any preparation on the value.
               Depending on MappingDriver, either MappingException or
               ORMMappingException is thrown. */

            $value = $this->potentiallyProcessIterable($value);
        }

        return $value;
    }

    /**
     * If no mapping is detected, trying to resolve the value as a Traversable
     *
     * @param mixed $value
     *
     * @return mixed
     */
    private function potentiallyProcessIterable($value)
    {
        if ($value instanceof Traversable) {
            $value = iterator_to_array($value);
            $value = $this->processArrayParameterValue($value);
        }

        return $value;
    }

    /**
     * Process a parameter value which was previously identified as an array
     *
     * @param mixed[] $value
     *
     * @return mixed[]
     */
    private function processArrayParameterValue(array $value): array
    {
        foreach ($value as $key => $paramValue) {
            $paramValue  = $this->processParameterValue($paramValue);
            $value[$key] = is_array($paramValue) ? reset($paramValue) : $paramValue;
        }

        return $value;
    }

    /**
     * Sets the ResultSetMapping that should be used for hydration.
     *
     * @return $this
     */
    public function setResultSetMapping(Query\ResultSetMapping $rsm)
    {
        $this->translateNamespaces($rsm);
        $this->_resultSetMapping = $rsm;

        return $this;
    }

    /**
     * Gets the ResultSetMapping used for hydration.
     *
     * @return ResultSetMapping|null
     */
    protected function getResultSetMapping()
    {
        return $this->_resultSetMapping;
    }

    /**
     * Allows to translate entity namespaces to full qualified names.
     */
    private function translateNamespaces(Query\ResultSetMapping $rsm): void
    {
        $translate = function ($alias): string {
            return $this->_em->getClassMetadata($alias)->getName();
        };

        $rsm->aliasMap         = array_map($translate, $rsm->aliasMap);
        $rsm->declaringClasses = array_map($translate, $rsm->declaringClasses);
    }

    /**
     * Set a cache profile for hydration caching.
     *
     * If no result cache driver is set in the QueryCacheProfile, the default
     * result cache driver is used from the configuration.
     *
     * Important: Hydration caching does NOT register entities in the
     * UnitOfWork when retrieved from the cache. Never use result cached
     * entities for requests that also flush the EntityManager. If you want
     * some form of caching with UnitOfWork registration you should use
     * {@see AbstractQuery::setResultCacheProfile()}.
     *
     * @return $this
     *
     * @example
     * $lifetime = 100;
     * $resultKey = "abc";
     * $query->setHydrationCacheProfile(new QueryCacheProfile());
     * $query->setHydrationCacheProfile(new QueryCacheProfile($lifetime, $resultKey));
     */
    public function setHydrationCacheProfile(?QueryCacheProfile $profile = null)
    {
        if ($profile === null) {
            $this->_hydrationCacheProfile = null;

            return $this;
        }

        if (! $profile->getResultCache()) {
            $defaultHydrationCacheImpl = $this->_em->getConfiguration()->getHydrationCache();
            if ($defaultHydrationCacheImpl) {
                $profile = $profile->setResultCache($defaultHydrationCacheImpl);
            }
        }

        $this->_hydrationCacheProfile = $profile;

        return $this;
    }

    /**
     * @return QueryCacheProfile|null
     */
    public function getHydrationCacheProfile()
    {
        return $this->_hydrationCacheProfile;
    }

    /**
     * Set a cache profile for the result cache.
     *
     * If no result cache driver is set in the QueryCacheProfile, the default
     * result cache driver is used from the configuration.
     *
     * @return $this
     */
    public function setResultCacheProfile(?QueryCacheProfile $profile = null)
    {
        if ($profile === null) {
            $this->_queryCacheProfile = null;

            return $this;
        }

        if (! $profile->getResultCache()) {
            $defaultResultCache = $this->_em->getConfiguration()->getResultCache();
            if ($defaultResultCache) {
                $profile = $profile->setResultCache($defaultResultCache);
            }
        }

        $this->_queryCacheProfile = $profile;

        return $this;
    }

    /**
     * Defines a cache driver to be used for caching result sets and implicitly enables caching.
     *
     * @deprecated Use {@see setResultCache()} instead.
     *
     * @param \Doctrine\Common\Cache\Cache|null $resultCacheDriver Cache driver
     *
     * @return $this
     *
     * @throws InvalidResultCacheDriver
     */
    public function setResultCacheDriver($resultCacheDriver = null)
    {
        /** @phpstan-ignore-next-line */
        if ($resultCacheDriver !== null && ! ($resultCacheDriver instanceof \Doctrine\Common\Cache\Cache)) {
            throw InvalidResultCacheDriver::create();
        }

        return $this->setResultCache($resultCacheDriver ? CacheAdapter::wrap($resultCacheDriver) : null);
    }

    /**
     * Defines a cache driver to be used for caching result sets and implicitly enables caching.
     *
     * @return $this
     */
    public function setResultCache(?CacheItemPoolInterface $resultCache = null)
    {
        if ($resultCache === null) {
            if ($this->_queryCacheProfile) {
                $this->_queryCacheProfile = new QueryCacheProfile($this->_queryCacheProfile->getLifetime(), $this->_queryCacheProfile->getCacheKey());
            }

            return $this;
        }

        $this->_queryCacheProfile = $this->_queryCacheProfile
            ? $this->_queryCacheProfile->setResultCache($resultCache)
            : new QueryCacheProfile(0, null, $resultCache);

        return $this;
    }

    /**
     * Returns the cache driver used for caching result sets.
     *
     * @deprecated
     *
     * @return \Doctrine\Common\Cache\Cache Cache driver
     */
    public function getResultCacheDriver()
    {
        if ($this->_queryCacheProfile && $this->_queryCacheProfile->getResultCacheDriver()) {
            return $this->_queryCacheProfile->getResultCacheDriver();
        }

        return $this->_em->getConfiguration()->getResultCacheImpl();
    }

    /**
     * Set whether or not to cache the results of this query and if so, for
     * how long and which ID to use for the cache entry.
     *
     * @deprecated 2.7 Use {@see enableResultCache} and {@see disableResultCache} instead.
     *
     * @param bool   $useCache      Whether or not to cache the results of this query.
     * @param int    $lifetime      How long the cache entry is valid, in seconds.
     * @param string $resultCacheId ID to use for the cache entry.
     *
     * @return $this
     */
    public function useResultCache($useCache, $lifetime = null, $resultCacheId = null)
    {
        return $useCache
            ? $this->enableResultCache($lifetime, $resultCacheId)
            : $this->disableResultCache();
    }

    /**
     * Enables caching of the results of this query, for given or default amount of seconds
     * and optionally specifies which ID to use for the cache entry.
     *
     * @param int|null    $lifetime      How long the cache entry is valid, in seconds.
     * @param string|null $resultCacheId ID to use for the cache entry.
     *
     * @return $this
     */
    public function enableResultCache(?int $lifetime = null, ?string $resultCacheId = null): self
    {
        $this->setResultCacheLifetime($lifetime);
        $this->setResultCacheId($resultCacheId);

        return $this;
    }

    /**
     * Disables caching of the results of this query.
     *
     * @return $this
     */
    public function disableResultCache(): self
    {
        $this->_queryCacheProfile = null;

        return $this;
    }

    /**
     * Defines how long the result cache will be active before expire.
     *
     * @param int|null $lifetime How long the cache entry is valid, in seconds.
     *
     * @return $this
     */
    public function setResultCacheLifetime($lifetime)
    {
        $lifetime = (int) $lifetime;

        if ($this->_queryCacheProfile) {
            $this->_queryCacheProfile = $this->_queryCacheProfile->setLifetime($lifetime);

            return $this;
        }

        $this->_queryCacheProfile = new QueryCacheProfile($lifetime);

        $cache = $this->_em->getConfiguration()->getResultCache();
        if (! $cache) {
            return $this;
        }

        $this->_queryCacheProfile = $this->_queryCacheProfile->setResultCache($cache);

        return $this;
    }

    /**
     * Retrieves the lifetime of resultset cache.
     *
     * @deprecated
     *
     * @return int
     */
    public function getResultCacheLifetime()
    {
        return $this->_queryCacheProfile ? $this->_queryCacheProfile->getLifetime() : 0;
    }

    /**
     * Defines if the result cache is active or not.
     *
     * @param bool $expire Whether or not to force resultset cache expiration.
     *
     * @return $this
     */
    public function expireResultCache($expire = true)
    {
        $this->_expireResultCache = $expire;

        return $this;
    }

    /**
     * Retrieves if the resultset cache is active or not.
     *
     * @return bool
     */
    public function getExpireResultCache()
    {
        return $this->_expireResultCache;
    }

    /**
     * @return QueryCacheProfile|null
     */
    public function getQueryCacheProfile()
    {
        return $this->_queryCacheProfile;
    }

    /**
     * Change the default fetch mode of an association for this query.
     *
     * $fetchMode can be one of ClassMetadata::FETCH_EAGER or ClassMetadata::FETCH_LAZY
     *
     * @param string $class
     * @param string $assocName
     * @param int    $fetchMode
     *
     * @return $this
     */
    public function setFetchMode($class, $assocName, $fetchMode)
    {
        if ($fetchMode !== Mapping\ClassMetadata::FETCH_EAGER) {
            $fetchMode = Mapping\ClassMetadata::FETCH_LAZY;
        }

        $this->_hints['fetchMode'][$class][$assocName] = $fetchMode;

        return $this;
    }

    /**
     * Defines the processing mode to be used during hydration / result set transformation.
     *
     * @param string|int $hydrationMode Doctrine processing mode to be used during hydration process.
     *                                  One of the Query::HYDRATE_* constants.
     * @psalm-param string|AbstractQuery::HYDRATE_* $hydrationMode
     *
     * @return $this
     */
    public function setHydrationMode($hydrationMode)
    {
        $this->_hydrationMode = $hydrationMode;

        return $this;
    }

    /**
     * Gets the hydration mode currently used by the query.
     *
     * @return string|int
     * @psalm-return string|AbstractQuery::HYDRATE_*
     */
    public function getHydrationMode()
    {
        return $this->_hydrationMode;
    }

    /**
     * Gets the list of results for the query.
     *
     * Alias for execute(null, $hydrationMode = HYDRATE_OBJECT).
     *
     * @param string|int $hydrationMode
     * @psalm-param string|AbstractQuery::HYDRATE_* $hydrationMode
     *
     * @return mixed
     */
    public function getResult($hydrationMode = self::HYDRATE_OBJECT)
    {
        return $this->execute(null, $hydrationMode);
    }

    /**
     * Gets the array of results for the query.
     *
     * Alias for execute(null, HYDRATE_ARRAY).
     *
     * @return mixed[]
     */
    public function getArrayResult()
    {
        return $this->execute(null, self::HYDRATE_ARRAY);
    }

    /**
     * Gets one-dimensional array of results for the query.
     *
     * Alias for execute(null, HYDRATE_SCALAR_COLUMN).
     *
     * @return mixed[]
     */
    public function getSingleColumnResult()
    {
        return $this->execute(null, self::HYDRATE_SCALAR_COLUMN);
    }

    /**
     * Gets the scalar results for the query.
     *
     * Alias for execute(null, HYDRATE_SCALAR).
     *
     * @return mixed[]
     */
    public function getScalarResult()
    {
        return $this->execute(null, self::HYDRATE_SCALAR);
    }

    /**
     * Get exactly one result or null.
     *
     * @param string|int|null $hydrationMode
     * @psalm-param string|AbstractQuery::HYDRATE_*|null $hydrationMode
     *
     * @return mixed
     *
     * @throws NonUniqueResultException
     */
    public function getOneOrNullResult($hydrationMode = null)
    {
        try {
            $result = $this->execute(null, $hydrationMode);
        } catch (NoResultException $e) {
            return null;
        }

        if ($this->_hydrationMode !== self::HYDRATE_SINGLE_SCALAR && ! $result) {
            return null;
        }

        if (! is_array($result)) {
            return $result;
        }

        if (count($result) > 1) {
            throw new NonUniqueResultException();
        }

        return array_shift($result);
    }

    /**
     * Gets the single result of the query.
     *
     * Enforces the presence as well as the uniqueness of the result.
     *
     * If the result is not unique, a NonUniqueResultException is thrown.
     * If there is no result, a NoResultException is thrown.
     *
     * @param string|int|null $hydrationMode
     * @psalm-param string|AbstractQuery::HYDRATE_*|null $hydrationMode
     *
     * @return mixed
     *
     * @throws NonUniqueResultException If the query result is not unique.
     * @throws NoResultException        If the query returned no result.
     */
    public function getSingleResult($hydrationMode = null)
    {
        $result = $this->execute(null, $hydrationMode);

        if ($this->_hydrationMode !== self::HYDRATE_SINGLE_SCALAR && ! $result) {
            throw new NoResultException();
        }

        if (! is_array($result)) {
            return $result;
        }

        if (count($result) > 1) {
            throw new NonUniqueResultException();
        }

        return array_shift($result);
    }

    /**
     * Gets the single scalar result of the query.
     *
     * Alias for getSingleResult(HYDRATE_SINGLE_SCALAR).
     *
     * @return mixed The scalar result.
     *
     * @throws NoResultException        If the query returned no result.
     * @throws NonUniqueResultException If the query result is not unique.
     */
    public function getSingleScalarResult()
    {
        return $this->getSingleResult(self::HYDRATE_SINGLE_SCALAR);
    }

    /**
     * Sets a query hint. If the hint name is not recognized, it is silently ignored.
     *
     * @param string $name  The name of the hint.
     * @param mixed  $value The value of the hint.
     *
     * @return $this
     */
    public function setHint($name, $value)
    {
        $this->_hints[$name] = $value;

        return $this;
    }

    /**
     * Gets the value of a query hint. If the hint name is not recognized, FALSE is returned.
     *
     * @param string $name The name of the hint.
     *
     * @return mixed The value of the hint or FALSE, if the hint name is not recognized.
     */
    public function getHint($name)
    {
        return $this->_hints[$name] ?? false;
    }

    /**
     * Check if the query has a hint
     *
     * @param string $name The name of the hint
     *
     * @return bool False if the query does not have any hint
     */
    public function hasHint($name)
    {
        return isset($this->_hints[$name]);
    }

    /**
     * Return the key value map of query hints that are currently set.
     *
     * @return array<string,mixed>
     */
    public function getHints()
    {
        return $this->_hints;
    }

    /**
<<<<<<< HEAD
=======
     * Executes the query and returns an IterableResult that can be used to incrementally
     * iterate over the result.
     *
     * @deprecated 2.8 Use {@see toIterable} instead. See https://github.com/doctrine/orm/issues/8463
     *
     * @param ArrayCollection|mixed[]|null $parameters    The query parameters.
     * @param string|int|null              $hydrationMode The hydration mode to use.
     * @psalm-param string|AbstractQuery::HYDRATE_*|null $hydrationMode The hydration mode to use.
     *
     * @return IterableResult
     */
    public function iterate($parameters = null, $hydrationMode = null)
    {
        Deprecation::trigger(
            'doctrine/orm',
            'https://github.com/doctrine/orm/issues/8463',
            'Method %s() is deprecated and will be removed in Doctrine ORM 3.0. Use toIterable() instead.',
            __METHOD__
        );

        if ($hydrationMode !== null) {
            $this->setHydrationMode($hydrationMode);
        }

        if (! empty($parameters)) {
            $this->setParameters($parameters);
        }

        $rsm = $this->getResultSetMapping();
        if ($rsm === null) {
            throw new LogicException('Uninitialized result set mapping.');
        }

        $stmt = $this->_doExecute();

        return $this->_em->newHydrator($this->_hydrationMode)->iterate($stmt, $rsm, $this->_hints);
    }

    /**
>>>>>>> 0d911b93
     * Executes the query and returns an iterable that can be used to incrementally
     * iterate over the result.
     *
     * @param ArrayCollection|array|mixed[] $parameters    The query parameters.
     * @param string|int|null               $hydrationMode The hydration mode to use.
     * @psalm-param ArrayCollection<int, Parameter>|mixed[] $parameters
     * @psalm-param string|AbstractQuery::HYDRATE_*|null    $hydrationMode
     *
     * @return iterable<mixed>
     */
    public function toIterable(iterable $parameters = [], $hydrationMode = null): iterable
    {
        if ($hydrationMode !== null) {
            $this->setHydrationMode($hydrationMode);
        }

        if (
            ($this->isCountable($parameters) && count($parameters) !== 0)
            || ($parameters instanceof Traversable && iterator_count($parameters) !== 0)
        ) {
            $this->setParameters($parameters);
        }

        $rsm = $this->getResultSetMapping();
        if ($rsm === null) {
            throw new LogicException('Uninitialized result set mapping.');
        }

        if ($rsm->isMixed && count($rsm->scalarMappings) > 0) {
            throw QueryException::iterateWithMixedResultNotAllowed();
        }

        $stmt = $this->_doExecute();

        return $this->_em->newHydrator($this->_hydrationMode)->toIterable($stmt, $rsm, $this->_hints);
    }

    /**
     * Executes the query.
     *
     * @param ArrayCollection|mixed[]|null $parameters    Query parameters.
     * @param string|int|null              $hydrationMode Processing mode to be used during the hydration process.
     * @psalm-param ArrayCollection<int, Parameter>|mixed[]|null $parameters
     * @psalm-param string|AbstractQuery::HYDRATE_*|null         $hydrationMode
     *
     * @return mixed
     */
    public function execute($parameters = null, $hydrationMode = null)
    {
        if ($this->cacheable && $this->isCacheEnabled()) {
            return $this->executeUsingQueryCache($parameters, $hydrationMode);
        }

        return $this->executeIgnoreQueryCache($parameters, $hydrationMode);
    }

    /**
     * Execute query ignoring second level cache.
     *
     * @param ArrayCollection|mixed[]|null $parameters
     * @param string|int|null              $hydrationMode
     * @psalm-param ArrayCollection<int, Parameter>|mixed[]|null $parameters
     * @psalm-param string|AbstractQuery::HYDRATE_*|null         $hydrationMode
     *
     * @return mixed
     */
    private function executeIgnoreQueryCache($parameters = null, $hydrationMode = null)
    {
        if ($hydrationMode !== null) {
            $this->setHydrationMode($hydrationMode);
        }

        if (! empty($parameters)) {
            $this->setParameters($parameters);
        }

        $setCacheEntry = static function ($data): void {
        };

        if ($this->_hydrationCacheProfile !== null) {
            [$cacheKey, $realCacheKey] = $this->getHydrationCacheId();

            $cache     = $this->getHydrationCache();
            $cacheItem = $cache->getItem($cacheKey);
            $result    = $cacheItem->isHit() ? $cacheItem->get() : [];

            if (isset($result[$realCacheKey])) {
                return $result[$realCacheKey];
            }

            if (! $result) {
                $result = [];
            }

            $setCacheEntry = static function ($data) use ($cache, $result, $cacheItem, $realCacheKey): void {
                $cache->save($cacheItem->set($result + [$realCacheKey => $data]));
            };
        }

        $stmt = $this->_doExecute();

        if (is_numeric($stmt)) {
            $setCacheEntry($stmt);

            return $stmt;
        }

        $rsm = $this->getResultSetMapping();
        if ($rsm === null) {
            throw new LogicException('Uninitialized result set mapping.');
        }

        $data = $this->_em->newHydrator($this->_hydrationMode)->hydrateAll($stmt, $rsm, $this->_hints);

        $setCacheEntry($data);

        return $data;
    }

    private function getHydrationCache(): CacheItemPoolInterface
    {
        assert($this->_hydrationCacheProfile !== null);

        $cache = $this->_hydrationCacheProfile->getResultCache();
        assert($cache !== null);

        return $cache;
    }

    /**
     * Load from second level cache or executes the query and put into cache.
     *
     * @param ArrayCollection|mixed[]|null $parameters
     * @param string|int|null              $hydrationMode
     * @psalm-param ArrayCollection<int, Parameter>|mixed[]|null $parameters
     * @psalm-param string|AbstractQuery::HYDRATE_*|null         $hydrationMode
     *
     * @return mixed
     */
    private function executeUsingQueryCache($parameters = null, $hydrationMode = null)
    {
        $rsm = $this->getResultSetMapping();
        if ($rsm === null) {
            throw new LogicException('Uninitialized result set mapping.');
        }

        $queryCache = $this->_em->getCache()->getQueryCache($this->cacheRegion);
        $queryKey   = new QueryCacheKey(
            $this->getHash(),
            $this->lifetime,
            $this->cacheMode ?: Cache::MODE_NORMAL,
            $this->getTimestampKey()
        );

        $result = $queryCache->get($queryKey, $rsm, $this->_hints);

        if ($result !== null) {
            if ($this->cacheLogger) {
                $this->cacheLogger->queryCacheHit($queryCache->getRegion()->getName(), $queryKey);
            }

            return $result;
        }

        $result = $this->executeIgnoreQueryCache($parameters, $hydrationMode);
        $cached = $queryCache->put($queryKey, $rsm, $result, $this->_hints);

        if ($this->cacheLogger) {
            $this->cacheLogger->queryCacheMiss($queryCache->getRegion()->getName(), $queryKey);

            if ($cached) {
                $this->cacheLogger->queryCachePut($queryCache->getRegion()->getName(), $queryKey);
            }
        }

        return $result;
    }

    private function getTimestampKey(): ?TimestampCacheKey
    {
        assert($this->_resultSetMapping !== null);
        $entityName = reset($this->_resultSetMapping->aliasMap);

        if (empty($entityName)) {
            return null;
        }

        $metadata = $this->_em->getClassMetadata($entityName);

        return new Cache\TimestampCacheKey($metadata->rootEntityName);
    }

    /**
     * Get the result cache id to use to store the result set cache entry.
     * Will return the configured id if it exists otherwise a hash will be
     * automatically generated for you.
     *
     * @return string[] ($key, $hash)
     * @psalm-return array{string, string} ($key, $hash)
     */
    protected function getHydrationCacheId()
    {
        $parameters = [];

        foreach ($this->getParameters() as $parameter) {
            $parameters[$parameter->getName()] = $this->processParameterValue($parameter->getValue());
        }

        $sql                    = $this->getSQL();
        $queryCacheProfile      = $this->getHydrationCacheProfile();
        $hints                  = $this->getHints();
        $hints['hydrationMode'] = $this->getHydrationMode();

        ksort($hints);
        assert($queryCacheProfile !== null);

        return $queryCacheProfile->generateCacheKeys($sql, $parameters, $hints);
    }

    /**
     * Set the result cache id to use to store the result set cache entry.
     * If this is not explicitly set by the developer then a hash is automatically
     * generated for you.
     *
     * @param string|null $id
     *
     * @return $this
     */
    public function setResultCacheId($id)
    {
        if (! $this->_queryCacheProfile) {
            return $this->setResultCacheProfile(new QueryCacheProfile(0, $id));
        }

        $this->_queryCacheProfile = $this->_queryCacheProfile->setCacheKey($id);

        return $this;
    }

    /**
     * Get the result cache id to use to store the result set cache entry if set.
     *
     * @deprecated
     *
     * @return string|null
     */
    public function getResultCacheId()
    {
        return $this->_queryCacheProfile ? $this->_queryCacheProfile->getCacheKey() : null;
    }

    /**
     * Executes the query and returns a the resulting Statement object.
     *
     * @return Result|int The executed database statement that holds
     *                    the results, or an integer indicating how
     *                    many rows were affected.
     */
    abstract protected function _doExecute();

    /**
     * Cleanup Query resource when clone is called.
     *
     * @return void
     */
    public function __clone()
    {
        $this->parameters = new ArrayCollection();

        $this->_hints = [];
        $this->_hints = $this->_em->getConfiguration()->getDefaultQueryHints();
    }

    /**
     * Generates a string of currently query to use for the cache second level cache.
     *
     * @return string
     */
    protected function getHash()
    {
        $query  = $this->getSQL();
        $hints  = $this->getHints();
        $params = array_map(function (Parameter $parameter) {
            $value = $parameter->getValue();

            // Small optimization
            // Does not invoke processParameterValue for scalar value
            if (is_scalar($value)) {
                return $value;
            }

            return $this->processParameterValue($value);
        }, $this->parameters->getValues());

        ksort($hints);

        return sha1($query . '-' . serialize($params) . '-' . serialize($hints));
    }

    /** @param iterable<mixed> $subject */
    private function isCountable(iterable $subject): bool
    {
        return $subject instanceof Countable || is_array($subject);
    }
}<|MERGE_RESOLUTION|>--- conflicted
+++ resolved
@@ -1002,48 +1002,6 @@
     }
 
     /**
-<<<<<<< HEAD
-=======
-     * Executes the query and returns an IterableResult that can be used to incrementally
-     * iterate over the result.
-     *
-     * @deprecated 2.8 Use {@see toIterable} instead. See https://github.com/doctrine/orm/issues/8463
-     *
-     * @param ArrayCollection|mixed[]|null $parameters    The query parameters.
-     * @param string|int|null              $hydrationMode The hydration mode to use.
-     * @psalm-param string|AbstractQuery::HYDRATE_*|null $hydrationMode The hydration mode to use.
-     *
-     * @return IterableResult
-     */
-    public function iterate($parameters = null, $hydrationMode = null)
-    {
-        Deprecation::trigger(
-            'doctrine/orm',
-            'https://github.com/doctrine/orm/issues/8463',
-            'Method %s() is deprecated and will be removed in Doctrine ORM 3.0. Use toIterable() instead.',
-            __METHOD__
-        );
-
-        if ($hydrationMode !== null) {
-            $this->setHydrationMode($hydrationMode);
-        }
-
-        if (! empty($parameters)) {
-            $this->setParameters($parameters);
-        }
-
-        $rsm = $this->getResultSetMapping();
-        if ($rsm === null) {
-            throw new LogicException('Uninitialized result set mapping.');
-        }
-
-        $stmt = $this->_doExecute();
-
-        return $this->_em->newHydrator($this->_hydrationMode)->iterate($stmt, $rsm, $this->_hints);
-    }
-
-    /**
->>>>>>> 0d911b93
      * Executes the query and returns an iterable that can be used to incrementally
      * iterate over the result.
      *
