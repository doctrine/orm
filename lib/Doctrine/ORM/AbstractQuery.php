<?php
/*
 * THIS SOFTWARE IS PROVIDED BY THE COPYRIGHT HOLDERS AND CONTRIBUTORS
 * "AS IS" AND ANY EXPRESS OR IMPLIED WARRANTIES, INCLUDING, BUT NOT
 * LIMITED TO, THE IMPLIED WARRANTIES OF MERCHANTABILITY AND FITNESS FOR
 * A PARTICULAR PURPOSE ARE DISCLAIMED. IN NO EVENT SHALL THE COPYRIGHT
 * OWNER OR CONTRIBUTORS BE LIABLE FOR ANY DIRECT, INDIRECT, INCIDENTAL,
 * SPECIAL, EXEMPLARY, OR CONSEQUENTIAL DAMAGES (INCLUDING, BUT NOT
 * LIMITED TO, PROCUREMENT OF SUBSTITUTE GOODS OR SERVICES; LOSS OF USE,
 * DATA, OR PROFITS; OR BUSINESS INTERRUPTION) HOWEVER CAUSED AND ON ANY
 * THEORY OF LIABILITY, WHETHER IN CONTRACT, STRICT LIABILITY, OR TORT
 * (INCLUDING NEGLIGENCE OR OTHERWISE) ARISING IN ANY WAY OUT OF THE USE
 * OF THIS SOFTWARE, EVEN IF ADVISED OF THE POSSIBILITY OF SUCH DAMAGE.
 *
 * This software consists of voluntary contributions made by many individuals
 * and is licensed under the MIT license. For more information, see
 * <http://www.doctrine-project.org>.
 */

namespace Doctrine\ORM;

use Doctrine\Common\Util\ClassUtils;
use Doctrine\Common\Collections\ArrayCollection;

use Doctrine\DBAL\Types\Type;
use Doctrine\DBAL\Cache\QueryCacheProfile;

use Doctrine\ORM\Query\QueryException;
use Doctrine\ORM\ORMInvalidArgumentException;

/**
 * Base contract for ORM queries. Base class for Query and NativeQuery.
 *
 * @link    www.doctrine-project.org
 * @since   2.0
 * @author  Benjamin Eberlei <kontakt@beberlei.de>
 * @author  Guilherme Blanco <guilhermeblanco@hotmail.com>
 * @author  Jonathan Wage <jonwage@gmail.com>
 * @author  Roman Borschel <roman@code-factory.org>
 * @author  Konsta Vesterinen <kvesteri@cc.hut.fi>
 */
abstract class AbstractQuery
{
    /* Hydration mode constants */
    /**
     * Hydrates an object graph. This is the default behavior.
     */
    const HYDRATE_OBJECT = 1;
    /**
     * Hydrates an array graph.
     */
    const HYDRATE_ARRAY = 2;
    /**
     * Hydrates a flat, rectangular result set with scalar values.
     */
    const HYDRATE_SCALAR = 3;
    /**
     * Hydrates a single scalar value.
     */
    const HYDRATE_SINGLE_SCALAR = 4;

    /**
     * Very simple object hydrator (optimized for performance).
     */
    const HYDRATE_SIMPLEOBJECT = 5;

    /**
     * @var \Doctrine\Common\Collections\ArrayCollection The parameter map of this query.
     */
    protected $parameters;

    /**
     * @var \Doctrine\ORM\Query\ResultSetMapping The user-specified ResultSetMapping to use.
     */
    protected $_resultSetMapping;

    /**
     * @var \Doctrine\ORM\EntityManager The entity manager used by this query object.
     */
    protected $_em;

    /**
     * @var array The map of query hints.
     */
    protected $_hints = array();

    /**
     * @var integer The hydration mode.
     */
    protected $_hydrationMode = self::HYDRATE_OBJECT;

    /**
     * @param \Doctrine\DBAL\Cache\QueryCacheProfile
     */
    protected $_queryCacheProfile;

    /**
     * @var boolean Boolean value that indicates whether or not expire the result cache.
     */
    protected $_expireResultCache = false;

    /**
     * @param \Doctrine\DBAL\Cache\QueryCacheProfile
     */
    protected $_hydrationCacheProfile;

    /**
     * Initializes a new instance of a class derived from <tt>AbstractQuery</tt>.
     *
     * @param \Doctrine\ORM\EntityManager $entityManager
     */
    public function __construct(EntityManager $em)
    {
        $this->_em = $em;
        $this->parameters = new ArrayCollection();
    }

    /**
     * Gets the SQL query that corresponds to this query object.
     * The returned SQL syntax depends on the connection driver that is used
     * by this query object at the time of this method call.
     *
     * @return string SQL query
     */
    abstract public function getSQL();

    /**
     * Retrieves the associated EntityManager of this Query instance.
     *
     * @return \Doctrine\ORM\EntityManager
     */
    public function getEntityManager()
    {
        return $this->_em;
    }

    /**
     * Frees the resources used by the query object.
     *
     * Resets Parameters, Parameter Types and Query Hints.
     *
     * @return void
     */
    public function free()
    {
        $this->parameters = new ArrayCollection();

        $this->_hints = array();
    }

    /**
     * Get all defined parameters.
     *
     * @return \Doctrine\Common\Collections\ArrayCollection The defined query parameters.
     */
    public function getParameters()
    {
        return $this->parameters;
    }

    /**
     * Gets a query parameter.
     *
     * @param mixed $key The key (index or name) of the bound parameter.
     *
     * @return mixed The value of the bound parameter.
     */
    public function getParameter($key)
    {
        $filteredParameters = $this->parameters->filter(
            function ($parameter) use ($key)
            {
                // Must not be identical because of string to integer conversion
                return ($key == $parameter->getName());
            }
        );

        return count($filteredParameters) ? $filteredParameters->first() : null;
    }

    /**
     * Sets a collection of query parameters.
     *
     * @param \Doctrine\Common\Collections\ArrayCollection|array $parameters
     *
     * @return \Doctrine\ORM\AbstractQuery This query instance.
     */
    public function setParameters($parameters)
    {
        // BC compatibility with 2.3-
        if (is_array($parameters)) {
            $parameterCollection = new ArrayCollection();

            foreach ($parameters as $key => $value) {
                $parameter = new Query\Parameter($key, $value);

                $parameterCollection->add($parameter);
            }

            $parameters = $parameterCollection;
        }

        $this->parameters = $parameters;

        return $this;
    }

    /**
     * Sets a query parameter.
     *
     * @param string|integer $key The parameter position or name.
     * @param mixed $value The parameter value.
     * @param string $type The parameter type. If specified, the given value will be run through
     *                     the type conversion of this type. This is usually not needed for
     *                     strings and numeric types.
     *
     * @return \Doctrine\ORM\AbstractQuery This query instance.
     */
    public function setParameter($key, $value, $type = null)
    {
        $filteredParameters = $this->parameters->filter(
            function ($parameter) use ($key)
            {
                // Must not be identical because of string to integer conversion
                return ($key == $parameter->getName());
            }
        );

        if (count($filteredParameters)) {
            $parameter = $filteredParameters->first();
            $parameter->setValue($value, $type);

            return $this;
        }

        $parameter = new Query\Parameter($key, $value, $type);

        $this->parameters->add($parameter);

        return $this;
    }

    /**
     * Process an individual parameter value
     *
     * @param mixed $value
     * @return array
     */
    public function processParameterValue($value)
    {
        if (is_array($value)) {
            foreach ($value as $key => $paramValue) {
                $paramValue  = $this->processParameterValue($paramValue);
                $value[$key] = is_array($paramValue) ? reset($paramValue) : $paramValue;
            }

            return $value;
        }

        if (is_object($value) && $this->_em->getMetadataFactory()->hasMetadataFor(ClassUtils::getClass($value))) {
            $value = $this->_em->getUnitOfWork()->getSingleIdentifierValue($value);

<<<<<<< HEAD
            if ($value === null) {
                throw ORMInvalidArgumentException::invalidIdentifierBindingEntity();
            }
=======
        $value = $values[$class->getSingleIdentifierFieldName()];

        if (null === $value) {
            throw new \InvalidArgumentException(
                "Binding entities to query parameters only allowed for entities that have an identifier."
            );
>>>>>>> 287b29ae
        }

        return $value;
    }

    /**
     * Sets the ResultSetMapping that should be used for hydration.
     *
     * @param \Doctrine\ORM\Query\ResultSetMapping $rsm
     * @return \Doctrine\ORM\AbstractQuery
     */
    public function setResultSetMapping(Query\ResultSetMapping $rsm)
    {
        $this->_resultSetMapping = $rsm;

        return $this;
    }

    /**
     * Set a cache profile for hydration caching.
     *
     * If no result cache driver is set in the QueryCacheProfile, the default
     * result cache driver is used from the configuration.
     *
     * Important: Hydration caching does NOT register entities in the
     * UnitOfWork when retrieved from the cache. Never use result cached
     * entities for requests that also flush the EntityManager. If you want
     * some form of caching with UnitOfWork registration you should use
     * {@see AbstractQuery::setResultCacheProfile()}.
     *
     * @example
     * $lifetime = 100;
     * $resultKey = "abc";
     * $query->setHydrationCacheProfile(new QueryCacheProfile());
     * $query->setHydrationCacheProfile(new QueryCacheProfile($lifetime, $resultKey));
     *
     * @param \Doctrine\DBAL\Cache\QueryCacheProfile $profile
     * @return \Doctrine\ORM\AbstractQuery
     */
    public function setHydrationCacheProfile(QueryCacheProfile $profile = null)
    {
        if ( ! $profile->getResultCacheDriver()) {
            $resultCacheDriver = $this->_em->getConfiguration()->getHydrationCacheImpl();
            $profile = $profile->setResultCacheDriver($resultCacheDriver);
        }

        $this->_hydrationCacheProfile = $profile;

        return $this;
    }

    /**
     * @return \Doctrine\DBAL\Cache\QueryCacheProfile
     */
    public function getHydrationCacheProfile()
    {
        return $this->_hydrationCacheProfile;
    }

    /**
     * Set a cache profile for the result cache.
     *
     * If no result cache driver is set in the QueryCacheProfile, the default
     * result cache driver is used from the configuration.
     *
     * @param \Doctrine\DBAL\Cache\QueryCacheProfile $profile
     * @return \Doctrine\ORM\AbstractQuery
     */
    public function setResultCacheProfile(QueryCacheProfile $profile = null)
    {
        if ( ! $profile->getResultCacheDriver()) {
            $resultCacheDriver = $this->_em->getConfiguration()->getResultCacheImpl();
            $profile = $profile->setResultCacheDriver($resultCacheDriver);
        }

        $this->_queryCacheProfile = $profile;

        return $this;
    }

    /**
     * Defines a cache driver to be used for caching result sets and implictly enables caching.
     *
     * @param \Doctrine\Common\Cache\Cache $driver Cache driver
     * @return \Doctrine\ORM\AbstractQuery
     */
    public function setResultCacheDriver($resultCacheDriver = null)
    {
        if ($resultCacheDriver !== null && ! ($resultCacheDriver instanceof \Doctrine\Common\Cache\Cache)) {
            throw ORMException::invalidResultCacheDriver();
        }

        $this->_queryCacheProfile = $this->_queryCacheProfile
            ? $this->_queryCacheProfile->setResultCacheDriver($resultCacheDriver)
            : new QueryCacheProfile(0, null, $resultCacheDriver);

        return $this;
    }

    /**
     * Returns the cache driver used for caching result sets.
     *
     * @deprecated
     * @return \Doctrine\Common\Cache\Cache Cache driver
     */
    public function getResultCacheDriver()
    {
        if ($this->_queryCacheProfile && $this->_queryCacheProfile->getResultCacheDriver()) {
            return $this->_queryCacheProfile->getResultCacheDriver();
        }

        return $this->_em->getConfiguration()->getResultCacheImpl();
    }

    /**
     * Set whether or not to cache the results of this query and if so, for
     * how long and which ID to use for the cache entry.
     *
     * @param boolean $bool
     * @param integer $lifetime
     * @param string $resultCacheId
     * @return \Doctrine\ORM\AbstractQuery This query instance.
     */
    public function useResultCache($bool, $lifetime = null, $resultCacheId = null)
    {
        if ($bool) {
            $this->setResultCacheLifetime($lifetime);
            $this->setResultCacheId($resultCacheId);

            return $this;
        }

        $this->_queryCacheProfile = null;

        return $this;
    }

    /**
     * Defines how long the result cache will be active before expire.
     *
     * @param integer $lifetime How long the cache entry is valid.
     * @return \Doctrine\ORM\AbstractQuery This query instance.
     */
    public function setResultCacheLifetime($lifetime)
    {
        $lifetime = ($lifetime !== null) ? (int) $lifetime : 0;

        $this->_queryCacheProfile = $this->_queryCacheProfile
            ? $this->_queryCacheProfile->setLifetime($lifetime)
            : new QueryCacheProfile($lifetime, null, $this->_em->getConfiguration()->getResultCacheImpl());

        return $this;
    }

    /**
     * Retrieves the lifetime of resultset cache.
     *
     * @deprecated
     * @return integer
     */
    public function getResultCacheLifetime()
    {
        return $this->_queryCacheProfile ? $this->_queryCacheProfile->getLifetime() : 0;
    }

    /**
     * Defines if the result cache is active or not.
     *
     * @param boolean $expire Whether or not to force resultset cache expiration.
     * @return \Doctrine\ORM\AbstractQuery This query instance.
     */
    public function expireResultCache($expire = true)
    {
        $this->_expireResultCache = $expire;

        return $this;
    }

    /**
     * Retrieves if the resultset cache is active or not.
     *
     * @return boolean
     */
    public function getExpireResultCache()
    {
        return $this->_expireResultCache;
    }

    /**
     * @return QueryCacheProfile
     */
    public function getQueryCacheProfile()
    {
        return $this->_queryCacheProfile;
    }

    /**
     * Change the default fetch mode of an association for this query.
     *
     * $fetchMode can be one of ClassMetadata::FETCH_EAGER or ClassMetadata::FETCH_LAZY
     *
     * @param  string $class
     * @param  string $assocName
     * @param  int $fetchMode
     * @return AbstractQuery
     */
    public function setFetchMode($class, $assocName, $fetchMode)
    {
        if ($fetchMode !== Mapping\ClassMetadata::FETCH_EAGER) {
            $fetchMode = Mapping\ClassMetadata::FETCH_LAZY;
        }

        $this->_hints['fetchMode'][$class][$assocName] = $fetchMode;

        return $this;
    }

    /**
     * Defines the processing mode to be used during hydration / result set transformation.
     *
     * @param integer $hydrationMode Doctrine processing mode to be used during hydration process.
     *                               One of the Query::HYDRATE_* constants.
     * @return \Doctrine\ORM\AbstractQuery This query instance.
     */
    public function setHydrationMode($hydrationMode)
    {
        $this->_hydrationMode = $hydrationMode;

        return $this;
    }

    /**
     * Gets the hydration mode currently used by the query.
     *
     * @return integer
     */
    public function getHydrationMode()
    {
        return $this->_hydrationMode;
    }

    /**
     * Gets the list of results for the query.
     *
     * Alias for execute(null, $hydrationMode = HYDRATE_OBJECT).
     *
     * @return array
     */
    public function getResult($hydrationMode = self::HYDRATE_OBJECT)
    {
        return $this->execute(null, $hydrationMode);
    }

    /**
     * Gets the array of results for the query.
     *
     * Alias for execute(null, HYDRATE_ARRAY).
     *
     * @return array
     */
    public function getArrayResult()
    {
        return $this->execute(null, self::HYDRATE_ARRAY);
    }

    /**
     * Gets the scalar results for the query.
     *
     * Alias for execute(null, HYDRATE_SCALAR).
     *
     * @return array
     */
    public function getScalarResult()
    {
        return $this->execute(null, self::HYDRATE_SCALAR);
    }

    /**
     * Get exactly one result or null.
     *
     * @throws NonUniqueResultException
     * @param int $hydrationMode
     * @return mixed
     */
    public function getOneOrNullResult($hydrationMode = null)
    {
        $result = $this->execute(null, $hydrationMode);

        if ($this->_hydrationMode !== self::HYDRATE_SINGLE_SCALAR && ! $result) {
            return null;
        }

        if ( ! is_array($result)) {
            return $result;
        }

        if (count($result) > 1) {
            throw new NonUniqueResultException;
        }

        return array_shift($result);
    }

    /**
     * Gets the single result of the query.
     *
     * Enforces the presence as well as the uniqueness of the result.
     *
     * If the result is not unique, a NonUniqueResultException is thrown.
     * If there is no result, a NoResultException is thrown.
     *
     * @param integer $hydrationMode
     * @return mixed
     * @throws NonUniqueResultException If the query result is not unique.
     * @throws NoResultException If the query returned no result.
     */
    public function getSingleResult($hydrationMode = null)
    {
        $result = $this->execute(null, $hydrationMode);

        if ($this->_hydrationMode !== self::HYDRATE_SINGLE_SCALAR && ! $result) {
            throw new NoResultException;
        }

        if ( ! is_array($result)) {
            return $result;
        }

        if (count($result) > 1) {
            throw new NonUniqueResultException;
        }

        return array_shift($result);
    }

    /**
     * Gets the single scalar result of the query.
     *
     * Alias for getSingleResult(HYDRATE_SINGLE_SCALAR).
     *
     * @return mixed
     * @throws QueryException If the query result is not unique.
     */
    public function getSingleScalarResult()
    {
        return $this->getSingleResult(self::HYDRATE_SINGLE_SCALAR);
    }

    /**
     * Sets a query hint. If the hint name is not recognized, it is silently ignored.
     *
     * @param string $name The name of the hint.
     * @param mixed $value The value of the hint.
     * @return \Doctrine\ORM\AbstractQuery
     */
    public function setHint($name, $value)
    {
        $this->_hints[$name] = $value;

        return $this;
    }

    /**
     * Gets the value of a query hint. If the hint name is not recognized, FALSE is returned.
     *
     * @param string $name The name of the hint.
     * @return mixed The value of the hint or FALSE, if the hint name is not recognized.
     */
    public function getHint($name)
    {
        return isset($this->_hints[$name]) ? $this->_hints[$name] : false;
    }

    /**
     * Return the key value map of query hints that are currently set.
     *
     * @return array
     */
    public function getHints()
    {
        return $this->_hints;
    }

    /**
     * Executes the query and returns an IterableResult that can be used to incrementally
     * iterate over the result.
     *
     * @param \Doctrine\Common\Collections\ArrayCollection|array $parameters The query parameters.
     * @param integer $hydrationMode The hydration mode to use.
     * @return \Doctrine\ORM\Internal\Hydration\IterableResult
     */
    public function iterate($parameters = null, $hydrationMode = null)
    {
        if ($hydrationMode !== null) {
            $this->setHydrationMode($hydrationMode);
        }

        if ( ! empty($parameters)) {
            $this->setParameters($parameters);
        }

        $stmt = $this->_doExecute();

        return $this->_em->newHydrator($this->_hydrationMode)->iterate(
            $stmt, $this->_resultSetMapping, $this->_hints
        );
    }

    /**
     * Executes the query.
     *
     * @param \Doctrine\Common\Collections\ArrayCollection|array $parameters Query parameters.
     * @param integer $hydrationMode Processing mode to be used during the hydration process.
     * @return mixed
     */
    public function execute($parameters = null, $hydrationMode = null)
    {
        if ($hydrationMode !== null) {
            $this->setHydrationMode($hydrationMode);
        }

        if ( ! empty($parameters)) {
            $this->setParameters($parameters);
        }

        $setCacheEntry = function() {};

        if ($this->_hydrationCacheProfile !== null) {
            list($cacheKey, $realCacheKey) = $this->getHydrationCacheId();

            $queryCacheProfile = $this->getHydrationCacheProfile();
            $cache             = $queryCacheProfile->getResultCacheDriver();
            $result            = $cache->fetch($cacheKey);

            if (isset($result[$realCacheKey])) {
                return $result[$realCacheKey];
            }

            if ( ! $result) {
                $result = array();
            }

            $setCacheEntry = function($data) use ($cache, $result, $cacheKey, $realCacheKey, $queryCacheProfile) {
                $result[$realCacheKey] = $data;

                $cache->save($cacheKey, $result, $queryCacheProfile->getLifetime());
            };
        }

        $stmt = $this->_doExecute();

        if (is_numeric($stmt)) {
            $setCacheEntry($stmt);

            return $stmt;
        }

        $data = $this->_em->getHydrator($this->_hydrationMode)->hydrateAll(
            $stmt, $this->_resultSetMapping, $this->_hints
        );

        $setCacheEntry($data);

        return $data;
    }

    /**
     * Get the result cache id to use to store the result set cache entry.
     * Will return the configured id if it exists otherwise a hash will be
     * automatically generated for you.
     *
     * @return array ($key, $hash)
     */
    protected function getHydrationCacheId()
    {
        $parameters = array();

        foreach ($this->getParameters() as $parameter) {
            $parameters[$parameter->getName()] = $this->processParameterValue($parameter->getValue());
        }

        $sql                    = $this->getSQL();
        $queryCacheProfile      = $this->getHydrationCacheProfile();
        $hints                  = $this->getHints();
        $hints['hydrationMode'] = $this->getHydrationMode();

        ksort($hints);

        return $queryCacheProfile->generateCacheKeys($sql, $parameters, $hints);
    }

    /**
     * Set the result cache id to use to store the result set cache entry.
     * If this is not explicitly set by the developer then a hash is automatically
     * generated for you.
     *
     * @param string $id
     * @return \Doctrine\ORM\AbstractQuery This query instance.
     */
    public function setResultCacheId($id)
    {
        $this->_queryCacheProfile = $this->_queryCacheProfile
            ? $this->_queryCacheProfile->setCacheKey($id)
            : new QueryCacheProfile(0, $id, $this->_em->getConfiguration()->getResultCacheImpl());

        return $this;
    }

    /**
     * Get the result cache id to use to store the result set cache entry if set.
     *
     * @deprecated
     * @return string
     */
    public function getResultCacheId()
    {
        return $this->_queryCacheProfile ? $this->_queryCacheProfile->getCacheKey() : null;
    }

    /**
     * Executes the query and returns a the resulting Statement object.
     *
     * @return \Doctrine\DBAL\Driver\Statement The executed database statement that holds the results.
     */
    abstract protected function _doExecute();

    /**
     * Cleanup Query resource when clone is called.
     *
     * @return void
     */
    public function __clone()
    {
        $this->parameters = new ArrayCollection();

        $this->_hints = array();
    }
}<|MERGE_RESOLUTION|>--- conflicted
+++ resolved
@@ -260,18 +260,12 @@
         if (is_object($value) && $this->_em->getMetadataFactory()->hasMetadataFor(ClassUtils::getClass($value))) {
             $value = $this->_em->getUnitOfWork()->getSingleIdentifierValue($value);
 
-<<<<<<< HEAD
-            if ($value === null) {
-                throw ORMInvalidArgumentException::invalidIdentifierBindingEntity();
-            }
-=======
         $value = $values[$class->getSingleIdentifierFieldName()];
 
         if (null === $value) {
             throw new \InvalidArgumentException(
                 "Binding entities to query parameters only allowed for entities that have an identifier."
             );
->>>>>>> 287b29ae
         }
 
         return $value;
