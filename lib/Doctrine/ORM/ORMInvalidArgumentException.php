--- conflicted
+++ resolved
@@ -1,30 +1,5 @@
 <?php
 
-<<<<<<< HEAD
-/*
- * THIS SOFTWARE IS PROVIDED BY THE COPYRIGHT HOLDERS AND CONTRIBUTORS
- * "AS IS" AND ANY EXPRESS OR IMPLIED WARRANTIES, INCLUDING, BUT NOT
- * LIMITED TO, THE IMPLIED WARRANTIES OF MERCHANTABILITY AND FITNESS FOR
- * A PARTICULAR PURPOSE ARE DISCLAIMED. IN NO EVENT SHALL THE COPYRIGHT
- * OWNER OR CONTRIBUTORS BE LIABLE FOR ANY DIRECT, INDIRECT, INCIDENTAL,
- * SPECIAL, EXEMPLARY, OR CONSEQUENTIAL DAMAGES (INCLUDING, BUT NOT
- * LIMITED TO, PROCUREMENT OF SUBSTITUTE GOODS OR SERVICES; LOSS OF USE,
- * DATA, OR PROFITS; OR BUSINESS INTERRUPTION) HOWEVER CAUSED AND ON ANY
- * THEORY OF LIABILITY, WHETHER IN CONTRACT, STRICT LIABILITY, OR TORT
- * (INCLUDING NEGLIGENCE OR OTHERWISE) ARISING IN ANY WAY OUT OF THE USE
- * OF THIS SOFTWARE, EVEN IF ADVISED OF THE POSSIBILITY OF SUCH DAMAGE.
- *
- * This software consists of voluntary contributions made by many individuals
- * and is licensed under the MIT license. For more information, see
- * <http://www.doctrine-project.org>.
- */
-
-namespace Doctrine\ORM;
-
-use Doctrine\ORM\Mapping\ClassMetadata;
-use InvalidArgumentException;
-
-=======
 declare(strict_types=1);
 
 namespace Doctrine\ORM;
@@ -32,7 +7,6 @@
 use Doctrine\ORM\Mapping\AssociationMetadata;
 use Doctrine\ORM\Mapping\ClassMetadata;
 use InvalidArgumentException;
->>>>>>> fce18e93
 use function array_map;
 use function count;
 use function get_class;
@@ -41,11 +15,7 @@
 use function is_object;
 use function method_exists;
 use function reset;
-<<<<<<< HEAD
-use function spl_object_hash;
-=======
 use function spl_object_id;
->>>>>>> fce18e93
 use function sprintf;
 
 /**
@@ -108,25 +78,15 @@
     }
 
     /**
-<<<<<<< HEAD
-     * @param array[][]|object[][] $newEntitiesWithAssociations non-empty an array
-     *                                                              of [array $associationMapping, object $entity] pairs
-=======
      * @param array[][]|object[][] $newEntitiesWithAssociations non-empty an array of [$associationMetadata, $entity] pairs
->>>>>>> fce18e93
      *
      * @return ORMInvalidArgumentException
      */
     public static function newEntitiesFoundThroughRelationships($newEntitiesWithAssociations)
     {
         $errorMessages = array_map(
-<<<<<<< HEAD
-            static function (array $newEntityWithAssociation): string {
-                [$associationMapping, $entity] = $newEntityWithAssociation;
-=======
             static function (array $newEntityWithAssociation) : string {
                 [$associationMetadata, $entity] = $newEntityWithAssociation;
->>>>>>> fce18e93
 
                 return self::newEntityFoundThroughRelationshipMessage($associationMetadata, $entity);
             },
@@ -149,11 +109,7 @@
      *
      * @return ORMInvalidArgumentException
      */
-<<<<<<< HEAD
-    public static function newEntityFoundThroughRelationship(array $associationMapping, $entry)
-=======
     public static function newEntityFoundThroughRelationship(AssociationMetadata $association, $entry)
->>>>>>> fce18e93
     {
         $message = "A new entity was found through the relationship '%s#%s' that was not configured to cascade "
             . 'persist operations for entity: %s. To solve this issue: Either explicitly call EntityManager#persist() '
@@ -178,13 +134,6 @@
      *
      * @return ORMInvalidArgumentException
      */
-<<<<<<< HEAD
-    public static function detachedEntityFoundThroughRelationship(array $assoc, $entry)
-    {
-        return new self('A detached entity of type ' . $assoc['targetEntity'] . ' (' . self::objToStr($entry) . ') '
-            . " was found through the relationship '" . $assoc['sourceEntity'] . '#' . $assoc['fieldName'] . "' "
-            . 'during cascading a persist operation.');
-=======
     public static function detachedEntityFoundThroughRelationship(AssociationMetadata $association, $entry)
     {
         $messsage = "A detached entity of type %s (%s) was found through the relationship '%s#%s' during cascading a persist operation.";
@@ -196,7 +145,6 @@
             $association->getSourceEntity(),
             $association->getName()
         ));
->>>>>>> fce18e93
     }
 
     /**
@@ -274,12 +222,7 @@
     }
 
     /**
-<<<<<<< HEAD
-     * @param mixed[] $assoc
-     * @param mixed   $actualValue
-=======
      * @param mixed $actualValue
->>>>>>> fce18e93
      *
      * @return self
      */
@@ -301,23 +244,15 @@
      *
      * @param object $obj
      */
-    private static function objToStr($obj): string
-    {
-<<<<<<< HEAD
-        return method_exists($obj, '__toString') ? (string) $obj : get_class($obj) . '@' . spl_object_hash($obj);
-=======
+    private static function objToStr($obj) : string
+    {
         return method_exists($obj, '__toString') ? (string) $obj : get_class($obj) . '@' . spl_object_id($obj);
->>>>>>> fce18e93
-    }
-
-    /**
-     * @param object $entity
-     */
-<<<<<<< HEAD
-    private static function newEntityFoundThroughRelationshipMessage(array $associationMapping, $entity): string
-=======
+    }
+
+    /**
+     * @param object $entity
+     */
     private static function newEntityFoundThroughRelationshipMessage(AssociationMetadata $association, $entity) : string
->>>>>>> fce18e93
     {
         return 'A new entity was found through the relationship \''
             . $association->getSourceEntity() . '#' . $association->getName() . '\' that was not'
