<?php

declare(strict_types=1);

namespace Doctrine\ORM;

use DateTimeInterface;
use Doctrine\ORM\Exception\ORMException;
<<<<<<< HEAD
use Exception;
use RuntimeException;
=======
>>>>>>> f1483f84

/**
 * An OptimisticLockException is thrown when a version check on an object
 * that uses optimistic locking through a version field fails.
 */
class OptimisticLockException extends Exception implements ORMException
{
    /** @var object|null */
    private $entity;

    /**
     * @param string      $msg
     * @param object|null $entity
     */
    public function __construct($msg, $entity)
    {
        parent::__construct($msg);
        $this->entity = $entity;
    }

    /**
     * Gets the entity that caused the exception.
     *
     * @return object|null
     */
    public function getEntity()
    {
        return $this->entity;
    }

    /**
     * @param object $entity
     *
     * @return OptimisticLockException
     */
    public static function lockFailed($entity)
    {
        return new self('The optimistic lock on an entity failed.', $entity);
    }

    /**
     * @param object                $entity
     * @param int|DateTimeInterface $expectedLockVersion
     * @param int|DateTimeInterface $actualLockVersion
     *
     * @return OptimisticLockException
     */
    public static function lockFailedVersionMismatch($entity, $expectedLockVersion, $actualLockVersion)
    {
        $expectedLockVersion = $expectedLockVersion instanceof DateTimeInterface ? $expectedLockVersion->getTimestamp() : $expectedLockVersion;
        $actualLockVersion   = $actualLockVersion instanceof DateTimeInterface ? $actualLockVersion->getTimestamp() : $actualLockVersion;

        return new self('The optimistic lock failed, version ' . $expectedLockVersion . ' was expected, but is actually ' . $actualLockVersion, $entity);
    }

    /**
     * @param string $entityName
     *
     * @return OptimisticLockException
     */
    public static function notVersioned($entityName)
    {
        return new self('Cannot obtain optimistic lock on unversioned entity ' . $entityName, null);
    }
}<|MERGE_RESOLUTION|>--- conflicted
+++ resolved
@@ -6,11 +6,7 @@
 
 use DateTimeInterface;
 use Doctrine\ORM\Exception\ORMException;
-<<<<<<< HEAD
 use Exception;
-use RuntimeException;
-=======
->>>>>>> f1483f84
 
 /**
  * An OptimisticLockException is thrown when a version check on an object
