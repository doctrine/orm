--- conflicted
+++ resolved
@@ -4,13 +4,9 @@
 
 namespace Doctrine\ORM\Exception;
 
-<<<<<<< HEAD
 use LogicException;
 
-use function get_class;
-=======
 use function get_debug_type;
->>>>>>> 70dcffa0
 
 final class EntityMissingAssignedId extends LogicException implements ORMException
 {
