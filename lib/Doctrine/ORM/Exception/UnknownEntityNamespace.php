--- conflicted
+++ resolved
@@ -8,14 +8,10 @@
 
 use function sprintf;
 
-<<<<<<< HEAD
-final class UnknownEntityNamespace extends LogicException implements ConfigurationException
-=======
 /**
  * @deprecated No replacement planned.
  */
-final class UnknownEntityNamespace extends ORMException implements ConfigurationException
->>>>>>> 0f04a828
+final class UnknownEntityNamespace extends LogicException implements ConfigurationException
 {
     public static function fromNamespaceAlias(string $entityNamespaceAlias): self
     {
