<?php

declare(strict_types=1);

namespace Doctrine\ORM;

use BackedEnum;
use DateTimeInterface;
use Doctrine\Common\Collections\ArrayCollection;
use Doctrine\Common\Collections\Collection;
use Doctrine\Common\EventManager;
use Doctrine\DBAL;
use Doctrine\DBAL\Connections\PrimaryReadReplicaConnection;
use Doctrine\DBAL\LockMode;
use Doctrine\Deprecations\Deprecation;
use Doctrine\ORM\Cache\Persister\CachedPersister;
use Doctrine\ORM\Event\ListenersInvoker;
use Doctrine\ORM\Event\OnClearEventArgs;
use Doctrine\ORM\Event\OnFlushEventArgs;
use Doctrine\ORM\Event\PostFlushEventArgs;
use Doctrine\ORM\Event\PostPersistEventArgs;
use Doctrine\ORM\Event\PostRemoveEventArgs;
use Doctrine\ORM\Event\PostUpdateEventArgs;
use Doctrine\ORM\Event\PreFlushEventArgs;
use Doctrine\ORM\Event\PrePersistEventArgs;
use Doctrine\ORM\Event\PreRemoveEventArgs;
use Doctrine\ORM\Event\PreUpdateEventArgs;
use Doctrine\ORM\Exception\ORMException;
use Doctrine\ORM\Exception\UnexpectedAssociationValue;
use Doctrine\ORM\Id\AssignedGenerator;
use Doctrine\ORM\Internal\CommitOrderCalculator;
use Doctrine\ORM\Internal\HydrationCompleteHandler;
use Doctrine\ORM\Mapping\AssociationMapping;
use Doctrine\ORM\Mapping\ClassMetadata;
use Doctrine\ORM\Mapping\MappingException;
use Doctrine\ORM\Persisters\Collection\CollectionPersister;
use Doctrine\ORM\Persisters\Collection\ManyToManyPersister;
use Doctrine\ORM\Persisters\Collection\OneToManyPersister;
use Doctrine\ORM\Persisters\Entity\BasicEntityPersister;
use Doctrine\ORM\Persisters\Entity\EntityPersister;
use Doctrine\ORM\Persisters\Entity\JoinedSubclassPersister;
use Doctrine\ORM\Persisters\Entity\SingleTablePersister;
use Doctrine\ORM\Utility\IdentifierFlattener;
use Doctrine\Persistence\PropertyChangedListener;
use Doctrine\Persistence\Proxy;
use Exception;
use InvalidArgumentException;
use RuntimeException;
use Stringable;
use Throwable;
use UnexpectedValueException;

use function array_combine;
use function array_diff_key;
use function array_filter;
use function array_key_exists;
use function array_map;
use function array_pop;
use function array_sum;
use function array_values;
use function assert;
use function count;
use function current;
use function get_class;
use function get_debug_type;
use function implode;
use function in_array;
use function is_array;
use function is_object;
use function reset;
use function spl_object_id;
use function sprintf;

/**
 * The UnitOfWork is responsible for tracking changes to objects during an
 * "object-level" transaction and for writing out changes to the database
 * in the correct order.
 *
 * Internal note: This class contains highly performance-sensitive code.
 */
class UnitOfWork implements PropertyChangedListener
{
    /**
     * An entity is in MANAGED state when its persistence is managed by an EntityManager.
     */
    public const STATE_MANAGED = 1;

    /**
     * An entity is new if it has just been instantiated (i.e. using the "new" operator)
     * and is not (yet) managed by an EntityManager.
     */
    public const STATE_NEW = 2;

    /**
     * A detached entity is an instance with persistent state and identity that is not
     * (or no longer) associated with an EntityManager (and a UnitOfWork).
     */
    public const STATE_DETACHED = 3;

    /**
     * A removed entity instance is an instance with a persistent identity,
     * associated with an EntityManager, whose persistent state will be deleted
     * on commit.
     */
    public const STATE_REMOVED = 4;

    /**
     * Hint used to collect all primary keys of associated entities during hydration
     * and execute it in a dedicated query afterwards
     *
     * @see https://www.doctrine-project.org/projects/doctrine-orm/en/stable/reference/dql-doctrine-query-language.html#temporarily-change-fetch-mode-in-dql
     */
    public const HINT_DEFEREAGERLOAD = 'deferEagerLoad';

    /**
     * The identity map that holds references to all managed entities that have
     * an identity. The entities are grouped by their class name.
     * Since all classes in a hierarchy must share the same identifier set,
     * we always take the root class name of the hierarchy.
     *
     * @psalm-var array<class-string, array<string, object>>
     */
    private array $identityMap = [];

    /**
     * Map of all identifiers of managed entities.
     * Keys are object ids (spl_object_id).
     *
     * @psalm-var array<int, array<string, mixed>>
     */
    private array $entityIdentifiers = [];

    /**
     * Map of the original entity data of managed entities.
     * Keys are object ids (spl_object_id). This is used for calculating changesets
     * at commit time.
     *
     * Internal note: Note that PHPs "copy-on-write" behavior helps a lot with memory usage.
     *                A value will only really be copied if the value in the entity is modified
     *                by the user.
     *
     * @psalm-var array<int, array<string, mixed>>
     */
    private array $originalEntityData = [];

    /**
     * Map of entity changes. Keys are object ids (spl_object_id).
     * Filled at the beginning of a commit of the UnitOfWork and cleaned at the end.
     *
     * @psalm-var array<int, array<string, array{mixed, mixed}>>
     */
    private array $entityChangeSets = [];

    /**
     * The (cached) states of any known entities.
     * Keys are object ids (spl_object_id).
     *
     * @psalm-var array<int, self::STATE_*>
     */
    private array $entityStates = [];

    /**
     * Map of entities that are scheduled for dirty checking at commit time.
     * This is only used for entities with a change tracking policy of DEFERRED_EXPLICIT.
     * Keys are object ids (spl_object_id).
     *
     * @psalm-var array<class-string, array<int, mixed>>
     */
    private array $scheduledForSynchronization = [];

    /**
     * A list of all pending entity insertions.
     *
     * @psalm-var array<int, object>
     */
    private array $entityInsertions = [];

    /**
     * A list of all pending entity updates.
     *
     * @psalm-var array<int, object>
     */
    private array $entityUpdates = [];

    /**
     * Any pending extra updates that have been scheduled by persisters.
     *
     * @psalm-var array<int, array{object, array<string, array{mixed, mixed}>}>
     */
    private array $extraUpdates = [];

    /**
     * A list of all pending entity deletions.
     *
     * @psalm-var array<int, object>
     */
    private array $entityDeletions = [];

    /**
     * New entities that were discovered through relationships that were not
     * marked as cascade-persist. During flush, this array is populated and
     * then pruned of any entities that were discovered through a valid
     * cascade-persist path. (Leftovers cause an error.)
     *
     * Keys are OIDs, payload is a two-item array describing the association
     * and the entity.
     *
     * @var array<int, array{AssociationMapping, object}> indexed by respective object spl_object_id()
     */
    private array $nonCascadedNewDetectedEntities = [];

    /**
     * All pending collection deletions.
     *
     * @psalm-var array<int, PersistentCollection<array-key, object>>
     */
    private array $collectionDeletions = [];

    /**
     * All pending collection updates.
     *
     * @psalm-var array<int, PersistentCollection<array-key, object>>
     */
    private array $collectionUpdates = [];

    /**
     * List of collections visited during changeset calculation on a commit-phase of a UnitOfWork.
     * At the end of the UnitOfWork all these collections will make new snapshots
     * of their data.
     *
     * @psalm-var array<int, PersistentCollection<array-key, object>>
     */
<<<<<<< HEAD
    private array $visitedCollections = [];
=======
    private $visitedCollections = [];

    /**
     * List of collections visited during the changeset calculation that contain to-be-removed
     * entities and need to have keys removed post commit.
     *
     * Indexed by Collection object ID, which also serves as the key in self::$visitedCollections;
     * values are the key names that need to be removed.
     *
     * @psalm-var array<int, array<array-key, true>>
     */
    private $pendingCollectionElementRemovals = [];

    /**
     * The EntityManager that "owns" this UnitOfWork instance.
     *
     * @var EntityManagerInterface
     */
    private $em;
>>>>>>> 70bcff74

    /**
     * The entity persister instances used to persist entity instances.
     *
     * @psalm-var array<string, EntityPersister>
     */
    private array $persisters = [];

    /**
     * The collection persister instances used to persist collections.
     *
     * @psalm-var array<array-key, CollectionPersister>
     */
    private array $collectionPersisters = [];

    /**
     * The EventManager used for dispatching events.
     */
    private readonly EventManager $evm;

    /**
     * The ListenersInvoker used for dispatching events.
     */
    private readonly ListenersInvoker $listenersInvoker;

    /**
     * The IdentifierFlattener used for manipulating identifiers
     */
    private readonly IdentifierFlattener $identifierFlattener;

    /**
     * Orphaned entities that are scheduled for removal.
     *
     * @psalm-var array<int, object>
     */
    private array $orphanRemovals = [];

    /**
     * Read-Only objects are never evaluated
     *
     * @var array<int, true>
     */
    private array $readOnlyObjects = [];

    /**
     * Map of Entity Class-Names and corresponding IDs that should eager loaded when requested.
     *
     * @psalm-var array<class-string, array<string, mixed>>
     */
    private array $eagerLoadingEntities = [];

    protected bool $hasCache = false;

    /**
     * Helper for handling completion of hydration
     */
    private readonly HydrationCompleteHandler $hydrationCompleteHandler;

    /**
     * Initializes a new UnitOfWork instance, bound to the given EntityManager.
     *
     * @param EntityManagerInterface $em The EntityManager that "owns" this UnitOfWork instance.
     */
    public function __construct(
        private readonly EntityManagerInterface $em,
    ) {
        $this->evm                      = $em->getEventManager();
        $this->listenersInvoker         = new ListenersInvoker($em);
        $this->hasCache                 = $em->getConfiguration()->isSecondLevelCacheEnabled();
        $this->identifierFlattener      = new IdentifierFlattener($this, $em->getMetadataFactory());
        $this->hydrationCompleteHandler = new HydrationCompleteHandler($this->listenersInvoker, $em);
    }

    /**
     * Commits the UnitOfWork, executing all operations that have been postponed
     * up to this point. The state of all managed entities will be synchronized with
     * the database.
     *
     * The operations are executed in the following order:
     *
     * 1) All entity insertions
     * 2) All entity updates
     * 3) All collection deletions
     * 4) All collection updates
     * 5) All entity deletions
     *
     * @throws Exception
     */
    public function commit(): void
    {
        $connection = $this->em->getConnection();

        if ($connection instanceof PrimaryReadReplicaConnection) {
            $connection->ensureConnectedToPrimary();
        }

        // Raise preFlush
        if ($this->evm->hasListeners(Events::preFlush)) {
            $this->evm->dispatchEvent(Events::preFlush, new PreFlushEventArgs($this->em));
        }

        // Compute changes done since last commit.
        $this->computeChangeSets();

        if (
            ! ($this->entityInsertions ||
                $this->entityDeletions ||
                $this->entityUpdates ||
                $this->collectionUpdates ||
                $this->collectionDeletions ||
                $this->orphanRemovals)
        ) {
            $this->dispatchOnFlushEvent();
            $this->dispatchPostFlushEvent();

            $this->postCommitCleanup();

            return; // Nothing to do.
        }

        $this->assertThatThereAreNoUnintentionallyNonPersistedAssociations();

        if ($this->orphanRemovals) {
            foreach ($this->orphanRemovals as $orphan) {
                $this->remove($orphan);
            }
        }

        $this->dispatchOnFlushEvent();

        // Now we need a commit order to maintain referential integrity
        $commitOrder = $this->getCommitOrder();

        $conn = $this->em->getConnection();
        $conn->beginTransaction();

        try {
            // Collection deletions (deletions of complete collections)
            foreach ($this->collectionDeletions as $collectionToDelete) {
                // Deferred explicit tracked collections can be removed only when owning relation was persisted
                $owner = $collectionToDelete->getOwner();

                if ($this->em->getClassMetadata($owner::class)->isChangeTrackingDeferredImplicit() || $this->isScheduledForDirtyCheck($owner)) {
                    $this->getCollectionPersister($collectionToDelete->getMapping())->delete($collectionToDelete);
                }
            }

            if ($this->entityInsertions) {
                foreach ($commitOrder as $class) {
                    $this->executeInserts($class);
                }
            }

            if ($this->entityUpdates) {
                foreach ($commitOrder as $class) {
                    $this->executeUpdates($class);
                }
            }

            // Extra updates that were requested by persisters.
            if ($this->extraUpdates) {
                $this->executeExtraUpdates();
            }

            // Collection updates (deleteRows, updateRows, insertRows)
            foreach ($this->collectionUpdates as $collectionToUpdate) {
                $this->getCollectionPersister($collectionToUpdate->getMapping())->update($collectionToUpdate);
            }

            // Entity deletions come last and need to be in reverse commit order
            if ($this->entityDeletions) {
                for ($count = count($commitOrder), $i = $count - 1; $i >= 0 && $this->entityDeletions; --$i) {
                    $this->executeDeletions($commitOrder[$i]);
                }
            }

            $commitFailed = false;
            try {
                if ($conn->commit() === false) {
                    $commitFailed = true;
                }
            } catch (DBAL\Exception $e) {
                $commitFailed = true;
            }

            if ($commitFailed) {
                throw new OptimisticLockException('Commit failed', null, $e ?? null);
            }
        } catch (Throwable $e) {
            $this->em->close();

            if ($conn->isTransactionActive()) {
                $conn->rollBack();
            }

            $this->afterTransactionRolledBack();

            throw $e;
        }

        $this->afterTransactionComplete();

        // Unset removed entities from collections, and take new snapshots from
        // all visited collections.
        foreach ($this->visitedCollections as $coid => $coll) {
            if (isset($this->pendingCollectionElementRemovals[$coid])) {
                foreach ($this->pendingCollectionElementRemovals[$coid] as $key => $valueIgnored) {
                    unset($coll[$key]);
                }
            }

            $coll->takeSnapshot();
        }

        $this->dispatchPostFlushEvent();

        $this->postCommitCleanup();
    }

    private function postCommitCleanup(): void
    {
<<<<<<< HEAD
        $this->entityInsertions               =
        $this->entityUpdates                  =
        $this->entityDeletions                =
        $this->extraUpdates                   =
        $this->collectionUpdates              =
        $this->nonCascadedNewDetectedEntities =
        $this->collectionDeletions            =
        $this->visitedCollections             =
        $this->orphanRemovals                 =
        $this->entityChangeSets               =
        $this->scheduledForSynchronization    = [];
=======
        $this->entityInsertions                 =
        $this->entityUpdates                    =
        $this->entityDeletions                  =
        $this->extraUpdates                     =
        $this->collectionUpdates                =
        $this->nonCascadedNewDetectedEntities   =
        $this->collectionDeletions              =
        $this->pendingCollectionElementRemovals =
        $this->visitedCollections               =
        $this->orphanRemovals                   = [];

        if ($entity === null) {
            $this->entityChangeSets = $this->scheduledForSynchronization = [];

            return;
        }

        $entities = is_object($entity)
            ? [$entity]
            : $entity;

        foreach ($entities as $object) {
            $oid = spl_object_id($object);

            $this->clearEntityChangeSet($oid);

            unset($this->scheduledForSynchronization[$this->em->getClassMetadata(get_class($object))->rootEntityName][$oid]);
        }
>>>>>>> 70bcff74
    }

    /**
     * Computes the changesets of all entities scheduled for insertion.
     */
    private function computeScheduleInsertsChangeSets(): void
    {
        foreach ($this->entityInsertions as $entity) {
            $class = $this->em->getClassMetadata($entity::class);

            $this->computeChangeSet($class, $entity);
        }
    }

    /**
     * Executes any extra updates that have been scheduled.
     */
    private function executeExtraUpdates(): void
    {
        foreach ($this->extraUpdates as $oid => $update) {
            [$entity, $changeset] = $update;

            $this->entityChangeSets[$oid] = $changeset;
            $this->getEntityPersister($entity::class)->update($entity);
        }

        $this->extraUpdates = [];
    }

    /**
     * Gets the changeset for an entity.
     *
     * @return mixed[][]
     * @psalm-return array<string, array{mixed, mixed}|PersistentCollection>
     */
    public function & getEntityChangeSet(object $entity): array
    {
        $oid  = spl_object_id($entity);
        $data = [];

        if (! isset($this->entityChangeSets[$oid])) {
            return $data;
        }

        return $this->entityChangeSets[$oid];
    }

    /**
     * Computes the changes that happened to a single entity.
     *
     * Modifies/populates the following properties:
     *
     * {@link _originalEntityData}
     * If the entity is NEW or MANAGED but not yet fully persisted (only has an id)
     * then it was not fetched from the database and therefore we have no original
     * entity data yet. All of the current entity data is stored as the original entity data.
     *
     * {@link _entityChangeSets}
     * The changes detected on all properties of the entity are stored there.
     * A change is a tuple array where the first entry is the old value and the second
     * entry is the new value of the property. Changesets are used by persisters
     * to INSERT/UPDATE the persistent entity state.
     *
     * {@link _entityUpdates}
     * If the entity is already fully MANAGED (has been fetched from the database before)
     * and any changes to its properties are detected, then a reference to the entity is stored
     * there to mark it for an update.
     *
     * {@link _collectionDeletions}
     * If a PersistentCollection has been de-referenced in a fully MANAGED entity,
     * then this collection is marked for deletion.
     *
     * @param ClassMetadata $class  The class descriptor of the entity.
     * @param object        $entity The entity for which to compute the changes.
     * @psalm-param ClassMetadata<T> $class
     * @psalm-param T $entity
     *
     * @template T of object
     *
     * @ignore
     */
    public function computeChangeSet(ClassMetadata $class, object $entity): void
    {
        $oid = spl_object_id($entity);

        if (isset($this->readOnlyObjects[$oid])) {
            return;
        }

        if (! $class->isInheritanceTypeNone()) {
            $class = $this->em->getClassMetadata($entity::class);
        }

        $invoke = $this->listenersInvoker->getSubscribedSystems($class, Events::preFlush) & ~ListenersInvoker::INVOKE_MANAGER;

        if ($invoke !== ListenersInvoker::INVOKE_NONE) {
            $this->listenersInvoker->invoke($class, Events::preFlush, $entity, new PreFlushEventArgs($this->em), $invoke);
        }

        $actualData = [];

        foreach ($class->reflFields as $name => $refProp) {
            $value = $refProp->getValue($entity);

            if ($class->isCollectionValuedAssociation($name) && $value !== null) {
                if ($value instanceof PersistentCollection) {
                    if ($value->getOwner() === $entity) {
                        continue;
                    }

                    $value = new ArrayCollection($value->getValues());
                }

                // If $value is not a Collection then use an ArrayCollection.
                if (! $value instanceof Collection) {
                    $value = new ArrayCollection($value);
                }

                $assoc = $class->associationMappings[$name];
                assert($assoc->isToMany());

                // Inject PersistentCollection
                $value = new PersistentCollection(
                    $this->em,
                    $this->em->getClassMetadata($assoc->targetEntity),
                    $value,
                );
                $value->setOwner($entity, $assoc);
                $value->setDirty(! $value->isEmpty());

                $refProp->setValue($entity, $value);

                $actualData[$name] = $value;

                continue;
            }

            if (( ! $class->isIdentifier($name) || ! $class->isIdGeneratorIdentity()) && ($name !== $class->versionField)) {
                $actualData[$name] = $value;
            }
        }

        if (! isset($this->originalEntityData[$oid])) {
            // Entity is either NEW or MANAGED but not yet fully persisted (only has an id).
            // These result in an INSERT.
            $this->originalEntityData[$oid] = $actualData;
            $changeSet                      = [];

            foreach ($actualData as $propName => $actualValue) {
                if (! isset($class->associationMappings[$propName])) {
                    $changeSet[$propName] = [null, $actualValue];

                    continue;
                }

                $assoc = $class->associationMappings[$propName];

                if ($assoc->isToOneOwningSide()) {
                    $changeSet[$propName] = [null, $actualValue];
                }
            }

            $this->entityChangeSets[$oid] = $changeSet;
        } else {
            // Entity is "fully" MANAGED: it was already fully persisted before
            // and we have a copy of the original data
            $originalData = $this->originalEntityData[$oid];
            $changeSet    = [];

            foreach ($actualData as $propName => $actualValue) {
                // skip field, its a partially omitted one!
                if (! (isset($originalData[$propName]) || array_key_exists($propName, $originalData))) {
                    continue;
                }

                $orgValue = $originalData[$propName];

                if (! empty($class->fieldMappings[$propName]->enumType)) {
                    if (is_array($orgValue)) {
                        foreach ($orgValue as $id => $val) {
                            if ($val instanceof BackedEnum) {
                                $orgValue[$id] = $val->value;
                            }
                        }
                    } else {
                        if ($orgValue instanceof BackedEnum) {
                            $orgValue = $orgValue->value;
                        }
                    }
                }

                // skip if value haven't changed
                if ($orgValue === $actualValue) {
                    continue;
                }

                // if regular field
                if (! isset($class->associationMappings[$propName])) {
                    $changeSet[$propName] = [$orgValue, $actualValue];

                    continue;
                }

                $assoc = $class->associationMappings[$propName];

                // Persistent collection was exchanged with the "originally"
                // created one. This can only mean it was cloned and replaced
                // on another entity.
                if ($actualValue instanceof PersistentCollection) {
                    assert($assoc->isToMany());
                    $owner = $actualValue->getOwner();
                    if ($owner === null) { // cloned
                        $actualValue->setOwner($entity, $assoc);
                    } elseif ($owner !== $entity) { // no clone, we have to fix
                        if (! $actualValue->isInitialized()) {
                            $actualValue->initialize(); // we have to do this otherwise the cols share state
                        }

                        $newValue = clone $actualValue;
                        $newValue->setOwner($entity, $assoc);
                        $class->reflFields[$propName]->setValue($entity, $newValue);
                    }
                }

                if ($orgValue instanceof PersistentCollection) {
                    // A PersistentCollection was de-referenced, so delete it.
                    $coid = spl_object_id($orgValue);

                    if (isset($this->collectionDeletions[$coid])) {
                        continue;
                    }

                    $this->collectionDeletions[$coid] = $orgValue;
                    $changeSet[$propName]             = $orgValue; // Signal changeset, to-many assocs will be ignored.

                    continue;
                }

                if ($assoc->isToOne()) {
                    if ($assoc->isOwningSide()) {
                        $changeSet[$propName] = [$orgValue, $actualValue];
                    }

                    if ($orgValue !== null && $assoc->orphanRemoval) {
                        assert(is_object($orgValue));
                        $this->scheduleOrphanRemoval($orgValue);
                    }
                }
            }

            if ($changeSet) {
                $this->entityChangeSets[$oid]   = $changeSet;
                $this->originalEntityData[$oid] = $actualData;
                $this->entityUpdates[$oid]      = $entity;
            }
        }

        // Look for changes in associations of the entity
        foreach ($class->associationMappings as $field => $assoc) {
            $val = $class->reflFields[$field]->getValue($entity);
            if ($val === null) {
                continue;
            }

            $this->computeAssociationChanges($assoc, $val);

            if (
                ! isset($this->entityChangeSets[$oid]) &&
                $assoc->isManyToManyOwningSide() &&
                $val instanceof PersistentCollection &&
                $val->isDirty()
            ) {
                $this->entityChangeSets[$oid]   = [];
                $this->originalEntityData[$oid] = $actualData;
                $this->entityUpdates[$oid]      = $entity;
            }
        }
    }

    /**
     * Computes all the changes that have been done to entities and collections
     * since the last commit and stores these changes in the _entityChangeSet map
     * temporarily for access by the persisters, until the UoW commit is finished.
     */
    public function computeChangeSets(): void
    {
        // Compute changes for INSERTed entities first. This must always happen.
        $this->computeScheduleInsertsChangeSets();

        // Compute changes for other MANAGED entities. Change tracking policies take effect here.
        foreach ($this->identityMap as $className => $entities) {
            $class = $this->em->getClassMetadata($className);

            // Skip class if instances are read-only
            if ($class->isReadOnly) {
                continue;
            }

            $entitiesToProcess = match (true) {
                $class->isChangeTrackingDeferredImplicit() => $entities,
                isset($this->scheduledForSynchronization[$className]) => $this->scheduledForSynchronization[$className],
                default => [],
            };

            foreach ($entitiesToProcess as $entity) {
                // Ignore uninitialized proxy objects
                if ($entity instanceof Proxy && ! $entity->__isInitialized()) {
                    continue;
                }

                // Only MANAGED entities that are NOT SCHEDULED FOR INSERTION OR DELETION are processed here.
                $oid = spl_object_id($entity);

                if (! isset($this->entityInsertions[$oid]) && ! isset($this->entityDeletions[$oid]) && isset($this->entityStates[$oid])) {
                    $this->computeChangeSet($class, $entity);
                }
            }
        }
    }

    /**
     * Computes the changes of an association.
     *
     * @param mixed $value The value of the association.
     *
     * @throws ORMInvalidArgumentException
     * @throws ORMException
     */
    private function computeAssociationChanges(AssociationMapping $assoc, mixed $value): void
    {
        if ($value instanceof Proxy && ! $value->__isInitialized()) {
            return;
        }

        // If this collection is dirty, schedule it for updates
        if ($value instanceof PersistentCollection && $value->isDirty()) {
            $coid = spl_object_id($value);

            $this->collectionUpdates[$coid]  = $value;
            $this->visitedCollections[$coid] = $value;
        }

        // Look through the entities, and in any of their associations,
        // for transient (new) entities, recursively. ("Persistence by reachability")
        // Unwrap. Uninitialized collections will simply be empty.
        $unwrappedValue = $assoc->isToOne() ? [$value] : $value->unwrap();
        $targetClass    = $this->em->getClassMetadata($assoc->targetEntity);

        foreach ($unwrappedValue as $key => $entry) {
            if (! ($entry instanceof $targetClass->name)) {
                throw ORMInvalidArgumentException::invalidAssociation($targetClass, $assoc, $entry);
            }

            $state = $this->getEntityState($entry, self::STATE_NEW);

            if (! ($entry instanceof $assoc->targetEntity)) {
                throw UnexpectedAssociationValue::create(
                    $assoc->sourceEntity,
                    $assoc->fieldName,
                    get_debug_type($entry),
                    $assoc->targetEntity,
                );
            }

            switch ($state) {
                case self::STATE_NEW:
                    if (! $assoc->isCascadePersist()) {
                        /*
                         * For now just record the details, because this may
                         * not be an issue if we later discover another pathway
                         * through the object-graph where cascade-persistence
                         * is enabled for this object.
                         */
                        $this->nonCascadedNewDetectedEntities[spl_object_id($entry)] = [$assoc, $entry];

                        break;
                    }

                    $this->persistNew($targetClass, $entry);
                    $this->computeChangeSet($targetClass, $entry);

                    break;

                case self::STATE_REMOVED:
                    // Consume the $value as array (it's either an array or an ArrayAccess)
                    // and remove the element from Collection.
<<<<<<< HEAD
                    if ($assoc->isToMany()) {
                        unset($value[$key]);
=======
                    if (! ($assoc['type'] & ClassMetadata::TO_MANY)) {
                        break;
>>>>>>> 70bcff74
                    }

                    $coid                            = spl_object_id($value);
                    $this->visitedCollections[$coid] = $value;

                    if (! isset($this->pendingCollectionElementRemovals[$coid])) {
                        $this->pendingCollectionElementRemovals[$coid] = [];
                    }

                    $this->pendingCollectionElementRemovals[$coid][$key] = true;
                    break;

                case self::STATE_DETACHED:
                    // Can actually not happen right now as we assume STATE_NEW,
                    // so the exception will be raised from the DBAL layer (constraint violation).
                    throw ORMInvalidArgumentException::detachedEntityFoundThroughRelationship($assoc, $entry);

                default:
                    // MANAGED associated entities are already taken into account
                    // during changeset calculation anyway, since they are in the identity map.
            }
        }
    }

    /**
     * @psalm-param ClassMetadata<T> $class
     * @psalm-param T $entity
     *
     * @template T of object
     */
    private function persistNew(ClassMetadata $class, object $entity): void
    {
        $oid    = spl_object_id($entity);
        $invoke = $this->listenersInvoker->getSubscribedSystems($class, Events::prePersist);

        if ($invoke !== ListenersInvoker::INVOKE_NONE) {
            $this->listenersInvoker->invoke($class, Events::prePersist, $entity, new PrePersistEventArgs($entity, $this->em), $invoke);
        }

        $idGen = $class->idGenerator;

        if (! $idGen->isPostInsertGenerator()) {
            $idValue = $idGen->generateId($this->em, $entity);

            if (! $idGen instanceof AssignedGenerator) {
                $idValue = [$class->getSingleIdentifierFieldName() => $this->convertSingleFieldIdentifierToPHPValue($class, $idValue)];

                $class->setIdentifierValues($entity, $idValue);
            }

            // Some identifiers may be foreign keys to new entities.
            // In this case, we don't have the value yet and should treat it as if we have a post-insert generator
            if (! $this->hasMissingIdsWhichAreForeignKeys($class, $idValue)) {
                $this->entityIdentifiers[$oid] = $idValue;
            }
        }

        $this->entityStates[$oid] = self::STATE_MANAGED;

        $this->scheduleForInsert($entity);
    }

    /** @param mixed[] $idValue */
    private function hasMissingIdsWhichAreForeignKeys(ClassMetadata $class, array $idValue): bool
    {
        foreach ($idValue as $idField => $idFieldValue) {
            if ($idFieldValue === null && isset($class->associationMappings[$idField])) {
                return true;
            }
        }

        return false;
    }

    /**
     * INTERNAL:
     * Computes the changeset of an individual entity, independently of the
     * computeChangeSets() routine that is used at the beginning of a UnitOfWork#commit().
     *
     * The passed entity must be a managed entity. If the entity already has a change set
     * because this method is invoked during a commit cycle then the change sets are added.
     * whereby changes detected in this method prevail.
     *
     * @param ClassMetadata $class  The class descriptor of the entity.
     * @param object        $entity The entity for which to (re)calculate the change set.
     * @psalm-param ClassMetadata<T> $class
     * @psalm-param T $entity
     *
     * @throws ORMInvalidArgumentException If the passed entity is not MANAGED.
     *
     * @template T of object
     * @ignore
     */
    public function recomputeSingleEntityChangeSet(ClassMetadata $class, object $entity): void
    {
        $oid = spl_object_id($entity);

        if (! isset($this->entityStates[$oid]) || $this->entityStates[$oid] !== self::STATE_MANAGED) {
            throw ORMInvalidArgumentException::entityNotManaged($entity);
        }

        if (! $class->isInheritanceTypeNone()) {
            $class = $this->em->getClassMetadata($entity::class);
        }

        $actualData = [];

        foreach ($class->reflFields as $name => $refProp) {
            if (
                ( ! $class->isIdentifier($name) || ! $class->isIdGeneratorIdentity())
                && ($name !== $class->versionField)
                && ! $class->isCollectionValuedAssociation($name)
            ) {
                $actualData[$name] = $refProp->getValue($entity);
            }
        }

        if (! isset($this->originalEntityData[$oid])) {
            throw new RuntimeException('Cannot call recomputeSingleEntityChangeSet before computeChangeSet on an entity.');
        }

        $originalData = $this->originalEntityData[$oid];
        $changeSet    = [];

        foreach ($actualData as $propName => $actualValue) {
            $orgValue = $originalData[$propName] ?? null;

            if ($orgValue !== $actualValue) {
                $changeSet[$propName] = [$orgValue, $actualValue];
            }
        }

        if ($changeSet) {
            if (isset($this->entityChangeSets[$oid])) {
                $this->entityChangeSets[$oid] = [...$this->entityChangeSets[$oid], ...$changeSet];
            } elseif (! isset($this->entityInsertions[$oid])) {
                $this->entityChangeSets[$oid] = $changeSet;
                $this->entityUpdates[$oid]    = $entity;
            }

            $this->originalEntityData[$oid] = $actualData;
        }
    }

    /**
     * Executes all entity insertions for entities of the specified type.
     */
    private function executeInserts(ClassMetadata $class): void
    {
        $entities  = [];
        $className = $class->name;
        $persister = $this->getEntityPersister($className);
        $invoke    = $this->listenersInvoker->getSubscribedSystems($class, Events::postPersist);

        $insertionsForClass = [];

        foreach ($this->entityInsertions as $oid => $entity) {
            if ($this->em->getClassMetadata($entity::class)->name !== $className) {
                continue;
            }

            $insertionsForClass[$oid] = $entity;

            $persister->addInsert($entity);

            unset($this->entityInsertions[$oid]);

            if ($invoke !== ListenersInvoker::INVOKE_NONE) {
                $entities[] = $entity;
            }
        }

        $postInsertIds = $persister->executeInserts();

        if ($postInsertIds) {
            // Persister returned post-insert IDs
            foreach ($postInsertIds as $postInsertId) {
                $idField = $class->getSingleIdentifierFieldName();
                $idValue = $this->convertSingleFieldIdentifierToPHPValue($class, $postInsertId['generatedId']);

                $entity = $postInsertId['entity'];
                $oid    = spl_object_id($entity);

                $class->reflFields[$idField]->setValue($entity, $idValue);

                $this->entityIdentifiers[$oid]            = [$idField => $idValue];
                $this->entityStates[$oid]                 = self::STATE_MANAGED;
                $this->originalEntityData[$oid][$idField] = $idValue;

                $this->addToIdentityMap($entity);
            }
        } else {
            foreach ($insertionsForClass as $oid => $entity) {
                if (! isset($this->entityIdentifiers[$oid])) {
                    //entity was not added to identity map because some identifiers are foreign keys to new entities.
                    //add it now
                    $this->addToEntityIdentifiersAndEntityMap($class, $oid, $entity);
                }
            }
        }

        foreach ($entities as $entity) {
            $this->listenersInvoker->invoke($class, Events::postPersist, $entity, new PostPersistEventArgs($entity, $this->em), $invoke);
        }
    }

    /**
     * @psalm-param ClassMetadata<T> $class
     * @psalm-param T $entity
     *
     * @template T of object
     */
    private function addToEntityIdentifiersAndEntityMap(
        ClassMetadata $class,
        int $oid,
        object $entity,
    ): void {
        $identifier = [];

        foreach ($class->getIdentifierFieldNames() as $idField) {
            $origValue = $class->getFieldValue($entity, $idField);

            $value = null;
            if (isset($class->associationMappings[$idField])) {
                // NOTE: Single Columns as associated identifiers only allowed - this constraint it is enforced.
                $value = $this->getSingleIdentifierValue($origValue);
            }

            $identifier[$idField]                     = $value ?? $origValue;
            $this->originalEntityData[$oid][$idField] = $origValue;
        }

        $this->entityStates[$oid]      = self::STATE_MANAGED;
        $this->entityIdentifiers[$oid] = $identifier;

        $this->addToIdentityMap($entity);
    }

    /**
     * Executes all entity updates for entities of the specified type.
     */
    private function executeUpdates(ClassMetadata $class): void
    {
        $className        = $class->name;
        $persister        = $this->getEntityPersister($className);
        $preUpdateInvoke  = $this->listenersInvoker->getSubscribedSystems($class, Events::preUpdate);
        $postUpdateInvoke = $this->listenersInvoker->getSubscribedSystems($class, Events::postUpdate);

        foreach ($this->entityUpdates as $oid => $entity) {
            if ($this->em->getClassMetadata($entity::class)->name !== $className) {
                continue;
            }

            if ($preUpdateInvoke !== ListenersInvoker::INVOKE_NONE) {
                $this->listenersInvoker->invoke($class, Events::preUpdate, $entity, new PreUpdateEventArgs($entity, $this->em, $this->getEntityChangeSet($entity)), $preUpdateInvoke);

                $this->recomputeSingleEntityChangeSet($class, $entity);
            }

            if (! empty($this->entityChangeSets[$oid])) {
                $persister->update($entity);
            }

            unset($this->entityUpdates[$oid]);

            if ($postUpdateInvoke !== ListenersInvoker::INVOKE_NONE) {
                $this->listenersInvoker->invoke($class, Events::postUpdate, $entity, new PostUpdateEventArgs($entity, $this->em), $postUpdateInvoke);
            }
        }
    }

    /**
     * Executes all entity deletions for entities of the specified type.
     */
    private function executeDeletions(ClassMetadata $class): void
    {
        $className = $class->name;
        $persister = $this->getEntityPersister($className);
        $invoke    = $this->listenersInvoker->getSubscribedSystems($class, Events::postRemove);

        foreach ($this->entityDeletions as $oid => $entity) {
            if ($this->em->getClassMetadata($entity::class)->name !== $className) {
                continue;
            }

            $persister->delete($entity);

            unset(
                $this->entityDeletions[$oid],
                $this->entityIdentifiers[$oid],
                $this->originalEntityData[$oid],
                $this->entityStates[$oid],
            );

            // Entity with this $oid after deletion treated as NEW, even if the $oid
            // is obtained by a new entity because the old one went out of scope.
            //$this->entityStates[$oid] = self::STATE_NEW;
            if (! $class->isIdentifierNatural()) {
                $class->reflFields[$class->identifier[0]]->setValue($entity, null);
            }

            if ($invoke !== ListenersInvoker::INVOKE_NONE) {
                $this->listenersInvoker->invoke($class, Events::postRemove, $entity, new PostRemoveEventArgs($entity, $this->em), $invoke);
            }
        }
    }

    /**
     * Gets the commit order.
     *
     * @return list<ClassMetadata>
     */
    private function getCommitOrder(): array
    {
        $calc = $this->getCommitOrderCalculator();

        // See if there are any new classes in the changeset, that are not in the
        // commit order graph yet (don't have a node).
        // We have to inspect changeSet to be able to correctly build dependencies.
        // It is not possible to use IdentityMap here because post inserted ids
        // are not yet available.
        $newNodes = [];

        foreach ([...$this->entityInsertions, ...$this->entityUpdates, ...$this->entityDeletions] as $entity) {
            $class = $this->em->getClassMetadata($entity::class);

            if ($calc->hasNode($class->name)) {
                continue;
            }

            $calc->addNode($class->name, $class);

            $newNodes[] = $class;
        }

        // Calculate dependencies for new nodes
        while ($class = array_pop($newNodes)) {
            foreach ($class->associationMappings as $assoc) {
                if (! $assoc->isToOneOwningSide()) {
                    continue;
                }

                $targetClass = $this->em->getClassMetadata($assoc->targetEntity);

                if (! $calc->hasNode($targetClass->name)) {
                    $calc->addNode($targetClass->name, $targetClass);

                    $newNodes[] = $targetClass;
                }

                $joinColumns = reset($assoc->joinColumns);

                $calc->addDependency($targetClass->name, $class->name, (int) empty($joinColumns->nullable));

                // If the target class has mapped subclasses, these share the same dependency.
                if (! $targetClass->subClasses) {
                    continue;
                }

                foreach ($targetClass->subClasses as $subClassName) {
                    $targetSubClass = $this->em->getClassMetadata($subClassName);

                    if (! $calc->hasNode($subClassName)) {
                        $calc->addNode($targetSubClass->name, $targetSubClass);

                        $newNodes[] = $targetSubClass;
                    }

                    $calc->addDependency($targetSubClass->name, $class->name, 1);
                }
            }
        }

        return $calc->sort();
    }

    /**
     * Schedules an entity for insertion into the database.
     * If the entity already has an identifier, it will be added to the identity map.
     *
     * @throws ORMInvalidArgumentException
     * @throws InvalidArgumentException
     */
    public function scheduleForInsert(object $entity): void
    {
        $oid = spl_object_id($entity);

        if (isset($this->entityUpdates[$oid])) {
            throw new InvalidArgumentException('Dirty entity can not be scheduled for insertion.');
        }

        if (isset($this->entityDeletions[$oid])) {
            throw ORMInvalidArgumentException::scheduleInsertForRemovedEntity($entity);
        }

        if (isset($this->originalEntityData[$oid]) && ! isset($this->entityInsertions[$oid])) {
            throw ORMInvalidArgumentException::scheduleInsertForManagedEntity($entity);
        }

        if (isset($this->entityInsertions[$oid])) {
            throw ORMInvalidArgumentException::scheduleInsertTwice($entity);
        }

        $this->entityInsertions[$oid] = $entity;

        if (isset($this->entityIdentifiers[$oid])) {
            $this->addToIdentityMap($entity);
        }
    }

    /**
     * Checks whether an entity is scheduled for insertion.
     */
    public function isScheduledForInsert(object $entity): bool
    {
        return isset($this->entityInsertions[spl_object_id($entity)]);
    }

    /**
     * Schedules an entity for being updated.
     *
     * @throws ORMInvalidArgumentException
     */
    public function scheduleForUpdate(object $entity): void
    {
        $oid = spl_object_id($entity);

        if (! isset($this->entityIdentifiers[$oid])) {
            throw ORMInvalidArgumentException::entityHasNoIdentity($entity, 'scheduling for update');
        }

        if (isset($this->entityDeletions[$oid])) {
            throw ORMInvalidArgumentException::entityIsRemoved($entity, 'schedule for update');
        }

        if (! isset($this->entityUpdates[$oid]) && ! isset($this->entityInsertions[$oid])) {
            $this->entityUpdates[$oid] = $entity;
        }
    }

    /**
     * INTERNAL:
     * Schedules an extra update that will be executed immediately after the
     * regular entity updates within the currently running commit cycle.
     *
     * Extra updates for entities are stored as (entity, changeset) tuples.
     *
     * @psalm-param array<string, array{mixed, mixed}>  $changeset The changeset of the entity (what to update).
     *
     * @ignore
     */
    public function scheduleExtraUpdate(object $entity, array $changeset): void
    {
        $oid         = spl_object_id($entity);
        $extraUpdate = [$entity, $changeset];

        if (isset($this->extraUpdates[$oid])) {
            [, $changeset2] = $this->extraUpdates[$oid];

            $extraUpdate = [$entity, $changeset + $changeset2];
        }

        $this->extraUpdates[$oid] = $extraUpdate;
    }

    /**
     * Checks whether an entity is registered as dirty in the unit of work.
     * Note: Is not very useful currently as dirty entities are only registered
     * at commit time.
     */
    public function isScheduledForUpdate(object $entity): bool
    {
        return isset($this->entityUpdates[spl_object_id($entity)]);
    }

    /**
     * Checks whether an entity is registered to be checked in the unit of work.
     */
    public function isScheduledForDirtyCheck(object $entity): bool
    {
        $rootEntityName = $this->em->getClassMetadata($entity::class)->rootEntityName;

        return isset($this->scheduledForSynchronization[$rootEntityName][spl_object_id($entity)]);
    }

    /**
     * INTERNAL:
     * Schedules an entity for deletion.
     */
    public function scheduleForDelete(object $entity): void
    {
        $oid = spl_object_id($entity);

        if (isset($this->entityInsertions[$oid])) {
            if ($this->isInIdentityMap($entity)) {
                $this->removeFromIdentityMap($entity);
            }

            unset($this->entityInsertions[$oid], $this->entityStates[$oid]);

            return; // entity has not been persisted yet, so nothing more to do.
        }

        if (! $this->isInIdentityMap($entity)) {
            return;
        }

        $this->removeFromIdentityMap($entity);

        unset($this->entityUpdates[$oid]);

        if (! isset($this->entityDeletions[$oid])) {
            $this->entityDeletions[$oid] = $entity;
            $this->entityStates[$oid]    = self::STATE_REMOVED;
        }
    }

    /**
     * Checks whether an entity is registered as removed/deleted with the unit
     * of work.
     */
    public function isScheduledForDelete(object $entity): bool
    {
        return isset($this->entityDeletions[spl_object_id($entity)]);
    }

    /**
     * Checks whether an entity is scheduled for insertion, update or deletion.
     */
    public function isEntityScheduled(object $entity): bool
    {
        $oid = spl_object_id($entity);

        return isset($this->entityInsertions[$oid])
            || isset($this->entityUpdates[$oid])
            || isset($this->entityDeletions[$oid]);
    }

    /**
     * INTERNAL:
     * Registers an entity in the identity map.
     * Note that entities in a hierarchy are registered with the class name of
     * the root entity.
     *
     * @return bool TRUE if the registration was successful, FALSE if the identity of
     * the entity in question is already managed.
     *
     * @throws ORMInvalidArgumentException
     *
     * @ignore
     */
    public function addToIdentityMap(object $entity): bool
    {
        $classMetadata = $this->em->getClassMetadata($entity::class);
        $idHash        = $this->getIdHashByEntity($entity);
        $className     = $classMetadata->rootEntityName;

        if (isset($this->identityMap[$className][$idHash])) {
            return false;
        }

        $this->identityMap[$className][$idHash] = $entity;

        return true;
    }

    /**
     * Gets the id hash of an entity by its identifier.
     *
     * @param array<string|int, mixed> $identifier The identifier of an entity
     *
     * @return string The entity id hash.
     */
    final public static function getIdHashByIdentifier(array $identifier): string
    {
        return implode(
            ' ',
            array_map(
                static function ($value) {
                    if ($value instanceof BackedEnum) {
                        return $value->value;
                    }

                    return $value;
                },
                $identifier,
            ),
        );
    }

    /**
     * Gets the id hash of an entity.
     *
     * @param object $entity The entity managed by Unit Of Work
     *
     * @return string The entity id hash.
     */
    public function getIdHashByEntity($entity): string
    {
        $identifier = $this->entityIdentifiers[spl_object_id($entity)];

        if (empty($identifier) || in_array(null, $identifier, true)) {
            $classMetadata = $this->em->getClassMetadata(get_class($entity));

            throw ORMInvalidArgumentException::entityWithoutIdentity($classMetadata->name, $entity);
        }

        return self::getIdHashByIdentifier($identifier);
    }

    /**
     * Gets the state of an entity with regard to the current unit of work.
     *
     * @param int|null $assume The state to assume if the state is not yet known (not MANAGED or REMOVED).
     *                         This parameter can be set to improve performance of entity state detection
     *                         by potentially avoiding a database lookup if the distinction between NEW and DETACHED
     *                         is either known or does not matter for the caller of the method.
     * @psalm-param self::STATE_*|null $assume
     *
     * @psalm-return self::STATE_*
     */
    public function getEntityState(object $entity, int|null $assume = null): int
    {
        $oid = spl_object_id($entity);

        if (isset($this->entityStates[$oid])) {
            return $this->entityStates[$oid];
        }

        if ($assume !== null) {
            return $assume;
        }

        // State can only be NEW or DETACHED, because MANAGED/REMOVED states are known.
        // Note that you can not remember the NEW or DETACHED state in _entityStates since
        // the UoW does not hold references to such objects and the object hash can be reused.
        // More generally because the state may "change" between NEW/DETACHED without the UoW being aware of it.
        $class = $this->em->getClassMetadata($entity::class);
        $id    = $class->getIdentifierValues($entity);

        if (! $id) {
            return self::STATE_NEW;
        }

        if ($class->containsForeignIdentifier || $class->containsEnumIdentifier) {
            $id = $this->identifierFlattener->flattenIdentifier($class, $id);
        }

        switch (true) {
            case $class->isIdentifierNatural():
                // Check for a version field, if available, to avoid a db lookup.
                if ($class->isVersioned) {
                    assert($class->versionField !== null);

                    return $class->getFieldValue($entity, $class->versionField)
                        ? self::STATE_DETACHED
                        : self::STATE_NEW;
                }

                // Last try before db lookup: check the identity map.
                if ($this->tryGetById($id, $class->rootEntityName)) {
                    return self::STATE_DETACHED;
                }

                // db lookup
                if ($this->getEntityPersister($class->name)->exists($entity)) {
                    return self::STATE_DETACHED;
                }

                return self::STATE_NEW;

            case ! $class->idGenerator->isPostInsertGenerator():
                // if we have a pre insert generator we can't be sure that having an id
                // really means that the entity exists. We have to verify this through
                // the last resort: a db lookup

                // Last try before db lookup: check the identity map.
                if ($this->tryGetById($id, $class->rootEntityName)) {
                    return self::STATE_DETACHED;
                }

                // db lookup
                if ($this->getEntityPersister($class->name)->exists($entity)) {
                    return self::STATE_DETACHED;
                }

                return self::STATE_NEW;

            default:
                return self::STATE_DETACHED;
        }
    }

    /**
     * INTERNAL:
     * Removes an entity from the identity map. This effectively detaches the
     * entity from the persistence management of Doctrine.
     *
     * @throws ORMInvalidArgumentException
     *
     * @ignore
     */
    public function removeFromIdentityMap(object $entity): bool
    {
        $oid           = spl_object_id($entity);
        $classMetadata = $this->em->getClassMetadata($entity::class);
        $idHash        = self::getIdHashByIdentifier($this->entityIdentifiers[$oid]);

        if ($idHash === '') {
            throw ORMInvalidArgumentException::entityHasNoIdentity($entity, 'remove from identity map');
        }

        $className = $classMetadata->rootEntityName;

        if (isset($this->identityMap[$className][$idHash])) {
            unset($this->identityMap[$className][$idHash], $this->readOnlyObjects[$oid]);

            //$this->entityStates[$oid] = self::STATE_DETACHED;

            return true;
        }

        return false;
    }

    /**
     * INTERNAL:
     * Gets an entity in the identity map by its identifier hash.
     *
     * @ignore
     */
    public function getByIdHash(string $idHash, string $rootClassName): object|null
    {
        return $this->identityMap[$rootClassName][$idHash];
    }

    /**
     * INTERNAL:
     * Tries to get an entity by its identifier hash. If no entity is found for
     * the given hash, FALSE is returned.
     *
     * @param mixed $idHash (must be possible to cast it to string)
     *
     * @return false|object The found entity or FALSE.
     *
     * @ignore
     */
    public function tryGetByIdHash(mixed $idHash, string $rootClassName): object|false
    {
        $stringIdHash = (string) $idHash;

        return $this->identityMap[$rootClassName][$stringIdHash] ?? false;
    }

    /**
     * Checks whether an entity is registered in the identity map of this UnitOfWork.
     */
    public function isInIdentityMap(object $entity): bool
    {
        $oid = spl_object_id($entity);

        if (empty($this->entityIdentifiers[$oid])) {
            return false;
        }

        $classMetadata = $this->em->getClassMetadata($entity::class);
        $idHash        = self::getIdHashByIdentifier($this->entityIdentifiers[$oid]);

        return isset($this->identityMap[$classMetadata->rootEntityName][$idHash]);
    }

    /**
     * Persists an entity as part of the current unit of work.
     */
    public function persist(object $entity): void
    {
        $visited = [];

        $this->doPersist($entity, $visited);
    }

    /**
     * Persists an entity as part of the current unit of work.
     *
     * This method is internally called during persist() cascades as it tracks
     * the already visited entities to prevent infinite recursions.
     *
     * @psalm-param array<int, object> $visited The already visited entities.
     *
     * @throws ORMInvalidArgumentException
     * @throws UnexpectedValueException
     */
    private function doPersist(object $entity, array &$visited): void
    {
        $oid = spl_object_id($entity);

        if (isset($visited[$oid])) {
            return; // Prevent infinite recursion
        }

        $visited[$oid] = $entity; // Mark visited

        $class = $this->em->getClassMetadata($entity::class);

        // We assume NEW, so DETACHED entities result in an exception on flush (constraint violation).
        // If we would detect DETACHED here we would throw an exception anyway with the same
        // consequences (not recoverable/programming error), so just assuming NEW here
        // lets us avoid some database lookups for entities with natural identifiers.
        $entityState = $this->getEntityState($entity, self::STATE_NEW);

        switch ($entityState) {
            case self::STATE_MANAGED:
                // Nothing to do, except if policy is "deferred explicit"
                if ($class->isChangeTrackingDeferredExplicit()) {
                    $this->scheduleForDirtyCheck($entity);
                }

                break;

            case self::STATE_NEW:
                $this->persistNew($class, $entity);
                break;

            case self::STATE_REMOVED:
                // Entity becomes managed again
                unset($this->entityDeletions[$oid]);
                $this->addToIdentityMap($entity);

                $this->entityStates[$oid] = self::STATE_MANAGED;

                if ($class->isChangeTrackingDeferredExplicit()) {
                    $this->scheduleForDirtyCheck($entity);
                }

                break;

            case self::STATE_DETACHED:
                // Can actually not happen right now since we assume STATE_NEW.
                throw ORMInvalidArgumentException::detachedEntityCannot($entity, 'persisted');

            default:
                throw new UnexpectedValueException(sprintf(
                    'Unexpected entity state: %s. %s',
                    $entityState,
                    self::objToStr($entity),
                ));
        }

        $this->cascadePersist($entity, $visited);
    }

    /**
     * Deletes an entity as part of the current unit of work.
     */
    public function remove(object $entity): void
    {
        $visited = [];

        $this->doRemove($entity, $visited);
    }

    /**
     * Deletes an entity as part of the current unit of work.
     *
     * This method is internally called during delete() cascades as it tracks
     * the already visited entities to prevent infinite recursions.
     *
     * @psalm-param array<int, object> $visited The map of the already visited entities.
     *
     * @throws ORMInvalidArgumentException If the instance is a detached entity.
     * @throws UnexpectedValueException
     */
    private function doRemove(object $entity, array &$visited): void
    {
        $oid = spl_object_id($entity);

        if (isset($visited[$oid])) {
            return; // Prevent infinite recursion
        }

        $visited[$oid] = $entity; // mark visited

        // Cascade first, because scheduleForDelete() removes the entity from the identity map, which
        // can cause problems when a lazy proxy has to be initialized for the cascade operation.
        $this->cascadeRemove($entity, $visited);

        $class       = $this->em->getClassMetadata($entity::class);
        $entityState = $this->getEntityState($entity);

        switch ($entityState) {
            case self::STATE_NEW:
            case self::STATE_REMOVED:
                // nothing to do
                break;

            case self::STATE_MANAGED:
                $invoke = $this->listenersInvoker->getSubscribedSystems($class, Events::preRemove);

                if ($invoke !== ListenersInvoker::INVOKE_NONE) {
                    $this->listenersInvoker->invoke($class, Events::preRemove, $entity, new PreRemoveEventArgs($entity, $this->em), $invoke);
                }

                $this->scheduleForDelete($entity);
                break;

            case self::STATE_DETACHED:
                throw ORMInvalidArgumentException::detachedEntityCannot($entity, 'removed');

            default:
                throw new UnexpectedValueException(sprintf(
                    'Unexpected entity state: %s. %s',
                    $entityState,
                    self::objToStr($entity),
                ));
        }
    }

    /**
     * Detaches an entity from the persistence management. It's persistence will
     * no longer be managed by Doctrine.
     */
    public function detach(object $entity): void
    {
        $visited = [];

        $this->doDetach($entity, $visited);
    }

    /**
     * Executes a detach operation on the given entity.
     *
     * @param mixed[] $visited
     * @param bool    $noCascade if true, don't cascade detach operation.
     */
    private function doDetach(
        object $entity,
        array &$visited,
        bool $noCascade = false,
    ): void {
        $oid = spl_object_id($entity);

        if (isset($visited[$oid])) {
            return; // Prevent infinite recursion
        }

        $visited[$oid] = $entity; // mark visited

        switch ($this->getEntityState($entity, self::STATE_DETACHED)) {
            case self::STATE_MANAGED:
                if ($this->isInIdentityMap($entity)) {
                    $this->removeFromIdentityMap($entity);
                }

                unset(
                    $this->entityInsertions[$oid],
                    $this->entityUpdates[$oid],
                    $this->entityDeletions[$oid],
                    $this->entityIdentifiers[$oid],
                    $this->entityStates[$oid],
                    $this->originalEntityData[$oid],
                );
                break;
            case self::STATE_NEW:
            case self::STATE_DETACHED:
                return;
        }

        if (! $noCascade) {
            $this->cascadeDetach($entity, $visited);
        }
    }

    /**
     * Refreshes the state of the given entity from the database, overwriting
     * any local, unpersisted changes.
     *
     * @psalm-param LockMode::*|null $lockMode
     *
     * @throws InvalidArgumentException If the entity is not MANAGED.
     * @throws TransactionRequiredException
     */
    public function refresh(object $entity, LockMode|int|null $lockMode = null): void
    {
        $visited = [];

        $this->doRefresh($entity, $visited, $lockMode);
    }

    /**
     * Executes a refresh operation on an entity.
     *
     * @psalm-param array<int, object>  $visited The already visited entities during cascades.
     * @psalm-param LockMode::*|null $lockMode
     *
     * @throws ORMInvalidArgumentException If the entity is not MANAGED.
     * @throws TransactionRequiredException
     */
    private function doRefresh(object $entity, array &$visited, LockMode|int|null $lockMode = null): void
    {
        switch (true) {
            case $lockMode === LockMode::PESSIMISTIC_READ:
            case $lockMode === LockMode::PESSIMISTIC_WRITE:
                if (! $this->em->getConnection()->isTransactionActive()) {
                    throw TransactionRequiredException::transactionRequired();
                }
        }

        $oid = spl_object_id($entity);

        if (isset($visited[$oid])) {
            return; // Prevent infinite recursion
        }

        $visited[$oid] = $entity; // mark visited

        $class = $this->em->getClassMetadata($entity::class);

        if ($this->getEntityState($entity) !== self::STATE_MANAGED) {
            throw ORMInvalidArgumentException::entityNotManaged($entity);
        }

        $this->getEntityPersister($class->name)->refresh(
            array_combine($class->getIdentifierFieldNames(), $this->entityIdentifiers[$oid]),
            $entity,
            $lockMode,
        );

        $this->cascadeRefresh($entity, $visited, $lockMode);
    }

    /**
     * Cascades a refresh operation to associated entities.
     *
     * @psalm-param array<int, object> $visited
     * @psalm-param LockMode::*|null $lockMode
     */
    private function cascadeRefresh(object $entity, array &$visited, LockMode|int|null $lockMode = null): void
    {
        $class = $this->em->getClassMetadata($entity::class);

        $associationMappings = array_filter(
            $class->associationMappings,
            static fn (AssociationMapping $assoc): bool => $assoc->isCascadeRefresh()
        );

        foreach ($associationMappings as $assoc) {
            $relatedEntities = $class->reflFields[$assoc->fieldName]->getValue($entity);

            switch (true) {
                case $relatedEntities instanceof PersistentCollection:
                    // Unwrap so that foreach() does not initialize
                    $relatedEntities = $relatedEntities->unwrap();
                    // break; is commented intentionally!

                case $relatedEntities instanceof Collection:
                case is_array($relatedEntities):
                    foreach ($relatedEntities as $relatedEntity) {
                        $this->doRefresh($relatedEntity, $visited, $lockMode);
                    }

                    break;

                case $relatedEntities !== null:
                    $this->doRefresh($relatedEntities, $visited, $lockMode);
                    break;

                default:
                    // Do nothing
            }
        }
    }

    /**
     * Cascades a detach operation to associated entities.
     *
     * @param array<int, object> $visited
     */
    private function cascadeDetach(object $entity, array &$visited): void
    {
        $class = $this->em->getClassMetadata($entity::class);

        $associationMappings = array_filter(
            $class->associationMappings,
            static fn (AssociationMapping $assoc): bool => $assoc->isCascadeDetach()
        );

        foreach ($associationMappings as $assoc) {
            $relatedEntities = $class->reflFields[$assoc->fieldName]->getValue($entity);

            switch (true) {
                case $relatedEntities instanceof PersistentCollection:
                    // Unwrap so that foreach() does not initialize
                    $relatedEntities = $relatedEntities->unwrap();
                    // break; is commented intentionally!

                case $relatedEntities instanceof Collection:
                case is_array($relatedEntities):
                    foreach ($relatedEntities as $relatedEntity) {
                        $this->doDetach($relatedEntity, $visited);
                    }

                    break;

                case $relatedEntities !== null:
                    $this->doDetach($relatedEntities, $visited);
                    break;

                default:
                    // Do nothing
            }
        }
    }

    /**
     * Cascades the save operation to associated entities.
     *
     * @psalm-param array<int, object> $visited
     */
    private function cascadePersist(object $entity, array &$visited): void
    {
        if ($entity instanceof Proxy && ! $entity->__isInitialized()) {
            // nothing to do - proxy is not initialized, therefore we don't do anything with it
            return;
        }

        $class = $this->em->getClassMetadata($entity::class);

        $associationMappings = array_filter(
            $class->associationMappings,
            static fn (AssociationMapping $assoc): bool => $assoc->isCascadePersist()
        );

        foreach ($associationMappings as $assoc) {
            $relatedEntities = $class->reflFields[$assoc->fieldName]->getValue($entity);

            switch (true) {
                case $relatedEntities instanceof PersistentCollection:
                    // Unwrap so that foreach() does not initialize
                    $relatedEntities = $relatedEntities->unwrap();
                    // break; is commented intentionally!

                case $relatedEntities instanceof Collection:
                case is_array($relatedEntities):
                    if ($assoc->isToMany() <= 0) {
                        throw ORMInvalidArgumentException::invalidAssociation(
                            $this->em->getClassMetadata($assoc->targetEntity),
                            $assoc,
                            $relatedEntities,
                        );
                    }

                    foreach ($relatedEntities as $relatedEntity) {
                        $this->doPersist($relatedEntity, $visited);
                    }

                    break;

                case $relatedEntities !== null:
                    if (! $relatedEntities instanceof $assoc->targetEntity) {
                        throw ORMInvalidArgumentException::invalidAssociation(
                            $this->em->getClassMetadata($assoc->targetEntity),
                            $assoc,
                            $relatedEntities,
                        );
                    }

                    $this->doPersist($relatedEntities, $visited);
                    break;

                default:
                    // Do nothing
            }
        }
    }

    /**
     * Cascades the delete operation to associated entities.
     *
     * @psalm-param array<int, object> $visited
     */
    private function cascadeRemove(object $entity, array &$visited): void
    {
        $class = $this->em->getClassMetadata($entity::class);

        $associationMappings = array_filter(
            $class->associationMappings,
            static fn (AssociationMapping $assoc): bool => $assoc->isCascadeRemove()
        );

        $entitiesToCascade = [];

        foreach ($associationMappings as $assoc) {
            if ($entity instanceof Proxy && ! $entity->__isInitialized()) {
                $entity->__load();
            }

            $relatedEntities = $class->reflFields[$assoc->fieldName]->getValue($entity);

            switch (true) {
                case $relatedEntities instanceof Collection:
                case is_array($relatedEntities):
                    // If its a PersistentCollection initialization is intended! No unwrap!
                    foreach ($relatedEntities as $relatedEntity) {
                        $entitiesToCascade[] = $relatedEntity;
                    }

                    break;

                case $relatedEntities !== null:
                    $entitiesToCascade[] = $relatedEntities;
                    break;

                default:
                    // Do nothing
            }
        }

        foreach ($entitiesToCascade as $relatedEntity) {
            $this->doRemove($relatedEntity, $visited);
        }
    }

    /**
     * Acquire a lock on the given entity.
     *
     * @psalm-param LockMode::* $lockMode
     *
     * @throws ORMInvalidArgumentException
     * @throws TransactionRequiredException
     * @throws OptimisticLockException
     */
    public function lock(object $entity, LockMode|int $lockMode, DateTimeInterface|int|null $lockVersion = null): void
    {
        if ($this->getEntityState($entity, self::STATE_DETACHED) !== self::STATE_MANAGED) {
            throw ORMInvalidArgumentException::entityNotManaged($entity);
        }

        $class = $this->em->getClassMetadata($entity::class);

        switch (true) {
            case $lockMode === LockMode::OPTIMISTIC:
                if (! $class->isVersioned) {
                    throw OptimisticLockException::notVersioned($class->name);
                }

                if ($lockVersion === null) {
                    return;
                }

                if ($entity instanceof Proxy && ! $entity->__isInitialized()) {
                    $entity->__load();
                }

                assert($class->versionField !== null);
                $entityVersion = $class->reflFields[$class->versionField]->getValue($entity);

                // phpcs:ignore SlevomatCodingStandard.Operators.DisallowEqualOperators.DisallowedNotEqualOperator
                if ($entityVersion != $lockVersion) {
                    throw OptimisticLockException::lockFailedVersionMismatch($entity, $lockVersion, $entityVersion);
                }

                break;

            case $lockMode === LockMode::NONE:
            case $lockMode === LockMode::PESSIMISTIC_READ:
            case $lockMode === LockMode::PESSIMISTIC_WRITE:
                if (! $this->em->getConnection()->isTransactionActive()) {
                    throw TransactionRequiredException::transactionRequired();
                }

                $oid = spl_object_id($entity);

                $this->getEntityPersister($class->name)->lock(
                    array_combine($class->getIdentifierFieldNames(), $this->entityIdentifiers[$oid]),
                    $lockMode,
                );
                break;

            default:
                // Do nothing
        }
    }

    /**
     * Gets the CommitOrderCalculator used by the UnitOfWork to order commits.
     */
    public function getCommitOrderCalculator(): CommitOrderCalculator
    {
        return new CommitOrderCalculator();
    }

    /**
     * Clears the UnitOfWork.
<<<<<<< HEAD
     */
    public function clear(): void
    {
        $this->identityMap                    =
        $this->entityIdentifiers              =
        $this->originalEntityData             =
        $this->entityChangeSets               =
        $this->entityStates                   =
        $this->scheduledForSynchronization    =
        $this->entityInsertions               =
        $this->entityUpdates                  =
        $this->entityDeletions                =
        $this->nonCascadedNewDetectedEntities =
        $this->collectionDeletions            =
        $this->collectionUpdates              =
        $this->extraUpdates                   =
        $this->readOnlyObjects                =
        $this->visitedCollections             =
        $this->eagerLoadingEntities           =
        $this->orphanRemovals                 = [];
=======
     *
     * @param string|null $entityName if given, only entities of this type will get detached.
     *
     * @return void
     *
     * @throws ORMInvalidArgumentException if an invalid entity name is given.
     */
    public function clear($entityName = null)
    {
        if ($entityName === null) {
            $this->identityMap                      =
            $this->entityIdentifiers                =
            $this->originalEntityData               =
            $this->entityChangeSets                 =
            $this->entityStates                     =
            $this->scheduledForSynchronization      =
            $this->entityInsertions                 =
            $this->entityUpdates                    =
            $this->entityDeletions                  =
            $this->nonCascadedNewDetectedEntities   =
            $this->collectionDeletions              =
            $this->collectionUpdates                =
            $this->extraUpdates                     =
            $this->readOnlyObjects                  =
            $this->pendingCollectionElementRemovals =
            $this->visitedCollections               =
            $this->eagerLoadingEntities             =
            $this->orphanRemovals                   = [];
        } else {
            Deprecation::triggerIfCalledFromOutside(
                'doctrine/orm',
                'https://github.com/doctrine/orm/issues/8460',
                'Calling %s() with any arguments to clear specific entities is deprecated and will not be supported in Doctrine ORM 3.0.',
                __METHOD__
            );

            $this->clearIdentityMapForEntityName($entityName);
            $this->clearEntityInsertionsForEntityName($entityName);
        }
>>>>>>> 70bcff74

        if ($this->evm->hasListeners(Events::onClear)) {
            $this->evm->dispatchEvent(Events::onClear, new OnClearEventArgs($this->em));
        }
    }

    /**
     * INTERNAL:
     * Schedules an orphaned entity for removal. The remove() operation will be
     * invoked on that entity at the beginning of the next commit of this
     * UnitOfWork.
     *
     * @ignore
     */
    public function scheduleOrphanRemoval(object $entity): void
    {
        $this->orphanRemovals[spl_object_id($entity)] = $entity;
    }

    /**
     * INTERNAL:
     * Cancels a previously scheduled orphan removal.
     *
     * @ignore
     */
    public function cancelOrphanRemoval(object $entity): void
    {
        unset($this->orphanRemovals[spl_object_id($entity)]);
    }

    /**
     * INTERNAL:
     * Schedules a complete collection for removal when this UnitOfWork commits.
     */
    public function scheduleCollectionDeletion(PersistentCollection $coll): void
    {
        $coid = spl_object_id($coll);

        // TODO: if $coll is already scheduled for recreation ... what to do?
        // Just remove $coll from the scheduled recreations?
        unset($this->collectionUpdates[$coid]);

        $this->collectionDeletions[$coid] = $coll;
    }

    public function isCollectionScheduledForDeletion(PersistentCollection $coll): bool
    {
        return isset($this->collectionDeletions[spl_object_id($coll)]);
    }

    /**
     * INTERNAL:
     * Creates an entity. Used for reconstitution of persistent entities.
     *
     * Internal note: Highly performance-sensitive method.
     *
     * @param string  $className The name of the entity class.
     * @param mixed[] $data      The data for the entity.
     * @param mixed[] $hints     Any hints to account for during reconstitution/lookup of the entity.
     * @psalm-param class-string $className
     * @psalm-param array<string, mixed> $hints
     *
     * @return object The managed entity instance.
     *
     * @ignore
     * @todo Rename: getOrCreateEntity
     */
    public function createEntity(string $className, array $data, array &$hints = []): object
    {
        $class = $this->em->getClassMetadata($className);

        $id     = $this->identifierFlattener->flattenIdentifier($class, $data);
        $idHash = self::getIdHashByIdentifier($id);

        if (isset($this->identityMap[$class->rootEntityName][$idHash])) {
            $entity = $this->identityMap[$class->rootEntityName][$idHash];
            $oid    = spl_object_id($entity);

            if (
                isset($hints[Query::HINT_REFRESH], $hints[Query::HINT_REFRESH_ENTITY])
            ) {
                $unmanagedProxy = $hints[Query::HINT_REFRESH_ENTITY];
                if (
                    $unmanagedProxy !== $entity
                    && $unmanagedProxy instanceof Proxy
                    && $this->isIdentifierEquals($unmanagedProxy, $entity)
                ) {
                    // We will hydrate the given un-managed proxy anyway:
                    // continue work, but consider it the entity from now on
                    $entity = $unmanagedProxy;
                }
            }

            if ($entity instanceof Proxy && ! $entity->__isInitialized()) {
                $entity->__setInitialized(true);
            } else {
                if (
                    ! isset($hints[Query::HINT_REFRESH])
                    || (isset($hints[Query::HINT_REFRESH_ENTITY]) && $hints[Query::HINT_REFRESH_ENTITY] !== $entity)
                ) {
                    return $entity;
                }
            }

            $this->originalEntityData[$oid] = $data;
        } else {
            $entity = $class->newInstance();
            $oid    = spl_object_id($entity);

            $this->entityIdentifiers[$oid]  = $id;
            $this->entityStates[$oid]       = self::STATE_MANAGED;
            $this->originalEntityData[$oid] = $data;

            $this->identityMap[$class->rootEntityName][$idHash] = $entity;

            if (isset($hints[Query::HINT_READ_ONLY])) {
                $this->readOnlyObjects[$oid] = true;
            }
        }

        foreach ($data as $field => $value) {
            if (isset($class->fieldMappings[$field])) {
                $class->reflFields[$field]->setValue($entity, $value);
            }
        }

        // Loading the entity right here, if its in the eager loading map get rid of it there.
        unset($this->eagerLoadingEntities[$class->rootEntityName][$idHash]);

        if (isset($this->eagerLoadingEntities[$class->rootEntityName]) && ! $this->eagerLoadingEntities[$class->rootEntityName]) {
            unset($this->eagerLoadingEntities[$class->rootEntityName]);
        }

        // Properly initialize any unfetched associations, if partial objects are not allowed.
        if (isset($hints[Query::HINT_FORCE_PARTIAL_LOAD])) {
            Deprecation::trigger(
                'doctrine/orm',
                'https://github.com/doctrine/orm/issues/8471',
                'Partial Objects are deprecated (here entity %s)',
                $className,
            );

            return $entity;
        }

        foreach ($class->associationMappings as $field => $assoc) {
            // Check if the association is not among the fetch-joined associations already.
            if (isset($hints['fetchAlias'], $hints['fetched'][$hints['fetchAlias']][$field])) {
                continue;
            }

            $targetClass = $this->em->getClassMetadata($assoc->targetEntity);

            switch (true) {
                case $assoc->isToOne():
                    if (! $assoc->isOwningSide()) {
                        // use the given entity association
                        if (isset($data[$field]) && is_object($data[$field]) && isset($this->entityStates[spl_object_id($data[$field])])) {
                            $this->originalEntityData[$oid][$field] = $data[$field];

                            $class->reflFields[$field]->setValue($entity, $data[$field]);
                            $targetClass->reflFields[$assoc->mappedBy]->setValue($data[$field], $entity);

                            continue 2;
                        }

                        // Inverse side of x-to-one can never be lazy
                        $class->reflFields[$field]->setValue($entity, $this->getEntityPersister($assoc->targetEntity)->loadOneToOneEntity($assoc, $entity));

                        continue 2;
                    }

                    // use the entity association
                    if (isset($data[$field]) && is_object($data[$field]) && isset($this->entityStates[spl_object_id($data[$field])])) {
                        $class->reflFields[$field]->setValue($entity, $data[$field]);
                        $this->originalEntityData[$oid][$field] = $data[$field];

                        break;
                    }

                    $associatedId = [];

                    assert($assoc->isToOneOwningSide());
                    // TODO: Is this even computed right in all cases of composite keys?
                    foreach ($assoc->targetToSourceKeyColumns as $targetColumn => $srcColumn) {
                        $joinColumnValue = $data[$srcColumn] ?? null;

                        if ($joinColumnValue !== null) {
                            if ($joinColumnValue instanceof BackedEnum) {
                                $joinColumnValue = $joinColumnValue->value;
                            }

                            if ($targetClass->containsForeignIdentifier) {
                                $associatedId[$targetClass->getFieldForColumn($targetColumn)] = $joinColumnValue;
                            } else {
                                $associatedId[$targetClass->fieldNames[$targetColumn]] = $joinColumnValue;
                            }
                        } elseif (
                            $targetClass->containsForeignIdentifier
                            && in_array($targetClass->getFieldForColumn($targetColumn), $targetClass->identifier, true)
                        ) {
                            // the missing key is part of target's entity primary key
                            $associatedId = [];
                            break;
                        }
                    }

                    if (! $associatedId) {
                        // Foreign key is NULL
                        $class->reflFields[$field]->setValue($entity, null);
                        $this->originalEntityData[$oid][$field] = null;

                        break;
                    }

                    if (! isset($hints['fetchMode'][$class->name][$field])) {
                        $hints['fetchMode'][$class->name][$field] = $assoc->fetch;
                    }

                    // Foreign key is set
                    // Check identity map first
                    // FIXME: Can break easily with composite keys if join column values are in
                    //        wrong order. The correct order is the one in ClassMetadata#identifier.
                    $relatedIdHash = self::getIdHashByIdentifier($associatedId);

                    switch (true) {
                        case isset($this->identityMap[$targetClass->rootEntityName][$relatedIdHash]):
                            $newValue = $this->identityMap[$targetClass->rootEntityName][$relatedIdHash];

                            // If this is an uninitialized proxy, we are deferring eager loads,
                            // this association is marked as eager fetch, and its an uninitialized proxy (wtf!)
                            // then we can append this entity for eager loading!
                            if (
                                $hints['fetchMode'][$class->name][$field] === ClassMetadata::FETCH_EAGER &&
                                isset($hints[self::HINT_DEFEREAGERLOAD]) &&
                                ! $targetClass->isIdentifierComposite &&
                                $newValue instanceof Proxy &&
                                $newValue->__isInitialized() === false
                            ) {
                                $this->eagerLoadingEntities[$targetClass->rootEntityName][$relatedIdHash] = current($associatedId);
                            }

                            break;

                        case $targetClass->subClasses:
                            // If it might be a subtype, it can not be lazy. There isn't even
                            // a way to solve this with deferred eager loading, which means putting
                            // an entity with subclasses at a *-to-one location is really bad! (performance-wise)
                            $newValue = $this->getEntityPersister($assoc->targetEntity)->loadOneToOneEntity($assoc, $entity, $associatedId);
                            break;

                        default:
                            $normalizedAssociatedId = $this->normalizeIdentifier($targetClass, $associatedId);

                            switch (true) {
                                // We are negating the condition here. Other cases will assume it is valid!
                                case $hints['fetchMode'][$class->name][$field] !== ClassMetadata::FETCH_EAGER:
                                    $newValue = $this->em->getProxyFactory()->getProxy($assoc->targetEntity, $normalizedAssociatedId);
                                    break;

                                // Deferred eager load only works for single identifier classes
                                case isset($hints[self::HINT_DEFEREAGERLOAD]) && ! $targetClass->isIdentifierComposite:
                                    // TODO: Is there a faster approach?
                                    $this->eagerLoadingEntities[$targetClass->rootEntityName][$relatedIdHash] = current($normalizedAssociatedId);

                                    $newValue = $this->em->getProxyFactory()->getProxy($assoc->targetEntity, $normalizedAssociatedId);
                                    break;

                                default:
                                    // TODO: This is very imperformant, ignore it?
                                    $newValue = $this->em->find($assoc->targetEntity, $normalizedAssociatedId);
                                    break;
                            }

                            if ($newValue === null) {
                                break;
                            }

                            // PERF: Inlined & optimized code from UnitOfWork#registerManaged()
                            $newValueOid                                                     = spl_object_id($newValue);
                            $this->entityIdentifiers[$newValueOid]                           = $associatedId;
                            $this->identityMap[$targetClass->rootEntityName][$relatedIdHash] = $newValue;

                            $this->entityStates[$newValueOid] = self::STATE_MANAGED;
                            // make sure that when an proxy is then finally loaded, $this->originalEntityData is set also!
                            break;
                    }

                    $this->originalEntityData[$oid][$field] = $newValue;
                    $class->reflFields[$field]->setValue($entity, $newValue);

                    if ($assoc->inversedBy && $assoc->isOneToOne() && $newValue !== null) {
                        $inverseAssoc = $targetClass->associationMappings[$assoc->inversedBy];
                        $targetClass->reflFields[$inverseAssoc->fieldName]->setValue($newValue, $entity);
                    }

                    break;

                default:
                    assert($assoc->isToMany());
                    // Ignore if its a cached collection
                    if (isset($hints[Query::HINT_CACHE_ENABLED]) && $class->getFieldValue($entity, $field) instanceof PersistentCollection) {
                        break;
                    }

                    // use the given collection
                    if (isset($data[$field]) && $data[$field] instanceof PersistentCollection) {
                        $data[$field]->setOwner($entity, $assoc);

                        $class->reflFields[$field]->setValue($entity, $data[$field]);
                        $this->originalEntityData[$oid][$field] = $data[$field];

                        break;
                    }

                    // Inject collection
                    $pColl = new PersistentCollection($this->em, $targetClass, new ArrayCollection());
                    $pColl->setOwner($entity, $assoc);
                    $pColl->setInitialized(false);

                    $reflField = $class->reflFields[$field];
                    $reflField->setValue($entity, $pColl);

                    if ($assoc->fetch === ClassMetadata::FETCH_EAGER) {
                        $this->loadCollection($pColl);
                        $pColl->takeSnapshot();
                    }

                    $this->originalEntityData[$oid][$field] = $pColl;
                    break;
            }
        }

        // defer invoking of postLoad event to hydration complete step
        $this->hydrationCompleteHandler->deferPostLoadInvoking($class, $entity);

        return $entity;
    }

    public function triggerEagerLoads(): void
    {
        if (! $this->eagerLoadingEntities) {
            return;
        }

        // avoid infinite recursion
        $eagerLoadingEntities       = $this->eagerLoadingEntities;
        $this->eagerLoadingEntities = [];

        foreach ($eagerLoadingEntities as $entityName => $ids) {
            if (! $ids) {
                continue;
            }

            $class = $this->em->getClassMetadata($entityName);

            $this->getEntityPersister($entityName)->loadAll(
                array_combine($class->identifier, [array_values($ids)]),
            );
        }
    }

    /**
     * Initializes (loads) an uninitialized persistent collection of an entity.
     *
     * @todo Maybe later move to EntityManager#initialize($proxyOrCollection). See DDC-733.
     */
    public function loadCollection(PersistentCollection $collection): void
    {
        $assoc     = $collection->getMapping();
        $persister = $this->getEntityPersister($assoc->targetEntity);

        switch ($assoc->type()) {
            case ClassMetadata::ONE_TO_MANY:
                $persister->loadOneToManyCollection($assoc, $collection->getOwner(), $collection);
                break;

            case ClassMetadata::MANY_TO_MANY:
                $persister->loadManyToManyCollection($assoc, $collection->getOwner(), $collection);
                break;
        }

        $collection->setInitialized(true);
    }

    /**
     * Gets the identity map of the UnitOfWork.
     *
     * @psalm-return array<class-string, array<string, object>>
     */
    public function getIdentityMap(): array
    {
        return $this->identityMap;
    }

    /**
     * Gets the original data of an entity. The original data is the data that was
     * present at the time the entity was reconstituted from the database.
     *
     * @psalm-return array<string, mixed>
     */
    public function getOriginalEntityData(object $entity): array
    {
        $oid = spl_object_id($entity);

        return $this->originalEntityData[$oid] ?? [];
    }

    /**
     * @param mixed[] $data
     *
     * @ignore
     */
    public function setOriginalEntityData(object $entity, array $data): void
    {
        $this->originalEntityData[spl_object_id($entity)] = $data;
    }

    /**
     * INTERNAL:
     * Sets a property value of the original data array of an entity.
     *
     * @ignore
     */
    public function setOriginalEntityProperty(int $oid, string $property, mixed $value): void
    {
        $this->originalEntityData[$oid][$property] = $value;
    }

    /**
     * Gets the identifier of an entity.
     * The returned value is always an array of identifier values. If the entity
     * has a composite identifier then the identifier values are in the same
     * order as the identifier field names as returned by ClassMetadata#getIdentifierFieldNames().
     *
     * @return mixed[] The identifier values.
     */
    public function getEntityIdentifier(object $entity): array
    {
        return $this->entityIdentifiers[spl_object_id($entity)]
            ?? throw EntityNotFoundException::noIdentifierFound(get_debug_type($entity));
    }

    /**
     * Processes an entity instance to extract their identifier values.
     *
     * @return mixed A scalar value.
     *
     * @throws ORMInvalidArgumentException
     */
    public function getSingleIdentifierValue(object $entity): mixed
    {
        $class = $this->em->getClassMetadata($entity::class);

        if ($class->isIdentifierComposite) {
            throw ORMInvalidArgumentException::invalidCompositeIdentifier();
        }

        $values = $this->isInIdentityMap($entity)
            ? $this->getEntityIdentifier($entity)
            : $class->getIdentifierValues($entity);

        return $values[$class->identifier[0]] ?? null;
    }

    /**
     * Tries to find an entity with the given identifier in the identity map of
     * this UnitOfWork.
     *
     * @param mixed  $id            The entity identifier to look for.
     * @param string $rootClassName The name of the root class of the mapped entity hierarchy.
     * @psalm-param class-string $rootClassName
     *
     * @return object|false Returns the entity with the specified identifier if it exists in
     *                      this UnitOfWork, FALSE otherwise.
     */
    public function tryGetById(mixed $id, string $rootClassName): object|false
    {
        $idHash = self::getIdHashByIdentifier((array) $id);

        return $this->identityMap[$rootClassName][$idHash] ?? false;
    }

    /**
     * Schedules an entity for dirty-checking at commit-time.
     *
     * @todo Rename: scheduleForSynchronization
     */
    public function scheduleForDirtyCheck(object $entity): void
    {
        $rootClassName = $this->em->getClassMetadata($entity::class)->rootEntityName;

        $this->scheduledForSynchronization[$rootClassName][spl_object_id($entity)] = $entity;
    }

    /**
     * Checks whether the UnitOfWork has any pending insertions.
     */
    public function hasPendingInsertions(): bool
    {
        return ! empty($this->entityInsertions);
    }

    /**
     * Calculates the size of the UnitOfWork. The size of the UnitOfWork is the
     * number of entities in the identity map.
     */
    public function size(): int
    {
        return array_sum(array_map('count', $this->identityMap));
    }

    /**
     * Gets the EntityPersister for an Entity.
     *
     * @psalm-param class-string $entityName
     */
    public function getEntityPersister(string $entityName): EntityPersister
    {
        if (isset($this->persisters[$entityName])) {
            return $this->persisters[$entityName];
        }

        $class = $this->em->getClassMetadata($entityName);

        $persister = match (true) {
            $class->isInheritanceTypeNone() => new BasicEntityPersister($this->em, $class),
            $class->isInheritanceTypeSingleTable() => new SingleTablePersister($this->em, $class),
            $class->isInheritanceTypeJoined() => new JoinedSubclassPersister($this->em, $class),
            default => throw new RuntimeException('No persister found for entity.'),
        };

        if ($this->hasCache && $class->cache !== null) {
            $persister = $this->em->getConfiguration()
                ->getSecondLevelCacheConfiguration()
                ->getCacheFactory()
                ->buildCachedEntityPersister($this->em, $persister, $class);
        }

        $this->persisters[$entityName] = $persister;

        return $this->persisters[$entityName];
    }

    /** Gets a collection persister for a collection-valued association. */
    public function getCollectionPersister(AssociationMapping $association): CollectionPersister
    {
        $role = isset($association->cache)
            ? $association->sourceEntity . '::' . $association->fieldName
            : $association->type();

        if (isset($this->collectionPersisters[$role])) {
            return $this->collectionPersisters[$role];
        }

        $persister = $association->type() === ClassMetadata::ONE_TO_MANY
            ? new OneToManyPersister($this->em)
            : new ManyToManyPersister($this->em);

        if ($this->hasCache && isset($association->cache)) {
            $persister = $this->em->getConfiguration()
                ->getSecondLevelCacheConfiguration()
                ->getCacheFactory()
                ->buildCachedCollectionPersister($this->em, $persister, $association);
        }

        $this->collectionPersisters[$role] = $persister;

        return $this->collectionPersisters[$role];
    }

    /**
     * INTERNAL:
     * Registers an entity as managed.
     *
     * @param mixed[] $id   The identifier values.
     * @param mixed[] $data The original entity data.
     */
    public function registerManaged(object $entity, array $id, array $data): void
    {
        $oid = spl_object_id($entity);

        $this->entityIdentifiers[$oid]  = $id;
        $this->entityStates[$oid]       = self::STATE_MANAGED;
        $this->originalEntityData[$oid] = $data;

        $this->addToIdentityMap($entity);
    }

    /* PropertyChangedListener implementation */

    /**
     * Notifies this UnitOfWork of a property change in an entity.
     *
     * {@inheritDoc}
     */
    public function propertyChanged(object $sender, string $propertyName, mixed $oldValue, mixed $newValue): void
    {
        $oid   = spl_object_id($sender);
        $class = $this->em->getClassMetadata($sender::class);

        $isAssocField = isset($class->associationMappings[$propertyName]);

        if (! $isAssocField && ! isset($class->fieldMappings[$propertyName])) {
            return; // ignore non-persistent fields
        }

        // Update changeset and mark entity for synchronization
        $this->entityChangeSets[$oid][$propertyName] = [$oldValue, $newValue];

        if (! isset($this->scheduledForSynchronization[$class->rootEntityName][$oid])) {
            $this->scheduleForDirtyCheck($sender);
        }
    }

    /**
     * Gets the currently scheduled entity insertions in this UnitOfWork.
     *
     * @psalm-return array<int, object>
     */
    public function getScheduledEntityInsertions(): array
    {
        return $this->entityInsertions;
    }

    /**
     * Gets the currently scheduled entity updates in this UnitOfWork.
     *
     * @psalm-return array<int, object>
     */
    public function getScheduledEntityUpdates(): array
    {
        return $this->entityUpdates;
    }

    /**
     * Gets the currently scheduled entity deletions in this UnitOfWork.
     *
     * @psalm-return array<int, object>
     */
    public function getScheduledEntityDeletions(): array
    {
        return $this->entityDeletions;
    }

    /**
     * Gets the currently scheduled complete collection deletions
     *
     * @psalm-return array<int, PersistentCollection<array-key, object>>
     */
    public function getScheduledCollectionDeletions(): array
    {
        return $this->collectionDeletions;
    }

    /**
     * Gets the currently scheduled collection inserts, updates and deletes.
     *
     * @psalm-return array<int, PersistentCollection<array-key, object>>
     */
    public function getScheduledCollectionUpdates(): array
    {
        return $this->collectionUpdates;
    }

    /**
     * Helper method to initialize a lazy loading proxy or persistent collection.
     */
    public function initializeObject(object $obj): void
    {
        if ($obj instanceof Proxy) {
            $obj->__load();

            return;
        }

        if ($obj instanceof PersistentCollection) {
            $obj->initialize();
        }
    }

    /**
     * Helper method to show an object as string.
     */
    private static function objToStr(object $obj): string
    {
        return $obj instanceof Stringable ? (string) $obj : get_debug_type($obj) . '@' . spl_object_id($obj);
    }

    /**
     * Marks an entity as read-only so that it will not be considered for updates during UnitOfWork#commit().
     *
     * This operation cannot be undone as some parts of the UnitOfWork now keep gathering information
     * on this object that might be necessary to perform a correct update.
     *
     * @throws ORMInvalidArgumentException
     */
    public function markReadOnly(object $object): void
    {
        if (! $this->isInIdentityMap($object)) {
            throw ORMInvalidArgumentException::readOnlyRequiresManagedEntity($object);
        }

        $this->readOnlyObjects[spl_object_id($object)] = true;
    }

    /**
     * Is this entity read only?
     *
     * @throws ORMInvalidArgumentException
     */
    public function isReadOnly(object $object): bool
    {
        return isset($this->readOnlyObjects[spl_object_id($object)]);
    }

    /**
     * Perform whatever processing is encapsulated here after completion of the transaction.
     */
    private function afterTransactionComplete(): void
    {
        $this->performCallbackOnCachedPersister(static function (CachedPersister $persister) {
            $persister->afterTransactionComplete();
        });
    }

    /**
     * Perform whatever processing is encapsulated here after completion of the rolled-back.
     */
    private function afterTransactionRolledBack(): void
    {
        $this->performCallbackOnCachedPersister(static function (CachedPersister $persister) {
            $persister->afterTransactionRolledBack();
        });
    }

    /**
     * Performs an action after the transaction.
     */
    private function performCallbackOnCachedPersister(callable $callback): void
    {
        if (! $this->hasCache) {
            return;
        }

        foreach ([...$this->persisters, ...$this->collectionPersisters] as $persister) {
            if ($persister instanceof CachedPersister) {
                $callback($persister);
            }
        }
    }

    private function dispatchOnFlushEvent(): void
    {
        if ($this->evm->hasListeners(Events::onFlush)) {
            $this->evm->dispatchEvent(Events::onFlush, new OnFlushEventArgs($this->em));
        }
    }

    private function dispatchPostFlushEvent(): void
    {
        if ($this->evm->hasListeners(Events::postFlush)) {
            $this->evm->dispatchEvent(Events::postFlush, new PostFlushEventArgs($this->em));
        }
    }

    /**
     * Verifies if two given entities actually are the same based on identifier comparison
     */
    private function isIdentifierEquals(object $entity1, object $entity2): bool
    {
        if ($entity1 === $entity2) {
            return true;
        }

        $class = $this->em->getClassMetadata($entity1::class);

        if ($class !== $this->em->getClassMetadata($entity2::class)) {
            return false;
        }

        $oid1 = spl_object_id($entity1);
        $oid2 = spl_object_id($entity2);

        $id1 = $this->entityIdentifiers[$oid1] ?? $this->identifierFlattener->flattenIdentifier($class, $class->getIdentifierValues($entity1));
        $id2 = $this->entityIdentifiers[$oid2] ?? $this->identifierFlattener->flattenIdentifier($class, $class->getIdentifierValues($entity2));

        return $id1 === $id2 || self::getIdHashByIdentifier($id1) === self::getIdHashByIdentifier($id2);
    }

    /** @throws ORMInvalidArgumentException */
    private function assertThatThereAreNoUnintentionallyNonPersistedAssociations(): void
    {
        $entitiesNeedingCascadePersist = array_diff_key($this->nonCascadedNewDetectedEntities, $this->entityInsertions);

        $this->nonCascadedNewDetectedEntities = [];

        if ($entitiesNeedingCascadePersist) {
            throw ORMInvalidArgumentException::newEntitiesFoundThroughRelationships(
                array_values($entitiesNeedingCascadePersist),
            );
        }
    }

    /**
     * This method called by hydrators, and indicates that hydrator totally completed current hydration cycle.
     * Unit of work able to fire deferred events, related to loading events here.
     *
     * @internal should be called internally from object hydrators
     */
    public function hydrationComplete(): void
    {
        $this->hydrationCompleteHandler->hydrationComplete();
    }

    /** @throws MappingException if the entity has more than a single identifier. */
    private function convertSingleFieldIdentifierToPHPValue(ClassMetadata $class, mixed $identifierValue): mixed
    {
        return $this->em->getConnection()->convertToPHPValue(
            $identifierValue,
            $class->getTypeOfField($class->getSingleIdentifierFieldName()),
        );
    }

    /**
     * Given a flat identifier, this method will produce another flat identifier, but with all
     * association fields that are mapped as identifiers replaced by entity references, recursively.
     *
     * @param mixed[] $flatIdentifier
     *
     * @return array<string, mixed>
     */
    private function normalizeIdentifier(ClassMetadata $targetClass, array $flatIdentifier): array
    {
        $normalizedAssociatedId = [];

        foreach ($targetClass->getIdentifierFieldNames() as $name) {
            if (! array_key_exists($name, $flatIdentifier)) {
                continue;
            }

            if (! $targetClass->isSingleValuedAssociation($name)) {
                $normalizedAssociatedId[$name] = $flatIdentifier[$name];
                continue;
            }

            $targetIdMetadata = $this->em->getClassMetadata($targetClass->getAssociationTargetClass($name));

            // Note: the ORM prevents using an entity with a composite identifier as an identifier association
            //       therefore, reset($targetIdMetadata->identifier) is always correct
            $normalizedAssociatedId[$name] = $this->em->getReference(
                $targetIdMetadata->getName(),
                $this->normalizeIdentifier(
                    $targetIdMetadata,
                    [(string) reset($targetIdMetadata->identifier) => $flatIdentifier[$name]],
                ),
            );
        }

        return $normalizedAssociatedId;
    }
}<|MERGE_RESOLUTION|>--- conflicted
+++ resolved
@@ -230,10 +230,7 @@
      *
      * @psalm-var array<int, PersistentCollection<array-key, object>>
      */
-<<<<<<< HEAD
     private array $visitedCollections = [];
-=======
-    private $visitedCollections = [];
 
     /**
      * List of collections visited during the changeset calculation that contain to-be-removed
@@ -244,15 +241,7 @@
      *
      * @psalm-var array<int, array<array-key, true>>
      */
-    private $pendingCollectionElementRemovals = [];
-
-    /**
-     * The EntityManager that "owns" this UnitOfWork instance.
-     *
-     * @var EntityManagerInterface
-     */
-    private $em;
->>>>>>> 70bcff74
+    private array $pendingCollectionElementRemovals = [];
 
     /**
      * The entity persister instances used to persist entity instances.
@@ -474,19 +463,6 @@
 
     private function postCommitCleanup(): void
     {
-<<<<<<< HEAD
-        $this->entityInsertions               =
-        $this->entityUpdates                  =
-        $this->entityDeletions                =
-        $this->extraUpdates                   =
-        $this->collectionUpdates              =
-        $this->nonCascadedNewDetectedEntities =
-        $this->collectionDeletions            =
-        $this->visitedCollections             =
-        $this->orphanRemovals                 =
-        $this->entityChangeSets               =
-        $this->scheduledForSynchronization    = [];
-=======
         $this->entityInsertions                 =
         $this->entityUpdates                    =
         $this->entityDeletions                  =
@@ -496,26 +472,9 @@
         $this->collectionDeletions              =
         $this->pendingCollectionElementRemovals =
         $this->visitedCollections               =
-        $this->orphanRemovals                   = [];
-
-        if ($entity === null) {
-            $this->entityChangeSets = $this->scheduledForSynchronization = [];
-
-            return;
-        }
-
-        $entities = is_object($entity)
-            ? [$entity]
-            : $entity;
-
-        foreach ($entities as $object) {
-            $oid = spl_object_id($object);
-
-            $this->clearEntityChangeSet($oid);
-
-            unset($this->scheduledForSynchronization[$this->em->getClassMetadata(get_class($object))->rootEntityName][$oid]);
-        }
->>>>>>> 70bcff74
+        $this->orphanRemovals                   =
+        $this->entityChangeSets                 =
+        $this->scheduledForSynchronization      = [];
     }
 
     /**
@@ -902,13 +861,8 @@
                 case self::STATE_REMOVED:
                     // Consume the $value as array (it's either an array or an ArrayAccess)
                     // and remove the element from Collection.
-<<<<<<< HEAD
-                    if ($assoc->isToMany()) {
-                        unset($value[$key]);
-=======
-                    if (! ($assoc['type'] & ClassMetadata::TO_MANY)) {
+                    if (! $assoc->isToMany()) {
                         break;
->>>>>>> 70bcff74
                     }
 
                     $coid                            = spl_object_id($value);
@@ -2202,68 +2156,27 @@
 
     /**
      * Clears the UnitOfWork.
-<<<<<<< HEAD
      */
     public function clear(): void
     {
-        $this->identityMap                    =
-        $this->entityIdentifiers              =
-        $this->originalEntityData             =
-        $this->entityChangeSets               =
-        $this->entityStates                   =
-        $this->scheduledForSynchronization    =
-        $this->entityInsertions               =
-        $this->entityUpdates                  =
-        $this->entityDeletions                =
-        $this->nonCascadedNewDetectedEntities =
-        $this->collectionDeletions            =
-        $this->collectionUpdates              =
-        $this->extraUpdates                   =
-        $this->readOnlyObjects                =
-        $this->visitedCollections             =
-        $this->eagerLoadingEntities           =
-        $this->orphanRemovals                 = [];
-=======
-     *
-     * @param string|null $entityName if given, only entities of this type will get detached.
-     *
-     * @return void
-     *
-     * @throws ORMInvalidArgumentException if an invalid entity name is given.
-     */
-    public function clear($entityName = null)
-    {
-        if ($entityName === null) {
-            $this->identityMap                      =
-            $this->entityIdentifiers                =
-            $this->originalEntityData               =
-            $this->entityChangeSets                 =
-            $this->entityStates                     =
-            $this->scheduledForSynchronization      =
-            $this->entityInsertions                 =
-            $this->entityUpdates                    =
-            $this->entityDeletions                  =
-            $this->nonCascadedNewDetectedEntities   =
-            $this->collectionDeletions              =
-            $this->collectionUpdates                =
-            $this->extraUpdates                     =
-            $this->readOnlyObjects                  =
-            $this->pendingCollectionElementRemovals =
-            $this->visitedCollections               =
-            $this->eagerLoadingEntities             =
-            $this->orphanRemovals                   = [];
-        } else {
-            Deprecation::triggerIfCalledFromOutside(
-                'doctrine/orm',
-                'https://github.com/doctrine/orm/issues/8460',
-                'Calling %s() with any arguments to clear specific entities is deprecated and will not be supported in Doctrine ORM 3.0.',
-                __METHOD__
-            );
-
-            $this->clearIdentityMapForEntityName($entityName);
-            $this->clearEntityInsertionsForEntityName($entityName);
-        }
->>>>>>> 70bcff74
+        $this->identityMap                      =
+        $this->entityIdentifiers                =
+        $this->originalEntityData               =
+        $this->entityChangeSets                 =
+        $this->entityStates                     =
+        $this->scheduledForSynchronization      =
+        $this->entityInsertions                 =
+        $this->entityUpdates                    =
+        $this->entityDeletions                  =
+        $this->nonCascadedNewDetectedEntities   =
+        $this->collectionDeletions              =
+        $this->collectionUpdates                =
+        $this->extraUpdates                     =
+        $this->readOnlyObjects                  =
+        $this->pendingCollectionElementRemovals =
+        $this->visitedCollections               =
+        $this->eagerLoadingEntities             =
+        $this->orphanRemovals                   = [];
 
         if ($this->evm->hasListeners(Events::onClear)) {
             $this->evm->dispatchEvent(Events::onClear, new OnClearEventArgs($this->em));
