--- conflicted
+++ resolved
@@ -120,12 +120,7 @@
      * Since all classes in a hierarchy must share the same identifier set,
      * we always take the root class name of the hierarchy.
      *
-<<<<<<< HEAD
-     * @psalm-var array<class-string, array<string, object|null>>
-=======
-     * @var mixed[]
      * @psalm-var array<class-string, array<string, object>>
->>>>>>> 01028cf3
      */
     private array $identityMap = [];
 
