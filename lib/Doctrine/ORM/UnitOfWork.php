<?php

declare(strict_types=1);

namespace Doctrine\ORM;

use BackedEnum;
use DateTimeInterface;
use Doctrine\Common\Collections\ArrayCollection;
use Doctrine\Common\Collections\Collection;
use Doctrine\Common\EventManager;
use Doctrine\DBAL\Connections\PrimaryReadReplicaConnection;
use Doctrine\DBAL\LockMode;
use Doctrine\Deprecations\Deprecation;
use Doctrine\ORM\Cache\Persister\CachedPersister;
use Doctrine\ORM\Event\ListenersInvoker;
use Doctrine\ORM\Event\OnFlushEventArgs;
use Doctrine\ORM\Event\PostFlushEventArgs;
use Doctrine\ORM\Event\PostPersistEventArgs;
use Doctrine\ORM\Event\PostRemoveEventArgs;
use Doctrine\ORM\Event\PostUpdateEventArgs;
use Doctrine\ORM\Event\PreFlushEventArgs;
use Doctrine\ORM\Event\PrePersistEventArgs;
use Doctrine\ORM\Event\PreRemoveEventArgs;
use Doctrine\ORM\Event\PreUpdateEventArgs;
use Doctrine\ORM\Exception\ORMException;
use Doctrine\ORM\Exception\UnexpectedAssociationValue;
use Doctrine\ORM\Id\AssignedGenerator;
use Doctrine\ORM\Internal\CommitOrderCalculator;
use Doctrine\ORM\Internal\HydrationCompleteHandler;
use Doctrine\ORM\Mapping\ClassMetadata;
use Doctrine\ORM\Mapping\ClassMetadataInfo;
use Doctrine\ORM\Mapping\MappingException;
use Doctrine\ORM\Mapping\Reflection\ReflectionPropertiesGetter;
use Doctrine\ORM\Persisters\Collection\CollectionPersister;
use Doctrine\ORM\Persisters\Collection\ManyToManyPersister;
use Doctrine\ORM\Persisters\Collection\OneToManyPersister;
use Doctrine\ORM\Persisters\Entity\BasicEntityPersister;
use Doctrine\ORM\Persisters\Entity\EntityPersister;
use Doctrine\ORM\Persisters\Entity\JoinedSubclassPersister;
use Doctrine\ORM\Persisters\Entity\SingleTablePersister;
use Doctrine\ORM\Utility\IdentifierFlattener;
use Doctrine\Persistence\Mapping\RuntimeReflectionService;
use Doctrine\Persistence\NotifyPropertyChanged;
use Doctrine\Persistence\ObjectManagerAware;
use Doctrine\Persistence\PropertyChangedListener;
use Doctrine\Persistence\Proxy;
use Exception;
use InvalidArgumentException;
use RuntimeException;
use Throwable;
use UnexpectedValueException;

use function array_combine;
use function array_diff_key;
use function array_filter;
use function array_key_exists;
use function array_map;
use function array_merge;
use function array_pop;
use function array_sum;
use function array_values;
use function assert;
use function count;
use function current;
use function func_get_arg;
use function func_num_args;
use function get_class;
use function get_debug_type;
use function implode;
use function in_array;
use function is_array;
use function is_object;
use function method_exists;
use function reset;
use function spl_object_id;
use function sprintf;

/**
 * The UnitOfWork is responsible for tracking changes to objects during an
 * "object-level" transaction and for writing out changes to the database
 * in the correct order.
 *
 * Internal note: This class contains highly performance-sensitive code.
 *
 * @psalm-import-type AssociationMapping from ClassMetadataInfo
 */
class UnitOfWork implements PropertyChangedListener
{
    /**
     * An entity is in MANAGED state when its persistence is managed by an EntityManager.
     */
    public const STATE_MANAGED = 1;

    /**
     * An entity is new if it has just been instantiated (i.e. using the "new" operator)
     * and is not (yet) managed by an EntityManager.
     */
    public const STATE_NEW = 2;

    /**
     * A detached entity is an instance with persistent state and identity that is not
     * (or no longer) associated with an EntityManager (and a UnitOfWork).
     */
    public const STATE_DETACHED = 3;

    /**
     * A removed entity instance is an instance with a persistent identity,
     * associated with an EntityManager, whose persistent state will be deleted
     * on commit.
     */
    public const STATE_REMOVED = 4;

    /**
     * Hint used to collect all primary keys of associated entities during hydration
     * and execute it in a dedicated query afterwards
     *
     * @see https://www.doctrine-project.org/projects/doctrine-orm/en/stable/reference/dql-doctrine-query-language.html#temporarily-change-fetch-mode-in-dql
     */
    public const HINT_DEFEREAGERLOAD = 'deferEagerLoad';

    /**
     * The identity map that holds references to all managed entities that have
     * an identity. The entities are grouped by their class name.
     * Since all classes in a hierarchy must share the same identifier set,
     * we always take the root class name of the hierarchy.
     *
     * @var mixed[]
     * @psalm-var array<class-string, array<string, object|null>>
     */
    private $identityMap = [];

    /**
     * Map of all identifiers of managed entities.
     * Keys are object ids (spl_object_id).
     *
     * @var mixed[]
     * @psalm-var array<int, array<string, mixed>>
     */
    private $entityIdentifiers = [];

    /**
     * Map of the original entity data of managed entities.
     * Keys are object ids (spl_object_id). This is used for calculating changesets
     * at commit time.
     *
     * Internal note: Note that PHPs "copy-on-write" behavior helps a lot with memory usage.
     *                A value will only really be copied if the value in the entity is modified
     *                by the user.
     *
     * @psalm-var array<int, array<string, mixed>>
     */
    private $originalEntityData = [];

    /**
     * Map of entity changes. Keys are object ids (spl_object_id).
     * Filled at the beginning of a commit of the UnitOfWork and cleaned at the end.
     *
     * @psalm-var array<int, array<string, array{mixed, mixed}>>
     */
    private $entityChangeSets = [];

    /**
     * The (cached) states of any known entities.
     * Keys are object ids (spl_object_id).
     *
     * @psalm-var array<int, self::STATE_*>
     */
    private $entityStates = [];

    /**
     * Map of entities that are scheduled for dirty checking at commit time.
     * This is only used for entities with a change tracking policy of DEFERRED_EXPLICIT.
     * Keys are object ids (spl_object_id).
     *
     * @psalm-var array<class-string, array<int, mixed>>
     */
    private $scheduledForSynchronization = [];

    /**
     * A list of all pending entity insertions.
     *
     * @psalm-var array<int, object>
     */
    private $entityInsertions = [];

    /**
     * A list of all pending entity updates.
     *
     * @psalm-var array<int, object>
     */
    private $entityUpdates = [];

    /**
     * Any pending extra updates that have been scheduled by persisters.
     *
     * @psalm-var array<int, array{object, array<string, array{mixed, mixed}>}>
     */
    private $extraUpdates = [];

    /**
     * A list of all pending entity deletions.
     *
     * @psalm-var array<int, object>
     */
    private $entityDeletions = [];

    /**
     * New entities that were discovered through relationships that were not
     * marked as cascade-persist. During flush, this array is populated and
     * then pruned of any entities that were discovered through a valid
     * cascade-persist path. (Leftovers cause an error.)
     *
     * Keys are OIDs, payload is a two-item array describing the association
     * and the entity.
     *
     * @var object[][]|array[][] indexed by respective object spl_object_id()
     */
    private $nonCascadedNewDetectedEntities = [];

    /**
     * All pending collection deletions.
     *
     * @psalm-var array<int, PersistentCollection<array-key, object>>
     */
    private $collectionDeletions = [];

    /**
     * All pending collection updates.
     *
     * @psalm-var array<int, PersistentCollection<array-key, object>>
     */
    private $collectionUpdates = [];

    /**
     * List of collections visited during changeset calculation on a commit-phase of a UnitOfWork.
     * At the end of the UnitOfWork all these collections will make new snapshots
     * of their data.
     *
     * @psalm-var array<int, PersistentCollection<array-key, object>>
     */
    private $visitedCollections = [];

    /**
     * The EntityManager that "owns" this UnitOfWork instance.
     *
     * @var EntityManagerInterface
     */
    private $em;

    /**
     * The entity persister instances used to persist entity instances.
     *
     * @psalm-var array<string, EntityPersister>
     */
    private $persisters = [];

    /**
     * The collection persister instances used to persist collections.
     *
     * @psalm-var array<string, CollectionPersister>
     */
    private $collectionPersisters = [];

    /**
     * The EventManager used for dispatching events.
     *
     * @var EventManager
     */
    private $evm;

    /**
     * The ListenersInvoker used for dispatching events.
     *
     * @var ListenersInvoker
     */
    private $listenersInvoker;

    /**
     * The IdentifierFlattener used for manipulating identifiers
     *
     * @var IdentifierFlattener
     */
    private $identifierFlattener;

    /**
     * Orphaned entities that are scheduled for removal.
     *
     * @psalm-var array<int, object>
     */
    private $orphanRemovals = [];

    /**
     * Read-Only objects are never evaluated
     *
     * @var array<int, true>
     */
    private $readOnlyObjects = [];

    /**
     * Map of Entity Class-Names and corresponding IDs that should eager loaded when requested.
     *
     * @psalm-var array<class-string, array<string, mixed>>
     */
    private $eagerLoadingEntities = [];

    /** @var bool */
    protected $hasCache = false;

    /**
     * Helper for handling completion of hydration
     *
     * @var HydrationCompleteHandler
     */
    private $hydrationCompleteHandler;

    /** @var ReflectionPropertiesGetter */
    private $reflectionPropertiesGetter;

    /**
     * Initializes a new UnitOfWork instance, bound to the given EntityManager.
     */
    public function __construct(EntityManagerInterface $em)
    {
        $this->em                         = $em;
        $this->evm                        = $em->getEventManager();
        $this->listenersInvoker           = new ListenersInvoker($em);
        $this->hasCache                   = $em->getConfiguration()->isSecondLevelCacheEnabled();
        $this->identifierFlattener        = new IdentifierFlattener($this, $em->getMetadataFactory());
        $this->hydrationCompleteHandler   = new HydrationCompleteHandler($this->listenersInvoker, $em);
        $this->reflectionPropertiesGetter = new ReflectionPropertiesGetter(new RuntimeReflectionService());
    }

    /**
     * Commits the UnitOfWork, executing all operations that have been postponed
     * up to this point. The state of all managed entities will be synchronized with
     * the database.
     *
     * The operations are executed in the following order:
     *
     * 1) All entity insertions
     * 2) All entity updates
     * 3) All collection deletions
     * 4) All collection updates
     * 5) All entity deletions
     *
     * @param object|mixed[]|null $entity
     *
     * @return void
     *
     * @throws Exception
     */
    public function commit($entity = null)
    {
        if ($entity !== null) {
            Deprecation::triggerIfCalledFromOutside(
                'doctrine/orm',
                'https://github.com/doctrine/orm/issues/8459',
                'Calling %s() with any arguments to commit specific entities is deprecated and will not be supported in Doctrine ORM 3.0.',
                __METHOD__
            );
        }

        $connection = $this->em->getConnection();

        if ($connection instanceof PrimaryReadReplicaConnection) {
            $connection->ensureConnectedToPrimary();
        }

        // Raise preFlush
        if ($this->evm->hasListeners(Events::preFlush)) {
            $this->evm->dispatchEvent(Events::preFlush, new PreFlushEventArgs($this->em));
        }

        // Compute changes done since last commit.
        if ($entity === null) {
            $this->computeChangeSets();
        } elseif (is_object($entity)) {
            $this->computeSingleEntityChangeSet($entity);
        } elseif (is_array($entity)) {
            foreach ($entity as $object) {
                $this->computeSingleEntityChangeSet($object);
            }
        }

        if (
            ! ($this->entityInsertions ||
                $this->entityDeletions ||
                $this->entityUpdates ||
                $this->collectionUpdates ||
                $this->collectionDeletions ||
                $this->orphanRemovals)
        ) {
            $this->dispatchOnFlushEvent();
            $this->dispatchPostFlushEvent();

            $this->postCommitCleanup($entity);

            return; // Nothing to do.
        }

        $this->assertThatThereAreNoUnintentionallyNonPersistedAssociations();

        if ($this->orphanRemovals) {
            foreach ($this->orphanRemovals as $orphan) {
                $this->remove($orphan);
            }
        }

        $this->dispatchOnFlushEvent();

        // Now we need a commit order to maintain referential integrity
        $commitOrder = $this->getCommitOrder();

        $conn = $this->em->getConnection();
        $conn->beginTransaction();

        try {
            // Collection deletions (deletions of complete collections)
            foreach ($this->collectionDeletions as $collectionToDelete) {
                // Deferred explicit tracked collections can be removed only when owning relation was persisted
                $owner = $collectionToDelete->getOwner();

                if ($this->em->getClassMetadata(get_class($owner))->isChangeTrackingDeferredImplicit() || $this->isScheduledForDirtyCheck($owner)) {
                    $this->getCollectionPersister($collectionToDelete->getMapping())->delete($collectionToDelete);
                }
            }

            if ($this->entityInsertions) {
                foreach ($commitOrder as $class) {
                    $this->executeInserts($class);
                }
            }

            if ($this->entityUpdates) {
                foreach ($commitOrder as $class) {
                    $this->executeUpdates($class);
                }
            }

            // Extra updates that were requested by persisters.
            if ($this->extraUpdates) {
                $this->executeExtraUpdates();
            }

            // Collection updates (deleteRows, updateRows, insertRows)
            foreach ($this->collectionUpdates as $collectionToUpdate) {
                $this->getCollectionPersister($collectionToUpdate->getMapping())->update($collectionToUpdate);
            }

            // Entity deletions come last and need to be in reverse commit order
            if ($this->entityDeletions) {
                for ($count = count($commitOrder), $i = $count - 1; $i >= 0 && $this->entityDeletions; --$i) {
                    $this->executeDeletions($commitOrder[$i]);
                }
            }

            // Commit failed silently
            if ($conn->commit() === false) {
                $object = is_object($entity) ? $entity : null;

                throw new OptimisticLockException('Commit failed', $object);
            }
        } catch (Throwable $e) {
            $this->em->close();

            if ($conn->isTransactionActive()) {
                $conn->rollBack();
            }

            $this->afterTransactionRolledBack();

            throw $e;
        }

        $this->afterTransactionComplete();

        // Take new snapshots from visited collections
        foreach ($this->visitedCollections as $coll) {
            $coll->takeSnapshot();
        }

        $this->dispatchPostFlushEvent();

        $this->postCommitCleanup($entity);
    }

    /** @param object|object[]|null $entity */
    private function postCommitCleanup($entity): void
    {
        $this->entityInsertions               =
        $this->entityUpdates                  =
        $this->entityDeletions                =
        $this->extraUpdates                   =
        $this->collectionUpdates              =
        $this->nonCascadedNewDetectedEntities =
        $this->collectionDeletions            =
        $this->visitedCollections             =
        $this->orphanRemovals                 = [];

        if ($entity === null) {
            $this->entityChangeSets = $this->scheduledForSynchronization = [];

            return;
        }

        $entities = is_object($entity)
            ? [$entity]
            : $entity;

        foreach ($entities as $object) {
            $oid = spl_object_id($object);

            $this->clearEntityChangeSet($oid);

            unset($this->scheduledForSynchronization[$this->em->getClassMetadata(get_class($object))->rootEntityName][$oid]);
        }
    }

    /**
     * Computes the changesets of all entities scheduled for insertion.
     */
    private function computeScheduleInsertsChangeSets(): void
    {
        foreach ($this->entityInsertions as $entity) {
            $class = $this->em->getClassMetadata(get_class($entity));

            $this->computeChangeSet($class, $entity);
        }
    }

    /**
     * Only flushes the given entity according to a ruleset that keeps the UoW consistent.
     *
     * 1. All entities scheduled for insertion, (orphan) removals and changes in collections are processed as well!
     * 2. Read Only entities are skipped.
     * 3. Proxies are skipped.
     * 4. Only if entity is properly managed.
     *
     * @param object $entity
     *
     * @throws InvalidArgumentException
     */
    private function computeSingleEntityChangeSet($entity): void
    {
        $state = $this->getEntityState($entity);

        if ($state !== self::STATE_MANAGED && $state !== self::STATE_REMOVED) {
            throw new InvalidArgumentException('Entity has to be managed or scheduled for removal for single computation ' . self::objToStr($entity));
        }

        $class = $this->em->getClassMetadata(get_class($entity));

        if ($state === self::STATE_MANAGED && $class->isChangeTrackingDeferredImplicit()) {
            $this->persist($entity);
        }

        // Compute changes for INSERTed entities first. This must always happen even in this case.
        $this->computeScheduleInsertsChangeSets();

        if ($class->isReadOnly) {
            return;
        }

        // Ignore uninitialized proxy objects
        if ($entity instanceof Proxy && ! $entity->__isInitialized()) {
            return;
        }

        // Only MANAGED entities that are NOT SCHEDULED FOR INSERTION OR DELETION are processed here.
        $oid = spl_object_id($entity);

        if (! isset($this->entityInsertions[$oid]) && ! isset($this->entityDeletions[$oid]) && isset($this->entityStates[$oid])) {
            $this->computeChangeSet($class, $entity);
        }
    }

    /**
     * Executes any extra updates that have been scheduled.
     */
    private function executeExtraUpdates(): void
    {
        foreach ($this->extraUpdates as $oid => $update) {
            [$entity, $changeset] = $update;

            $this->entityChangeSets[$oid] = $changeset;
            $this->getEntityPersister(get_class($entity))->update($entity);
        }

        $this->extraUpdates = [];
    }

    /**
     * Gets the changeset for an entity.
     *
     * @param object $entity
     *
     * @return mixed[][]
     * @psalm-return array<string, array{mixed, mixed}|PersistentCollection>
     */
    public function & getEntityChangeSet($entity)
    {
        $oid  = spl_object_id($entity);
        $data = [];

        if (! isset($this->entityChangeSets[$oid])) {
            return $data;
        }

        return $this->entityChangeSets[$oid];
    }

    /**
     * Computes the changes that happened to a single entity.
     *
     * Modifies/populates the following properties:
     *
     * {@link _originalEntityData}
     * If the entity is NEW or MANAGED but not yet fully persisted (only has an id)
     * then it was not fetched from the database and therefore we have no original
     * entity data yet. All of the current entity data is stored as the original entity data.
     *
     * {@link _entityChangeSets}
     * The changes detected on all properties of the entity are stored there.
     * A change is a tuple array where the first entry is the old value and the second
     * entry is the new value of the property. Changesets are used by persisters
     * to INSERT/UPDATE the persistent entity state.
     *
     * {@link _entityUpdates}
     * If the entity is already fully MANAGED (has been fetched from the database before)
     * and any changes to its properties are detected, then a reference to the entity is stored
     * there to mark it for an update.
     *
     * {@link _collectionDeletions}
     * If a PersistentCollection has been de-referenced in a fully MANAGED entity,
     * then this collection is marked for deletion.
     *
     * @param ClassMetadata $class  The class descriptor of the entity.
     * @param object        $entity The entity for which to compute the changes.
     * @psalm-param ClassMetadata<T> $class
     * @psalm-param T $entity
     *
     * @return void
     *
     * @template T of object
     *
     * @ignore
     */
    public function computeChangeSet(ClassMetadata $class, $entity)
    {
        $oid = spl_object_id($entity);

        if (isset($this->readOnlyObjects[$oid])) {
            return;
        }

        if (! $class->isInheritanceTypeNone()) {
            $class = $this->em->getClassMetadata(get_class($entity));
        }

        $invoke = $this->listenersInvoker->getSubscribedSystems($class, Events::preFlush) & ~ListenersInvoker::INVOKE_MANAGER;

        if ($invoke !== ListenersInvoker::INVOKE_NONE) {
            $this->listenersInvoker->invoke($class, Events::preFlush, $entity, new PreFlushEventArgs($this->em), $invoke);
        }

        $actualData = [];

        foreach ($class->reflFields as $name => $refProp) {
            $value = $refProp->getValue($entity);

            if ($class->isCollectionValuedAssociation($name) && $value !== null) {
                if ($value instanceof PersistentCollection) {
                    if ($value->getOwner() === $entity) {
                        continue;
                    }

                    $value = new ArrayCollection($value->getValues());
                }

                // If $value is not a Collection then use an ArrayCollection.
                if (! $value instanceof Collection) {
                    $value = new ArrayCollection($value);
                }

                $assoc = $class->associationMappings[$name];

                // Inject PersistentCollection
                $value = new PersistentCollection(
                    $this->em,
                    $this->em->getClassMetadata($assoc['targetEntity']),
                    $value
                );
                $value->setOwner($entity, $assoc);
                $value->setDirty(! $value->isEmpty());

                $refProp->setValue($entity, $value);

                $actualData[$name] = $value;

                continue;
            }

            if (( ! $class->isIdentifier($name) || ! $class->isIdGeneratorIdentity()) && ($name !== $class->versionField)) {
                $actualData[$name] = $value;
            }
        }

        if (! isset($this->originalEntityData[$oid])) {
            // Entity is either NEW or MANAGED but not yet fully persisted (only has an id).
            // These result in an INSERT.
            $this->originalEntityData[$oid] = $actualData;
            $changeSet                      = [];

            foreach ($actualData as $propName => $actualValue) {
                if (! isset($class->associationMappings[$propName])) {
                    $changeSet[$propName] = [null, $actualValue];

                    continue;
                }

                $assoc = $class->associationMappings[$propName];

                if ($assoc['isOwningSide'] && $assoc['type'] & ClassMetadata::TO_ONE) {
                    $changeSet[$propName] = [null, $actualValue];
                }
            }

            $this->entityChangeSets[$oid] = $changeSet;
        } else {
            // Entity is "fully" MANAGED: it was already fully persisted before
            // and we have a copy of the original data
            $originalData           = $this->originalEntityData[$oid];
            $isChangeTrackingNotify = $class->isChangeTrackingNotify();
            $changeSet              = $isChangeTrackingNotify && isset($this->entityChangeSets[$oid])
                ? $this->entityChangeSets[$oid]
                : [];

            foreach ($actualData as $propName => $actualValue) {
                // skip field, its a partially omitted one!
                if (! (isset($originalData[$propName]) || array_key_exists($propName, $originalData))) {
                    continue;
                }

                $orgValue = $originalData[$propName];

                if (! empty($class->fieldMappings[$propName]['enumType'])) {
                    if (is_array($orgValue)) {
                        foreach ($orgValue as $id => $val) {
                            if ($val instanceof BackedEnum) {
                                $orgValue[$id] = $val->value;
                            }
                        }
                    } else {
                        if ($orgValue instanceof BackedEnum) {
                            $orgValue = $orgValue->value;
                        }
                    }
                }

                // skip if value haven't changed
                if ($orgValue === $actualValue) {
                    continue;
                }

                // if regular field
                if (! isset($class->associationMappings[$propName])) {
                    if ($isChangeTrackingNotify) {
                        continue;
                    }

                    $changeSet[$propName] = [$orgValue, $actualValue];

                    continue;
                }

                $assoc = $class->associationMappings[$propName];

                // Persistent collection was exchanged with the "originally"
                // created one. This can only mean it was cloned and replaced
                // on another entity.
                if ($actualValue instanceof PersistentCollection) {
                    $owner = $actualValue->getOwner();
                    if ($owner === null) { // cloned
                        $actualValue->setOwner($entity, $assoc);
                    } elseif ($owner !== $entity) { // no clone, we have to fix
                        if (! $actualValue->isInitialized()) {
                            $actualValue->initialize(); // we have to do this otherwise the cols share state
                        }

                        $newValue = clone $actualValue;
                        $newValue->setOwner($entity, $assoc);
                        $class->reflFields[$propName]->setValue($entity, $newValue);
                    }
                }

                if ($orgValue instanceof PersistentCollection) {
                    // A PersistentCollection was de-referenced, so delete it.
                    $coid = spl_object_id($orgValue);

                    if (isset($this->collectionDeletions[$coid])) {
                        continue;
                    }

                    $this->collectionDeletions[$coid] = $orgValue;
                    $changeSet[$propName]             = $orgValue; // Signal changeset, to-many assocs will be ignored.

                    continue;
                }

                if ($assoc['type'] & ClassMetadata::TO_ONE) {
                    if ($assoc['isOwningSide']) {
                        $changeSet[$propName] = [$orgValue, $actualValue];
                    }

                    if ($orgValue !== null && $assoc['orphanRemoval']) {
                        assert(is_object($orgValue));
                        $this->scheduleOrphanRemoval($orgValue);
                    }
                }
            }

            if ($changeSet) {
                $this->entityChangeSets[$oid]   = $changeSet;
                $this->originalEntityData[$oid] = $actualData;
                $this->entityUpdates[$oid]      = $entity;
            }
        }

        // Look for changes in associations of the entity
        foreach ($class->associationMappings as $field => $assoc) {
            $val = $class->reflFields[$field]->getValue($entity);
            if ($val === null) {
                continue;
            }

            $this->computeAssociationChanges($assoc, $val);

            if (
                ! isset($this->entityChangeSets[$oid]) &&
                $assoc['isOwningSide'] &&
                $assoc['type'] === ClassMetadata::MANY_TO_MANY &&
                $val instanceof PersistentCollection &&
                $val->isDirty()
            ) {
                $this->entityChangeSets[$oid]   = [];
                $this->originalEntityData[$oid] = $actualData;
                $this->entityUpdates[$oid]      = $entity;
            }
        }
    }

    /**
     * Computes all the changes that have been done to entities and collections
     * since the last commit and stores these changes in the _entityChangeSet map
     * temporarily for access by the persisters, until the UoW commit is finished.
     *
     * @return void
     */
    public function computeChangeSets()
    {
        // Compute changes for INSERTed entities first. This must always happen.
        $this->computeScheduleInsertsChangeSets();

        // Compute changes for other MANAGED entities. Change tracking policies take effect here.
        foreach ($this->identityMap as $className => $entities) {
            $class = $this->em->getClassMetadata($className);

            // Skip class if instances are read-only
            if ($class->isReadOnly) {
                continue;
            }

            // If change tracking is explicit or happens through notification, then only compute
            // changes on entities of that type that are explicitly marked for synchronization.
            switch (true) {
                case $class->isChangeTrackingDeferredImplicit():
                    $entitiesToProcess = $entities;
                    break;

                case isset($this->scheduledForSynchronization[$className]):
                    $entitiesToProcess = $this->scheduledForSynchronization[$className];
                    break;

                default:
                    $entitiesToProcess = [];
            }

            foreach ($entitiesToProcess as $entity) {
                // Ignore uninitialized proxy objects
                if ($entity instanceof Proxy && ! $entity->__isInitialized()) {
                    continue;
                }

                // Only MANAGED entities that are NOT SCHEDULED FOR INSERTION OR DELETION are processed here.
                $oid = spl_object_id($entity);

                if (! isset($this->entityInsertions[$oid]) && ! isset($this->entityDeletions[$oid]) && isset($this->entityStates[$oid])) {
                    $this->computeChangeSet($class, $entity);
                }
            }
        }
    }

    /**
     * Computes the changes of an association.
     *
     * @param mixed $value The value of the association.
     * @psalm-param array<string, mixed> $assoc The association mapping.
     *
     * @throws ORMInvalidArgumentException
     * @throws ORMException
     */
    private function computeAssociationChanges(array $assoc, $value): void
    {
        if ($value instanceof Proxy && ! $value->__isInitialized()) {
            return;
        }

        if ($value instanceof PersistentCollection && $value->isDirty()) {
            $coid = spl_object_id($value);

            $this->collectionUpdates[$coid]  = $value;
            $this->visitedCollections[$coid] = $value;
        }

        // Look through the entities, and in any of their associations,
        // for transient (new) entities, recursively. ("Persistence by reachability")
        // Unwrap. Uninitialized collections will simply be empty.
        $unwrappedValue = $assoc['type'] & ClassMetadata::TO_ONE ? [$value] : $value->unwrap();
        $targetClass    = $this->em->getClassMetadata($assoc['targetEntity']);

        foreach ($unwrappedValue as $key => $entry) {
            if (! ($entry instanceof $targetClass->name)) {
                throw ORMInvalidArgumentException::invalidAssociation($targetClass, $assoc, $entry);
            }

            $state = $this->getEntityState($entry, self::STATE_NEW);

            if (! ($entry instanceof $assoc['targetEntity'])) {
                throw UnexpectedAssociationValue::create(
                    $assoc['sourceEntity'],
                    $assoc['fieldName'],
                    get_debug_type($entry),
                    $assoc['targetEntity']
                );
            }

            switch ($state) {
                case self::STATE_NEW:
                    if (! $assoc['isCascadePersist']) {
                        /*
                         * For now just record the details, because this may
                         * not be an issue if we later discover another pathway
                         * through the object-graph where cascade-persistence
                         * is enabled for this object.
                         */
                        $this->nonCascadedNewDetectedEntities[spl_object_id($entry)] = [$assoc, $entry];

                        break;
                    }

                    $this->persistNew($targetClass, $entry);
                    $this->computeChangeSet($targetClass, $entry);

                    break;

                case self::STATE_REMOVED:
                    // Consume the $value as array (it's either an array or an ArrayAccess)
                    // and remove the element from Collection.
                    if ($assoc['type'] & ClassMetadata::TO_MANY) {
                        unset($value[$key]);
                    }

                    break;

                case self::STATE_DETACHED:
                    // Can actually not happen right now as we assume STATE_NEW,
                    // so the exception will be raised from the DBAL layer (constraint violation).
                    throw ORMInvalidArgumentException::detachedEntityFoundThroughRelationship($assoc, $entry);

                default:
                    // MANAGED associated entities are already taken into account
                    // during changeset calculation anyway, since they are in the identity map.
            }
        }
    }

    /**
     * @param object $entity
     * @psalm-param ClassMetadata<T> $class
     * @psalm-param T $entity
     *
     * @template T of object
     */
    private function persistNew(ClassMetadata $class, $entity): void
    {
        $oid    = spl_object_id($entity);
        $invoke = $this->listenersInvoker->getSubscribedSystems($class, Events::prePersist);

        if ($invoke !== ListenersInvoker::INVOKE_NONE) {
            $this->listenersInvoker->invoke($class, Events::prePersist, $entity, new PrePersistEventArgs($entity, $this->em), $invoke);
        }

        $idGen = $class->idGenerator;

        if (! $idGen->isPostInsertGenerator()) {
            $idValue = $idGen->generateId($this->em, $entity);

            if (! $idGen instanceof AssignedGenerator) {
                $idValue = [$class->getSingleIdentifierFieldName() => $this->convertSingleFieldIdentifierToPHPValue($class, $idValue)];

                $class->setIdentifierValues($entity, $idValue);
            }

            // Some identifiers may be foreign keys to new entities.
            // In this case, we don't have the value yet and should treat it as if we have a post-insert generator
            if (! $this->hasMissingIdsWhichAreForeignKeys($class, $idValue)) {
                $this->entityIdentifiers[$oid] = $idValue;
            }
        }

        $this->entityStates[$oid] = self::STATE_MANAGED;

        $this->scheduleForInsert($entity);
    }

    /** @param mixed[] $idValue */
    private function hasMissingIdsWhichAreForeignKeys(ClassMetadata $class, array $idValue): bool
    {
        foreach ($idValue as $idField => $idFieldValue) {
            if ($idFieldValue === null && isset($class->associationMappings[$idField])) {
                return true;
            }
        }

        return false;
    }

    /**
     * INTERNAL:
     * Computes the changeset of an individual entity, independently of the
     * computeChangeSets() routine that is used at the beginning of a UnitOfWork#commit().
     *
     * The passed entity must be a managed entity. If the entity already has a change set
     * because this method is invoked during a commit cycle then the change sets are added.
     * whereby changes detected in this method prevail.
     *
     * @param ClassMetadata $class  The class descriptor of the entity.
     * @param object        $entity The entity for which to (re)calculate the change set.
     * @psalm-param ClassMetadata<T> $class
     * @psalm-param T $entity
     *
     * @return void
     *
     * @throws ORMInvalidArgumentException If the passed entity is not MANAGED.
     *
     * @template T of object
     * @ignore
     */
    public function recomputeSingleEntityChangeSet(ClassMetadata $class, $entity)
    {
        $oid = spl_object_id($entity);

        if (! isset($this->entityStates[$oid]) || $this->entityStates[$oid] !== self::STATE_MANAGED) {
            throw ORMInvalidArgumentException::entityNotManaged($entity);
        }

        // skip if change tracking is "NOTIFY"
        if ($class->isChangeTrackingNotify()) {
            return;
        }

        if (! $class->isInheritanceTypeNone()) {
            $class = $this->em->getClassMetadata(get_class($entity));
        }

        $actualData = [];

        foreach ($class->reflFields as $name => $refProp) {
            if (
                ( ! $class->isIdentifier($name) || ! $class->isIdGeneratorIdentity())
                && ($name !== $class->versionField)
                && ! $class->isCollectionValuedAssociation($name)
            ) {
                $actualData[$name] = $refProp->getValue($entity);
            }
        }

        if (! isset($this->originalEntityData[$oid])) {
            throw new RuntimeException('Cannot call recomputeSingleEntityChangeSet before computeChangeSet on an entity.');
        }

        $originalData = $this->originalEntityData[$oid];
        $changeSet    = [];

        foreach ($actualData as $propName => $actualValue) {
            $orgValue = $originalData[$propName] ?? null;

            if ($orgValue !== $actualValue) {
                $changeSet[$propName] = [$orgValue, $actualValue];
            }
        }

        if ($changeSet) {
            if (isset($this->entityChangeSets[$oid])) {
                $this->entityChangeSets[$oid] = array_merge($this->entityChangeSets[$oid], $changeSet);
            } elseif (! isset($this->entityInsertions[$oid])) {
                $this->entityChangeSets[$oid] = $changeSet;
                $this->entityUpdates[$oid]    = $entity;
            }

            $this->originalEntityData[$oid] = $actualData;
        }
    }

    /**
     * Executes all entity insertions for entities of the specified type.
     */
    private function executeInserts(ClassMetadata $class): void
    {
        $entities  = [];
        $className = $class->name;
        $persister = $this->getEntityPersister($className);
        $invoke    = $this->listenersInvoker->getSubscribedSystems($class, Events::postPersist);

        $insertionsForClass = [];

        foreach ($this->entityInsertions as $oid => $entity) {
            if ($this->em->getClassMetadata(get_class($entity))->name !== $className) {
                continue;
            }

            $insertionsForClass[$oid] = $entity;

            $persister->addInsert($entity);

            unset($this->entityInsertions[$oid]);

            if ($invoke !== ListenersInvoker::INVOKE_NONE) {
                $entities[] = $entity;
            }
        }

        $postInsertIds = $persister->executeInserts();

        if ($postInsertIds) {
            // Persister returned post-insert IDs
            foreach ($postInsertIds as $postInsertId) {
                $idField = $class->getSingleIdentifierFieldName();
                $idValue = $this->convertSingleFieldIdentifierToPHPValue($class, $postInsertId['generatedId']);

                $entity = $postInsertId['entity'];
                $oid    = spl_object_id($entity);

                $class->reflFields[$idField]->setValue($entity, $idValue);

                $this->entityIdentifiers[$oid]            = [$idField => $idValue];
                $this->entityStates[$oid]                 = self::STATE_MANAGED;
                $this->originalEntityData[$oid][$idField] = $idValue;

                $this->addToIdentityMap($entity);
            }
        } else {
            foreach ($insertionsForClass as $oid => $entity) {
                if (! isset($this->entityIdentifiers[$oid])) {
                    //entity was not added to identity map because some identifiers are foreign keys to new entities.
                    //add it now
                    $this->addToEntityIdentifiersAndEntityMap($class, $oid, $entity);
                }
            }
        }

        foreach ($entities as $entity) {
            $this->listenersInvoker->invoke($class, Events::postPersist, $entity, new PostPersistEventArgs($entity, $this->em), $invoke);
        }
    }

    /**
     * @param object $entity
     * @psalm-param ClassMetadata<T> $class
     * @psalm-param T $entity
     *
     * @template T of object
     */
    private function addToEntityIdentifiersAndEntityMap(
        ClassMetadata $class,
        int $oid,
        $entity
    ): void {
        $identifier = [];

        foreach ($class->getIdentifierFieldNames() as $idField) {
            $origValue = $class->getFieldValue($entity, $idField);

            $value = null;
            if (isset($class->associationMappings[$idField])) {
                // NOTE: Single Columns as associated identifiers only allowed - this constraint it is enforced.
                $value = $this->getSingleIdentifierValue($origValue);
            }

            $identifier[$idField]                     = $value ?? $origValue;
            $this->originalEntityData[$oid][$idField] = $origValue;
        }

        $this->entityStates[$oid]      = self::STATE_MANAGED;
        $this->entityIdentifiers[$oid] = $identifier;

        $this->addToIdentityMap($entity);
    }

    /**
     * Executes all entity updates for entities of the specified type.
     */
    private function executeUpdates(ClassMetadata $class): void
    {
        $className        = $class->name;
        $persister        = $this->getEntityPersister($className);
        $preUpdateInvoke  = $this->listenersInvoker->getSubscribedSystems($class, Events::preUpdate);
        $postUpdateInvoke = $this->listenersInvoker->getSubscribedSystems($class, Events::postUpdate);

        foreach ($this->entityUpdates as $oid => $entity) {
            if ($this->em->getClassMetadata(get_class($entity))->name !== $className) {
                continue;
            }

            if ($preUpdateInvoke !== ListenersInvoker::INVOKE_NONE) {
                $this->listenersInvoker->invoke($class, Events::preUpdate, $entity, new PreUpdateEventArgs($entity, $this->em, $this->getEntityChangeSet($entity)), $preUpdateInvoke);

                $this->recomputeSingleEntityChangeSet($class, $entity);
            }

            if (! empty($this->entityChangeSets[$oid])) {
                $persister->update($entity);
            }

            unset($this->entityUpdates[$oid]);

            if ($postUpdateInvoke !== ListenersInvoker::INVOKE_NONE) {
                $this->listenersInvoker->invoke($class, Events::postUpdate, $entity, new PostUpdateEventArgs($entity, $this->em), $postUpdateInvoke);
            }
        }
    }

    /**
     * Executes all entity deletions for entities of the specified type.
     */
    private function executeDeletions(ClassMetadata $class): void
    {
        $className = $class->name;
        $persister = $this->getEntityPersister($className);
        $invoke    = $this->listenersInvoker->getSubscribedSystems($class, Events::postRemove);

        foreach ($this->entityDeletions as $oid => $entity) {
            if ($this->em->getClassMetadata(get_class($entity))->name !== $className) {
                continue;
            }

            $persister->delete($entity);

            unset(
                $this->entityDeletions[$oid],
                $this->entityIdentifiers[$oid],
                $this->originalEntityData[$oid],
                $this->entityStates[$oid]
            );

            // Entity with this $oid after deletion treated as NEW, even if the $oid
            // is obtained by a new entity because the old one went out of scope.
            //$this->entityStates[$oid] = self::STATE_NEW;
            if (! $class->isIdentifierNatural()) {
                $class->reflFields[$class->identifier[0]]->setValue($entity, null);
            }

            if ($invoke !== ListenersInvoker::INVOKE_NONE) {
                $this->listenersInvoker->invoke($class, Events::postRemove, $entity, new PostRemoveEventArgs($entity, $this->em), $invoke);
            }
        }
    }

    /**
     * Gets the commit order.
     *
     * @return list<ClassMetadata>
     */
    private function getCommitOrder(): array
    {
        $calc = $this->getCommitOrderCalculator();

        // See if there are any new classes in the changeset, that are not in the
        // commit order graph yet (don't have a node).
        // We have to inspect changeSet to be able to correctly build dependencies.
        // It is not possible to use IdentityMap here because post inserted ids
        // are not yet available.
        $newNodes = [];

        foreach (array_merge($this->entityInsertions, $this->entityUpdates, $this->entityDeletions) as $entity) {
            $class = $this->em->getClassMetadata(get_class($entity));

            if ($calc->hasNode($class->name)) {
                continue;
            }

            $calc->addNode($class->name, $class);

            $newNodes[] = $class;
        }

        // Calculate dependencies for new nodes
        while ($class = array_pop($newNodes)) {
            foreach ($class->associationMappings as $assoc) {
                if (! ($assoc['isOwningSide'] && $assoc['type'] & ClassMetadata::TO_ONE)) {
                    continue;
                }

                $targetClass = $this->em->getClassMetadata($assoc['targetEntity']);

                if (! $calc->hasNode($targetClass->name)) {
                    $calc->addNode($targetClass->name, $targetClass);

                    $newNodes[] = $targetClass;
                }

                $joinColumns = reset($assoc['joinColumns']);

                $calc->addDependency($targetClass->name, $class->name, (int) empty($joinColumns['nullable']));

                // If the target class has mapped subclasses, these share the same dependency.
                if (! $targetClass->subClasses) {
                    continue;
                }

                foreach ($targetClass->subClasses as $subClassName) {
                    $targetSubClass = $this->em->getClassMetadata($subClassName);

                    if (! $calc->hasNode($subClassName)) {
                        $calc->addNode($targetSubClass->name, $targetSubClass);

                        $newNodes[] = $targetSubClass;
                    }

                    $calc->addDependency($targetSubClass->name, $class->name, 1);
                }
            }
        }

        return $calc->sort();
    }

    /**
     * Schedules an entity for insertion into the database.
     * If the entity already has an identifier, it will be added to the identity map.
     *
     * @param object $entity The entity to schedule for insertion.
     *
     * @return void
     *
     * @throws ORMInvalidArgumentException
     * @throws InvalidArgumentException
     */
    public function scheduleForInsert($entity)
    {
        $oid = spl_object_id($entity);

        if (isset($this->entityUpdates[$oid])) {
            throw new InvalidArgumentException('Dirty entity can not be scheduled for insertion.');
        }

        if (isset($this->entityDeletions[$oid])) {
            throw ORMInvalidArgumentException::scheduleInsertForRemovedEntity($entity);
        }

        if (isset($this->originalEntityData[$oid]) && ! isset($this->entityInsertions[$oid])) {
            throw ORMInvalidArgumentException::scheduleInsertForManagedEntity($entity);
        }

        if (isset($this->entityInsertions[$oid])) {
            throw ORMInvalidArgumentException::scheduleInsertTwice($entity);
        }

        $this->entityInsertions[$oid] = $entity;

        if (isset($this->entityIdentifiers[$oid])) {
            $this->addToIdentityMap($entity);
        }

        if ($entity instanceof NotifyPropertyChanged) {
            $entity->addPropertyChangedListener($this);
        }
    }

    /**
     * Checks whether an entity is scheduled for insertion.
     *
     * @param object $entity
     *
     * @return bool
     */
    public function isScheduledForInsert($entity)
    {
        return isset($this->entityInsertions[spl_object_id($entity)]);
    }

    /**
     * Schedules an entity for being updated.
     *
     * @param object $entity The entity to schedule for being updated.
     *
     * @return void
     *
     * @throws ORMInvalidArgumentException
     */
    public function scheduleForUpdate($entity)
    {
        $oid = spl_object_id($entity);

        if (! isset($this->entityIdentifiers[$oid])) {
            throw ORMInvalidArgumentException::entityHasNoIdentity($entity, 'scheduling for update');
        }

        if (isset($this->entityDeletions[$oid])) {
            throw ORMInvalidArgumentException::entityIsRemoved($entity, 'schedule for update');
        }

        if (! isset($this->entityUpdates[$oid]) && ! isset($this->entityInsertions[$oid])) {
            $this->entityUpdates[$oid] = $entity;
        }
    }

    /**
     * INTERNAL:
     * Schedules an extra update that will be executed immediately after the
     * regular entity updates within the currently running commit cycle.
     *
     * Extra updates for entities are stored as (entity, changeset) tuples.
     *
     * @param object $entity The entity for which to schedule an extra update.
     * @psalm-param array<string, array{mixed, mixed}>  $changeset The changeset of the entity (what to update).
     *
     * @return void
     *
     * @ignore
     */
    public function scheduleExtraUpdate($entity, array $changeset)
    {
        $oid         = spl_object_id($entity);
        $extraUpdate = [$entity, $changeset];

        if (isset($this->extraUpdates[$oid])) {
            [, $changeset2] = $this->extraUpdates[$oid];

            $extraUpdate = [$entity, $changeset + $changeset2];
        }

        $this->extraUpdates[$oid] = $extraUpdate;
    }

    /**
     * Checks whether an entity is registered as dirty in the unit of work.
     * Note: Is not very useful currently as dirty entities are only registered
     * at commit time.
     *
     * @param object $entity
     *
     * @return bool
     */
    public function isScheduledForUpdate($entity)
    {
        return isset($this->entityUpdates[spl_object_id($entity)]);
    }

    /**
     * Checks whether an entity is registered to be checked in the unit of work.
     *
     * @param object $entity
     *
     * @return bool
     */
    public function isScheduledForDirtyCheck($entity)
    {
        $rootEntityName = $this->em->getClassMetadata(get_class($entity))->rootEntityName;

        return isset($this->scheduledForSynchronization[$rootEntityName][spl_object_id($entity)]);
    }

    /**
     * INTERNAL:
     * Schedules an entity for deletion.
     *
     * @param object $entity
     *
     * @return void
     */
    public function scheduleForDelete($entity)
    {
        $oid = spl_object_id($entity);

        if (isset($this->entityInsertions[$oid])) {
            if ($this->isInIdentityMap($entity)) {
                $this->removeFromIdentityMap($entity);
            }

            unset($this->entityInsertions[$oid], $this->entityStates[$oid]);

            return; // entity has not been persisted yet, so nothing more to do.
        }

        if (! $this->isInIdentityMap($entity)) {
            return;
        }

        $this->removeFromIdentityMap($entity);

        unset($this->entityUpdates[$oid]);

        if (! isset($this->entityDeletions[$oid])) {
            $this->entityDeletions[$oid] = $entity;
            $this->entityStates[$oid]    = self::STATE_REMOVED;
        }
    }

    /**
     * Checks whether an entity is registered as removed/deleted with the unit
     * of work.
     *
     * @param object $entity
     *
     * @return bool
     */
    public function isScheduledForDelete($entity)
    {
        return isset($this->entityDeletions[spl_object_id($entity)]);
    }

    /**
     * Checks whether an entity is scheduled for insertion, update or deletion.
     *
     * @param object $entity
     *
     * @return bool
     */
    public function isEntityScheduled($entity)
    {
        $oid = spl_object_id($entity);

        return isset($this->entityInsertions[$oid])
            || isset($this->entityUpdates[$oid])
            || isset($this->entityDeletions[$oid]);
    }

    /**
     * INTERNAL:
     * Registers an entity in the identity map.
     * Note that entities in a hierarchy are registered with the class name of
     * the root entity.
     *
     * @param object $entity The entity to register.
     *
     * @return bool TRUE if the registration was successful, FALSE if the identity of
     * the entity in question is already managed.
     *
     * @throws ORMInvalidArgumentException
     *
     * @ignore
     */
    public function addToIdentityMap($entity)
    {
        $classMetadata = $this->em->getClassMetadata(get_class($entity));
        $identifier    = $this->entityIdentifiers[spl_object_id($entity)];

        if (empty($identifier) || in_array(null, $identifier, true)) {
            throw ORMInvalidArgumentException::entityWithoutIdentity($classMetadata->name, $entity);
        }

        $idHash    = implode(' ', $identifier);
        $className = $classMetadata->rootEntityName;

        if (isset($this->identityMap[$className][$idHash])) {
            return false;
        }

        $this->identityMap[$className][$idHash] = $entity;

        return true;
    }

    /**
     * Gets the state of an entity with regard to the current unit of work.
     *
     * @param object   $entity
     * @param int|null $assume The state to assume if the state is not yet known (not MANAGED or REMOVED).
     *                         This parameter can be set to improve performance of entity state detection
     *                         by potentially avoiding a database lookup if the distinction between NEW and DETACHED
     *                         is either known or does not matter for the caller of the method.
     * @psalm-param self::STATE_*|null $assume
     *
     * @return int The entity state.
     * @psalm-return self::STATE_*
     */
    public function getEntityState($entity, $assume = null)
    {
        $oid = spl_object_id($entity);

        if (isset($this->entityStates[$oid])) {
            return $this->entityStates[$oid];
        }

        if ($assume !== null) {
            return $assume;
        }

        // State can only be NEW or DETACHED, because MANAGED/REMOVED states are known.
        // Note that you can not remember the NEW or DETACHED state in _entityStates since
        // the UoW does not hold references to such objects and the object hash can be reused.
        // More generally because the state may "change" between NEW/DETACHED without the UoW being aware of it.
        $class = $this->em->getClassMetadata(get_class($entity));
        $id    = $class->getIdentifierValues($entity);

        if (! $id) {
            return self::STATE_NEW;
        }

        if ($class->containsForeignIdentifier || $class->containsEnumIdentifier) {
            $id = $this->identifierFlattener->flattenIdentifier($class, $id);
        }

        switch (true) {
            case $class->isIdentifierNatural():
                // Check for a version field, if available, to avoid a db lookup.
                if ($class->isVersioned) {
                    assert($class->versionField !== null);

                    return $class->getFieldValue($entity, $class->versionField)
                        ? self::STATE_DETACHED
                        : self::STATE_NEW;
                }

                // Last try before db lookup: check the identity map.
                if ($this->tryGetById($id, $class->rootEntityName)) {
                    return self::STATE_DETACHED;
                }

                // db lookup
                if ($this->getEntityPersister($class->name)->exists($entity)) {
                    return self::STATE_DETACHED;
                }

                return self::STATE_NEW;

            case ! $class->idGenerator->isPostInsertGenerator():
                // if we have a pre insert generator we can't be sure that having an id
                // really means that the entity exists. We have to verify this through
                // the last resort: a db lookup

                // Last try before db lookup: check the identity map.
                if ($this->tryGetById($id, $class->rootEntityName)) {
                    return self::STATE_DETACHED;
                }

                // db lookup
                if ($this->getEntityPersister($class->name)->exists($entity)) {
                    return self::STATE_DETACHED;
                }

                return self::STATE_NEW;

            default:
                return self::STATE_DETACHED;
        }
    }

    /**
     * INTERNAL:
     * Removes an entity from the identity map. This effectively detaches the
     * entity from the persistence management of Doctrine.
     *
     * @param object $entity
     *
     * @return bool
     *
     * @throws ORMInvalidArgumentException
     *
     * @ignore
     */
    public function removeFromIdentityMap($entity)
    {
        $oid           = spl_object_id($entity);
        $classMetadata = $this->em->getClassMetadata(get_class($entity));
        $idHash        = implode(' ', $this->entityIdentifiers[$oid]);

        if ($idHash === '') {
            throw ORMInvalidArgumentException::entityHasNoIdentity($entity, 'remove from identity map');
        }

        $className = $classMetadata->rootEntityName;

        if (isset($this->identityMap[$className][$idHash])) {
            unset($this->identityMap[$className][$idHash], $this->readOnlyObjects[$oid]);

            //$this->entityStates[$oid] = self::STATE_DETACHED;

            return true;
        }

        return false;
    }

    /**
     * INTERNAL:
     * Gets an entity in the identity map by its identifier hash.
     *
     * @param string $idHash
     * @param string $rootClassName
     *
     * @return object
     *
     * @ignore
     */
    public function getByIdHash($idHash, $rootClassName)
    {
        return $this->identityMap[$rootClassName][$idHash];
    }

    /**
     * INTERNAL:
     * Tries to get an entity by its identifier hash. If no entity is found for
     * the given hash, FALSE is returned.
     *
     * @param mixed  $idHash        (must be possible to cast it to string)
     * @param string $rootClassName
     *
     * @return false|object The found entity or FALSE.
     *
     * @ignore
     */
    public function tryGetByIdHash($idHash, $rootClassName)
    {
        $stringIdHash = (string) $idHash;

        return $this->identityMap[$rootClassName][$stringIdHash] ?? false;
    }

    /**
     * Checks whether an entity is registered in the identity map of this UnitOfWork.
     *
     * @param object $entity
     *
     * @return bool
     */
    public function isInIdentityMap($entity)
    {
        $oid = spl_object_id($entity);

        if (empty($this->entityIdentifiers[$oid])) {
            return false;
        }

        $classMetadata = $this->em->getClassMetadata(get_class($entity));
        $idHash        = implode(' ', $this->entityIdentifiers[$oid]);

        return isset($this->identityMap[$classMetadata->rootEntityName][$idHash]);
    }

    /**
     * INTERNAL:
     * Checks whether an identifier hash exists in the identity map.
     *
     * @param string $idHash
     * @param string $rootClassName
     *
     * @return bool
     *
     * @ignore
     */
    public function containsIdHash($idHash, $rootClassName)
    {
        return isset($this->identityMap[$rootClassName][$idHash]);
    }

    /**
     * Persists an entity as part of the current unit of work.
     *
     * @param object $entity The entity to persist.
     *
     * @return void
     */
    public function persist($entity)
    {
        $visited = [];

        $this->doPersist($entity, $visited);
    }

    /**
     * Persists an entity as part of the current unit of work.
     *
     * This method is internally called during persist() cascades as it tracks
     * the already visited entities to prevent infinite recursions.
     *
     * @param object $entity The entity to persist.
     * @psalm-param array<int, object> $visited The already visited entities.
     *
     * @throws ORMInvalidArgumentException
     * @throws UnexpectedValueException
     */
    private function doPersist($entity, array &$visited): void
    {
        $oid = spl_object_id($entity);

        if (isset($visited[$oid])) {
            return; // Prevent infinite recursion
        }

        $visited[$oid] = $entity; // Mark visited

        $class = $this->em->getClassMetadata(get_class($entity));

        // We assume NEW, so DETACHED entities result in an exception on flush (constraint violation).
        // If we would detect DETACHED here we would throw an exception anyway with the same
        // consequences (not recoverable/programming error), so just assuming NEW here
        // lets us avoid some database lookups for entities with natural identifiers.
        $entityState = $this->getEntityState($entity, self::STATE_NEW);

        switch ($entityState) {
            case self::STATE_MANAGED:
                // Nothing to do, except if policy is "deferred explicit"
                if ($class->isChangeTrackingDeferredExplicit()) {
                    $this->scheduleForDirtyCheck($entity);
                }

                break;

            case self::STATE_NEW:
                $this->persistNew($class, $entity);
                break;

            case self::STATE_REMOVED:
                // Entity becomes managed again
                unset($this->entityDeletions[$oid]);
                $this->addToIdentityMap($entity);

                $this->entityStates[$oid] = self::STATE_MANAGED;

                if ($class->isChangeTrackingDeferredExplicit()) {
                    $this->scheduleForDirtyCheck($entity);
                }

                break;

            case self::STATE_DETACHED:
                // Can actually not happen right now since we assume STATE_NEW.
                throw ORMInvalidArgumentException::detachedEntityCannot($entity, 'persisted');

            default:
                throw new UnexpectedValueException(sprintf(
                    'Unexpected entity state: %s. %s',
                    $entityState,
                    self::objToStr($entity)
                ));
        }

        $this->cascadePersist($entity, $visited);
    }

    /**
     * Deletes an entity as part of the current unit of work.
     *
     * @param object $entity The entity to remove.
     *
     * @return void
     */
    public function remove($entity)
    {
        $visited = [];

        $this->doRemove($entity, $visited);
    }

    /**
     * Deletes an entity as part of the current unit of work.
     *
     * This method is internally called during delete() cascades as it tracks
     * the already visited entities to prevent infinite recursions.
     *
     * @param object $entity The entity to delete.
     * @psalm-param array<int, object> $visited The map of the already visited entities.
     *
     * @throws ORMInvalidArgumentException If the instance is a detached entity.
     * @throws UnexpectedValueException
     */
    private function doRemove($entity, array &$visited): void
    {
        $oid = spl_object_id($entity);

        if (isset($visited[$oid])) {
            return; // Prevent infinite recursion
        }

        $visited[$oid] = $entity; // mark visited

        // Cascade first, because scheduleForDelete() removes the entity from the identity map, which
        // can cause problems when a lazy proxy has to be initialized for the cascade operation.
        $this->cascadeRemove($entity, $visited);

        $class       = $this->em->getClassMetadata(get_class($entity));
        $entityState = $this->getEntityState($entity);

        switch ($entityState) {
            case self::STATE_NEW:
            case self::STATE_REMOVED:
                // nothing to do
                break;

            case self::STATE_MANAGED:
                $invoke = $this->listenersInvoker->getSubscribedSystems($class, Events::preRemove);

                if ($invoke !== ListenersInvoker::INVOKE_NONE) {
                    $this->listenersInvoker->invoke($class, Events::preRemove, $entity, new PreRemoveEventArgs($entity, $this->em), $invoke);
                }

                $this->scheduleForDelete($entity);
                break;

            case self::STATE_DETACHED:
                throw ORMInvalidArgumentException::detachedEntityCannot($entity, 'removed');

            default:
                throw new UnexpectedValueException(sprintf(
                    'Unexpected entity state: %s. %s',
                    $entityState,
                    self::objToStr($entity)
                ));
        }
    }

    /**
     * Merges the state of the given detached entity into this UnitOfWork.
     *
     * @deprecated 2.7 This method is being removed from the ORM and won't have any replacement
     *
     * @param object $entity
     *
     * @return object The managed copy of the entity.
     *
     * @throws OptimisticLockException If the entity uses optimistic locking through a version
     *         attribute and the version check against the managed copy fails.
     */
    public function merge($entity)
    {
        $visited = [];

        return $this->doMerge($entity, $visited);
    }

    /**
     * Executes a merge operation on an entity.
     *
     * @param object $entity
     * @psalm-param AssociationMapping|null $assoc
     * @psalm-param array<int, object> $visited
     *
     * @return object The managed copy of the entity.
     *
     * @throws OptimisticLockException If the entity uses optimistic locking through a version
     *         attribute and the version check against the managed copy fails.
     * @throws ORMInvalidArgumentException If the entity instance is NEW.
     * @throws EntityNotFoundException if an assigned identifier is used in the entity, but none is provided.
     */
    private function doMerge(
        $entity,
        array &$visited,
        $prevManagedCopy = null,
        ?array $assoc = null
    ) {
        $oid = spl_object_id($entity);

        if (isset($visited[$oid])) {
            $managedCopy = $visited[$oid];

            if ($prevManagedCopy !== null) {
                $this->updateAssociationWithMergedEntity($entity, $assoc, $prevManagedCopy, $managedCopy);
            }

            return $managedCopy;
        }

        $class = $this->em->getClassMetadata(get_class($entity));

        // First we assume DETACHED, although it can still be NEW but we can avoid
        // an extra db-roundtrip this way. If it is not MANAGED but has an identity,
        // we need to fetch it from the db anyway in order to merge.
        // MANAGED entities are ignored by the merge operation.
        $managedCopy = $entity;

        if ($this->getEntityState($entity, self::STATE_DETACHED) !== self::STATE_MANAGED) {
            // Try to look the entity up in the identity map.
            $id = $class->getIdentifierValues($entity);

            // If there is no ID, it is actually NEW.
            if (! $id) {
                $managedCopy = $this->newInstance($class);

                $this->mergeEntityStateIntoManagedCopy($entity, $managedCopy);
                $this->persistNew($class, $managedCopy);
            } else {
                $flatId = $class->containsForeignIdentifier || $class->containsEnumIdentifier
                    ? $this->identifierFlattener->flattenIdentifier($class, $id)
                    : $id;

                $managedCopy = $this->tryGetById($flatId, $class->rootEntityName);

                if ($managedCopy) {
                    // We have the entity in-memory already, just make sure its not removed.
                    if ($this->getEntityState($managedCopy) === self::STATE_REMOVED) {
                        throw ORMInvalidArgumentException::entityIsRemoved($managedCopy, 'merge');
                    }
                } else {
                    // We need to fetch the managed copy in order to merge.
                    $managedCopy = $this->em->find($class->name, $flatId);
                }

                if ($managedCopy === null) {
                    // If the identifier is ASSIGNED, it is NEW, otherwise an error
                    // since the managed entity was not found.
                    if (! $class->isIdentifierNatural()) {
                        throw EntityNotFoundException::fromClassNameAndIdentifier(
                            $class->getName(),
                            $this->identifierFlattener->flattenIdentifier($class, $id)
                        );
                    }

                    $managedCopy = $this->newInstance($class);
                    $class->setIdentifierValues($managedCopy, $id);

                    $this->mergeEntityStateIntoManagedCopy($entity, $managedCopy);
                    $this->persistNew($class, $managedCopy);
                } else {
                    $this->ensureVersionMatch($class, $entity, $managedCopy);
                    $this->mergeEntityStateIntoManagedCopy($entity, $managedCopy);
                }
            }

            $visited[$oid] = $managedCopy; // mark visited

            if ($class->isChangeTrackingDeferredExplicit()) {
                $this->scheduleForDirtyCheck($entity);
            }
        }

        if ($prevManagedCopy !== null) {
            $this->updateAssociationWithMergedEntity($entity, $assoc, $prevManagedCopy, $managedCopy);
        }

        // Mark the managed copy visited as well
        $visited[spl_object_id($managedCopy)] = $managedCopy;

        $this->cascadeMerge($entity, $managedCopy, $visited);

        return $managedCopy;
    }

    /**
     * @param object $entity
     * @param object $managedCopy
     * @psalm-param ClassMetadata<T> $class
     * @psalm-param T $entity
     * @psalm-param T $managedCopy
     *
     * @throws OptimisticLockException
     *
     * @template T of object
     */
    private function ensureVersionMatch(
        ClassMetadata $class,
        $entity,
        $managedCopy
    ): void {
        if (! ($class->isVersioned && $this->isLoaded($managedCopy) && $this->isLoaded($entity))) {
            return;
        }

        assert($class->versionField !== null);
        $reflField          = $class->reflFields[$class->versionField];
        $managedCopyVersion = $reflField->getValue($managedCopy);
        $entityVersion      = $reflField->getValue($entity);

        // Throw exception if versions don't match.
        // phpcs:ignore SlevomatCodingStandard.Operators.DisallowEqualOperators.DisallowedEqualOperator
        if ($managedCopyVersion == $entityVersion) {
            return;
        }

        throw OptimisticLockException::lockFailedVersionMismatch($entity, $entityVersion, $managedCopyVersion);
    }

    /**
     * Tests if an entity is loaded - must either be a loaded proxy or not a proxy
     *
     * @param object $entity
     */
    private function isLoaded($entity): bool
    {
        return ! ($entity instanceof Proxy) || $entity->__isInitialized();
    }

    /**
     * Sets/adds associated managed copies into the previous entity's association field
     *
     * @param object $entity
     * @psalm-param AssociationMapping $association
     */
    private function updateAssociationWithMergedEntity(
        $entity,
        array $association,
        $previousManagedCopy,
        $managedCopy
    ): void {
        $assocField = $association['fieldName'];
        $prevClass  = $this->em->getClassMetadata(get_class($previousManagedCopy));

        if ($association['type'] & ClassMetadata::TO_ONE) {
            $prevClass->reflFields[$assocField]->setValue($previousManagedCopy, $managedCopy);

            return;
        }

        $value   = $prevClass->reflFields[$assocField]->getValue($previousManagedCopy);
        $value[] = $managedCopy;

        if ($association['type'] === ClassMetadata::ONE_TO_MANY) {
            $class = $this->em->getClassMetadata(get_class($entity));

            $class->reflFields[$association['mappedBy']]->setValue($managedCopy, $previousManagedCopy);
        }
    }

    /**
     * Detaches an entity from the persistence management. It's persistence will
     * no longer be managed by Doctrine.
     *
     * @param object $entity The entity to detach.
     *
     * @return void
     */
    public function detach($entity)
    {
        $visited = [];

        $this->doDetach($entity, $visited);
    }

    /**
     * Executes a detach operation on the given entity.
     *
     * @param object  $entity
     * @param mixed[] $visited
     * @param bool    $noCascade if true, don't cascade detach operation.
     */
    private function doDetach(
        $entity,
        array &$visited,
        bool $noCascade = false
    ): void {
        $oid = spl_object_id($entity);

        if (isset($visited[$oid])) {
            return; // Prevent infinite recursion
        }

        $visited[$oid] = $entity; // mark visited

        switch ($this->getEntityState($entity, self::STATE_DETACHED)) {
            case self::STATE_MANAGED:
                if ($this->isInIdentityMap($entity)) {
                    $this->removeFromIdentityMap($entity);
                }

                unset(
                    $this->entityInsertions[$oid],
                    $this->entityUpdates[$oid],
                    $this->entityDeletions[$oid],
                    $this->entityIdentifiers[$oid],
                    $this->entityStates[$oid],
                    $this->originalEntityData[$oid]
                );
                break;
            case self::STATE_NEW:
            case self::STATE_DETACHED:
                return;
        }

        if (! $noCascade) {
            $this->cascadeDetach($entity, $visited);
        }
    }

    /**
     * Refreshes the state of the given entity from the database, overwriting
     * any local, unpersisted changes.
     *
     * @param object $entity The entity to refresh
     *
     * @return void
     *
     * @throws InvalidArgumentException If the entity is not MANAGED.
     * @throws TransactionRequiredException
     */
    public function refresh($entity)
    {
        $visited = [];

        $lockMode = null;

        if (func_num_args() > 1) {
            $lockMode = func_get_arg(1);
        }

        $this->doRefresh($entity, $visited, $lockMode);
    }

    /**
     * Executes a refresh operation on an entity.
     *
     * @param object $entity The entity to refresh.
     * @psalm-param array<int, object>  $visited The already visited entities during cascades.
     * @psalm-param LockMode::*|null $lockMode
     *
     * @throws ORMInvalidArgumentException If the entity is not MANAGED.
     * @throws TransactionRequiredException
     */
    private function doRefresh($entity, array &$visited, ?int $lockMode = null): void
    {
        switch (true) {
            case $lockMode === LockMode::PESSIMISTIC_READ:
            case $lockMode === LockMode::PESSIMISTIC_WRITE:
                if (! $this->em->getConnection()->isTransactionActive()) {
                    throw TransactionRequiredException::transactionRequired();
                }
        }

        $oid = spl_object_id($entity);

        if (isset($visited[$oid])) {
            return; // Prevent infinite recursion
        }

        $visited[$oid] = $entity; // mark visited

        $class = $this->em->getClassMetadata(get_class($entity));

        if ($this->getEntityState($entity) !== self::STATE_MANAGED) {
            throw ORMInvalidArgumentException::entityNotManaged($entity);
        }

        $this->getEntityPersister($class->name)->refresh(
            array_combine($class->getIdentifierFieldNames(), $this->entityIdentifiers[$oid]),
            $entity,
            $lockMode
        );

        $this->cascadeRefresh($entity, $visited, $lockMode);
    }

    /**
     * Cascades a refresh operation to associated entities.
     *
     * @param object $entity
     * @psalm-param array<int, object> $visited
     * @psalm-param LockMode::*|null $lockMode
     */
    private function cascadeRefresh($entity, array &$visited, ?int $lockMode = null): void
    {
        $class = $this->em->getClassMetadata(get_class($entity));

        $associationMappings = array_filter(
            $class->associationMappings,
            static function ($assoc) {
                return $assoc['isCascadeRefresh'];
            }
        );

        foreach ($associationMappings as $assoc) {
            $relatedEntities = $class->reflFields[$assoc['fieldName']]->getValue($entity);

            switch (true) {
                case $relatedEntities instanceof PersistentCollection:
                    // Unwrap so that foreach() does not initialize
                    $relatedEntities = $relatedEntities->unwrap();
                    // break; is commented intentionally!

                case $relatedEntities instanceof Collection:
                case is_array($relatedEntities):
                    foreach ($relatedEntities as $relatedEntity) {
                        $this->doRefresh($relatedEntity, $visited, $lockMode);
                    }

                    break;

                case $relatedEntities !== null:
                    $this->doRefresh($relatedEntities, $visited, $lockMode);
                    break;

                default:
                    // Do nothing
            }
        }
    }

    /**
     * Cascades a detach operation to associated entities.
     *
     * @param object             $entity
     * @param array<int, object> $visited
     */
    private function cascadeDetach($entity, array &$visited): void
    {
        $class = $this->em->getClassMetadata(get_class($entity));

        $associationMappings = array_filter(
            $class->associationMappings,
            static function ($assoc) {
                return $assoc['isCascadeDetach'];
            }
        );

        foreach ($associationMappings as $assoc) {
            $relatedEntities = $class->reflFields[$assoc['fieldName']]->getValue($entity);

            switch (true) {
                case $relatedEntities instanceof PersistentCollection:
                    // Unwrap so that foreach() does not initialize
                    $relatedEntities = $relatedEntities->unwrap();
                    // break; is commented intentionally!

                case $relatedEntities instanceof Collection:
                case is_array($relatedEntities):
                    foreach ($relatedEntities as $relatedEntity) {
                        $this->doDetach($relatedEntity, $visited);
                    }

                    break;

                case $relatedEntities !== null:
                    $this->doDetach($relatedEntities, $visited);
                    break;

                default:
                    // Do nothing
            }
        }
    }

    /**
     * Cascades a merge operation to associated entities.
     *
     * @param object $entity
     * @param object $managedCopy
     * @psalm-param array<int, object> $visited
     */
    private function cascadeMerge($entity, $managedCopy, array &$visited): void
    {
        $class = $this->em->getClassMetadata(get_class($entity));

        $associationMappings = array_filter(
            $class->associationMappings,
            static function ($assoc) {
                return $assoc['isCascadeMerge'];
            }
        );

        foreach ($associationMappings as $assoc) {
            $relatedEntities = $class->reflFields[$assoc['fieldName']]->getValue($entity);

            if ($relatedEntities instanceof Collection) {
                if ($relatedEntities === $class->reflFields[$assoc['fieldName']]->getValue($managedCopy)) {
                    continue;
                }

                if ($relatedEntities instanceof PersistentCollection) {
                    // Unwrap so that foreach() does not initialize
                    $relatedEntities = $relatedEntities->unwrap();
                }

                foreach ($relatedEntities as $relatedEntity) {
                    $this->doMerge($relatedEntity, $visited, $managedCopy, $assoc);
                }
            } elseif ($relatedEntities !== null) {
                $this->doMerge($relatedEntities, $visited, $managedCopy, $assoc);
            }
        }
    }

    /**
     * Cascades the save operation to associated entities.
     *
     * @param object $entity
     * @psalm-param array<int, object> $visited
     */
    private function cascadePersist($entity, array &$visited): void
    {
        if ($entity instanceof Proxy && ! $entity->__isInitialized()) {
            // nothing to do - proxy is not initialized, therefore we don't do anything with it
            return;
        }

        $class = $this->em->getClassMetadata(get_class($entity));

        $associationMappings = array_filter(
            $class->associationMappings,
            static function ($assoc) {
                return $assoc['isCascadePersist'];
            }
        );

        foreach ($associationMappings as $assoc) {
            $relatedEntities = $class->reflFields[$assoc['fieldName']]->getValue($entity);

            switch (true) {
                case $relatedEntities instanceof PersistentCollection:
                    // Unwrap so that foreach() does not initialize
                    $relatedEntities = $relatedEntities->unwrap();
                    // break; is commented intentionally!

                case $relatedEntities instanceof Collection:
                case is_array($relatedEntities):
                    if (($assoc['type'] & ClassMetadata::TO_MANY) <= 0) {
                        throw ORMInvalidArgumentException::invalidAssociation(
                            $this->em->getClassMetadata($assoc['targetEntity']),
                            $assoc,
                            $relatedEntities
                        );
                    }

                    foreach ($relatedEntities as $relatedEntity) {
                        $this->doPersist($relatedEntity, $visited);
                    }

                    break;

                case $relatedEntities !== null:
                    if (! $relatedEntities instanceof $assoc['targetEntity']) {
                        throw ORMInvalidArgumentException::invalidAssociation(
                            $this->em->getClassMetadata($assoc['targetEntity']),
                            $assoc,
                            $relatedEntities
                        );
                    }

                    $this->doPersist($relatedEntities, $visited);
                    break;

                default:
                    // Do nothing
            }
        }
    }

    /**
     * Cascades the delete operation to associated entities.
     *
     * @param object $entity
     * @psalm-param array<int, object> $visited
     */
    private function cascadeRemove($entity, array &$visited): void
    {
        $class = $this->em->getClassMetadata(get_class($entity));

        $associationMappings = array_filter(
            $class->associationMappings,
            static function ($assoc) {
                return $assoc['isCascadeRemove'];
            }
        );

        $entitiesToCascade = [];

        foreach ($associationMappings as $assoc) {
            if ($entity instanceof Proxy && ! $entity->__isInitialized()) {
                $entity->__load();
            }

            $relatedEntities = $class->reflFields[$assoc['fieldName']]->getValue($entity);

            switch (true) {
                case $relatedEntities instanceof Collection:
                case is_array($relatedEntities):
                    // If its a PersistentCollection initialization is intended! No unwrap!
                    foreach ($relatedEntities as $relatedEntity) {
                        $entitiesToCascade[] = $relatedEntity;
                    }

                    break;

                case $relatedEntities !== null:
                    $entitiesToCascade[] = $relatedEntities;
                    break;

                default:
                    // Do nothing
            }
        }

        foreach ($entitiesToCascade as $relatedEntity) {
            $this->doRemove($relatedEntity, $visited);
        }
    }

    /**
     * Acquire a lock on the given entity.
     *
     * @param object                     $entity
     * @param int|DateTimeInterface|null $lockVersion
     * @psalm-param LockMode::* $lockMode
     *
     * @throws ORMInvalidArgumentException
     * @throws TransactionRequiredException
     * @throws OptimisticLockException
     */
    public function lock($entity, int $lockMode, $lockVersion = null): void
    {
        if ($this->getEntityState($entity, self::STATE_DETACHED) !== self::STATE_MANAGED) {
            throw ORMInvalidArgumentException::entityNotManaged($entity);
        }

        $class = $this->em->getClassMetadata(get_class($entity));

        switch (true) {
            case $lockMode === LockMode::OPTIMISTIC:
                if (! $class->isVersioned) {
                    throw OptimisticLockException::notVersioned($class->name);
                }

                if ($lockVersion === null) {
                    return;
                }

                if ($entity instanceof Proxy && ! $entity->__isInitialized()) {
                    $entity->__load();
                }

                assert($class->versionField !== null);
                $entityVersion = $class->reflFields[$class->versionField]->getValue($entity);

                // phpcs:ignore SlevomatCodingStandard.Operators.DisallowEqualOperators.DisallowedNotEqualOperator
                if ($entityVersion != $lockVersion) {
                    throw OptimisticLockException::lockFailedVersionMismatch($entity, $lockVersion, $entityVersion);
                }

                break;

            case $lockMode === LockMode::NONE:
            case $lockMode === LockMode::PESSIMISTIC_READ:
            case $lockMode === LockMode::PESSIMISTIC_WRITE:
                if (! $this->em->getConnection()->isTransactionActive()) {
                    throw TransactionRequiredException::transactionRequired();
                }

                $oid = spl_object_id($entity);

                $this->getEntityPersister($class->name)->lock(
                    array_combine($class->getIdentifierFieldNames(), $this->entityIdentifiers[$oid]),
                    $lockMode
                );
                break;

            default:
                // Do nothing
        }
    }

    /**
     * Gets the CommitOrderCalculator used by the UnitOfWork to order commits.
     *
     * @return CommitOrderCalculator
     */
    public function getCommitOrderCalculator()
    {
        return new Internal\CommitOrderCalculator();
    }

    /**
     * Clears the UnitOfWork.
     *
     * @param string|null $entityName if given, only entities of this type will get detached.
     *
     * @return void
     *
     * @throws ORMInvalidArgumentException if an invalid entity name is given.
     */
    public function clear($entityName = null)
    {
        if ($entityName === null) {
            $this->identityMap                    =
            $this->entityIdentifiers              =
            $this->originalEntityData             =
            $this->entityChangeSets               =
            $this->entityStates                   =
            $this->scheduledForSynchronization    =
            $this->entityInsertions               =
            $this->entityUpdates                  =
            $this->entityDeletions                =
            $this->nonCascadedNewDetectedEntities =
            $this->collectionDeletions            =
            $this->collectionUpdates              =
            $this->extraUpdates                   =
            $this->readOnlyObjects                =
            $this->visitedCollections             =
            $this->eagerLoadingEntities           =
            $this->orphanRemovals                 = [];
        } else {
            Deprecation::triggerIfCalledFromOutside(
                'doctrine/orm',
                'https://github.com/doctrine/orm/issues/8460',
                'Calling %s() with any arguments to clear specific entities is deprecated and will not be supported in Doctrine ORM 3.0.',
                __METHOD__
            );

            $this->clearIdentityMapForEntityName($entityName);
            $this->clearEntityInsertionsForEntityName($entityName);
        }

        if ($this->evm->hasListeners(Events::onClear)) {
            $this->evm->dispatchEvent(Events::onClear, new Event\OnClearEventArgs($this->em, $entityName));
        }
    }

    /**
     * INTERNAL:
     * Schedules an orphaned entity for removal. The remove() operation will be
     * invoked on that entity at the beginning of the next commit of this
     * UnitOfWork.
     *
     * @param object $entity
     *
     * @return void
     *
     * @ignore
     */
    public function scheduleOrphanRemoval($entity)
    {
        $this->orphanRemovals[spl_object_id($entity)] = $entity;
    }

    /**
     * INTERNAL:
     * Cancels a previously scheduled orphan removal.
     *
     * @param object $entity
     *
     * @return void
     *
     * @ignore
     */
    public function cancelOrphanRemoval($entity)
    {
        unset($this->orphanRemovals[spl_object_id($entity)]);
    }

    /**
     * INTERNAL:
     * Schedules a complete collection for removal when this UnitOfWork commits.
     *
     * @return void
     */
    public function scheduleCollectionDeletion(PersistentCollection $coll)
    {
        $coid = spl_object_id($coll);

        // TODO: if $coll is already scheduled for recreation ... what to do?
        // Just remove $coll from the scheduled recreations?
        unset($this->collectionUpdates[$coid]);

        $this->collectionDeletions[$coid] = $coll;
    }

    /** @return bool */
    public function isCollectionScheduledForDeletion(PersistentCollection $coll)
    {
        return isset($this->collectionDeletions[spl_object_id($coll)]);
    }

    /** @return object */
    private function newInstance(ClassMetadata $class)
    {
        $entity = $class->newInstance();

        if ($entity instanceof ObjectManagerAware) {
            $entity->injectObjectManager($this->em, $class);
        }

        return $entity;
    }

    /**
     * INTERNAL:
     * Creates an entity. Used for reconstitution of persistent entities.
     *
     * Internal note: Highly performance-sensitive method.
     *
     * @param string  $className The name of the entity class.
     * @param mixed[] $data      The data for the entity.
     * @param mixed[] $hints     Any hints to account for during reconstitution/lookup of the entity.
     * @psalm-param class-string $className
     * @psalm-param array<string, mixed> $hints
     *
     * @return object The managed entity instance.
     *
     * @ignore
     * @todo Rename: getOrCreateEntity
     */
    public function createEntity($className, array $data, &$hints = [])
    {
        $extra = $data['extra'] ?? null;

        if (count($data) === 2) {
            if (array_key_exists('data', $data) && array_key_exists('extra', $data)) {
                $data = $data['data'];
            }
        }

        $class = $this->em->getClassMetadata($className);

        $id     = $this->identifierFlattener->flattenIdentifier($class, $data);
        $idHash = implode(' ', $id);

        if (isset($this->identityMap[$class->rootEntityName][$idHash])) {
            $entity = $this->identityMap[$class->rootEntityName][$idHash];
            $oid    = spl_object_id($entity);

            if (
                isset($hints[Query::HINT_REFRESH], $hints[Query::HINT_REFRESH_ENTITY])
            ) {
                $unmanagedProxy = $hints[Query::HINT_REFRESH_ENTITY];
                if (
                    $unmanagedProxy !== $entity
                    && $unmanagedProxy instanceof Proxy
                    && $this->isIdentifierEquals($unmanagedProxy, $entity)
                ) {
                    // We will hydrate the given un-managed proxy anyway:
                    // continue work, but consider it the entity from now on
                    $entity = $unmanagedProxy;
                }
            }

            if ($entity instanceof Proxy && ! $entity->__isInitialized()) {
                $entity->__setInitialized(true);
            } else {
                if (
                    ! isset($hints[Query::HINT_REFRESH])
                    || (isset($hints[Query::HINT_REFRESH_ENTITY]) && $hints[Query::HINT_REFRESH_ENTITY] !== $entity)
                ) {
                    return $entity;
                }
            }

            // inject ObjectManager upon refresh.
            if ($entity instanceof ObjectManagerAware) {
                $entity->injectObjectManager($this->em, $class);
            }

            $this->originalEntityData[$oid] = $data;
        } else {
            $entity = $this->newInstance($class);
            $oid    = spl_object_id($entity);

            $this->entityIdentifiers[$oid]  = $id;
            $this->entityStates[$oid]       = self::STATE_MANAGED;
            $this->originalEntityData[$oid] = $data;

            $this->identityMap[$class->rootEntityName][$idHash] = $entity;

            if (isset($hints[Query::HINT_READ_ONLY])) {
                $this->readOnlyObjects[$oid] = true;
            }
        }

        if ($entity instanceof NotifyPropertyChanged) {
            $entity->addPropertyChangedListener($this);
        }

        foreach ($data as $field => $value) {
            if (isset($class->fieldMappings[$field])) {
                $class->reflFields[$field]->setValue($entity, $value);
            }
        }

        // Loading the entity right here, if its in the eager loading map get rid of it there.
        unset($this->eagerLoadingEntities[$class->rootEntityName][$idHash]);

        if (isset($this->eagerLoadingEntities[$class->rootEntityName]) && ! $this->eagerLoadingEntities[$class->rootEntityName]) {
            unset($this->eagerLoadingEntities[$class->rootEntityName]);
        }

        // Properly initialize any unfetched associations, if partial objects are not allowed.
        if (isset($hints[Query::HINT_FORCE_PARTIAL_LOAD])) {
            Deprecation::trigger(
                'doctrine/orm',
                'https://github.com/doctrine/orm/issues/8471',
                'Partial Objects are deprecated (here entity %s)',
                $className
            );

            return $entity;
        }

        foreach ($class->associationMappings as $field => $assoc) {
            // Check if the association is not among the fetch-joined associations already.
            if (isset($hints['fetchAlias'], $hints['fetched'][$hints['fetchAlias']][$field])) {
                continue;
            }

            $targetClass = $this->em->getClassMetadata($assoc['targetEntity']);

            switch (true) {
                case $assoc['type'] & ClassMetadata::TO_ONE:
                    if (! $assoc['isOwningSide']) {
                        // use the given entity association
                        if (isset($data[$field]) && is_object($data[$field]) && isset($this->entityStates[spl_object_id($data[$field])])) {
                            $this->originalEntityData[$oid][$field] = $data[$field];

                            $class->reflFields[$field]->setValue($entity, $data[$field]);
                            $targetClass->reflFields[$assoc['mappedBy']]->setValue($data[$field], $entity);

                            continue 2;
                        }

                        // Inverse side of x-to-one can never be lazy
                        $class->reflFields[$field]->setValue($entity, $this->getEntityPersister($assoc['targetEntity'])->loadOneToOneEntity($assoc, $entity));

                        continue 2;
                    }

                    // use the entity association
                    if (isset($data[$field]) && is_object($data[$field]) && isset($this->entityStates[spl_object_id($data[$field])])) {
                        $class->reflFields[$field]->setValue($entity, $data[$field]);
                        $this->originalEntityData[$oid][$field] = $data[$field];

                        break;
                    }

                    $associatedId = [];

                    // TODO: Is this even computed right in all cases of composite keys?
                    foreach ($assoc['targetToSourceKeyColumns'] as $targetColumn => $srcColumn) {
                        $joinColumnValue = $data[$srcColumn] ?? null;

                        if ($joinColumnValue !== null) {
                            if ($joinColumnValue instanceof BackedEnum) {
                                $joinColumnValue = $joinColumnValue->value;
                            }

                            if ($targetClass->containsForeignIdentifier) {
                                $associatedId[$targetClass->getFieldForColumn($targetColumn)] = $joinColumnValue;
                            } else {
                                $associatedId[$targetClass->fieldNames[$targetColumn]] = $joinColumnValue;
                            }
                        } elseif (
                            $targetClass->containsForeignIdentifier
                            && in_array($targetClass->getFieldForColumn($targetColumn), $targetClass->identifier, true)
                        ) {
                            // the missing key is part of target's entity primary key
                            $associatedId = [];
                            break;
                        }
                    }

                    if (! $associatedId) {
                        // Foreign key is NULL
                        $class->reflFields[$field]->setValue($entity, null);
                        $this->originalEntityData[$oid][$field] = null;

                        break;
                    }

                    if (! isset($hints['fetchMode'][$class->name][$field])) {
                        $hints['fetchMode'][$class->name][$field] = $assoc['fetch'];
                    }

                    // Foreign key is set
                    // Check identity map first
                    // FIXME: Can break easily with composite keys if join column values are in
                    //        wrong order. The correct order is the one in ClassMetadata#identifier.
                    $relatedIdHash = implode(' ', $associatedId);

                    switch (true) {
                        case isset($this->identityMap[$targetClass->rootEntityName][$relatedIdHash]):
                            $newValue = $this->identityMap[$targetClass->rootEntityName][$relatedIdHash];

                            // If this is an uninitialized proxy, we are deferring eager loads,
                            // this association is marked as eager fetch, and its an uninitialized proxy (wtf!)
                            // then we can append this entity for eager loading!
                            if (
                                $hints['fetchMode'][$class->name][$field] === ClassMetadata::FETCH_EAGER &&
                                isset($hints[self::HINT_DEFEREAGERLOAD]) &&
                                ! $targetClass->isIdentifierComposite &&
                                $newValue instanceof Proxy &&
                                $newValue->__isInitialized() === false
                            ) {
                                $this->eagerLoadingEntities[$targetClass->rootEntityName][$relatedIdHash] = current($associatedId);
                            }

                            break;

                        default:
                            $normalizedAssociatedId = $this->normalizeIdentifier($targetClass, $associatedId);

                            switch (true) {
                                // We are negating the condition here. Other cases will assume it is valid!
                                case $hints['fetchMode'][$class->name][$field] !== ClassMetadata::FETCH_EAGER:
                                    if ($targetClass->subClasses) {
                                        if (! $targetClass->isInheritanceTypeNone() && isset($targetClass->discriminatorColumn)) {
<<<<<<< HEAD
                                            foreach ($assoc['joinColumns'] as $joinColumn) {
                                                $key = $joinColumn['name'];
                                                if (isset($extra) && array_key_exists($key, $extra)) {
                                                    $subTypeValue = $extra[$key][$targetClass->discriminatorColumn['name']];
                                                }
                                            }

                                            if (! isset($subTypeValue)) {
                                                $newValue = $this->getEntityPersister($assoc['targetEntity'])->loadOneToOneEntity($assoc, $entity, $associatedId);
                                                break;
                                            }

                                            $targetSubClass = $targetClass->discriminatorMap[$subTypeValue];

                                            $normalizedSubAssociatedId = $this->normalizeIdentifier($this->em->getClassMetadata($targetSubClass), $associatedId);
                                            $newValue                  = $this->em->getProxyFactory()->getProxy($targetSubClass, $normalizedSubAssociatedId);
                                            break;
                                        }
=======
                                            // Attention! This function executes an extra query on the database.
                                            $targetSubClass = $this->getTargetSubClass($targetClass, $associatedId);

                                            $newValue = $this->em->getProxyFactory()->getProxy($targetSubClass, $associatedId);
                                            break;
                                        }

                                        $newValue = $this->em->getProxyFactory()->getProxy($assoc['targetEntity'], $associatedId);
                                        break;
>>>>>>> 36689d45
                                    }

                                    $newValue = $this->em->getProxyFactory()->getProxy($assoc['targetEntity'], $normalizedAssociatedId);
                                    break;

                                // Deferred eager load only works for single identifier classes
                                case isset($hints[self::HINT_DEFEREAGERLOAD]) && ! $targetClass->isIdentifierComposite:
                                    // TODO: Is there a faster approach?
                                    $this->eagerLoadingEntities[$targetClass->rootEntityName][$relatedIdHash] = current($normalizedAssociatedId);

                                    $newValue = $this->em->getProxyFactory()->getProxy($assoc['targetEntity'], $normalizedAssociatedId);
                                    break;

                                default:
                                    // TODO: This is very imperformant, ignore it?
                                    $newValue = $this->em->find($assoc['targetEntity'], $normalizedAssociatedId);
                                    break;
                            }

                            if ($newValue === null) {
                                break;
                            }

                            // PERF: Inlined & optimized code from UnitOfWork#registerManaged()
                            $newValueOid                                                     = spl_object_id($newValue);
                            $this->entityIdentifiers[$newValueOid]                           = $associatedId;
                            $this->identityMap[$targetClass->rootEntityName][$relatedIdHash] = $newValue;

                            if (
                                $newValue instanceof NotifyPropertyChanged &&
                                ( ! $newValue instanceof Proxy || $newValue->__isInitialized())
                            ) {
                                $newValue->addPropertyChangedListener($this);
                            }

                            $this->entityStates[$newValueOid] = self::STATE_MANAGED;
                            // make sure that when an proxy is then finally loaded, $this->originalEntityData is set also!
                            break;
                    }

                    $this->originalEntityData[$oid][$field] = $newValue;
                    $class->reflFields[$field]->setValue($entity, $newValue);

                    if ($assoc['inversedBy'] && $assoc['type'] & ClassMetadata::ONE_TO_ONE && $newValue !== null) {
                        $inverseAssoc = $targetClass->associationMappings[$assoc['inversedBy']];
                        $targetClass->reflFields[$inverseAssoc['fieldName']]->setValue($newValue, $entity);
                    }

                    break;

                default:
                    // Ignore if its a cached collection
                    if (isset($hints[Query::HINT_CACHE_ENABLED]) && $class->getFieldValue($entity, $field) instanceof PersistentCollection) {
                        break;
                    }

                    // use the given collection
                    if (isset($data[$field]) && $data[$field] instanceof PersistentCollection) {
                        $data[$field]->setOwner($entity, $assoc);

                        $class->reflFields[$field]->setValue($entity, $data[$field]);
                        $this->originalEntityData[$oid][$field] = $data[$field];

                        break;
                    }

                    // Inject collection
                    $pColl = new PersistentCollection($this->em, $targetClass, new ArrayCollection());
                    $pColl->setOwner($entity, $assoc);
                    $pColl->setInitialized(false);

                    $reflField = $class->reflFields[$field];
                    $reflField->setValue($entity, $pColl);

                    if ($assoc['fetch'] === ClassMetadata::FETCH_EAGER) {
                        $this->loadCollection($pColl);
                        $pColl->takeSnapshot();
                    }

                    $this->originalEntityData[$oid][$field] = $pColl;
                    break;
            }
        }

        // defer invoking of postLoad event to hydration complete step
        $this->hydrationCompleteHandler->deferPostLoadInvoking($class, $entity);

        return $entity;
    }

    /** @return void */
    public function triggerEagerLoads()
    {
        if (! $this->eagerLoadingEntities) {
            return;
        }

        // avoid infinite recursion
        $eagerLoadingEntities       = $this->eagerLoadingEntities;
        $this->eagerLoadingEntities = [];

        foreach ($eagerLoadingEntities as $entityName => $ids) {
            if (! $ids) {
                continue;
            }

            $class = $this->em->getClassMetadata($entityName);

            $this->getEntityPersister($entityName)->loadAll(
                array_combine($class->identifier, [array_values($ids)])
            );
        }
    }

    /**
     * Initializes (loads) an uninitialized persistent collection of an entity.
     *
     * @param PersistentCollection $collection The collection to initialize.
     *
     * @return void
     *
     * @todo Maybe later move to EntityManager#initialize($proxyOrCollection). See DDC-733.
     */
    public function loadCollection(PersistentCollection $collection)
    {
        $assoc     = $collection->getMapping();
        $persister = $this->getEntityPersister($assoc['targetEntity']);

        switch ($assoc['type']) {
            case ClassMetadata::ONE_TO_MANY:
                $persister->loadOneToManyCollection($assoc, $collection->getOwner(), $collection);
                break;

            case ClassMetadata::MANY_TO_MANY:
                $persister->loadManyToManyCollection($assoc, $collection->getOwner(), $collection);
                break;
        }

        $collection->setInitialized(true);
    }

    /**
     * Gets the identity map of the UnitOfWork.
     *
     * @psalm-return array<class-string, array<string, object|null>>
     */
    public function getIdentityMap()
    {
        return $this->identityMap;
    }

    /**
     * Gets the original data of an entity. The original data is the data that was
     * present at the time the entity was reconstituted from the database.
     *
     * @param object $entity
     *
     * @return mixed[]
     * @psalm-return array<string, mixed>
     */
    public function getOriginalEntityData($entity)
    {
        $oid = spl_object_id($entity);

        return $this->originalEntityData[$oid] ?? [];
    }

    /**
     * @param object  $entity
     * @param mixed[] $data
     *
     * @return void
     *
     * @ignore
     */
    public function setOriginalEntityData($entity, array $data)
    {
        $this->originalEntityData[spl_object_id($entity)] = $data;
    }

    /**
     * INTERNAL:
     * Sets a property value of the original data array of an entity.
     *
     * @param int    $oid
     * @param string $property
     * @param mixed  $value
     *
     * @return void
     *
     * @ignore
     */
    public function setOriginalEntityProperty($oid, $property, $value)
    {
        $this->originalEntityData[$oid][$property] = $value;
    }

    /**
     * Gets the identifier of an entity.
     * The returned value is always an array of identifier values. If the entity
     * has a composite identifier then the identifier values are in the same
     * order as the identifier field names as returned by ClassMetadata#getIdentifierFieldNames().
     *
     * @param object $entity
     *
     * @return mixed[] The identifier values.
     */
    public function getEntityIdentifier($entity)
    {
        if (! isset($this->entityIdentifiers[spl_object_id($entity)])) {
            throw EntityNotFoundException::noIdentifierFound(get_debug_type($entity));
        }

        return $this->entityIdentifiers[spl_object_id($entity)];
    }

    /**
     * Processes an entity instance to extract their identifier values.
     *
     * @param object $entity The entity instance.
     *
     * @return mixed A scalar value.
     *
     * @throws ORMInvalidArgumentException
     */
    public function getSingleIdentifierValue($entity)
    {
        $class = $this->em->getClassMetadata(get_class($entity));

        if ($class->isIdentifierComposite) {
            throw ORMInvalidArgumentException::invalidCompositeIdentifier();
        }

        $values = $this->isInIdentityMap($entity)
            ? $this->getEntityIdentifier($entity)
            : $class->getIdentifierValues($entity);

        return $values[$class->identifier[0]] ?? null;
    }

    /**
     * Tries to find an entity with the given identifier in the identity map of
     * this UnitOfWork.
     *
     * @param mixed  $id            The entity identifier to look for.
     * @param string $rootClassName The name of the root class of the mapped entity hierarchy.
     * @psalm-param class-string $rootClassName
     *
     * @return object|false Returns the entity with the specified identifier if it exists in
     *                      this UnitOfWork, FALSE otherwise.
     */
    public function tryGetById($id, $rootClassName)
    {
        $idHash = implode(' ', (array) $id);

        return $this->identityMap[$rootClassName][$idHash] ?? false;
    }

    /**
     * Schedules an entity for dirty-checking at commit-time.
     *
     * @param object $entity The entity to schedule for dirty-checking.
     *
     * @return void
     *
     * @todo Rename: scheduleForSynchronization
     */
    public function scheduleForDirtyCheck($entity)
    {
        $rootClassName = $this->em->getClassMetadata(get_class($entity))->rootEntityName;

        $this->scheduledForSynchronization[$rootClassName][spl_object_id($entity)] = $entity;
    }

    /**
     * Checks whether the UnitOfWork has any pending insertions.
     *
     * @return bool TRUE if this UnitOfWork has pending insertions, FALSE otherwise.
     */
    public function hasPendingInsertions()
    {
        return ! empty($this->entityInsertions);
    }

    /**
     * Calculates the size of the UnitOfWork. The size of the UnitOfWork is the
     * number of entities in the identity map.
     *
     * @return int
     */
    public function size()
    {
        return array_sum(array_map('count', $this->identityMap));
    }

    /**
     * Gets the EntityPersister for an Entity.
     *
     * @param string $entityName The name of the Entity.
     * @psalm-param class-string $entityName
     *
     * @return EntityPersister
     */
    public function getEntityPersister($entityName)
    {
        if (isset($this->persisters[$entityName])) {
            return $this->persisters[$entityName];
        }

        $class = $this->em->getClassMetadata($entityName);

        switch (true) {
            case $class->isInheritanceTypeNone():
                $persister = new BasicEntityPersister($this->em, $class);
                break;

            case $class->isInheritanceTypeSingleTable():
                $persister = new SingleTablePersister($this->em, $class);
                break;

            case $class->isInheritanceTypeJoined():
                $persister = new JoinedSubclassPersister($this->em, $class);
                break;

            default:
                throw new RuntimeException('No persister found for entity.');
        }

        if ($this->hasCache && $class->cache !== null) {
            $persister = $this->em->getConfiguration()
                ->getSecondLevelCacheConfiguration()
                ->getCacheFactory()
                ->buildCachedEntityPersister($this->em, $persister, $class);
        }

        $this->persisters[$entityName] = $persister;

        return $this->persisters[$entityName];
    }

    /**
     * Gets a collection persister for a collection-valued association.
     *
     * @psalm-param array<string, mixed> $association
     *
     * @return CollectionPersister
     */
    public function getCollectionPersister(array $association)
    {
        $role = isset($association['cache'])
            ? $association['sourceEntity'] . '::' . $association['fieldName']
            : $association['type'];

        if (isset($this->collectionPersisters[$role])) {
            return $this->collectionPersisters[$role];
        }

        $persister = $association['type'] === ClassMetadata::ONE_TO_MANY
            ? new OneToManyPersister($this->em)
            : new ManyToManyPersister($this->em);

        if ($this->hasCache && isset($association['cache'])) {
            $persister = $this->em->getConfiguration()
                ->getSecondLevelCacheConfiguration()
                ->getCacheFactory()
                ->buildCachedCollectionPersister($this->em, $persister, $association);
        }

        $this->collectionPersisters[$role] = $persister;

        return $this->collectionPersisters[$role];
    }

    /**
     * INTERNAL:
     * Registers an entity as managed.
     *
     * @param object  $entity The entity.
     * @param mixed[] $id     The identifier values.
     * @param mixed[] $data   The original entity data.
     *
     * @return void
     */
    public function registerManaged($entity, array $id, array $data)
    {
        $oid = spl_object_id($entity);

        $this->entityIdentifiers[$oid]  = $id;
        $this->entityStates[$oid]       = self::STATE_MANAGED;
        $this->originalEntityData[$oid] = $data;

        $this->addToIdentityMap($entity);

        if ($entity instanceof NotifyPropertyChanged && ( ! $entity instanceof Proxy || $entity->__isInitialized())) {
            $entity->addPropertyChangedListener($this);
        }
    }

    /**
     * INTERNAL:
     * Clears the property changeset of the entity with the given OID.
     *
     * @param int $oid The entity's OID.
     *
     * @return void
     */
    public function clearEntityChangeSet($oid)
    {
        unset($this->entityChangeSets[$oid]);
    }

    /* PropertyChangedListener implementation */

    /**
     * Notifies this UnitOfWork of a property change in an entity.
     *
     * @param object $sender       The entity that owns the property.
     * @param string $propertyName The name of the property that changed.
     * @param mixed  $oldValue     The old value of the property.
     * @param mixed  $newValue     The new value of the property.
     *
     * @return void
     */
    public function propertyChanged($sender, $propertyName, $oldValue, $newValue)
    {
        $oid   = spl_object_id($sender);
        $class = $this->em->getClassMetadata(get_class($sender));

        $isAssocField = isset($class->associationMappings[$propertyName]);

        if (! $isAssocField && ! isset($class->fieldMappings[$propertyName])) {
            return; // ignore non-persistent fields
        }

        // Update changeset and mark entity for synchronization
        $this->entityChangeSets[$oid][$propertyName] = [$oldValue, $newValue];

        if (! isset($this->scheduledForSynchronization[$class->rootEntityName][$oid])) {
            $this->scheduleForDirtyCheck($sender);
        }
    }

    /**
     * Gets the currently scheduled entity insertions in this UnitOfWork.
     *
     * @psalm-return array<int, object>
     */
    public function getScheduledEntityInsertions()
    {
        return $this->entityInsertions;
    }

    /**
     * Gets the currently scheduled entity updates in this UnitOfWork.
     *
     * @psalm-return array<int, object>
     */
    public function getScheduledEntityUpdates()
    {
        return $this->entityUpdates;
    }

    /**
     * Gets the currently scheduled entity deletions in this UnitOfWork.
     *
     * @psalm-return array<int, object>
     */
    public function getScheduledEntityDeletions()
    {
        return $this->entityDeletions;
    }

    /**
     * Gets the currently scheduled complete collection deletions
     *
     * @psalm-return array<int, PersistentCollection<array-key, object>>
     */
    public function getScheduledCollectionDeletions()
    {
        return $this->collectionDeletions;
    }

    /**
     * Gets the currently scheduled collection inserts, updates and deletes.
     *
     * @psalm-return array<int, PersistentCollection<array-key, object>>
     */
    public function getScheduledCollectionUpdates()
    {
        return $this->collectionUpdates;
    }

    /**
     * Helper method to initialize a lazy loading proxy or persistent collection.
     *
     * @param object $obj
     *
     * @return void
     */
    public function initializeObject($obj)
    {
        if ($obj instanceof Proxy) {
            $obj->__load();

            return;
        }

        if ($obj instanceof PersistentCollection) {
            $obj->initialize();
        }
    }

    /**
     * Helper method to show an object as string.
     *
     * @param object $obj
     */
    private static function objToStr($obj): string
    {
        return method_exists($obj, '__toString') ? (string) $obj : get_debug_type($obj) . '@' . spl_object_id($obj);
    }

    /**
     * Marks an entity as read-only so that it will not be considered for updates during UnitOfWork#commit().
     *
     * This operation cannot be undone as some parts of the UnitOfWork now keep gathering information
     * on this object that might be necessary to perform a correct update.
     *
     * @param object $object
     *
     * @return void
     *
     * @throws ORMInvalidArgumentException
     */
    public function markReadOnly($object)
    {
        if (! is_object($object) || ! $this->isInIdentityMap($object)) {
            throw ORMInvalidArgumentException::readOnlyRequiresManagedEntity($object);
        }

        $this->readOnlyObjects[spl_object_id($object)] = true;
    }

    /**
     * Is this entity read only?
     *
     * @param object $object
     *
     * @return bool
     *
     * @throws ORMInvalidArgumentException
     */
    public function isReadOnly($object)
    {
        if (! is_object($object)) {
            throw ORMInvalidArgumentException::readOnlyRequiresManagedEntity($object);
        }

        return isset($this->readOnlyObjects[spl_object_id($object)]);
    }

    /**
     * Perform whatever processing is encapsulated here after completion of the transaction.
     */
    private function afterTransactionComplete(): void
    {
        $this->performCallbackOnCachedPersister(static function (CachedPersister $persister) {
            $persister->afterTransactionComplete();
        });
    }

    /**
     * Perform whatever processing is encapsulated here after completion of the rolled-back.
     */
    private function afterTransactionRolledBack(): void
    {
        $this->performCallbackOnCachedPersister(static function (CachedPersister $persister) {
            $persister->afterTransactionRolledBack();
        });
    }

    /**
     * Performs an action after the transaction.
     */
    private function performCallbackOnCachedPersister(callable $callback): void
    {
        if (! $this->hasCache) {
            return;
        }

        foreach (array_merge($this->persisters, $this->collectionPersisters) as $persister) {
            if ($persister instanceof CachedPersister) {
                $callback($persister);
            }
        }
    }

    private function dispatchOnFlushEvent(): void
    {
        if ($this->evm->hasListeners(Events::onFlush)) {
            $this->evm->dispatchEvent(Events::onFlush, new OnFlushEventArgs($this->em));
        }
    }

    private function dispatchPostFlushEvent(): void
    {
        if ($this->evm->hasListeners(Events::postFlush)) {
            $this->evm->dispatchEvent(Events::postFlush, new PostFlushEventArgs($this->em));
        }
    }

    /**
     * Verifies if two given entities actually are the same based on identifier comparison
     *
     * @param object $entity1
     * @param object $entity2
     */
    private function isIdentifierEquals($entity1, $entity2): bool
    {
        if ($entity1 === $entity2) {
            return true;
        }

        $class = $this->em->getClassMetadata(get_class($entity1));

        if ($class !== $this->em->getClassMetadata(get_class($entity2))) {
            return false;
        }

        $oid1 = spl_object_id($entity1);
        $oid2 = spl_object_id($entity2);

        $id1 = $this->entityIdentifiers[$oid1] ?? $this->identifierFlattener->flattenIdentifier($class, $class->getIdentifierValues($entity1));
        $id2 = $this->entityIdentifiers[$oid2] ?? $this->identifierFlattener->flattenIdentifier($class, $class->getIdentifierValues($entity2));

        return $id1 === $id2 || implode(' ', $id1) === implode(' ', $id2);
    }

    /** @throws ORMInvalidArgumentException */
    private function assertThatThereAreNoUnintentionallyNonPersistedAssociations(): void
    {
        $entitiesNeedingCascadePersist = array_diff_key($this->nonCascadedNewDetectedEntities, $this->entityInsertions);

        $this->nonCascadedNewDetectedEntities = [];

        if ($entitiesNeedingCascadePersist) {
            throw ORMInvalidArgumentException::newEntitiesFoundThroughRelationships(
                array_values($entitiesNeedingCascadePersist)
            );
        }
    }

    /**
     * @param object $entity
     * @param object $managedCopy
     *
     * @throws ORMException
     * @throws OptimisticLockException
     * @throws TransactionRequiredException
     */
    private function mergeEntityStateIntoManagedCopy($entity, $managedCopy): void
    {
        if (! $this->isLoaded($entity)) {
            return;
        }

        if (! $this->isLoaded($managedCopy)) {
            $managedCopy->__load();
        }

        $class = $this->em->getClassMetadata(get_class($entity));

        foreach ($this->reflectionPropertiesGetter->getProperties($class->name) as $prop) {
            $name = $prop->name;

            $prop->setAccessible(true);

            if (! isset($class->associationMappings[$name])) {
                if (! $class->isIdentifier($name)) {
                    $prop->setValue($managedCopy, $prop->getValue($entity));
                }
            } else {
                $assoc2 = $class->associationMappings[$name];

                if ($assoc2['type'] & ClassMetadata::TO_ONE) {
                    $other = $prop->getValue($entity);
                    if ($other === null) {
                        $prop->setValue($managedCopy, null);
                    } else {
                        if ($other instanceof Proxy && ! $other->__isInitialized()) {
                            // do not merge fields marked lazy that have not been fetched.
                            continue;
                        }

                        if (! $assoc2['isCascadeMerge']) {
                            if ($this->getEntityState($other) === self::STATE_DETACHED) {
                                $targetClass = $this->em->getClassMetadata($assoc2['targetEntity']);
                                $relatedId   = $targetClass->getIdentifierValues($other);

                                if ($targetClass->subClasses) {
                                    $other = $this->em->find($targetClass->name, $relatedId);
                                } else {
                                    $other = $this->em->getProxyFactory()->getProxy(
                                        $assoc2['targetEntity'],
                                        $relatedId
                                    );
                                    $this->registerManaged($other, $relatedId, []);
                                }
                            }

                            $prop->setValue($managedCopy, $other);
                        }
                    }
                } else {
                    $mergeCol = $prop->getValue($entity);

                    if ($mergeCol instanceof PersistentCollection && ! $mergeCol->isInitialized()) {
                        // do not merge fields marked lazy that have not been fetched.
                        // keep the lazy persistent collection of the managed copy.
                        continue;
                    }

                    $managedCol = $prop->getValue($managedCopy);

                    if (! $managedCol) {
                        $managedCol = new PersistentCollection(
                            $this->em,
                            $this->em->getClassMetadata($assoc2['targetEntity']),
                            new ArrayCollection()
                        );
                        $managedCol->setOwner($managedCopy, $assoc2);
                        $prop->setValue($managedCopy, $managedCol);
                    }

                    if ($assoc2['isCascadeMerge']) {
                        $managedCol->initialize();

                        // clear and set dirty a managed collection if its not also the same collection to merge from.
                        if (! $managedCol->isEmpty() && $managedCol !== $mergeCol) {
                            $managedCol->unwrap()->clear();
                            $managedCol->setDirty(true);

                            if (
                                $assoc2['isOwningSide']
                                && $assoc2['type'] === ClassMetadata::MANY_TO_MANY
                                && $class->isChangeTrackingNotify()
                            ) {
                                $this->scheduleForDirtyCheck($managedCopy);
                            }
                        }
                    }
                }
            }

            if ($class->isChangeTrackingNotify()) {
                // Just treat all properties as changed, there is no other choice.
                $this->propertyChanged($managedCopy, $name, null, $prop->getValue($managedCopy));
            }
        }
    }

    /**
     * This method called by hydrators, and indicates that hydrator totally completed current hydration cycle.
     * Unit of work able to fire deferred events, related to loading events here.
     *
     * @internal should be called internally from object hydrators
     *
     * @return void
     */
    public function hydrationComplete()
    {
        $this->hydrationCompleteHandler->hydrationComplete();
    }

    private function clearIdentityMapForEntityName(string $entityName): void
    {
        if (! isset($this->identityMap[$entityName])) {
            return;
        }

        $visited = [];

        foreach ($this->identityMap[$entityName] as $entity) {
            $this->doDetach($entity, $visited, false);
        }
    }

    private function clearEntityInsertionsForEntityName(string $entityName): void
    {
        foreach ($this->entityInsertions as $hash => $entity) {
            // note: performance optimization - `instanceof` is much faster than a function call
            if ($entity instanceof $entityName && get_class($entity) === $entityName) {
                unset($this->entityInsertions[$hash]);
            }
        }
    }

    /**
     * @param mixed $identifierValue
     *
     * @return mixed the identifier after type conversion
     *
     * @throws MappingException if the entity has more than a single identifier.
     */
    private function convertSingleFieldIdentifierToPHPValue(ClassMetadata $class, $identifierValue)
    {
        return $this->em->getConnection()->convertToPHPValue(
            $identifierValue,
            $class->getTypeOfField($class->getSingleIdentifierFieldName())
        );
    }

    /**
     * Given a flat identifier, this method will produce another flat identifier, but with all
     * association fields that are mapped as identifiers replaced by entity references, recursively.
     *
     * @param mixed[] $flatIdentifier
     *
     * @return array<string, mixed>
     */
    private function normalizeIdentifier(ClassMetadata $targetClass, array $flatIdentifier): array
    {
        $normalizedAssociatedId = [];

        foreach ($targetClass->getIdentifierFieldNames() as $name) {
            if (! array_key_exists($name, $flatIdentifier)) {
                continue;
            }

            if (! $targetClass->isSingleValuedAssociation($name)) {
                $normalizedAssociatedId[$name] = $flatIdentifier[$name];
                continue;
            }

            $targetIdMetadata = $this->em->getClassMetadata($targetClass->getAssociationTargetClass($name));

            // Note: the ORM prevents using an entity with a composite identifier as an identifier association
            //       therefore, reset($targetIdMetadata->identifier) is always correct
            $normalizedAssociatedId[$name] = $this->em->getReference(
                $targetIdMetadata->getName(),
                $this->normalizeIdentifier(
                    $targetIdMetadata,
                    [(string) reset($targetIdMetadata->identifier) => $flatIdentifier[$name]]
                )
            );
        }

        return $normalizedAssociatedId;
    }

    /**
     * This function will get the type of $targetClass by executing a
     * query on the database to get the Discriminator Column value.
     *
     * @param array<string, int> $associatedId
     *
     * @throws \Doctrine\DBAL\Exception
     */
    private function getTargetSubClass(ClassMetadata $targetClass, array $associatedId): string
    {
        $connection = $this->em->getConnection();

        if (isset($targetClass->discriminatorColumn['name'])) {
            $discriminatorColumnName = $targetClass->discriminatorColumn['name'];
            $selectClause            = $connection->quoteIdentifier($discriminatorColumnName);
            $fromClause              = $this->em->getClassMetadata($targetClass->rootEntityName)->getTableName();

            $whereClauses = [];
            $whereValues  = [];
            foreach ($targetClass->getIdentifierColumnNames() as $pkName) {
                $whereClauses[] = $connection->quoteIdentifier($pkName) . ' = ?';
                $whereValues[]  = $associatedId[$targetClass->fieldNames[$pkName]];
            }

            $whereClause = implode(' AND ', $whereClauses);

            $query = 'SELECT ' . $selectClause . ' FROM ' . $fromClause . ' WHERE ' . $whereClause;
            $stmt  = $this->em->getConnection()->prepare($query);

            $index = 1;
            foreach ($whereValues as $whereValue) {
                $stmt->bindValue($index, $whereValue);
                $index++;
            }

            $result     = $stmt->executeQuery();
            $fieldValue = $result->fetchFirstColumn()[0];

            return $targetClass->discriminatorMap[$fieldValue];
        }

        return $targetClass->getName();
    }
}<|MERGE_RESOLUTION|>--- conflicted
+++ resolved
@@ -2909,7 +2909,6 @@
                                 case $hints['fetchMode'][$class->name][$field] !== ClassMetadata::FETCH_EAGER:
                                     if ($targetClass->subClasses) {
                                         if (! $targetClass->isInheritanceTypeNone() && isset($targetClass->discriminatorColumn)) {
-<<<<<<< HEAD
                                             foreach ($assoc['joinColumns'] as $joinColumn) {
                                                 $key = $joinColumn['name'];
                                                 if (isset($extra) && array_key_exists($key, $extra)) {
@@ -2928,17 +2927,6 @@
                                             $newValue                  = $this->em->getProxyFactory()->getProxy($targetSubClass, $normalizedSubAssociatedId);
                                             break;
                                         }
-=======
-                                            // Attention! This function executes an extra query on the database.
-                                            $targetSubClass = $this->getTargetSubClass($targetClass, $associatedId);
-
-                                            $newValue = $this->em->getProxyFactory()->getProxy($targetSubClass, $associatedId);
-                                            break;
-                                        }
-
-                                        $newValue = $this->em->getProxyFactory()->getProxy($assoc['targetEntity'], $associatedId);
-                                        break;
->>>>>>> 36689d45
                                     }
 
                                     $newValue = $this->em->getProxyFactory()->getProxy($assoc['targetEntity'], $normalizedAssociatedId);
