--- conflicted
+++ resolved
@@ -210,12 +210,7 @@
      */
     public function takeSnapshot(): void
     {
-<<<<<<< HEAD
-        $this->snapshot = $this->collection->toArray();
-=======
         $this->snapshot = $this->unwrap()->toArray();
-        $this->isDirty  = false;
->>>>>>> 099e51d8
     }
 
     /**
