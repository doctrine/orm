--- conflicted
+++ resolved
@@ -22,16 +22,7 @@
  */
 class OneToManyPersister extends AbstractCollectionPersister
 {
-<<<<<<< HEAD
     public function delete(PersistentCollection $collection): void
-=======
-    /**
-     * {@inheritDoc}
-     *
-     * @return int|null
-     */
-    public function delete(PersistentCollection $collection)
->>>>>>> a056552d
     {
         // The only valid case here is when you have weak entities. In this
         // scenario, you have @OneToMany with orphanRemoval=true, and replacing
@@ -52,14 +43,7 @@
             : $this->deleteEntityCollection($collection);
     }
 
-<<<<<<< HEAD
     public function update(PersistentCollection $collection): void
-=======
-    /**
-     * {@inheritDoc}
-     */
-    public function update(PersistentCollection $collection)
->>>>>>> a056552d
     {
         // This can never happen. One to many can only be inverse side.
         // For owning side one to many, it is required to have a join table,
@@ -67,14 +51,7 @@
         return;
     }
 
-<<<<<<< HEAD
     public function get(PersistentCollection $collection, mixed $index): object|null
-=======
-    /**
-     * {@inheritDoc}
-     */
-    public function get(PersistentCollection $collection, $index)
->>>>>>> a056552d
     {
         $mapping = $collection->getMapping();
 
@@ -97,14 +74,7 @@
         );
     }
 
-<<<<<<< HEAD
     public function count(PersistentCollection $collection): int
-=======
-    /**
-     * {@inheritDoc}
-     */
-    public function count(PersistentCollection $collection)
->>>>>>> a056552d
     {
         $mapping   = $collection->getMapping();
         $persister = $this->uow->getEntityPersister($mapping['targetEntity']);
@@ -128,14 +98,7 @@
         return $persister->getOneToManyCollection($mapping, $collection->getOwner(), $offset, $length);
     }
 
-<<<<<<< HEAD
     public function containsKey(PersistentCollection $collection, mixed $key): bool
-=======
-    /**
-     * {@inheritDoc}
-     */
-    public function containsKey(PersistentCollection $collection, $key)
->>>>>>> a056552d
     {
         $mapping = $collection->getMapping();
 
@@ -156,14 +119,7 @@
         return (bool) $persister->count($criteria);
     }
 
-<<<<<<< HEAD
     public function contains(PersistentCollection $collection, object $element): bool
-=======
-     /**
-      * {@inheritDoc}
-      */
-    public function contains(PersistentCollection $collection, $element)
->>>>>>> a056552d
     {
         if (! $this->isValidEntityState($element)) {
             return false;
