<?php

declare(strict_types=1);

namespace Doctrine\ORM\Persisters\Collection;

use BadMethodCallException;
use Doctrine\Common\Collections\Criteria;
use Doctrine\DBAL\Exception as DBALException;
use Doctrine\ORM\Mapping\ClassMetadata;
use Doctrine\ORM\PersistentCollection;
use Doctrine\ORM\Persisters\SqlValueVisitor;
use Doctrine\ORM\Query;
use Doctrine\ORM\Utility\PersisterHelper;

use function array_fill;
use function array_pop;
use function count;
use function get_class;
use function implode;
use function in_array;
use function reset;
use function sprintf;

/**
 * Persister for many-to-many collections.
 */
class ManyToManyPersister extends AbstractCollectionPersister
{
    /**
     * {@inheritdoc}
     */
    public function delete(PersistentCollection $collection)
    {
        $mapping = $collection->getMapping();

        if (! $mapping['isOwningSide']) {
            return; // ignore inverse side
        }

        $types = [];
        $class = $this->em->getClassMetadata($mapping['sourceEntity']);

        foreach ($mapping['joinTable']['joinColumns'] as $joinColumn) {
            $types[] = PersisterHelper::getTypeOfColumn($joinColumn['referencedColumnName'], $class, $this->em);
        }

        $this->conn->executeStatement($this->getDeleteSQL($collection), $this->getDeleteSQLParameters($collection), $types);
    }

    /**
     * {@inheritdoc}
     */
    public function update(PersistentCollection $collection)
    {
        $mapping = $collection->getMapping();

        if (! $mapping['isOwningSide']) {
            return; // ignore inverse side
        }

        [$deleteSql, $deleteTypes] = $this->getDeleteRowSQL($collection);
        [$insertSql, $insertTypes] = $this->getInsertRowSQL($collection);

        foreach ($collection->getDeleteDiff() as $element) {
            $this->conn->executeStatement(
                $deleteSql,
                $this->getDeleteRowSQLParameters($collection, $element),
                $deleteTypes
            );
        }

        foreach ($collection->getInsertDiff() as $element) {
            $this->conn->executeStatement(
                $insertSql,
                $this->getInsertRowSQLParameters($collection, $element),
                $insertTypes
            );
        }
    }

    /**
     * {@inheritdoc}
     */
    public function get(PersistentCollection $collection, $index)
    {
        $mapping = $collection->getMapping();

        if (! isset($mapping['indexBy'])) {
            throw new BadMethodCallException('Selecting a collection by index is only supported on indexed collections.');
        }

        $persister = $this->uow->getEntityPersister($mapping['targetEntity']);
        $mappedKey = $mapping['isOwningSide']
            ? $mapping['inversedBy']
            : $mapping['mappedBy'];

        return $persister->load([$mappedKey => $collection->getOwner(), $mapping['indexBy'] => $index], null, $mapping, [], 0, 1);
    }

    /**
     * {@inheritdoc}
     */
    public function count(PersistentCollection $collection)
    {
        $conditions  = [];
        $params      = [];
        $types       = [];
        $mapping     = $collection->getMapping();
        $id          = $this->uow->getEntityIdentifier($collection->getOwner());
        $sourceClass = $this->em->getClassMetadata($mapping['sourceEntity']);
        $targetClass = $this->em->getClassMetadata($mapping['targetEntity']);
        $association = ! $mapping['isOwningSide']
            ? $targetClass->associationMappings[$mapping['mappedBy']]
            : $mapping;

        $joinTableName = $this->quoteStrategy->getJoinTableName($association, $sourceClass, $this->platform);
        $joinColumns   = ! $mapping['isOwningSide']
            ? $association['joinTable']['inverseJoinColumns']
            : $association['joinTable']['joinColumns'];

        foreach ($joinColumns as $joinColumn) {
            $columnName     = $this->quoteStrategy->getJoinColumnName($joinColumn, $sourceClass, $this->platform);
            $referencedName = $joinColumn['referencedColumnName'];
            $conditions[]   = 't.' . $columnName . ' = ?';
            $params[]       = $id[$sourceClass->getFieldForColumn($referencedName)];
            $types[]        = PersisterHelper::getTypeOfColumn($referencedName, $sourceClass, $this->em);
        }

        [$joinTargetEntitySQL, $filterSql] = $this->getFilterSql($mapping);

        if ($filterSql) {
            $conditions[] = $filterSql;
        }

        // If there is a provided criteria, make part of conditions
        // @todo Fix this. Current SQL returns something like:
        /*if ($criteria && ($expression = $criteria->getWhereExpression()) !== null) {
            // A join is needed on the target entity
            $targetTableName = $this->quoteStrategy->getTableName($targetClass, $this->platform);
            $targetJoinSql   = ' JOIN ' . $targetTableName . ' te'
                . ' ON' . implode(' AND ', $this->getOnConditionSQL($association));

            // And criteria conditions needs to be added
            $persister    = $this->uow->getEntityPersister($targetClass->name);
            $visitor      = new SqlExpressionVisitor($persister, $targetClass);
            $conditions[] = $visitor->dispatch($expression);

            $joinTargetEntitySQL = $targetJoinSql . $joinTargetEntitySQL;
        }*/

        $sql = 'SELECT COUNT(*)'
            . ' FROM ' . $joinTableName . ' t'
            . $joinTargetEntitySQL
            . ' WHERE ' . implode(' AND ', $conditions);

        return (int) $this->conn->fetchOne($sql, $params, $types);
    }

    /**
     * {@inheritDoc}
     */
    public function slice(PersistentCollection $collection, $offset, $length = null)
    {
        $mapping   = $collection->getMapping();
        $persister = $this->uow->getEntityPersister($mapping['targetEntity']);

        return $persister->getManyToManyCollection($mapping, $collection->getOwner(), $offset, $length);
    }

    /**
     * {@inheritdoc}
     */
    public function containsKey(PersistentCollection $collection, $key)
    {
        $mapping = $collection->getMapping();

        if (! isset($mapping['indexBy'])) {
            throw new BadMethodCallException('Selecting a collection by index is only supported on indexed collections.');
        }

        [$quotedJoinTable, $whereClauses, $params, $types] = $this->getJoinTableRestrictionsWithKey(
            $collection,
            (string) $key,
            true
        );

        $sql = 'SELECT 1 FROM ' . $quotedJoinTable . ' WHERE ' . implode(' AND ', $whereClauses);

        return (bool) $this->conn->fetchOne($sql, $params, $types);
    }

    /**
     * {@inheritDoc}
     */
    public function contains(PersistentCollection $collection, $element)
    {
        if (! $this->isValidEntityState($element)) {
            return false;
        }

        [$quotedJoinTable, $whereClauses, $params, $types] = $this->getJoinTableRestrictions(
            $collection,
            $element,
            true
        );

        $sql = 'SELECT 1 FROM ' . $quotedJoinTable . ' WHERE ' . implode(' AND ', $whereClauses);

        return (bool) $this->conn->fetchOne($sql, $params, $types);
    }

    /**
     * {@inheritDoc}
     */
    public function loadCriteria(PersistentCollection $collection, Criteria $criteria)
    {
        $mapping       = $collection->getMapping();
        $owner         = $collection->getOwner();
        $ownerMetadata = $this->em->getClassMetadata(get_class($owner));
        $id            = $this->uow->getEntityIdentifier($owner);
        $targetClass   = $this->em->getClassMetadata($mapping['targetEntity']);
        $onConditions  = $this->getOnConditionSQL($mapping);
        $whereClauses  = $params = [];
        $paramTypes    = [];

        if (! $mapping['isOwningSide']) {
            $associationSourceClass = $targetClass;
            $mapping                = $targetClass->associationMappings[$mapping['mappedBy']];
            $sourceRelationMode     = 'relationToTargetKeyColumns';
        } else {
            $associationSourceClass = $ownerMetadata;
            $sourceRelationMode     = 'relationToSourceKeyColumns';
        }

        foreach ($mapping[$sourceRelationMode] as $key => $value) {
            $whereClauses[] = sprintf('t.%s = ?', $key);
            $params[]       = $ownerMetadata->containsForeignIdentifier
                ? $id[$ownerMetadata->getFieldForColumn($value)]
                : $id[$ownerMetadata->fieldNames[$value]];
            $paramTypes[]   = PersisterHelper::getTypeOfColumn($value, $ownerMetadata, $this->em);
        }

        $parameters = $this->expandCriteriaParameters($criteria);

        foreach ($parameters as $parameter) {
            [$name, $value, $operator] = $parameter;

            $field          = $this->quoteStrategy->getColumnName($name, $targetClass, $this->platform);
            $whereClauses[] = sprintf('te.%s %s ?', $field, $operator);
            $params[]       = $value;
            $paramTypes[]   = PersisterHelper::getTypeOfField($name, $targetClass, $this->em)[0];
        }

        $tableName = $this->quoteStrategy->getTableName($targetClass, $this->platform);
        $joinTable = $this->quoteStrategy->getJoinTableName($mapping, $associationSourceClass, $this->platform);

        $rsm = new Query\ResultSetMappingBuilder($this->em);
        $rsm->addRootEntityFromClassMetadata($targetClass->name, 'te');

        $sql = 'SELECT ' . $rsm->generateSelectClause()
            . ' FROM ' . $tableName . ' te'
            . ' JOIN ' . $joinTable . ' t ON'
            . implode(' AND ', $onConditions)
            . ' WHERE ' . implode(' AND ', $whereClauses);

        $sql .= $this->getOrderingSql($criteria, $targetClass);

        $sql = $this->getLimitSql($sql, $criteria);

        $stmt = $this->conn->executeQuery($sql, $params, $paramTypes);

        return $this
            ->em
            ->newHydrator(Query::HYDRATE_OBJECT)
            ->hydrateAll($stmt, $rsm);
    }

    /**
     * Generates the filter SQL for a given mapping.
     *
     * This method is not used for actually grabbing the related entities
     * but when the extra-lazy collection methods are called on a filtered
     * association. This is why besides the many to many table we also
     * have to join in the actual entities table leading to additional
     * JOIN.
     *
     * @param mixed[] $mapping Array containing mapping information.
     * @psalm-param array<string, mixed> $mapping
     *
     * @return string[] ordered tuple:
     *                   - JOIN condition to add to the SQL
     *                   - WHERE condition to add to the SQL
     * @psalm-return array{0: string, 1: string}
     */
    public function getFilterSql($mapping)
    {
        $targetClass = $this->em->getClassMetadata($mapping['targetEntity']);
        $rootClass   = $this->em->getClassMetadata($targetClass->rootEntityName);
        $filterSql   = $this->generateFilterConditionSQL($rootClass, 'te');

        if ($filterSql === '') {
            return ['', ''];
        }

        // A join is needed if there is filtering on the target entity
        $tableName = $this->quoteStrategy->getTableName($rootClass, $this->platform);
        $joinSql   = ' JOIN ' . $tableName . ' te'
            . ' ON' . implode(' AND ', $this->getOnConditionSQL($mapping));

        return [$joinSql, $filterSql];
    }

    /**
     * Generates the filter SQL for a given entity and table alias.
     *
     * @param ClassMetadata $targetEntity     Metadata of the target entity.
     * @param string        $targetTableAlias The table alias of the joined/selected table.
     *
     * @return string The SQL query part to add to a query.
     */
    protected function generateFilterConditionSQL(ClassMetadata $targetEntity, $targetTableAlias)
    {
        $filterClauses = [];

        foreach ($this->em->getFilters()->getEnabledFilters() as $filter) {
            $filterExpr = $filter->addFilterConstraint($targetEntity, $targetTableAlias);
            if ($filterExpr) {
                $filterClauses[] = '(' . $filterExpr . ')';
            }
        }

        return $filterClauses
            ? '(' . implode(' AND ', $filterClauses) . ')'
            : '';
    }

    /**
     * Generate ON condition
     *
     * @param mixed[] $mapping
     * @psalm-param array<string, mixed> $mapping
     *
     * @return string[]
     * @psalm-return list<string>
     */
    protected function getOnConditionSQL($mapping)
    {
        $targetClass = $this->em->getClassMetadata($mapping['targetEntity']);
        $association = ! $mapping['isOwningSide']
            ? $targetClass->associationMappings[$mapping['mappedBy']]
            : $mapping;

        $joinColumns = $mapping['isOwningSide']
            ? $association['joinTable']['inverseJoinColumns']
            : $association['joinTable']['joinColumns'];

        $conditions = [];

        foreach ($joinColumns as $joinColumn) {
            $joinColumnName = $this->quoteStrategy->getJoinColumnName($joinColumn, $targetClass, $this->platform);
            $refColumnName  = $this->quoteStrategy->getReferencedJoinColumnName($joinColumn, $targetClass, $this->platform);

            $conditions[] = ' t.' . $joinColumnName . ' = te.' . $refColumnName;
        }

        return $conditions;
    }

    /** @return string */
    protected function getDeleteSQL(PersistentCollection $collection)
    {
        $columns   = [];
        $mapping   = $collection->getMapping();
        $class     = $this->em->getClassMetadata(get_class($collection->getOwner()));
        $joinTable = $this->quoteStrategy->getJoinTableName($mapping, $class, $this->platform);

        foreach ($mapping['joinTable']['joinColumns'] as $joinColumn) {
            $columns[] = $this->quoteStrategy->getJoinColumnName($joinColumn, $class, $this->platform);
        }

        return 'DELETE FROM ' . $joinTable
            . ' WHERE ' . implode(' = ? AND ', $columns) . ' = ?';
    }

    /**
     * Internal note: Order of the parameters must be the same as the order of the columns in getDeleteSql.
     *
     * @return list<mixed>
     */
    protected function getDeleteSQLParameters(PersistentCollection $collection)
    {
        $mapping    = $collection->getMapping();
        $identifier = $this->uow->getEntityIdentifier($collection->getOwner());

        // Optimization for single column identifier
        if (count($mapping['relationToSourceKeyColumns']) === 1) {
            return [reset($identifier)];
        }

        // Composite identifier
        $sourceClass = $this->em->getClassMetadata($mapping['sourceEntity']);
        $params      = [];

        foreach ($mapping['relationToSourceKeyColumns'] as $columnName => $refColumnName) {
            $params[] = isset($sourceClass->fieldNames[$refColumnName])
                ? $identifier[$sourceClass->fieldNames[$refColumnName]]
                : $identifier[$sourceClass->getFieldForColumn($refColumnName)];
        }

        return $params;
    }

    /**
     * Gets the SQL statement used for deleting a row from the collection.
     *
     * @return string[]|string[][] ordered tuple containing the SQL to be executed and an array
     *                             of types for bound parameters
     * @psalm-return array{0: string, 1: list<string>}
     */
    protected function getDeleteRowSQL(PersistentCollection $collection)
    {
        $mapping     = $collection->getMapping();
        $class       = $this->em->getClassMetadata($mapping['sourceEntity']);
        $targetClass = $this->em->getClassMetadata($mapping['targetEntity']);
        $columns     = [];
        $types       = [];

        foreach ($mapping['joinTable']['joinColumns'] as $joinColumn) {
            $columns[] = $this->quoteStrategy->getJoinColumnName($joinColumn, $class, $this->platform);
            $types[]   = PersisterHelper::getTypeOfColumn($joinColumn['referencedColumnName'], $class, $this->em);
        }

        foreach ($mapping['joinTable']['inverseJoinColumns'] as $joinColumn) {
            $columns[] = $this->quoteStrategy->getJoinColumnName($joinColumn, $targetClass, $this->platform);
            $types[]   = PersisterHelper::getTypeOfColumn($joinColumn['referencedColumnName'], $targetClass, $this->em);
        }

        return [
            'DELETE FROM ' . $this->quoteStrategy->getJoinTableName($mapping, $class, $this->platform)
            . ' WHERE ' . implode(' = ? AND ', $columns) . ' = ?',
            $types,
        ];
    }

    /**
     * Gets the SQL parameters for the corresponding SQL statement to delete the given
     * element from the given collection.
     *
     * Internal note: Order of the parameters must be the same as the order of the columns in getDeleteRowSql.
     *
     * @param mixed $element
     *
     * @return mixed[]
     * @psalm-return list<mixed>
     */
    protected function getDeleteRowSQLParameters(PersistentCollection $collection, $element)
    {
        return $this->collectJoinTableColumnParameters($collection, $element);
    }

    /**
     * Gets the SQL statement used for inserting a row in the collection.
     *
     * @return string[]|string[][] ordered tuple containing the SQL to be executed and an array
     *                             of types for bound parameters
     * @psalm-return array{0: string, 1: list<string>}
     */
    protected function getInsertRowSQL(PersistentCollection $collection)
    {
        $columns     = [];
        $types       = [];
        $mapping     = $collection->getMapping();
        $class       = $this->em->getClassMetadata($mapping['sourceEntity']);
        $targetClass = $this->em->getClassMetadata($mapping['targetEntity']);

        foreach ($mapping['joinTable']['joinColumns'] as $joinColumn) {
            $columns[] = $this->quoteStrategy->getJoinColumnName($joinColumn, $targetClass, $this->platform);
            $types[]   = PersisterHelper::getTypeOfColumn($joinColumn['referencedColumnName'], $class, $this->em);
        }

        foreach ($mapping['joinTable']['inverseJoinColumns'] as $joinColumn) {
            $columns[] = $this->quoteStrategy->getJoinColumnName($joinColumn, $targetClass, $this->platform);
            $types[]   = PersisterHelper::getTypeOfColumn($joinColumn['referencedColumnName'], $targetClass, $this->em);
        }

        return [
            'INSERT INTO ' . $this->quoteStrategy->getJoinTableName($mapping, $class, $this->platform)
            . ' (' . implode(', ', $columns) . ')'
            . ' VALUES'
            . ' (' . implode(', ', array_fill(0, count($columns), '?')) . ')',
            $types,
        ];
    }

    /**
     * Gets the SQL parameters for the corresponding SQL statement to insert the given
     * element of the given collection into the database.
     *
     * Internal note: Order of the parameters must be the same as the order of the columns in getInsertRowSql.
     *
     * @param object $element
     *
     * @return mixed[]
     * @psalm-return list<mixed>
     */
    protected function getInsertRowSQLParameters(PersistentCollection $collection, $element)
    {
        return $this->collectJoinTableColumnParameters($collection, $element);
    }

    /**
     * Collects the parameters for inserting/deleting on the join table in the order
     * of the join table columns as specified in ManyToManyMapping#joinTableColumns.
     *
     * @param object $element
     *
     * @return mixed[]
     * @psalm-return list<mixed>
     */
    private function collectJoinTableColumnParameters(
        PersistentCollection $collection,
        $element
    ): array {
        $params      = [];
        $mapping     = $collection->getMapping();
        $isComposite = count($mapping['joinTableColumns']) > 2;

        $identifier1 = $this->uow->getEntityIdentifier($collection->getOwner());
        $identifier2 = $this->uow->getEntityIdentifier($element);

        $class1 = $class2 = null;
        if ($isComposite) {
            $class1 = $this->em->getClassMetadata(get_class($collection->getOwner()));
            $class2 = $collection->getTypeClass();
        }

        foreach ($mapping['joinTableColumns'] as $joinTableColumn) {
            $isRelationToSource = isset($mapping['relationToSourceKeyColumns'][$joinTableColumn]);

            if (! $isComposite) {
                $params[] = $isRelationToSource ? array_pop($identifier1) : array_pop($identifier2);

                continue;
            }

            if ($isRelationToSource) {
                $params[] = $identifier1[$class1->getFieldForColumn($mapping['relationToSourceKeyColumns'][$joinTableColumn])];

                continue;
            }

            $params[] = $identifier2[$class2->getFieldForColumn($mapping['relationToTargetKeyColumns'][$joinTableColumn])];
        }

        return $params;
    }

    /**
     * @param bool $addFilters Whether the filter SQL should be included or not.
     *
     * @return mixed[] ordered vector:
     *                - quoted join table name
     *                - where clauses to be added for filtering
     *                - parameters to be bound for filtering
     *                - types of the parameters to be bound for filtering
     * @psalm-return array{0: string, 1: list<string>, 2: list<mixed>, 3: list<string>}
     */
    private function getJoinTableRestrictionsWithKey(
        PersistentCollection $collection,
        string $key,
        bool $addFilters
    ): array {
        $filterMapping = $collection->getMapping();
        $mapping       = $filterMapping;
        $indexBy       = $mapping['indexBy'];
        $id            = $this->uow->getEntityIdentifier($collection->getOwner());
        $sourceClass   = $this->em->getClassMetadata($mapping['sourceEntity']);
        $targetClass   = $this->em->getClassMetadata($mapping['targetEntity']);

        if (! $mapping['isOwningSide']) {
            $associationSourceClass = $this->em->getClassMetadata($mapping['targetEntity']);
            $mapping                = $associationSourceClass->associationMappings[$mapping['mappedBy']];
            $joinColumns            = $mapping['joinTable']['joinColumns'];
            $sourceRelationMode     = 'relationToTargetKeyColumns';
            $targetRelationMode     = 'relationToSourceKeyColumns';
        } else {
            $associationSourceClass = $this->em->getClassMetadata($mapping['sourceEntity']);
            $joinColumns            = $mapping['joinTable']['inverseJoinColumns'];
            $sourceRelationMode     = 'relationToSourceKeyColumns';
            $targetRelationMode     = 'relationToTargetKeyColumns';
        }

        $quotedJoinTable = $this->quoteStrategy->getJoinTableName($mapping, $associationSourceClass, $this->platform) . ' t';
        $whereClauses    = [];
        $params          = [];
        $types           = [];

        $joinNeeded = ! in_array($indexBy, $targetClass->identifier, true);

        if ($joinNeeded) { // extra join needed if indexBy is not a @id
            $joinConditions = [];

            foreach ($joinColumns as $joinTableColumn) {
                $joinConditions[] = 't.' . $joinTableColumn['name'] . ' = tr.' . $joinTableColumn['referencedColumnName'];
            }

            $tableName        = $this->quoteStrategy->getTableName($targetClass, $this->platform);
            $quotedJoinTable .= ' JOIN ' . $tableName . ' tr ON ' . implode(' AND ', $joinConditions);
            $columnName       = $targetClass->getColumnName($indexBy);

            $whereClauses[] = 'tr.' . $columnName . ' = ?';
            $params[]       = $key;
            $types[]        = PersisterHelper::getTypeOfColumn($columnName, $targetClass, $this->em);
        }

        foreach ($mapping['joinTableColumns'] as $joinTableColumn) {
            if (isset($mapping[$sourceRelationMode][$joinTableColumn])) {
                $column         = $mapping[$sourceRelationMode][$joinTableColumn];
                $whereClauses[] = 't.' . $joinTableColumn . ' = ?';
                $params[]       = $sourceClass->containsForeignIdentifier
                    ? $id[$sourceClass->getFieldForColumn($column)]
                    : $id[$sourceClass->fieldNames[$column]];
                $types[]        = PersisterHelper::getTypeOfColumn($column, $sourceClass, $this->em);
            } elseif (! $joinNeeded) {
                $column = $mapping[$targetRelationMode][$joinTableColumn];

                $whereClauses[] = 't.' . $joinTableColumn . ' = ?';
                $params[]       = $key;
                $types[]        = PersisterHelper::getTypeOfColumn($column, $targetClass, $this->em);
            }
        }

        if ($addFilters) {
            [$joinTargetEntitySQL, $filterSql] = $this->getFilterSql($filterMapping);

            if ($filterSql) {
                $quotedJoinTable .= ' ' . $joinTargetEntitySQL;
                $whereClauses[]   = $filterSql;
            }
        }

        return [$quotedJoinTable, $whereClauses, $params, $types];
    }

    /**
     * @param bool   $addFilters Whether the filter SQL should be included or not.
     * @param object $element
     *
     * @return mixed[] ordered vector:
     *                - quoted join table name
     *                - where clauses to be added for filtering
     *                - parameters to be bound for filtering
     *                - types of the parameters to be bound for filtering
     * @psalm-return array{0: string, 1: list<string>, 2: list<mixed>, 3: list<string>}
     */
    private function getJoinTableRestrictions(
        PersistentCollection $collection,
        $element,
        bool $addFilters
    ): array {
        $filterMapping = $collection->getMapping();
        $mapping       = $filterMapping;

        if (! $mapping['isOwningSide']) {
            $sourceClass = $this->em->getClassMetadata($mapping['targetEntity']);
            $targetClass = $this->em->getClassMetadata($mapping['sourceEntity']);
            $sourceId    = $this->uow->getEntityIdentifier($element);
            $targetId    = $this->uow->getEntityIdentifier($collection->getOwner());

            $mapping = $sourceClass->associationMappings[$mapping['mappedBy']];
        } else {
            $sourceClass = $this->em->getClassMetadata($mapping['sourceEntity']);
            $targetClass = $this->em->getClassMetadata($mapping['targetEntity']);
            $sourceId    = $this->uow->getEntityIdentifier($collection->getOwner());
            $targetId    = $this->uow->getEntityIdentifier($element);
        }

        $quotedJoinTable = $this->quoteStrategy->getJoinTableName($mapping, $sourceClass, $this->platform);
        $whereClauses    = [];
        $params          = [];
        $types           = [];

        foreach ($mapping['joinTableColumns'] as $joinTableColumn) {
            $whereClauses[] = ($addFilters ? 't.' : '') . $joinTableColumn . ' = ?';

            if (isset($mapping['relationToTargetKeyColumns'][$joinTableColumn])) {
                $targetColumn = $mapping['relationToTargetKeyColumns'][$joinTableColumn];
                $params[]     = $targetId[$targetClass->getFieldForColumn($targetColumn)];
                $types[]      = PersisterHelper::getTypeOfColumn($targetColumn, $targetClass, $this->em);

                continue;
            }

            // relationToSourceKeyColumns
            $targetColumn = $mapping['relationToSourceKeyColumns'][$joinTableColumn];
            $params[]     = $sourceId[$sourceClass->getFieldForColumn($targetColumn)];
            $types[]      = PersisterHelper::getTypeOfColumn($targetColumn, $sourceClass, $this->em);
        }

        if ($addFilters) {
            $quotedJoinTable .= ' t';

            [$joinTargetEntitySQL, $filterSql] = $this->getFilterSql($filterMapping);

            if ($filterSql) {
                $quotedJoinTable .= ' ' . $joinTargetEntitySQL;
                $whereClauses[]   = $filterSql;
            }
        }

        return [$quotedJoinTable, $whereClauses, $params, $types];
    }

    /**
     * Expands Criteria Parameters by walking the expressions and grabbing all
     * parameters and types from it.
     *
     * @return mixed[][]
     */
    private function expandCriteriaParameters(Criteria $criteria): array
    {
        $expression = $criteria->getWhereExpression();

        if ($expression === null) {
            return [];
        }

        $valueVisitor = new SqlValueVisitor();

        $valueVisitor->dispatch($expression);

        [, $types] = $valueVisitor->getParamsAndTypes();

        return $types;
    }

    private function getOrderingSql(Criteria $criteria, ClassMetadata $targetClass): string
    {
        $orderings = $criteria->getOrderings();
        if ($orderings) {
            $orderBy = [];
            foreach ($orderings as $name => $direction) {
                $field     = $this->quoteStrategy->getColumnName(
                    $name,
                    $targetClass,
                    $this->platform
                );
                $orderBy[] = $field . ' ' . $direction;
            }

            return ' ORDER BY ' . implode(', ', $orderBy);
        }

        return '';
    }

<<<<<<< HEAD
    /**
     * @throws DBALException
     */
    private function getLimitSql(string $sql, Criteria $criteria): string
    {
        $limit  = $criteria->getMaxResults();
        $offset = $criteria->getFirstResult();
        if ($limit !== null || $offset !== null) {
            return $this->platform->modifyLimitQuery($sql, $limit, $offset ?? 0);
        }

        return $sql;
=======
    /** @throws DBALException */
    private function getLimitSql(Criteria $criteria): string
    {
        $limit  = $criteria->getMaxResults();
        $offset = $criteria->getFirstResult();

        return $this->platform->modifyLimitQuery('', $limit, $offset ?? 0);
>>>>>>> 0d043059
    }
}<|MERGE_RESOLUTION|>--- conflicted
+++ resolved
@@ -755,27 +755,16 @@
         return '';
     }
 
-<<<<<<< HEAD
-    /**
-     * @throws DBALException
-     */
+    /** @throws DBALException */
     private function getLimitSql(string $sql, Criteria $criteria): string
     {
         $limit  = $criteria->getMaxResults();
         $offset = $criteria->getFirstResult();
+
         if ($limit !== null || $offset !== null) {
             return $this->platform->modifyLimitQuery($sql, $limit, $offset ?? 0);
         }
 
         return $sql;
-=======
-    /** @throws DBALException */
-    private function getLimitSql(Criteria $criteria): string
-    {
-        $limit  = $criteria->getMaxResults();
-        $offset = $criteria->getFirstResult();
-
-        return $this->platform->modifyLimitQuery('', $limit, $offset ?? 0);
->>>>>>> 0d043059
     }
 }