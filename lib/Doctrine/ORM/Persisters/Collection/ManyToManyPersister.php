--- conflicted
+++ resolved
@@ -22,11 +22,8 @@
 use Doctrine\Common\Collections\Criteria;
 use Doctrine\DBAL\Query\QueryBuilder;
 use Doctrine\ORM\Mapping\ClassMetadata;
-<<<<<<< HEAD
 use Doctrine\ORM\Persisters\Collection\Expr\MappingVisitor;
-=======
 use Doctrine\ORM\Persisters\SqlValueVisitor;
->>>>>>> 184f7d32
 use Doctrine\ORM\PersistentCollection;
 use Doctrine\ORM\Query;
 use Doctrine\ORM\Query\Parameter;
@@ -709,9 +706,6 @@
     }
 
     /**
-<<<<<<< HEAD
-     * @param QueryBuilder $queryBuilder
-=======
      * Expands Criteria Parameters by walking the expressions and grabbing all
      * parameters and types from it.
      *
@@ -737,7 +731,7 @@
     }
 
     /**
->>>>>>> 184f7d32
+     * @param QueryBuilder $queryBuilder
      * @param Criteria $criteria
      * @param ClassMetadata $targetClass
      */
