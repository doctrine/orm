<?php
/*
 * THIS SOFTWARE IS PROVIDED BY THE COPYRIGHT HOLDERS AND CONTRIBUTORS
 * "AS IS" AND ANY EXPRESS OR IMPLIED WARRANTIES, INCLUDING, BUT NOT
 * LIMITED TO, THE IMPLIED WARRANTIES OF MERCHANTABILITY AND FITNESS FOR
 * A PARTICULAR PURPOSE ARE DISCLAIMED. IN NO EVENT SHALL THE COPYRIGHT
 * OWNER OR CONTRIBUTORS BE LIABLE FOR ANY DIRECT, INDIRECT, INCIDENTAL,
 * SPECIAL, EXEMPLARY, OR CONSEQUENTIAL DAMAGES (INCLUDING, BUT NOT
 * LIMITED TO, PROCUREMENT OF SUBSTITUTE GOODS OR SERVICES; LOSS OF USE,
 * DATA, OR PROFITS; OR BUSINESS INTERRUPTION) HOWEVER CAUSED AND ON ANY
 * THEORY OF LIABILITY, WHETHER IN CONTRACT, STRICT LIABILITY, OR TORT
 * (INCLUDING NEGLIGENCE OR OTHERWISE) ARISING IN ANY WAY OUT OF THE USE
 * OF THIS SOFTWARE, EVEN IF ADVISED OF THE POSSIBILITY OF SUCH DAMAGE.
 *
 * This software consists of voluntary contributions made by many individuals
 * and is licensed under the MIT license. For more information, see
 * <http://www.doctrine-project.org>.
 */

namespace Doctrine\ORM\Persisters;

use Doctrine\ORM\Mapping\ClassMetadata;
use Doctrine\ORM\Query\ResultSetMapping;

use Doctrine\DBAL\LockMode;
use Doctrine\DBAL\Types\Type;

use Doctrine\Common\Collections\Criteria;

/**
 * The joined subclass persister maps a single entity instance to several tables in the
 * database as it is defined by the <tt>Class Table Inheritance</tt> strategy.
 *
 * @author Roman Borschel <roman@code-factory.org>
 * @author Benjamin Eberlei <kontakt@beberlei.de>
 * @author Alexander <iam.asm89@gmail.com>
 * @since 2.0
 * @see http://martinfowler.com/eaaCatalog/classTableInheritance.html
 */
class JoinedSubclassPersister extends AbstractEntityInheritancePersister
{
    /**
     * Map that maps column names to the table names that own them.
     * This is mainly a temporary cache, used during a single request.
     *
     * @var array
     */
    private $owningTableMap = array();

    /**
     * Map of table to quoted table names.
     *
     * @var array
     */
    private $quotedTableMap = array();

    /**
     * {@inheritdoc}
     */
    protected function getDiscriminatorColumnTableName()
    {
        $class = ($this->class->name !== $this->class->rootEntityName)
            ? $this->em->getClassMetadata($this->class->rootEntityName)
            : $this->class;

        return $class->getTableName();
    }

    /**
     * This function finds the ClassMetadata instance in an inheritance hierarchy
     * that is responsible for enabling versioning.
     *
     * @return \Doctrine\ORM\Mapping\ClassMetadata
     */
    private function getVersionedClassMetadata()
    {
        if (isset($this->class->fieldMappings[$this->class->versionField]['inherited'])) {
            $definingClassName = $this->class->fieldMappings[$this->class->versionField]['inherited'];

            return $this->em->getClassMetadata($definingClassName);
        }

        return $this->class;
    }

    /**
     * Gets the name of the table that owns the column the given field is mapped to.
     *
     * @param string $fieldName
     * @return string
     * @override
     */
    public function getOwningTable($fieldName)
    {
        if (isset($this->owningTableMap[$fieldName])) {
            return $this->owningTableMap[$fieldName];
        }

        switch (true) {
            case isset($this->class->associationMappings[$fieldName]['inherited']):
                $cm = $this->em->getClassMetadata($this->class->associationMappings[$fieldName]['inherited']);
                break;

            case isset($this->class->fieldMappings[$fieldName]['inherited']):
                $cm = $this->em->getClassMetadata($this->class->fieldMappings[$fieldName]['inherited']);
                break;

            default:
                $cm = $this->class;
                break;
        }

        $tableName          = $cm->getTableName();
        $quotedTableName    = $this->quoteStrategy->getTableName($cm, $this->platform);

        $this->owningTableMap[$fieldName] = $tableName;
        $this->quotedTableMap[$tableName] = $quotedTableName;

        return $tableName;
    }

    /**
     * {@inheritdoc}
     */
    public function executeInserts()
    {
        if ( ! $this->queuedInserts) {
            return;
        }

        $postInsertIds  = array();
        $idGenerator    = $this->class->idGenerator;
        $isPostInsertId = $idGenerator->isPostInsertGenerator();
        $rootClass      = ($this->class->name !== $this->class->rootEntityName)
            ? $this->em->getClassMetadata($this->class->rootEntityName)
            : $this->class;

        // Prepare statement for the root table
        $rootPersister = $this->em->getUnitOfWork()->getEntityPersister($rootClass->name);
        $rootTableName = $rootClass->getTableName();
        $rootTableStmt = $this->conn->prepare($rootPersister->getInsertSQL());

        // Prepare statements for sub tables.
        $subTableStmts = array();

        if ($rootClass !== $this->class) {
            $subTableStmts[$this->class->getTableName()] = $this->conn->prepare($this->getInsertSQL());
        }

        foreach ($this->class->parentClasses as $parentClassName) {
            $parentClass = $this->em->getClassMetadata($parentClassName);
            $parentTableName = $parentClass->getTableName();

            if ($parentClass !== $rootClass) {
                $parentPersister = $this->em->getUnitOfWork()->getEntityPersister($parentClassName);
                $subTableStmts[$parentTableName] = $this->conn->prepare($parentPersister->getInsertSQL());
            }
        }

        // Execute all inserts. For each entity:
        // 1) Insert on root table
        // 2) Insert on sub tables
        foreach ($this->queuedInserts as $entity) {
            $insertData = $this->prepareInsertData($entity);

            // Execute insert on root table
            $paramIndex = 1;

            foreach ($insertData[$rootTableName] as $columnName => $value) {
                $rootTableStmt->bindValue($paramIndex++, $value, $this->columnTypes[$columnName]);
            }

            $rootTableStmt->execute();

            if ($isPostInsertId) {
                $id = $idGenerator->generate($this->em, $entity);
                $postInsertIds[$id] = $entity;
            } else {
                $id = $this->em->getUnitOfWork()->getEntityIdentifier($entity);
            }

            // Execute inserts on subtables.
            // The order doesn't matter because all child tables link to the root table via FK.
            foreach ($subTableStmts as $tableName => $stmt) {
                $paramIndex = 1;
                $data       = isset($insertData[$tableName])
                    ? $insertData[$tableName]
                    : array();

                foreach ((array) $id as $idName => $idVal) {
                    $type = isset($this->columnTypes[$idName]) ? $this->columnTypes[$idName] : Type::STRING;

                    $stmt->bindValue($paramIndex++, $idVal, $type);
                }

                foreach ($data as $columnName => $value) {
                    $stmt->bindValue($paramIndex++, $value, $this->columnTypes[$columnName]);
                }

                $stmt->execute();
            }
        }

        $rootTableStmt->closeCursor();

        foreach ($subTableStmts as $stmt) {
            $stmt->closeCursor();
        }

        if ($this->class->isVersioned) {
            $this->assignDefaultVersionValue($entity, $id);
        }

        $this->queuedInserts = array();

        return $postInsertIds;
    }

    /**
     * {@inheritdoc}
     */
    public function update($entity)
    {
        $updateData = $this->prepareUpdateData($entity);

        if ( ! $updateData) {
            return;
        }

        if (($isVersioned = $this->class->isVersioned) === false) {
            return;
        }

        $versionedClass  = $this->getVersionedClassMetadata();
        $versionedTable  = $versionedClass->getTableName();

        foreach ($updateData as $tableName => $data) {
            $tableName = $this->quotedTableMap[$tableName];
            $versioned = $isVersioned && $versionedTable === $tableName;

            $this->updateTable($entity, $tableName, $data, $versioned);
        }

        // Make sure the table with the version column is updated even if no columns on that
        // table were affected.
        if ($isVersioned && ! isset($updateData[$versionedTable])) {
            $tableName   = $this->quoteStrategy->getTableName($versionedClass, $this->platform);
            $identifiers = $this->em->getUnitOfWork()->getEntityIdentifier($entity);
            
            $this->updateTable($entity, $tableName, array(), true);
            $this->assignDefaultVersionValue($entity, $identifiers);
        }
    }

    /**
     * {@inheritdoc}
     */
    public function delete($entity)
    {
        $identifier = $this->em->getUnitOfWork()->getEntityIdentifier($entity);
        $id         = array_combine($this->class->getIdentifierColumnNames(), $identifier);

        $this->deleteJoinTableRecords($identifier);

        // If the database platform supports FKs, just
        // delete the row from the root table. Cascades do the rest.
        if ($this->platform->supportsForeignKeyConstraints()) {
            $rootClass  = $this->em->getClassMetadata($this->class->rootEntityName);
            $rootTable  = $this->quoteStrategy->getTableName($rootClass, $this->platform);

            $this->conn->delete($rootTable, $id);

            return;
        }

        // Delete from all tables individually, starting from this class' table up to the root table.
        $rootTable = $this->quoteStrategy->getTableName($this->class, $this->platform);

        $this->conn->delete($rootTable, $id);

        foreach ($this->class->parentClasses as $parentClass) {
            $parentMetadata = $this->em->getClassMetadata($parentClass);
            $parentTable    = $this->quoteStrategy->getTableName($parentMetadata, $this->platform);
            
            $this->conn->delete($parentTable, $id);
        }
    }

    /**
     * {@inheritdoc}
     */
    protected function getSelectSQL($criteria, $assoc = null, $lockMode = 0, $limit = null, $offset = null, array $orderBy = null)
    {
        $joinSql            = '';
        $identifierColumn   = $this->class->getIdentifierColumnNames();
        $baseTableAlias     = $this->getSQLTableAlias($this->class->name);


        // INNER JOIN parent tables
        foreach ($this->class->parentClasses as $parentClassName) {
            $contitions     = array();
            $parentClass    = $this->em->getClassMetadata($parentClassName);
            $tableAlias     = $this->getSQLTableAlias($parentClassName);
            $joinSql       .= ' INNER JOIN ' . $this->quoteStrategy->getTableName($parentClass, $this->platform) . ' ' . $tableAlias . ' ON ';


            foreach ($identifierColumn as $idColumn) {
                $contitions[] = $baseTableAlias . '.' . $idColumn . ' = ' . $tableAlias . '.' . $idColumn;
            }

            $joinSql .= implode(' AND ', $contitions);
        }

        // OUTER JOIN sub tables
        foreach ($this->class->subClasses as $subClassName) {
            $contitions  = array();
            $subClass    = $this->em->getClassMetadata($subClassName);
            $tableAlias  = $this->getSQLTableAlias($subClassName);
            $joinSql    .= ' LEFT JOIN ' . $this->quoteStrategy->getTableName($subClass, $this->platform) . ' ' . $tableAlias . ' ON ';

            foreach ($identifierColumn as $idColumn) {
                $contitions[] = $baseTableAlias . '.' . $idColumn . ' = ' . $tableAlias . '.' . $idColumn;
            }

            $joinSql .= implode(' AND ', $contitions);
        }

        if ($assoc != null && $assoc['type'] == ClassMetadata::MANY_TO_MANY) {
            $joinSql .= $this->getSelectManyToManyJoinSQL($assoc);
        }

        $conditionSql = ($criteria instanceof Criteria)
            ? $this->getSelectConditionCriteriaSQL($criteria)
            : $this->getSelectConditionSQL($criteria, $assoc);

        // If the current class in the root entity, add the filters
        if ($filterSql = $this->generateFilterConditionSQL($this->em->getClassMetadata($this->class->rootEntityName), $this->getSQLTableAlias($this->class->rootEntityName))) {
            $conditionSql .= $conditionSql 
                ? ' AND ' . $filterSql
                : $filterSql;
        }

        $orderBySql = '';

        if ($assoc !== null && isset($assoc['orderBy'])) {
            $orderBy = $assoc['orderBy'];
        }

        if ($orderBy) {
            $orderBySql = $this->getOrderBySQL($orderBy, $baseTableAlias);
        }

        $lockSql = '';

        switch ($lockMode) {
            case LockMode::PESSIMISTIC_READ:

                $lockSql = ' ' . $this->platform->getReadLockSql();

                break;

            case LockMode::PESSIMISTIC_WRITE:

                $lockSql = ' ' . $this->platform->getWriteLockSql();

                break;
        }

        $tableName  = $this->quoteStrategy->getTableName($this->class, $this->platform);
        $where      = $conditionSql != '' ? ' WHERE ' . $conditionSql : '';
        $columnList = $this->getSelectColumnsSQL();
        $query      = 'SELECT '  . $columnList
                    . ' FROM '
                    . $tableName . ' ' . $baseTableAlias
                    . $joinSql
                    . $where
                    . $orderBySql;

        return $this->platform->modifyLimitQuery($query, $limit, $offset) . $lockSql;
    }

    /**
     * Get the FROM and optionally JOIN conditions to lock the entity managed by this persister.
     *
     * @return string
     */
    public function getLockTablesSql()
    {
        $joinSql            = '';
        $identifierColumns  = $this->class->getIdentifierColumnNames();
        $baseTableAlias     = $this->getSQLTableAlias($this->class->name);
        $quotedTableName    = $this->quoteStrategy->getTableName($this->class, $this->platform);

        // INNER JOIN parent tables
        foreach ($this->class->parentClasses as $parentClassName) {
            $conditions     = array();
            $tableAlias     = $this->getSQLTableAlias($parentClassName);
            $parentClass    = $this->em->getClassMetadata($parentClassName);
            $joinSql       .= ' INNER JOIN ' . $this->quoteStrategy->getTableName($parentClass, $this->platform) . ' ' . $tableAlias . ' ON ';

            foreach ($identifierColumns as $idColumn) {
                $conditions[] = $baseTableAlias . '.' . $idColumn . ' = ' . $tableAlias . '.' . $idColumn;
            }

            $joinSql .= implode(' AND ', $conditions);
        }

        return 'FROM ' . $quotedTableName . ' ' . $baseTableAlias . $joinSql;
    }

    /*
     * Ensure this method is never called. This persister overrides getSelectEntitiesSQL directly.
     */
    protected function getSelectColumnsSQL()
    {
        // Create the column list fragment only once
        if ($this->selectColumnListSql !== null) {
            return $this->selectColumnListSql;
        }

        $columnList         = array();
        $this->rsm          = new ResultSetMapping();
        $discrColumn        = $this->class->discriminatorColumn['name'];
        $baseTableAlias     = $this->getSQLTableAlias($this->class->name);
        $resultColumnName   = $this->platform->getSQLResultCasing($discrColumn);

        $this->rsm->addEntityResult($this->class->name, 'r');
        $this->rsm->setDiscriminatorColumn('r', $resultColumnName);
        $this->rsm->addMetaResult('r', $resultColumnName, $discrColumn);

        // Add regular columns
        foreach ($this->class->fieldMappings as $fieldName => $mapping) {
            $class = isset($mapping['inherited'])
                ? $this->em->getClassMetadata($mapping['inherited'])
                : $this->class;

            $columnList[] = $this->getSelectColumnSQL($fieldName, $class);
        }

        // Add foreign key columns
        foreach ($this->class->associationMappings as $mapping) {
            if ( ! $mapping['isOwningSide'] || ! ($mapping['type'] & ClassMetadata::TO_ONE)) {
                continue;
            }

            $tableAlias = isset($mapping['inherited'])
                ? $this->getSQLTableAlias($mapping['inherited'])
                : $baseTableAlias;

            foreach ($mapping['targetToSourceKeyColumns'] as $srcColumn) {
                $className = isset($mapping['inherited'])
                    ? $mapping['inherited']
                    : $this->class->name;

                $columnList[] = $this->getSelectJoinColumnSQL($tableAlias, $srcColumn, $className);
            }
        }

        // Add discriminator column (DO NOT ALIAS, see AbstractEntityInheritancePersister#processSQLResult).
        $tableAlias = ($this->class->rootEntityName == $this->class->name)
            ? $baseTableAlias
            : $this->getSQLTableAlias($this->class->rootEntityName);

        $columnList[] = $tableAlias . '.' . $discrColumn;

        // sub tables
        foreach ($this->class->subClasses as $subClassName) {
            $subClass   = $this->em->getClassMetadata($subClassName);
            $tableAlias = $this->getSQLTableAlias($subClassName);

            // Add subclass columns
            foreach ($subClass->fieldMappings as $fieldName => $mapping) {
                if (isset($mapping['inherited'])) {
                    continue;
                }

                $columnList[] = $this->getSelectColumnSQL($fieldName, $subClass);
            }

            // Add join columns (foreign keys)
            foreach ($subClass->associationMappings as $mapping) {
                if ( ! $mapping['isOwningSide'] 
                        || ! ($mapping['type'] & ClassMetadata::TO_ONE) 
                        || isset($mapping['inherited'])) {
                    continue;
                }

                foreach ($mapping['targetToSourceKeyColumns'] as $srcColumn) {
                    $className = isset($mapping['inherited'])
                        ? $mapping['inherited']
                        : $subClass->name;

                    $columnList[] = $this->getSelectJoinColumnSQL($tableAlias, $srcColumn, $className);
                }
            }
        }

        $this->selectColumnListSql = implode(', ', $columnList);
        
        return $this->selectColumnListSql;
    }

    /**
     * {@inheritdoc} 
     */
    protected function getInsertColumnList()
    {
        // Identifier columns must always come first in the column list of subclasses.
        $columns = $this->class->parentClasses 
            ? $this->class->getIdentifierColumnNames()
            : array();

        foreach ($this->class->reflFields as $name => $field) {
            if (isset($this->class->fieldMappings[$name]['inherited'])
                    && ! isset($this->class->fieldMappings[$name]['id'])
                    || isset($this->class->associationMappings[$name]['inherited'])
                    || ($this->class->isVersioned && $this->class->versionField == $name)) {
                continue;
            }

            if (isset($this->class->associationMappings[$name])) {
                $assoc = $this->class->associationMappings[$name];
                if ($assoc['type'] & ClassMetadata::TO_ONE && $assoc['isOwningSide']) {
                    foreach ($assoc['targetToSourceKeyColumns'] as $sourceCol) {
                        $columns[] = $sourceCol;
                    }
                }
<<<<<<< HEAD
            } else if ($this->class->name != $this->class->rootEntityName ||
                    ! $this->class->isIdGeneratorIdentity() || $this->class->identifier[0] != $name) {
                $columns[]                  = $this->quoteStrategy->getColumnName($name, $this->class, $this->platform);
                $this->columnTypes[$name]   = $this->class->fieldMappings[$name]['type'];
=======
            } else if ($this->_class->name != $this->_class->rootEntityName ||
                    ! $this->_class->isIdGeneratorIdentity() || $this->_class->identifier[0] != $name) {
                $columns[]                  = $this->quoteStrategy->getColumnName($name, $this->_class, $this->_platform);
                $this->_columnTypes[$name]  = $this->_class->fieldMappings[$name]['type'];
>>>>>>> 287b29ae
            }
        }

        // Add discriminator column if it is the topmost class.
        if ($this->class->name == $this->class->rootEntityName) {
            $columns[] = $this->class->discriminatorColumn['name'];
        }

        return $columns;
    }

    /**
     * {@inheritdoc}
     */
    protected function assignDefaultVersionValue($entity, $id)
    {
        $value = $this->fetchVersionValue($this->getVersionedClassMetadata(), $id);
        $this->class->setFieldValue($entity, $this->class->versionField, $value);
    }

}<|MERGE_RESOLUTION|>--- conflicted
+++ resolved
@@ -525,17 +525,10 @@
                         $columns[] = $sourceCol;
                     }
                 }
-<<<<<<< HEAD
-            } else if ($this->class->name != $this->class->rootEntityName ||
-                    ! $this->class->isIdGeneratorIdentity() || $this->class->identifier[0] != $name) {
-                $columns[]                  = $this->quoteStrategy->getColumnName($name, $this->class, $this->platform);
-                $this->columnTypes[$name]   = $this->class->fieldMappings[$name]['type'];
-=======
             } else if ($this->_class->name != $this->_class->rootEntityName ||
                     ! $this->_class->isIdGeneratorIdentity() || $this->_class->identifier[0] != $name) {
                 $columns[]                  = $this->quoteStrategy->getColumnName($name, $this->_class, $this->_platform);
                 $this->_columnTypes[$name]  = $this->_class->fieldMappings[$name]['type'];
->>>>>>> 287b29ae
             }
         }
 
