<?php

declare(strict_types=1);

namespace Doctrine\ORM\Persisters\Entity;

use Doctrine\Common\Collections\Criteria;
use Doctrine\DBAL\LockMode;
use Doctrine\DBAL\Types\Type;
use Doctrine\DBAL\Types\Types;
use Doctrine\ORM\Internal\SQLResultCasing;
use Doctrine\ORM\Mapping\AssociationMapping;
use Doctrine\ORM\Mapping\ClassMetadata;
use Doctrine\ORM\Utility\PersisterHelper;

use function array_combine;
use function implode;

/**
 * The joined subclass persister maps a single entity instance to several tables in the
 * database as it is defined by the <tt>Class Table Inheritance</tt> strategy.
 *
 * @see https://martinfowler.com/eaaCatalog/classTableInheritance.html
 */
class JoinedSubclassPersister extends AbstractEntityInheritancePersister
{
    use SQLResultCasing;

    /**
     * Map that maps column names to the table names that own them.
     * This is mainly a temporary cache, used during a single request.
     *
     * @psalm-var array<string, string>
     */
    private array $owningTableMap = [];

    /**
     * Map of table to quoted table names.
     *
     * @psalm-var array<string, string>
     */
    private array $quotedTableMap = [];

<<<<<<< HEAD
    protected function getDiscriminatorColumnTableName(): string
=======
    /**
     * {@inheritDoc}
     */
    protected function getDiscriminatorColumnTableName()
>>>>>>> a056552d
    {
        $class = $this->class->name !== $this->class->rootEntityName
            ? $this->em->getClassMetadata($this->class->rootEntityName)
            : $this->class;

        return $class->getTableName();
    }

    /**
     * This function finds the ClassMetadata instance in an inheritance hierarchy
     * that is responsible for enabling versioning.
     */
    private function getVersionedClassMetadata(): ClassMetadata
    {
        if (isset($this->class->fieldMappings[$this->class->versionField]->inherited)) {
            $definingClassName = $this->class->fieldMappings[$this->class->versionField]->inherited;

            return $this->em->getClassMetadata($definingClassName);
        }

        return $this->class;
    }

    /**
     * Gets the name of the table that owns the column the given field is mapped to.
     */
    public function getOwningTable(string $fieldName): string
    {
        if (isset($this->owningTableMap[$fieldName])) {
            return $this->owningTableMap[$fieldName];
        }

        $cm = match (true) {
            isset($this->class->associationMappings[$fieldName]['inherited'])
                => $this->em->getClassMetadata($this->class->associationMappings[$fieldName]['inherited']),
            isset($this->class->fieldMappings[$fieldName]->inherited)
                => $this->em->getClassMetadata($this->class->fieldMappings[$fieldName]->inherited),
            default => $this->class,
        };

        $tableName       = $cm->getTableName();
        $quotedTableName = $this->quoteStrategy->getTableName($cm, $this->platform);

        $this->owningTableMap[$fieldName] = $tableName;
        $this->quotedTableMap[$tableName] = $quotedTableName;

        return $tableName;
    }

    /**
     * {@inheritDoc}
     */
    public function executeInserts(): array
    {
        if (! $this->queuedInserts) {
            return [];
        }

        $postInsertIds  = [];
        $idGenerator    = $this->class->idGenerator;
        $isPostInsertId = $idGenerator->isPostInsertGenerator();
        $rootClass      = $this->class->name !== $this->class->rootEntityName
            ? $this->em->getClassMetadata($this->class->rootEntityName)
            : $this->class;

        // Prepare statement for the root table
        $rootPersister = $this->em->getUnitOfWork()->getEntityPersister($rootClass->name);
        $rootTableName = $rootClass->getTableName();
        $rootTableStmt = $this->conn->prepare($rootPersister->getInsertSQL());

        // Prepare statements for sub tables.
        $subTableStmts = [];

        if ($rootClass !== $this->class) {
            $subTableStmts[$this->class->getTableName()] = $this->conn->prepare($this->getInsertSQL());
        }

        foreach ($this->class->parentClasses as $parentClassName) {
            $parentClass     = $this->em->getClassMetadata($parentClassName);
            $parentTableName = $parentClass->getTableName();

            if ($parentClass !== $rootClass) {
                $parentPersister                 = $this->em->getUnitOfWork()->getEntityPersister($parentClassName);
                $subTableStmts[$parentTableName] = $this->conn->prepare($parentPersister->getInsertSQL());
            }
        }

        // Execute all inserts. For each entity:
        // 1) Insert on root table
        // 2) Insert on sub tables
        foreach ($this->queuedInserts as $entity) {
            $insertData = $this->prepareInsertData($entity);

            // Execute insert on root table
            $paramIndex = 1;

            foreach ($insertData[$rootTableName] as $columnName => $value) {
                $rootTableStmt->bindValue($paramIndex++, $value, $this->columnTypes[$columnName]);
            }

            $rootTableStmt->executeStatement();

            if ($isPostInsertId) {
                $generatedId     = $idGenerator->generateId($this->em, $entity);
                $id              = [$this->class->identifier[0] => $generatedId];
                $postInsertIds[] = [
                    'generatedId' => $generatedId,
                    'entity' => $entity,
                ];
            } else {
                $id = $this->em->getUnitOfWork()->getEntityIdentifier($entity);
            }

            if ($this->class->requiresFetchAfterChange) {
                $this->assignDefaultVersionAndUpsertableValues($entity, $id);
            }

            // Execute inserts on subtables.
            // The order doesn't matter because all child tables link to the root table via FK.
            foreach ($subTableStmts as $tableName => $stmt) {
                $paramIndex = 1;
                $data       = $insertData[$tableName] ?? [];

                foreach ($id as $idName => $idVal) {
                    $type = $this->columnTypes[$idName] ?? Types::STRING;

                    $stmt->bindValue($paramIndex++, $idVal, $type);
                }

                foreach ($data as $columnName => $value) {
                    if (! isset($id[$columnName])) {
                        $stmt->bindValue($paramIndex++, $value, $this->columnTypes[$columnName]);
                    }
                }

                $stmt->executeStatement();
            }
        }

        $this->queuedInserts = [];

        return $postInsertIds;
    }

<<<<<<< HEAD
    public function update(object $entity): void
=======
    /**
     * {@inheritDoc}
     */
    public function update($entity)
>>>>>>> a056552d
    {
        $updateData = $this->prepareUpdateData($entity);

        if (! $updateData) {
            return;
        }

        $isVersioned = $this->class->isVersioned;

        $versionedClass = $this->getVersionedClassMetadata();
        $versionedTable = $versionedClass->getTableName();

        foreach ($updateData as $tableName => $data) {
            $tableName = $this->quotedTableMap[$tableName];
            $versioned = $isVersioned && $versionedTable === $tableName;

            $this->updateTable($entity, $tableName, $data, $versioned);
        }

        if ($this->class->requiresFetchAfterChange) {
            // Make sure the table with the version column is updated even if no columns on that
            // table were affected.
            if ($isVersioned && ! isset($updateData[$versionedTable])) {
                $tableName = $this->quoteStrategy->getTableName($versionedClass, $this->platform);

                $this->updateTable($entity, $tableName, [], true);
            }

            $identifiers = $this->em->getUnitOfWork()->getEntityIdentifier($entity);

            $this->assignDefaultVersionAndUpsertableValues($entity, $identifiers);
        }
    }

<<<<<<< HEAD
    public function delete(object $entity): bool
=======
    /**
     * {@inheritDoc}
     */
    public function delete($entity)
>>>>>>> a056552d
    {
        $identifier = $this->em->getUnitOfWork()->getEntityIdentifier($entity);
        $id         = array_combine($this->class->getIdentifierColumnNames(), $identifier);
        $types      = $this->getClassIdentifiersTypes($this->class);

        $this->deleteJoinTableRecords($identifier, $types);

        // Delete the row from the root table. Cascades do the rest.
        $rootClass = $this->em->getClassMetadata($this->class->rootEntityName);
        $rootTable = $this->quoteStrategy->getTableName($rootClass, $this->platform);
        $rootTypes = $this->getClassIdentifiersTypes($rootClass);

        return (bool) $this->conn->delete($rootTable, $id, $rootTypes);
    }

<<<<<<< HEAD
    public function getSelectSQL(
        array|Criteria $criteria,
        AssociationMapping|null $assoc = null,
        LockMode|int|null $lockMode = null,
        int|null $limit = null,
        int|null $offset = null,
        array|null $orderBy = null,
    ): string {
=======
    /**
     * {@inheritDoc}
     */
    public function getSelectSQL($criteria, $assoc = null, $lockMode = null, $limit = null, $offset = null, ?array $orderBy = null)
    {
>>>>>>> a056552d
        $this->switchPersisterContext($offset, $limit);

        $baseTableAlias = $this->getSQLTableAlias($this->class->name);
        $joinSql        = $this->getJoinSql($baseTableAlias);

        if ($assoc !== null && $assoc->isManyToMany()) {
            $joinSql .= $this->getSelectManyToManyJoinSQL($assoc);
        }

        $conditionSql = $criteria instanceof Criteria
            ? $this->getSelectConditionCriteriaSQL($criteria)
            : $this->getSelectConditionSQL($criteria, $assoc);

        $filterSql = $this->generateFilterConditionSQL(
            $this->em->getClassMetadata($this->class->rootEntityName),
            $this->getSQLTableAlias($this->class->rootEntityName),
        );
        // If the current class in the root entity, add the filters
        if ($filterSql) {
            $conditionSql .= $conditionSql
                ? ' AND ' . $filterSql
                : $filterSql;
        }

        $orderBySql = '';

        if ($assoc !== null && isset($assoc['orderBy'])) {
            $orderBy = $assoc['orderBy'];
        }

        if ($orderBy) {
            $orderBySql = $this->getOrderBySQL($orderBy, $baseTableAlias);
        }

        $lockSql = '';

        switch ($lockMode) {
            case LockMode::PESSIMISTIC_READ:
                $lockSql = ' ' . $this->platform->getReadLockSQL();

                break;

            case LockMode::PESSIMISTIC_WRITE:
                $lockSql = ' ' . $this->platform->getWriteLockSQL();

                break;
        }

        $tableName  = $this->quoteStrategy->getTableName($this->class, $this->platform);
        $from       = ' FROM ' . $tableName . ' ' . $baseTableAlias;
        $where      = $conditionSql !== '' ? ' WHERE ' . $conditionSql : '';
        $lock       = $this->platform->appendLockHint($from, $lockMode ?? LockMode::NONE);
        $columnList = $this->getSelectColumnsSQL();
        $query      = 'SELECT ' . $columnList
                    . $lock
                    . $joinSql
                    . $where
                    . $orderBySql;

        return $this->platform->modifyLimitQuery($query, $limit, $offset ?? 0) . $lockSql;
    }

    public function getCountSQL(array|Criteria $criteria = []): string
    {
        $tableName      = $this->quoteStrategy->getTableName($this->class, $this->platform);
        $baseTableAlias = $this->getSQLTableAlias($this->class->name);
        $joinSql        = $this->getJoinSql($baseTableAlias);

        $conditionSql = $criteria instanceof Criteria
            ? $this->getSelectConditionCriteriaSQL($criteria)
            : $this->getSelectConditionSQL($criteria);

        $filterSql = $this->generateFilterConditionSQL($this->em->getClassMetadata($this->class->rootEntityName), $this->getSQLTableAlias($this->class->rootEntityName));

        if ($filterSql !== '') {
            $conditionSql = $conditionSql
                ? $conditionSql . ' AND ' . $filterSql
                : $filterSql;
        }

        return 'SELECT COUNT(*) '
            . 'FROM ' . $tableName . ' ' . $baseTableAlias
            . $joinSql
            . (empty($conditionSql) ? '' : ' WHERE ' . $conditionSql);
    }

<<<<<<< HEAD
    protected function getLockTablesSql(LockMode|int $lockMode): string
=======
    /**
     * {@inheritDoc}
     */
    protected function getLockTablesSql($lockMode)
>>>>>>> a056552d
    {
        $joinSql           = '';
        $identifierColumns = $this->class->getIdentifierColumnNames();
        $baseTableAlias    = $this->getSQLTableAlias($this->class->name);

        // INNER JOIN parent tables
        foreach ($this->class->parentClasses as $parentClassName) {
            $conditions  = [];
            $tableAlias  = $this->getSQLTableAlias($parentClassName);
            $parentClass = $this->em->getClassMetadata($parentClassName);
            $joinSql    .= ' INNER JOIN ' . $this->quoteStrategy->getTableName($parentClass, $this->platform) . ' ' . $tableAlias . ' ON ';

            foreach ($identifierColumns as $idColumn) {
                $conditions[] = $baseTableAlias . '.' . $idColumn . ' = ' . $tableAlias . '.' . $idColumn;
            }

            $joinSql .= implode(' AND ', $conditions);
        }

        return parent::getLockTablesSql($lockMode) . $joinSql;
    }

    /**
     * Ensure this method is never called. This persister overrides getSelectEntitiesSQL directly.
     */
    protected function getSelectColumnsSQL(): string
    {
        // Create the column list fragment only once
        if ($this->currentPersisterContext->selectColumnListSql !== null) {
            return $this->currentPersisterContext->selectColumnListSql;
        }

        $columnList       = [];
        $discrColumn      = $this->class->getDiscriminatorColumn();
        $discrColumnName  = $discrColumn->name;
        $discrColumnType  = $discrColumn->type;
        $baseTableAlias   = $this->getSQLTableAlias($this->class->name);
        $resultColumnName = $this->getSQLResultCasing($this->platform, $discrColumnName);

        $this->currentPersisterContext->rsm->addEntityResult($this->class->name, 'r');
        $this->currentPersisterContext->rsm->setDiscriminatorColumn('r', $resultColumnName);
        $this->currentPersisterContext->rsm->addMetaResult('r', $resultColumnName, $discrColumnName, false, $discrColumnType);

        // Add regular columns
        foreach ($this->class->fieldMappings as $fieldName => $mapping) {
            $class = isset($mapping->inherited)
                ? $this->em->getClassMetadata($mapping->inherited)
                : $this->class;

            $columnList[] = $this->getSelectColumnSQL($fieldName, $class);
        }

        // Add foreign key columns
        foreach ($this->class->associationMappings as $mapping) {
            if (! $mapping->isToOneOwningSide()) {
                continue;
            }

            $tableAlias = isset($mapping['inherited'])
                ? $this->getSQLTableAlias($mapping['inherited'])
                : $baseTableAlias;

            $targetClass = $this->em->getClassMetadata($mapping['targetEntity']);

            foreach ($mapping['joinColumns'] as $joinColumn) {
                $columnList[] = $this->getSelectJoinColumnSQL(
                    $tableAlias,
                    $joinColumn['name'],
                    $this->quoteStrategy->getJoinColumnName($joinColumn, $this->class, $this->platform),
                    PersisterHelper::getTypeOfColumn($joinColumn['referencedColumnName'], $targetClass, $this->em),
                );
            }
        }

        // Add discriminator column (DO NOT ALIAS, see AbstractEntityInheritancePersister#processSQLResult).
        $tableAlias = $this->class->rootEntityName === $this->class->name
            ? $baseTableAlias
            : $this->getSQLTableAlias($this->class->rootEntityName);

        $columnList[] = $tableAlias . '.' . $discrColumnName;

        // sub tables
        foreach ($this->class->subClasses as $subClassName) {
            $subClass   = $this->em->getClassMetadata($subClassName);
            $tableAlias = $this->getSQLTableAlias($subClassName);

            // Add subclass columns
            foreach ($subClass->fieldMappings as $fieldName => $mapping) {
                if (isset($mapping->inherited)) {
                    continue;
                }

                $columnList[] = $this->getSelectColumnSQL($fieldName, $subClass);
            }

            // Add join columns (foreign keys)
            foreach ($subClass->associationMappings as $mapping) {
                if (! $mapping->isToOneOwningSide() || isset($mapping['inherited'])) {
                    continue;
                }

                $targetClass = $this->em->getClassMetadata($mapping['targetEntity']);

                foreach ($mapping['joinColumns'] as $joinColumn) {
                    $columnList[] = $this->getSelectJoinColumnSQL(
                        $tableAlias,
                        $joinColumn['name'],
                        $this->quoteStrategy->getJoinColumnName($joinColumn, $subClass, $this->platform),
                        PersisterHelper::getTypeOfColumn($joinColumn['referencedColumnName'], $targetClass, $this->em),
                    );
                }
            }
        }

        $this->currentPersisterContext->selectColumnListSql = implode(', ', $columnList);

        return $this->currentPersisterContext->selectColumnListSql;
    }

    /**
     * {@inheritDoc}
     */
    protected function getInsertColumnList(): array
    {
        // Identifier columns must always come first in the column list of subclasses.
        $columns = $this->class->parentClasses
            ? $this->class->getIdentifierColumnNames()
            : [];

        foreach ($this->class->reflFields as $name => $field) {
            if (
                isset($this->class->fieldMappings[$name]->inherited)
                    && ! isset($this->class->fieldMappings[$name]->id)
                    || isset($this->class->associationMappings[$name]['inherited'])
                    || ($this->class->isVersioned && $this->class->versionField === $name)
                    || isset($this->class->embeddedClasses[$name])
            ) {
                continue;
            }

            if (isset($this->class->associationMappings[$name])) {
                $assoc = $this->class->associationMappings[$name];
                if ($assoc->isToOneOwningSide()) {
                    foreach ($assoc->targetToSourceKeyColumns as $sourceCol) {
                        $columns[] = $sourceCol;
                    }
                }
            } elseif (
                $this->class->name !== $this->class->rootEntityName ||
                    ! $this->class->isIdGeneratorIdentity() || $this->class->identifier[0] !== $name
            ) {
                $columns[]                = $this->quoteStrategy->getColumnName($name, $this->class, $this->platform);
                $this->columnTypes[$name] = $this->class->fieldMappings[$name]->type;
            }
        }

        // Add discriminator column if it is the topmost class.
        if ($this->class->name === $this->class->rootEntityName) {
            $columns[] = $this->class->getDiscriminatorColumn()->name;
        }

        return $columns;
    }

    /**
     * {@inheritDoc}
     */
    protected function assignDefaultVersionAndUpsertableValues(object $entity, array $id): void
    {
        $values = $this->fetchVersionAndNotUpsertableValues($this->getVersionedClassMetadata(), $id);

        foreach ($values as $field => $value) {
            $value = Type::getType($this->class->fieldMappings[$field]->type)->convertToPHPValue($value, $this->platform);

            $this->class->setFieldValue($entity, $field, $value);
        }
    }

    private function getJoinSql(string $baseTableAlias): string
    {
        $joinSql          = '';
        $identifierColumn = $this->class->getIdentifierColumnNames();

        // INNER JOIN parent tables
        foreach ($this->class->parentClasses as $parentClassName) {
            $conditions  = [];
            $parentClass = $this->em->getClassMetadata($parentClassName);
            $tableAlias  = $this->getSQLTableAlias($parentClassName);
            $joinSql    .= ' INNER JOIN ' . $this->quoteStrategy->getTableName($parentClass, $this->platform) . ' ' . $tableAlias . ' ON ';

            foreach ($identifierColumn as $idColumn) {
                $conditions[] = $baseTableAlias . '.' . $idColumn . ' = ' . $tableAlias . '.' . $idColumn;
            }

            $joinSql .= implode(' AND ', $conditions);
        }

        // OUTER JOIN sub tables
        foreach ($this->class->subClasses as $subClassName) {
            $conditions = [];
            $subClass   = $this->em->getClassMetadata($subClassName);
            $tableAlias = $this->getSQLTableAlias($subClassName);
            $joinSql   .= ' LEFT JOIN ' . $this->quoteStrategy->getTableName($subClass, $this->platform) . ' ' . $tableAlias . ' ON ';

            foreach ($identifierColumn as $idColumn) {
                $conditions[] = $baseTableAlias . '.' . $idColumn . ' = ' . $tableAlias . '.' . $idColumn;
            }

            $joinSql .= implode(' AND ', $conditions);
        }

        return $joinSql;
    }
}<|MERGE_RESOLUTION|>--- conflicted
+++ resolved
@@ -41,14 +41,7 @@
      */
     private array $quotedTableMap = [];
 
-<<<<<<< HEAD
     protected function getDiscriminatorColumnTableName(): string
-=======
-    /**
-     * {@inheritDoc}
-     */
-    protected function getDiscriminatorColumnTableName()
->>>>>>> a056552d
     {
         $class = $this->class->name !== $this->class->rootEntityName
             ? $this->em->getClassMetadata($this->class->rootEntityName)
@@ -193,14 +186,7 @@
         return $postInsertIds;
     }
 
-<<<<<<< HEAD
     public function update(object $entity): void
-=======
-    /**
-     * {@inheritDoc}
-     */
-    public function update($entity)
->>>>>>> a056552d
     {
         $updateData = $this->prepareUpdateData($entity);
 
@@ -235,14 +221,7 @@
         }
     }
 
-<<<<<<< HEAD
     public function delete(object $entity): bool
-=======
-    /**
-     * {@inheritDoc}
-     */
-    public function delete($entity)
->>>>>>> a056552d
     {
         $identifier = $this->em->getUnitOfWork()->getEntityIdentifier($entity);
         $id         = array_combine($this->class->getIdentifierColumnNames(), $identifier);
@@ -258,7 +237,6 @@
         return (bool) $this->conn->delete($rootTable, $id, $rootTypes);
     }
 
-<<<<<<< HEAD
     public function getSelectSQL(
         array|Criteria $criteria,
         AssociationMapping|null $assoc = null,
@@ -267,13 +245,6 @@
         int|null $offset = null,
         array|null $orderBy = null,
     ): string {
-=======
-    /**
-     * {@inheritDoc}
-     */
-    public function getSelectSQL($criteria, $assoc = null, $lockMode = null, $limit = null, $offset = null, ?array $orderBy = null)
-    {
->>>>>>> a056552d
         $this->switchPersisterContext($offset, $limit);
 
         $baseTableAlias = $this->getSQLTableAlias($this->class->name);
@@ -360,14 +331,7 @@
             . (empty($conditionSql) ? '' : ' WHERE ' . $conditionSql);
     }
 
-<<<<<<< HEAD
     protected function getLockTablesSql(LockMode|int $lockMode): string
-=======
-    /**
-     * {@inheritDoc}
-     */
-    protected function getLockTablesSql($lockMode)
->>>>>>> a056552d
     {
         $joinSql           = '';
         $identifierColumns = $this->class->getIdentifierColumnNames();
