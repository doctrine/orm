<?php
<<<<<<< HEAD

/*
 * THIS SOFTWARE IS PROVIDED BY THE COPYRIGHT HOLDERS AND CONTRIBUTORS
 * "AS IS" AND ANY EXPRESS OR IMPLIED WARRANTIES, INCLUDING, BUT NOT
 * LIMITED TO, THE IMPLIED WARRANTIES OF MERCHANTABILITY AND FITNESS FOR
 * A PARTICULAR PURPOSE ARE DISCLAIMED. IN NO EVENT SHALL THE COPYRIGHT
 * OWNER OR CONTRIBUTORS BE LIABLE FOR ANY DIRECT, INDIRECT, INCIDENTAL,
 * SPECIAL, EXEMPLARY, OR CONSEQUENTIAL DAMAGES (INCLUDING, BUT NOT
 * LIMITED TO, PROCUREMENT OF SUBSTITUTE GOODS OR SERVICES; LOSS OF USE,
 * DATA, OR PROFITS; OR BUSINESS INTERRUPTION) HOWEVER CAUSED AND ON ANY
 * THEORY OF LIABILITY, WHETHER IN CONTRACT, STRICT LIABILITY, OR TORT
 * (INCLUDING NEGLIGENCE OR OTHERWISE) ARISING IN ANY WAY OUT OF THE USE
 * OF THIS SOFTWARE, EVEN IF ADVISED OF THE POSSIBILITY OF SUCH DAMAGE.
 *
 * This software consists of voluntary contributions made by many individuals
 * and is licensed under the MIT license. For more information, see
 * <http://www.doctrine-project.org>.
 */
=======
>>>>>>> fce18e93

declare(strict_types=1);

<<<<<<< HEAD
=======
namespace Doctrine\ORM\Persisters\Entity;

>>>>>>> fce18e93
use Doctrine\Common\Collections\Criteria;
use Doctrine\DBAL\LockMode;
use Doctrine\DBAL\Statement;
use Doctrine\DBAL\Types\Type;
<<<<<<< HEAD
use Doctrine\ORM\Mapping\ClassMetadata;
use Doctrine\ORM\Utility\PersisterHelper;
=======
use Doctrine\ORM\Mapping\AssociationMetadata;
use Doctrine\ORM\Mapping\ColumnMetadata;
use Doctrine\ORM\Mapping\FieldMetadata;
use Doctrine\ORM\Mapping\JoinColumnMetadata;
use Doctrine\ORM\Mapping\ManyToManyAssociationMetadata;
use Doctrine\ORM\Mapping\ToManyAssociationMetadata;
use Doctrine\ORM\Mapping\ToOneAssociationMetadata;
use Doctrine\ORM\Query\Parameter;
use function array_combine;
use function array_filter;
use function array_keys;
use function array_merge;
use function implode;
use function is_array;
>>>>>>> fce18e93

use function array_combine;
use function implode;
use function is_array;

/**
 * The joined subclass persister maps a single entity instance to several tables in the
 * database as it is defined by the <tt>Class Table Inheritance</tt> strategy.
 *
<<<<<<< HEAD
 * @see http://martinfowler.com/eaaCatalog/classTableInheritance.html
=======
 * @see https://martinfowler.com/eaaCatalog/classTableInheritance.html
>>>>>>> fce18e93
 */
class JoinedSubclassPersister extends AbstractEntityInheritancePersister
{
    /**
     * {@inheritdoc}
     */
    public function insert($entity)
    {
<<<<<<< HEAD
        $class = $this->class->name !== $this->class->rootEntityName
            ? $this->em->getClassMetadata($this->class->rootEntityName)
            : $this->class;

        return $class->getTableName();
    }

    /**
     * This function finds the ClassMetadata instance in an inheritance hierarchy
     * that is responsible for enabling versioning.
     *
     * @return ClassMetadata
     */
    private function getVersionedClassMetadata()
    {
        if (isset($this->class->fieldMappings[$this->class->versionField]['inherited'])) {
            $definingClassName = $this->class->fieldMappings[$this->class->versionField]['inherited'];

            return $this->em->getClassMetadata($definingClassName);
        }

        return $this->class;
    }

    /**
     * Gets the name of the table that owns the column the given field is mapped to.
     *
     * @param string $fieldName
     *
     * @return string
     *
     * @override
     */
    public function getOwningTable($fieldName)
    {
        if (isset($this->owningTableMap[$fieldName])) {
            return $this->owningTableMap[$fieldName];
        }

        switch (true) {
            case isset($this->class->associationMappings[$fieldName]['inherited']):
                $cm = $this->em->getClassMetadata($this->class->associationMappings[$fieldName]['inherited']);
                break;

            case isset($this->class->fieldMappings[$fieldName]['inherited']):
                $cm = $this->em->getClassMetadata($this->class->fieldMappings[$fieldName]['inherited']);
                break;

            default:
                $cm = $this->class;
                break;
        }

        $tableName       = $cm->getTableName();
        $quotedTableName = $this->quoteStrategy->getTableName($cm, $this->platform);

        $this->owningTableMap[$fieldName] = $tableName;
        $this->quotedTableMap[$tableName] = $quotedTableName;

        return $tableName;
    }

    /**
     * {@inheritdoc}
     */
    public function executeInserts()
    {
        if (! $this->queuedInserts) {
            return [];
        }

        $postInsertIds  = [];
        $idGenerator    = $this->class->idGenerator;
        $isPostInsertId = $idGenerator->isPostInsertGenerator();
        $rootClass      = $this->class->name !== $this->class->rootEntityName
            ? $this->em->getClassMetadata($this->class->rootEntityName)
=======
        $rootClass      = ! $this->class->isRootEntity()
            ? $this->em->getClassMetadata($this->class->getRootClassName())
>>>>>>> fce18e93
            : $this->class;
        $generationPlan = $this->class->getValueGenerationPlan();

        // Prepare statement for the root table
        $rootPersister = $this->em->getUnitOfWork()->getEntityPersister($rootClass->getClassName());
        $rootTableName = $rootClass->getTableName();
        $rootTableStmt = $this->conn->prepare($rootPersister->getInsertSQL());

        // Prepare statements for sub tables.
        $subTableStmts = [];

        if ($rootClass !== $this->class) {
            $subTableStmts[$this->class->getTableName()] = $this->conn->prepare($this->getInsertSQL());
        }

<<<<<<< HEAD
        foreach ($this->class->parentClasses as $parentClassName) {
            $parentClass     = $this->em->getClassMetadata($parentClassName);
            $parentTableName = $parentClass->getTableName();

            if ($parentClass !== $rootClass) {
                $parentPersister                 = $this->em->getUnitOfWork()->getEntityPersister($parentClassName);
=======
        $parentClass = $this->class;

        while (($parentClass = $parentClass->getParent()) !== null) {
            $parentTableName = $parentClass->getTableName();

            if ($parentClass !== $rootClass) {
                $parentPersister = $this->em->getUnitOfWork()->getEntityPersister($parentClass->getClassName());

>>>>>>> fce18e93
                $subTableStmts[$parentTableName] = $this->conn->prepare($parentPersister->getInsertSQL());
            }
        }

        // Execute all inserts. For each entity:
        // 1) Insert on root table
        // 2) Insert on sub tables
        $insertData = $this->prepareInsertData($entity);

        // Execute insert on root table
        foreach ($insertData[$rootTableName] as $paramIndex => $parameter) {
            $rootTableStmt->bindValue($paramIndex + 1, $parameter->getValue(), $parameter->getType());
        }

        $rootTableStmt->execute();

<<<<<<< HEAD
            $rootTableStmt->execute();

            if ($isPostInsertId) {
                $generatedId     = $idGenerator->generate($this->em, $entity);
                $id              = [$this->class->identifier[0] => $generatedId];
                $postInsertIds[] = [
                    'generatedId' => $generatedId,
                    'entity' => $entity,
                ];
            } else {
                $id = $this->em->getUnitOfWork()->getEntityIdentifier($entity);
            }
=======
        if ($generationPlan->containsDeferred()) {
            $generationPlan->executeDeferred($this->em, $entity);
        }
>>>>>>> fce18e93

        // Collect identifier column values
        $id = [];
        $idParameters = [];

<<<<<<< HEAD
            // Execute inserts on subtables.
            // The order doesn't matter because all child tables link to the root table via FK.
            foreach ($subTableStmts as $tableName => $stmt) {
                /** @var Statement $stmt */
                $paramIndex = 1;
                $data       = $insertData[$tableName] ?? [];

                foreach ((array) $id as $idName => $idVal) {
                    $type = $this->columnTypes[$idName] ?? Type::STRING;
=======
        foreach ($this->class->getIdentifier() as $propertyName) {
            $property      = $this->class->getProperty($propertyName);
            $propertyValue = $property->getValue($entity);

            $id[$propertyName] = $propertyValue;
>>>>>>> fce18e93

            switch (true) {
                case $property instanceof FieldMetadata:
                    $columnName = $property->getColumnName();

                    $idParameters[$columnName] = new Parameter($columnName, $propertyValue, $property->getType());
                    break;

                case $property instanceof ToOneAssociationMetadata:
                    $targetPersister = $this->em->getUnitOfWork()->getEntityPersister($property->getTargetEntity());

<<<<<<< HEAD
                foreach ($data as $columnName => $value) {
                    if (! is_array($id) || ! isset($id[$columnName])) {
                        $stmt->bindValue($paramIndex++, $value, $this->columnTypes[$columnName]);
=======
                    foreach ($property->getJoinColumns() as $joinColumn) {
                        $columnName           = $joinColumn->getColumnName();
                        $referencedColumnName = $joinColumn->getReferencedColumnName();
                        $columnValue          = $targetPersister->getColumnValue($propertyValue, $referencedColumnName);

                        $idParameters[$columnName] = new Parameter($columnName, $columnValue, $joinColumn->getType());
>>>>>>> fce18e93
                    }

                    break;
            }
        }

        if ($this->class->isVersioned()) {
            $this->assignDefaultVersionValue($entity, $id);
        }

        // Execute inserts on subtables.
        // The order doesn't matter because all child tables link to the root table via FK.
        foreach ($subTableStmts as $tableName => $stmt) {
            /** @var Statement $stmt */
            $paramIndex = 1;
            $tableData  = $insertData[$tableName] ?? [];

            foreach ($idParameters as $parameter) {
                $stmt->bindValue($paramIndex++, $parameter->getValue(), $parameter->getType());
            }

            foreach ($tableData as $parameter) {
                if (! isset($idParameters[$parameter->getName()])) {
                    $stmt->bindValue($paramIndex++, $parameter->getValue(), $parameter->getType());
                }
            }

            $stmt->execute();
        }

        $rootTableStmt->closeCursor();

        foreach ($subTableStmts as $stmt) {
            $stmt->closeCursor();
        }
    }

    /**
     * {@inheritdoc}
     */
    public function update($entity)
    {
        $updateData = $this->prepareUpdateData($entity);

        if (! $updateData) {
<<<<<<< HEAD
            return;
        }

        if (($isVersioned = $this->class->isVersioned) === false) {
            return;
        }

        $versionedClass = $this->getVersionedClassMetadata();
        $versionedTable = $versionedClass->getTableName();
=======
            return;
        }

        $isVersioned = $this->class->isVersioned();
>>>>>>> fce18e93

        foreach ($updateData as $tableName => $tableData) {
            $isTableVersioned = $isVersioned && $this->class->versionProperty->getTableName() === $tableName;

            $this->updateTable($entity, $this->platform->quoteIdentifier($tableName), $tableData, $isTableVersioned);
        }

        if ($isVersioned) {
<<<<<<< HEAD
            if (! isset($updateData[$versionedTable])) {
                $tableName = $this->quoteStrategy->getTableName($versionedClass, $this->platform);

                $this->updateTable($entity, $tableName, [], true);
            }

=======
>>>>>>> fce18e93
            $identifiers = $this->em->getUnitOfWork()->getEntityIdentifier($entity);

            $this->assignDefaultVersionValue($entity, $identifiers);
        }
    }

    /**
     * {@inheritdoc}
     */
    public function delete($entity)
    {
        $identifier = $this->em->getUnitOfWork()->getEntityIdentifier($entity);
<<<<<<< HEAD
        $id         = array_combine($this->class->getIdentifierColumnNames(), $identifier);
        $types      = $this->getClassIdentifiersTypes($this->class);
=======
        $id         = array_combine(array_keys($this->class->getIdentifierColumns($this->em)), $identifier);
>>>>>>> fce18e93

        $this->deleteJoinTableRecords($identifier, $types);

        // If the database platform supports FKs, just
        // delete the row from the root table. Cascades do the rest.
        if ($this->platform->supportsForeignKeyConstraints()) {
<<<<<<< HEAD
            $rootClass = $this->em->getClassMetadata($this->class->rootEntityName);
            $rootTable = $this->quoteStrategy->getTableName($rootClass, $this->platform);
            $rootTypes = $this->getClassIdentifiersTypes($rootClass);
=======
            $rootClass = $this->em->getClassMetadata($this->class->getRootClassName());
            $rootTable = $rootClass->table->getQuotedQualifiedName($this->platform);
>>>>>>> fce18e93

            return (bool) $this->conn->delete($rootTable, $id, $rootTypes);
        }

        // Delete from all tables individually, starting from this class' table up to the root table.
<<<<<<< HEAD
        $rootTable = $this->quoteStrategy->getTableName($this->class, $this->platform);
        $rootTypes = $this->getClassIdentifiersTypes($this->class);

        $affectedRows = $this->conn->delete($rootTable, $id, $rootTypes);

        foreach ($this->class->parentClasses as $parentClass) {
            $parentMetadata = $this->em->getClassMetadata($parentClass);
            $parentTable    = $this->quoteStrategy->getTableName($parentMetadata, $this->platform);
            $parentTypes    = $this->getClassIdentifiersTypes($parentMetadata);
=======
        $rootTable    = $this->class->table->getQuotedQualifiedName($this->platform);
        $affectedRows = $this->conn->delete($rootTable, $id);
        $parentClass  = $this->class;

        while (($parentClass = $parentClass->getParent()) !== null) {
            $parentTable = $parentClass->table->getQuotedQualifiedName($this->platform);
>>>>>>> fce18e93

            $this->conn->delete($parentTable, $id, $parentTypes);
        }

        return (bool) $affectedRows;
    }

    /**
     * {@inheritdoc}
     */
<<<<<<< HEAD
    public function getSelectSQL($criteria, $assoc = null, $lockMode = null, $limit = null, $offset = null, ?array $orderBy = null)
    {
=======
    public function getSelectSQL(
        $criteria,
        ?AssociationMetadata $association = null,
        $lockMode = null,
        $limit = null,
        $offset = null,
        array $orderBy = []
    ) {
>>>>>>> fce18e93
        $this->switchPersisterContext($offset, $limit);

        $baseTableAlias = $this->getSQLTableAlias($this->class->getTableName());
        $joinSql        = $this->getJoinSql($baseTableAlias);

<<<<<<< HEAD
        if ($assoc !== null && $assoc['type'] === ClassMetadata::MANY_TO_MANY) {
            $joinSql .= $this->getSelectManyToManyJoinSQL($assoc);
        }

=======
        if ($association instanceof ManyToManyAssociationMetadata) {
            $joinSql .= $this->getSelectManyToManyJoinSQL($association);
        }

        if ($association instanceof ToManyAssociationMetadata && $association->getOrderBy()) {
            $orderBy = $association->getOrderBy();
        }

        $orderBySql   = $this->getOrderBySQL($orderBy, $baseTableAlias);
>>>>>>> fce18e93
        $conditionSql = $criteria instanceof Criteria
            ? $this->getSelectConditionCriteriaSQL($criteria)
            : $this->getSelectConditionSQL($criteria, $association);

        // If the current class in the root entity, add the filters
        $rootClass  = $this->em->getClassMetadata($this->class->getRootClassName());
        $tableAlias = $this->getSQLTableAlias($rootClass->getTableName());
        $filterSql  = $this->generateFilterConditionSQL($rootClass, $tableAlias);

        if ($filterSql) {
            $conditionSql .= $conditionSql
                ? ' AND ' . $filterSql
                : $filterSql;
        }

        $lockSql = '';

        switch ($lockMode) {
            case LockMode::PESSIMISTIC_READ:
                $lockSql = ' ' . $this->platform->getReadLockSQL();
                break;

            case LockMode::PESSIMISTIC_WRITE:
                $lockSql = ' ' . $this->platform->getWriteLockSQL();
                break;
        }

        $tableName  = $this->class->table->getQuotedQualifiedName($this->platform);
        $from       = ' FROM ' . $tableName . ' ' . $baseTableAlias;
        $where      = $conditionSql !== '' ? ' WHERE ' . $conditionSql : '';
        $lock       = $this->platform->appendLockHint($from, $lockMode);
        $columnList = $this->getSelectColumnsSQL();
<<<<<<< HEAD
        $query      = 'SELECT ' . $columnList
                    . $lock
                    . $joinSql
                    . $where
                    . $orderBySql;
=======
        $query      = 'SELECT ' . $columnList . $lock . $joinSql . $where . $orderBySql;
>>>>>>> fce18e93

        return $this->platform->modifyLimitQuery($query, $limit, $offset ?? 0) . $lockSql;
    }

    /**
     * {@inheritDoc}
     */
    public function getCountSQL($criteria = [])
    {
        $tableName      = $this->class->table->getQuotedQualifiedName($this->platform);
        $baseTableAlias = $this->getSQLTableAlias($this->class->getTableName());
        $joinSql        = $this->getJoinSql($baseTableAlias);
<<<<<<< HEAD

        $conditionSql = $criteria instanceof Criteria
=======
        $conditionSql   = $criteria instanceof Criteria
>>>>>>> fce18e93
            ? $this->getSelectConditionCriteriaSQL($criteria)
            : $this->getSelectConditionSQL($criteria);

        $rootClass  = $this->em->getClassMetadata($this->class->getRootClassName());
        $tableAlias = $this->getSQLTableAlias($rootClass->getTableName());
        $filterSql  = $this->generateFilterConditionSQL($rootClass, $tableAlias);

        if ($filterSql !== '') {
            $conditionSql = $conditionSql
                ? $conditionSql . ' AND ' . $filterSql
                : $filterSql;
        }

        return 'SELECT COUNT(*) '
            . 'FROM ' . $tableName . ' ' . $baseTableAlias
            . $joinSql
            . (empty($conditionSql) ? '' : ' WHERE ' . $conditionSql);
    }

    /**
     * {@inheritdoc}
     */
    protected function getLockTablesSql($lockMode)
    {
        $joinSql           = '';
<<<<<<< HEAD
        $identifierColumns = $this->class->getIdentifierColumnNames();
        $baseTableAlias    = $this->getSQLTableAlias($this->class->name);

        // INNER JOIN parent tables
        foreach ($this->class->parentClasses as $parentClassName) {
            $conditions  = [];
            $tableAlias  = $this->getSQLTableAlias($parentClassName);
            $parentClass = $this->em->getClassMetadata($parentClassName);
            $joinSql    .= ' INNER JOIN ' . $this->quoteStrategy->getTableName($parentClass, $this->platform) . ' ' . $tableAlias . ' ON ';
=======
        $identifierColumns = $this->class->getIdentifierColumns($this->em);
        $baseTableAlias    = $this->getSQLTableAlias($this->class->getTableName());

        // INNER JOIN parent tables
        $parentClass = $this->class;

        while (($parentClass = $parentClass->getParent()) !== null) {
            $conditions = [];
            $tableName  = $parentClass->table->getQuotedQualifiedName($this->platform);
            $tableAlias = $this->getSQLTableAlias($parentClass->getTableName());
            $joinSql   .= ' INNER JOIN ' . $tableName . ' ' . $tableAlias . ' ON ';
>>>>>>> fce18e93

            foreach ($identifierColumns as $idColumn) {
                $quotedColumnName = $this->platform->quoteIdentifier($idColumn->getColumnName());

                $conditions[] = $baseTableAlias . '.' . $quotedColumnName . ' = ' . $tableAlias . '.' . $quotedColumnName;
            }

            $joinSql .= implode(' AND ', $conditions);
        }

        return parent::getLockTablesSql($lockMode) . $joinSql;
    }

    /**
     * Ensure this method is never called. This persister overrides getSelectEntitiesSQL directly.
     *
     * @return string
     */
    protected function getSelectColumnsSQL()
    {
        // Create the column list fragment only once
        if ($this->currentPersisterContext->selectColumnListSql !== null) {
            return $this->currentPersisterContext->selectColumnListSql;
        }

<<<<<<< HEAD
        $columnList       = [];
        $discrColumn      = $this->class->discriminatorColumn['name'];
        $discrColumnType  = $this->class->discriminatorColumn['type'];
        $baseTableAlias   = $this->getSQLTableAlias($this->class->name);
        $resultColumnName = $this->platform->getSQLResultCasing($discrColumn);
=======
        $this->currentPersisterContext->rsm->addEntityResult($this->class->getClassName(), 'r');
>>>>>>> fce18e93

        $columnList = [];

        // Add columns
        foreach ($this->class->getPropertiesIterator() as $fieldName => $property) {
            if ($property instanceof FieldMetadata) {
                $columnList[] = $this->getSelectColumnSQL($fieldName, $property->getDeclaringClass());

<<<<<<< HEAD
        // Add foreign key columns
        foreach ($this->class->associationMappings as $mapping) {
            if (! $mapping['isOwningSide'] || ! ($mapping['type'] & ClassMetadata::TO_ONE)) {
=======
>>>>>>> fce18e93
                continue;
            }

            if (! ($property instanceof ToOneAssociationMetadata) || ! $property->isOwningSide()) {
                continue;
            }

            foreach ($property->getJoinColumns() as $joinColumn) {
                $columnList[] = $this->getSelectJoinColumnSQL($joinColumn);
            }
        }

        // Add discriminator column (DO NOT ALIAS, see AbstractEntityInheritancePersister#processSQLResult).
<<<<<<< HEAD
        $tableAlias = $this->class->rootEntityName === $this->class->name
            ? $baseTableAlias
            : $this->getSQLTableAlias($this->class->rootEntityName);
=======
        $discrColumn      = $this->class->discriminatorColumn;
        $discrTableAlias  = $this->getSQLTableAlias($discrColumn->getTableName());
        $discrColumnName  = $discrColumn->getColumnName();
        $discrColumnType  = $discrColumn->getType();
        $resultColumnName = $this->platform->getSQLResultCasing($discrColumnName);
        $quotedColumnName = $this->platform->quoteIdentifier($discrColumn->getColumnName());

        $this->currentPersisterContext->rsm->setDiscriminatorColumn('r', $resultColumnName);
        $this->currentPersisterContext->rsm->addMetaResult('r', $resultColumnName, $discrColumnName, false, $discrColumnType);
>>>>>>> fce18e93

        $columnList[] = $discrColumnType->convertToDatabaseValueSQL($discrTableAlias . '.' . $quotedColumnName, $this->platform);

        // sub tables
        foreach ($this->class->getSubClasses() as $subClassName) {
            $subClass = $this->em->getClassMetadata($subClassName);

            // Add columns
            foreach ($subClass->getPropertiesIterator() as $fieldName => $property) {
                if ($subClass->isInheritedProperty($fieldName)) {
                    continue;
                }

<<<<<<< HEAD
                $columnList[] = $this->getSelectColumnSQL($fieldName, $subClass);
            }

            // Add join columns (foreign keys)
            foreach ($subClass->associationMappings as $mapping) {
                if (
                    ! $mapping['isOwningSide']
                        || ! ($mapping['type'] & ClassMetadata::TO_ONE)
                        || isset($mapping['inherited'])
                ) {
                    continue;
                }
=======
                switch (true) {
                    case $property instanceof FieldMetadata:
                        $columnList[] = $this->getSelectColumnSQL($fieldName, $subClass);
                        break;
>>>>>>> fce18e93

                    case $property instanceof ToOneAssociationMetadata && $property->isOwningSide():
                        foreach ($property->getJoinColumns() as $joinColumn) {
                            $columnList[] = $this->getSelectJoinColumnSQL($joinColumn);
                        }

                        break;
                }
            }
        }

        $this->currentPersisterContext->selectColumnListSql = implode(', ', $columnList);

        return $this->currentPersisterContext->selectColumnListSql;
    }

    /**
     * {@inheritdoc}
     */
    protected function getInsertColumnList() : array
    {
        if ($this->insertColumns !== null) {
            return $this->insertColumns;
        }

        // Identifier columns must always come first in the column list of subclasses.
        $parentColumns = $this->class->getParent()
            ? $this->class->getIdentifierColumns($this->em)
            : [];

<<<<<<< HEAD
        foreach ($this->class->reflFields as $name => $field) {
            if (
                isset($this->class->fieldMappings[$name]['inherited'])
                    && ! isset($this->class->fieldMappings[$name]['id'])
                    || isset($this->class->associationMappings[$name]['inherited'])
                    || ($this->class->isVersioned && $this->class->versionField === $name)
                    || isset($this->class->embeddedClasses[$name])
            ) {
                continue;
            }

            if (isset($this->class->associationMappings[$name])) {
                $assoc = $this->class->associationMappings[$name];
                if ($assoc['type'] & ClassMetadata::TO_ONE && $assoc['isOwningSide']) {
                    foreach ($assoc['targetToSourceKeyColumns'] as $sourceCol) {
                        $columns[] = $sourceCol;
                    }
                }
            } elseif (
                $this->class->name !== $this->class->rootEntityName ||
                    ! $this->class->isIdGeneratorIdentity() || $this->class->identifier[0] !== $name
            ) {
                $columns[]                = $this->quoteStrategy->getColumnName($name, $this->class, $this->platform);
                $this->columnTypes[$name] = $this->class->fieldMappings[$name]['type'];
            }
=======
        $classColumns = [];

        foreach ($this->class->getPropertiesIterator() as $name => $property) {
            if ($this->class->isInheritedProperty($name)) {
                continue;
            }

            $classColumns[] = $this->getPropertyColumnList($property);
>>>>>>> fce18e93
        }

        $columns = array_merge($parentColumns, ...$classColumns);

        // Add discriminator column if it is the topmost class.
<<<<<<< HEAD
        if ($this->class->name === $this->class->rootEntityName) {
            $columns[] = $this->class->discriminatorColumn['name'];
        }
=======
        if ($this->class->isRootEntity()) {
            $discrColumn     = $this->class->discriminatorColumn;
            $discrColumnName = $discrColumn->getColumnName();
>>>>>>> fce18e93

            $columns[$discrColumnName] = $discrColumn;
        }

        return $this->insertColumns = array_filter(
            $columns,
            static function (ColumnMetadata $columnMetadata) {
                // Check for Column insertability
                return true;
            }
        );
    }

    /**
     * @param string $baseTableAlias
     *
     * @return string
     */
    private function getJoinSql($baseTableAlias)
    {
        $joinSql           = '';
        $identifierColumns = $this->class->getIdentifierColumns($this->em);

        // INNER JOIN parent tables
<<<<<<< HEAD
        foreach ($this->class->parentClasses as $parentClassName) {
            $conditions  = [];
            $parentClass = $this->em->getClassMetadata($parentClassName);
            $tableAlias  = $this->getSQLTableAlias($parentClassName);
            $joinSql    .= ' INNER JOIN ' . $this->quoteStrategy->getTableName($parentClass, $this->platform) . ' ' . $tableAlias . ' ON ';
=======
        $parentClass = $this->class;

        while (($parentClass = $parentClass->getParent()) !== null) {
            $conditions = [];
            $tableName  = $parentClass->table->getQuotedQualifiedName($this->platform);
            $tableAlias = $this->getSQLTableAlias($parentClass->getTableName());
            $joinSql   .= ' INNER JOIN ' . $tableName . ' ' . $tableAlias . ' ON ';

            foreach ($identifierColumns as $idColumn) {
                $quotedColumnName = $this->platform->quoteIdentifier($idColumn->getColumnName());
>>>>>>> fce18e93

                $conditions[] = $baseTableAlias . '.' . $quotedColumnName . ' = ' . $tableAlias . '.' . $quotedColumnName;
            }

            $joinSql .= implode(' AND ', $conditions);
        }

        // OUTER JOIN sub tables
<<<<<<< HEAD
        foreach ($this->class->subClasses as $subClassName) {
            $conditions = [];
            $subClass   = $this->em->getClassMetadata($subClassName);
            $tableAlias = $this->getSQLTableAlias($subClassName);
            $joinSql   .= ' LEFT JOIN ' . $this->quoteStrategy->getTableName($subClass, $this->platform) . ' ' . $tableAlias . ' ON ';

            foreach ($identifierColumn as $idColumn) {
                $conditions[] = $baseTableAlias . '.' . $idColumn . ' = ' . $tableAlias . '.' . $idColumn;
=======
        foreach ($this->class->getSubClasses() as $subClassName) {
            $conditions = [];
            $subClass   = $this->em->getClassMetadata($subClassName);
            $tableName  = $subClass->table->getQuotedQualifiedName($this->platform);
            $tableAlias = $this->getSQLTableAlias($subClass->getTableName());
            $joinSql   .= ' LEFT JOIN ' . $tableName . ' ' . $tableAlias . ' ON ';

            foreach ($identifierColumns as $idColumn) {
                $quotedColumnName = $this->platform->quoteIdentifier($idColumn->getColumnName());

                $conditions[] = $baseTableAlias . '.' . $quotedColumnName . ' = ' . $tableAlias . '.' . $quotedColumnName;
>>>>>>> fce18e93
            }

            $joinSql .= implode(' AND ', $conditions);
        }

        return $joinSql;
    }
}<|MERGE_RESOLUTION|>--- conflicted
+++ resolved
@@ -1,41 +1,13 @@
 <?php
-<<<<<<< HEAD
-
-/*
- * THIS SOFTWARE IS PROVIDED BY THE COPYRIGHT HOLDERS AND CONTRIBUTORS
- * "AS IS" AND ANY EXPRESS OR IMPLIED WARRANTIES, INCLUDING, BUT NOT
- * LIMITED TO, THE IMPLIED WARRANTIES OF MERCHANTABILITY AND FITNESS FOR
- * A PARTICULAR PURPOSE ARE DISCLAIMED. IN NO EVENT SHALL THE COPYRIGHT
- * OWNER OR CONTRIBUTORS BE LIABLE FOR ANY DIRECT, INDIRECT, INCIDENTAL,
- * SPECIAL, EXEMPLARY, OR CONSEQUENTIAL DAMAGES (INCLUDING, BUT NOT
- * LIMITED TO, PROCUREMENT OF SUBSTITUTE GOODS OR SERVICES; LOSS OF USE,
- * DATA, OR PROFITS; OR BUSINESS INTERRUPTION) HOWEVER CAUSED AND ON ANY
- * THEORY OF LIABILITY, WHETHER IN CONTRACT, STRICT LIABILITY, OR TORT
- * (INCLUDING NEGLIGENCE OR OTHERWISE) ARISING IN ANY WAY OUT OF THE USE
- * OF THIS SOFTWARE, EVEN IF ADVISED OF THE POSSIBILITY OF SUCH DAMAGE.
- *
- * This software consists of voluntary contributions made by many individuals
- * and is licensed under the MIT license. For more information, see
- * <http://www.doctrine-project.org>.
- */
-=======
->>>>>>> fce18e93
 
 declare(strict_types=1);
 
-<<<<<<< HEAD
-=======
 namespace Doctrine\ORM\Persisters\Entity;
 
->>>>>>> fce18e93
 use Doctrine\Common\Collections\Criteria;
 use Doctrine\DBAL\LockMode;
 use Doctrine\DBAL\Statement;
 use Doctrine\DBAL\Types\Type;
-<<<<<<< HEAD
-use Doctrine\ORM\Mapping\ClassMetadata;
-use Doctrine\ORM\Utility\PersisterHelper;
-=======
 use Doctrine\ORM\Mapping\AssociationMetadata;
 use Doctrine\ORM\Mapping\ColumnMetadata;
 use Doctrine\ORM\Mapping\FieldMetadata;
@@ -50,21 +22,12 @@
 use function array_merge;
 use function implode;
 use function is_array;
->>>>>>> fce18e93
-
-use function array_combine;
-use function implode;
-use function is_array;
 
 /**
  * The joined subclass persister maps a single entity instance to several tables in the
  * database as it is defined by the <tt>Class Table Inheritance</tt> strategy.
  *
-<<<<<<< HEAD
- * @see http://martinfowler.com/eaaCatalog/classTableInheritance.html
-=======
  * @see https://martinfowler.com/eaaCatalog/classTableInheritance.html
->>>>>>> fce18e93
  */
 class JoinedSubclassPersister extends AbstractEntityInheritancePersister
 {
@@ -73,87 +36,8 @@
      */
     public function insert($entity)
     {
-<<<<<<< HEAD
-        $class = $this->class->name !== $this->class->rootEntityName
-            ? $this->em->getClassMetadata($this->class->rootEntityName)
-            : $this->class;
-
-        return $class->getTableName();
-    }
-
-    /**
-     * This function finds the ClassMetadata instance in an inheritance hierarchy
-     * that is responsible for enabling versioning.
-     *
-     * @return ClassMetadata
-     */
-    private function getVersionedClassMetadata()
-    {
-        if (isset($this->class->fieldMappings[$this->class->versionField]['inherited'])) {
-            $definingClassName = $this->class->fieldMappings[$this->class->versionField]['inherited'];
-
-            return $this->em->getClassMetadata($definingClassName);
-        }
-
-        return $this->class;
-    }
-
-    /**
-     * Gets the name of the table that owns the column the given field is mapped to.
-     *
-     * @param string $fieldName
-     *
-     * @return string
-     *
-     * @override
-     */
-    public function getOwningTable($fieldName)
-    {
-        if (isset($this->owningTableMap[$fieldName])) {
-            return $this->owningTableMap[$fieldName];
-        }
-
-        switch (true) {
-            case isset($this->class->associationMappings[$fieldName]['inherited']):
-                $cm = $this->em->getClassMetadata($this->class->associationMappings[$fieldName]['inherited']);
-                break;
-
-            case isset($this->class->fieldMappings[$fieldName]['inherited']):
-                $cm = $this->em->getClassMetadata($this->class->fieldMappings[$fieldName]['inherited']);
-                break;
-
-            default:
-                $cm = $this->class;
-                break;
-        }
-
-        $tableName       = $cm->getTableName();
-        $quotedTableName = $this->quoteStrategy->getTableName($cm, $this->platform);
-
-        $this->owningTableMap[$fieldName] = $tableName;
-        $this->quotedTableMap[$tableName] = $quotedTableName;
-
-        return $tableName;
-    }
-
-    /**
-     * {@inheritdoc}
-     */
-    public function executeInserts()
-    {
-        if (! $this->queuedInserts) {
-            return [];
-        }
-
-        $postInsertIds  = [];
-        $idGenerator    = $this->class->idGenerator;
-        $isPostInsertId = $idGenerator->isPostInsertGenerator();
-        $rootClass      = $this->class->name !== $this->class->rootEntityName
-            ? $this->em->getClassMetadata($this->class->rootEntityName)
-=======
         $rootClass      = ! $this->class->isRootEntity()
             ? $this->em->getClassMetadata($this->class->getRootClassName())
->>>>>>> fce18e93
             : $this->class;
         $generationPlan = $this->class->getValueGenerationPlan();
 
@@ -169,14 +53,6 @@
             $subTableStmts[$this->class->getTableName()] = $this->conn->prepare($this->getInsertSQL());
         }
 
-<<<<<<< HEAD
-        foreach ($this->class->parentClasses as $parentClassName) {
-            $parentClass     = $this->em->getClassMetadata($parentClassName);
-            $parentTableName = $parentClass->getTableName();
-
-            if ($parentClass !== $rootClass) {
-                $parentPersister                 = $this->em->getUnitOfWork()->getEntityPersister($parentClassName);
-=======
         $parentClass = $this->class;
 
         while (($parentClass = $parentClass->getParent()) !== null) {
@@ -185,7 +61,6 @@
             if ($parentClass !== $rootClass) {
                 $parentPersister = $this->em->getUnitOfWork()->getEntityPersister($parentClass->getClassName());
 
->>>>>>> fce18e93
                 $subTableStmts[$parentTableName] = $this->conn->prepare($parentPersister->getInsertSQL());
             }
         }
@@ -202,46 +77,19 @@
 
         $rootTableStmt->execute();
 
-<<<<<<< HEAD
-            $rootTableStmt->execute();
-
-            if ($isPostInsertId) {
-                $generatedId     = $idGenerator->generate($this->em, $entity);
-                $id              = [$this->class->identifier[0] => $generatedId];
-                $postInsertIds[] = [
-                    'generatedId' => $generatedId,
-                    'entity' => $entity,
-                ];
-            } else {
-                $id = $this->em->getUnitOfWork()->getEntityIdentifier($entity);
-            }
-=======
         if ($generationPlan->containsDeferred()) {
             $generationPlan->executeDeferred($this->em, $entity);
         }
->>>>>>> fce18e93
 
         // Collect identifier column values
         $id = [];
         $idParameters = [];
 
-<<<<<<< HEAD
-            // Execute inserts on subtables.
-            // The order doesn't matter because all child tables link to the root table via FK.
-            foreach ($subTableStmts as $tableName => $stmt) {
-                /** @var Statement $stmt */
-                $paramIndex = 1;
-                $data       = $insertData[$tableName] ?? [];
-
-                foreach ((array) $id as $idName => $idVal) {
-                    $type = $this->columnTypes[$idName] ?? Type::STRING;
-=======
         foreach ($this->class->getIdentifier() as $propertyName) {
             $property      = $this->class->getProperty($propertyName);
             $propertyValue = $property->getValue($entity);
 
             $id[$propertyName] = $propertyValue;
->>>>>>> fce18e93
 
             switch (true) {
                 case $property instanceof FieldMetadata:
@@ -253,18 +101,12 @@
                 case $property instanceof ToOneAssociationMetadata:
                     $targetPersister = $this->em->getUnitOfWork()->getEntityPersister($property->getTargetEntity());
 
-<<<<<<< HEAD
-                foreach ($data as $columnName => $value) {
-                    if (! is_array($id) || ! isset($id[$columnName])) {
-                        $stmt->bindValue($paramIndex++, $value, $this->columnTypes[$columnName]);
-=======
                     foreach ($property->getJoinColumns() as $joinColumn) {
                         $columnName           = $joinColumn->getColumnName();
                         $referencedColumnName = $joinColumn->getReferencedColumnName();
                         $columnValue          = $targetPersister->getColumnValue($propertyValue, $referencedColumnName);
 
                         $idParameters[$columnName] = new Parameter($columnName, $columnValue, $joinColumn->getType());
->>>>>>> fce18e93
                     }
 
                     break;
@@ -310,22 +152,10 @@
         $updateData = $this->prepareUpdateData($entity);
 
         if (! $updateData) {
-<<<<<<< HEAD
             return;
         }
 
-        if (($isVersioned = $this->class->isVersioned) === false) {
-            return;
-        }
-
-        $versionedClass = $this->getVersionedClassMetadata();
-        $versionedTable = $versionedClass->getTableName();
-=======
-            return;
-        }
-
         $isVersioned = $this->class->isVersioned();
->>>>>>> fce18e93
 
         foreach ($updateData as $tableName => $tableData) {
             $isTableVersioned = $isVersioned && $this->class->versionProperty->getTableName() === $tableName;
@@ -334,15 +164,6 @@
         }
 
         if ($isVersioned) {
-<<<<<<< HEAD
-            if (! isset($updateData[$versionedTable])) {
-                $tableName = $this->quoteStrategy->getTableName($versionedClass, $this->platform);
-
-                $this->updateTable($entity, $tableName, [], true);
-            }
-
-=======
->>>>>>> fce18e93
             $identifiers = $this->em->getUnitOfWork()->getEntityIdentifier($entity);
 
             $this->assignDefaultVersionValue($entity, $identifiers);
@@ -355,51 +176,28 @@
     public function delete($entity)
     {
         $identifier = $this->em->getUnitOfWork()->getEntityIdentifier($entity);
-<<<<<<< HEAD
-        $id         = array_combine($this->class->getIdentifierColumnNames(), $identifier);
-        $types      = $this->getClassIdentifiersTypes($this->class);
-=======
         $id         = array_combine(array_keys($this->class->getIdentifierColumns($this->em)), $identifier);
->>>>>>> fce18e93
-
-        $this->deleteJoinTableRecords($identifier, $types);
+
+        $this->deleteJoinTableRecords($identifier);
 
         // If the database platform supports FKs, just
         // delete the row from the root table. Cascades do the rest.
         if ($this->platform->supportsForeignKeyConstraints()) {
-<<<<<<< HEAD
-            $rootClass = $this->em->getClassMetadata($this->class->rootEntityName);
-            $rootTable = $this->quoteStrategy->getTableName($rootClass, $this->platform);
-            $rootTypes = $this->getClassIdentifiersTypes($rootClass);
-=======
             $rootClass = $this->em->getClassMetadata($this->class->getRootClassName());
             $rootTable = $rootClass->table->getQuotedQualifiedName($this->platform);
->>>>>>> fce18e93
-
-            return (bool) $this->conn->delete($rootTable, $id, $rootTypes);
+
+            return (bool) $this->conn->delete($rootTable, $id);
         }
 
         // Delete from all tables individually, starting from this class' table up to the root table.
-<<<<<<< HEAD
-        $rootTable = $this->quoteStrategy->getTableName($this->class, $this->platform);
-        $rootTypes = $this->getClassIdentifiersTypes($this->class);
-
-        $affectedRows = $this->conn->delete($rootTable, $id, $rootTypes);
-
-        foreach ($this->class->parentClasses as $parentClass) {
-            $parentMetadata = $this->em->getClassMetadata($parentClass);
-            $parentTable    = $this->quoteStrategy->getTableName($parentMetadata, $this->platform);
-            $parentTypes    = $this->getClassIdentifiersTypes($parentMetadata);
-=======
         $rootTable    = $this->class->table->getQuotedQualifiedName($this->platform);
         $affectedRows = $this->conn->delete($rootTable, $id);
         $parentClass  = $this->class;
 
         while (($parentClass = $parentClass->getParent()) !== null) {
             $parentTable = $parentClass->table->getQuotedQualifiedName($this->platform);
->>>>>>> fce18e93
-
-            $this->conn->delete($parentTable, $id, $parentTypes);
+
+            $this->conn->delete($parentTable, $id);
         }
 
         return (bool) $affectedRows;
@@ -408,10 +206,6 @@
     /**
      * {@inheritdoc}
      */
-<<<<<<< HEAD
-    public function getSelectSQL($criteria, $assoc = null, $lockMode = null, $limit = null, $offset = null, ?array $orderBy = null)
-    {
-=======
     public function getSelectSQL(
         $criteria,
         ?AssociationMetadata $association = null,
@@ -420,18 +214,11 @@
         $offset = null,
         array $orderBy = []
     ) {
->>>>>>> fce18e93
         $this->switchPersisterContext($offset, $limit);
 
         $baseTableAlias = $this->getSQLTableAlias($this->class->getTableName());
         $joinSql        = $this->getJoinSql($baseTableAlias);
 
-<<<<<<< HEAD
-        if ($assoc !== null && $assoc['type'] === ClassMetadata::MANY_TO_MANY) {
-            $joinSql .= $this->getSelectManyToManyJoinSQL($assoc);
-        }
-
-=======
         if ($association instanceof ManyToManyAssociationMetadata) {
             $joinSql .= $this->getSelectManyToManyJoinSQL($association);
         }
@@ -441,7 +228,6 @@
         }
 
         $orderBySql   = $this->getOrderBySQL($orderBy, $baseTableAlias);
->>>>>>> fce18e93
         $conditionSql = $criteria instanceof Criteria
             ? $this->getSelectConditionCriteriaSQL($criteria)
             : $this->getSelectConditionSQL($criteria, $association);
@@ -474,15 +260,7 @@
         $where      = $conditionSql !== '' ? ' WHERE ' . $conditionSql : '';
         $lock       = $this->platform->appendLockHint($from, $lockMode);
         $columnList = $this->getSelectColumnsSQL();
-<<<<<<< HEAD
-        $query      = 'SELECT ' . $columnList
-                    . $lock
-                    . $joinSql
-                    . $where
-                    . $orderBySql;
-=======
         $query      = 'SELECT ' . $columnList . $lock . $joinSql . $where . $orderBySql;
->>>>>>> fce18e93
 
         return $this->platform->modifyLimitQuery($query, $limit, $offset ?? 0) . $lockSql;
     }
@@ -495,12 +273,7 @@
         $tableName      = $this->class->table->getQuotedQualifiedName($this->platform);
         $baseTableAlias = $this->getSQLTableAlias($this->class->getTableName());
         $joinSql        = $this->getJoinSql($baseTableAlias);
-<<<<<<< HEAD
-
-        $conditionSql = $criteria instanceof Criteria
-=======
         $conditionSql   = $criteria instanceof Criteria
->>>>>>> fce18e93
             ? $this->getSelectConditionCriteriaSQL($criteria)
             : $this->getSelectConditionSQL($criteria);
 
@@ -526,17 +299,6 @@
     protected function getLockTablesSql($lockMode)
     {
         $joinSql           = '';
-<<<<<<< HEAD
-        $identifierColumns = $this->class->getIdentifierColumnNames();
-        $baseTableAlias    = $this->getSQLTableAlias($this->class->name);
-
-        // INNER JOIN parent tables
-        foreach ($this->class->parentClasses as $parentClassName) {
-            $conditions  = [];
-            $tableAlias  = $this->getSQLTableAlias($parentClassName);
-            $parentClass = $this->em->getClassMetadata($parentClassName);
-            $joinSql    .= ' INNER JOIN ' . $this->quoteStrategy->getTableName($parentClass, $this->platform) . ' ' . $tableAlias . ' ON ';
-=======
         $identifierColumns = $this->class->getIdentifierColumns($this->em);
         $baseTableAlias    = $this->getSQLTableAlias($this->class->getTableName());
 
@@ -548,7 +310,6 @@
             $tableName  = $parentClass->table->getQuotedQualifiedName($this->platform);
             $tableAlias = $this->getSQLTableAlias($parentClass->getTableName());
             $joinSql   .= ' INNER JOIN ' . $tableName . ' ' . $tableAlias . ' ON ';
->>>>>>> fce18e93
 
             foreach ($identifierColumns as $idColumn) {
                 $quotedColumnName = $this->platform->quoteIdentifier($idColumn->getColumnName());
@@ -574,15 +335,7 @@
             return $this->currentPersisterContext->selectColumnListSql;
         }
 
-<<<<<<< HEAD
-        $columnList       = [];
-        $discrColumn      = $this->class->discriminatorColumn['name'];
-        $discrColumnType  = $this->class->discriminatorColumn['type'];
-        $baseTableAlias   = $this->getSQLTableAlias($this->class->name);
-        $resultColumnName = $this->platform->getSQLResultCasing($discrColumn);
-=======
         $this->currentPersisterContext->rsm->addEntityResult($this->class->getClassName(), 'r');
->>>>>>> fce18e93
 
         $columnList = [];
 
@@ -591,12 +344,6 @@
             if ($property instanceof FieldMetadata) {
                 $columnList[] = $this->getSelectColumnSQL($fieldName, $property->getDeclaringClass());
 
-<<<<<<< HEAD
-        // Add foreign key columns
-        foreach ($this->class->associationMappings as $mapping) {
-            if (! $mapping['isOwningSide'] || ! ($mapping['type'] & ClassMetadata::TO_ONE)) {
-=======
->>>>>>> fce18e93
                 continue;
             }
 
@@ -610,11 +357,6 @@
         }
 
         // Add discriminator column (DO NOT ALIAS, see AbstractEntityInheritancePersister#processSQLResult).
-<<<<<<< HEAD
-        $tableAlias = $this->class->rootEntityName === $this->class->name
-            ? $baseTableAlias
-            : $this->getSQLTableAlias($this->class->rootEntityName);
-=======
         $discrColumn      = $this->class->discriminatorColumn;
         $discrTableAlias  = $this->getSQLTableAlias($discrColumn->getTableName());
         $discrColumnName  = $discrColumn->getColumnName();
@@ -624,7 +366,6 @@
 
         $this->currentPersisterContext->rsm->setDiscriminatorColumn('r', $resultColumnName);
         $this->currentPersisterContext->rsm->addMetaResult('r', $resultColumnName, $discrColumnName, false, $discrColumnType);
->>>>>>> fce18e93
 
         $columnList[] = $discrColumnType->convertToDatabaseValueSQL($discrTableAlias . '.' . $quotedColumnName, $this->platform);
 
@@ -638,25 +379,10 @@
                     continue;
                 }
 
-<<<<<<< HEAD
-                $columnList[] = $this->getSelectColumnSQL($fieldName, $subClass);
-            }
-
-            // Add join columns (foreign keys)
-            foreach ($subClass->associationMappings as $mapping) {
-                if (
-                    ! $mapping['isOwningSide']
-                        || ! ($mapping['type'] & ClassMetadata::TO_ONE)
-                        || isset($mapping['inherited'])
-                ) {
-                    continue;
-                }
-=======
                 switch (true) {
                     case $property instanceof FieldMetadata:
                         $columnList[] = $this->getSelectColumnSQL($fieldName, $subClass);
                         break;
->>>>>>> fce18e93
 
                     case $property instanceof ToOneAssociationMetadata && $property->isOwningSide():
                         foreach ($property->getJoinColumns() as $joinColumn) {
@@ -687,33 +413,6 @@
             ? $this->class->getIdentifierColumns($this->em)
             : [];
 
-<<<<<<< HEAD
-        foreach ($this->class->reflFields as $name => $field) {
-            if (
-                isset($this->class->fieldMappings[$name]['inherited'])
-                    && ! isset($this->class->fieldMappings[$name]['id'])
-                    || isset($this->class->associationMappings[$name]['inherited'])
-                    || ($this->class->isVersioned && $this->class->versionField === $name)
-                    || isset($this->class->embeddedClasses[$name])
-            ) {
-                continue;
-            }
-
-            if (isset($this->class->associationMappings[$name])) {
-                $assoc = $this->class->associationMappings[$name];
-                if ($assoc['type'] & ClassMetadata::TO_ONE && $assoc['isOwningSide']) {
-                    foreach ($assoc['targetToSourceKeyColumns'] as $sourceCol) {
-                        $columns[] = $sourceCol;
-                    }
-                }
-            } elseif (
-                $this->class->name !== $this->class->rootEntityName ||
-                    ! $this->class->isIdGeneratorIdentity() || $this->class->identifier[0] !== $name
-            ) {
-                $columns[]                = $this->quoteStrategy->getColumnName($name, $this->class, $this->platform);
-                $this->columnTypes[$name] = $this->class->fieldMappings[$name]['type'];
-            }
-=======
         $classColumns = [];
 
         foreach ($this->class->getPropertiesIterator() as $name => $property) {
@@ -722,21 +421,14 @@
             }
 
             $classColumns[] = $this->getPropertyColumnList($property);
->>>>>>> fce18e93
         }
 
         $columns = array_merge($parentColumns, ...$classColumns);
 
         // Add discriminator column if it is the topmost class.
-<<<<<<< HEAD
-        if ($this->class->name === $this->class->rootEntityName) {
-            $columns[] = $this->class->discriminatorColumn['name'];
-        }
-=======
         if ($this->class->isRootEntity()) {
             $discrColumn     = $this->class->discriminatorColumn;
             $discrColumnName = $discrColumn->getColumnName();
->>>>>>> fce18e93
 
             $columns[$discrColumnName] = $discrColumn;
         }
@@ -761,13 +453,6 @@
         $identifierColumns = $this->class->getIdentifierColumns($this->em);
 
         // INNER JOIN parent tables
-<<<<<<< HEAD
-        foreach ($this->class->parentClasses as $parentClassName) {
-            $conditions  = [];
-            $parentClass = $this->em->getClassMetadata($parentClassName);
-            $tableAlias  = $this->getSQLTableAlias($parentClassName);
-            $joinSql    .= ' INNER JOIN ' . $this->quoteStrategy->getTableName($parentClass, $this->platform) . ' ' . $tableAlias . ' ON ';
-=======
         $parentClass = $this->class;
 
         while (($parentClass = $parentClass->getParent()) !== null) {
@@ -778,7 +463,6 @@
 
             foreach ($identifierColumns as $idColumn) {
                 $quotedColumnName = $this->platform->quoteIdentifier($idColumn->getColumnName());
->>>>>>> fce18e93
 
                 $conditions[] = $baseTableAlias . '.' . $quotedColumnName . ' = ' . $tableAlias . '.' . $quotedColumnName;
             }
@@ -787,16 +471,6 @@
         }
 
         // OUTER JOIN sub tables
-<<<<<<< HEAD
-        foreach ($this->class->subClasses as $subClassName) {
-            $conditions = [];
-            $subClass   = $this->em->getClassMetadata($subClassName);
-            $tableAlias = $this->getSQLTableAlias($subClassName);
-            $joinSql   .= ' LEFT JOIN ' . $this->quoteStrategy->getTableName($subClass, $this->platform) . ' ' . $tableAlias . ' ON ';
-
-            foreach ($identifierColumn as $idColumn) {
-                $conditions[] = $baseTableAlias . '.' . $idColumn . ' = ' . $tableAlias . '.' . $idColumn;
-=======
         foreach ($this->class->getSubClasses() as $subClassName) {
             $conditions = [];
             $subClass   = $this->em->getClassMetadata($subClassName);
@@ -808,7 +482,6 @@
                 $quotedColumnName = $this->platform->quoteIdentifier($idColumn->getColumnName());
 
                 $conditions[] = $baseTableAlias . '.' . $quotedColumnName . ' = ' . $tableAlias . '.' . $quotedColumnName;
->>>>>>> fce18e93
             }
 
             $joinSql .= implode(' AND ', $conditions);
