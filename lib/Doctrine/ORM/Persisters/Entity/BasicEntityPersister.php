<?php

declare(strict_types=1);

namespace Doctrine\ORM\Persisters\Entity;

use BackedEnum;
use Doctrine\Common\Collections\Criteria;
use Doctrine\Common\Collections\Expr\Comparison;
use Doctrine\Common\Util\ClassUtils;
use Doctrine\DBAL\ArrayParameterType;
use Doctrine\DBAL\Connection;
use Doctrine\DBAL\LockMode;
use Doctrine\DBAL\ParameterType;
use Doctrine\DBAL\Platforms\AbstractPlatform;
use Doctrine\DBAL\Result;
use Doctrine\DBAL\Types\Type;
use Doctrine\DBAL\Types\Types;
use Doctrine\ORM\EntityManagerInterface;
use Doctrine\ORM\Mapping\ClassMetadata;
use Doctrine\ORM\Mapping\MappingException;
use Doctrine\ORM\Mapping\QuoteStrategy;
use Doctrine\ORM\OptimisticLockException;
use Doctrine\ORM\PersistentCollection;
use Doctrine\ORM\Persisters\Exception\CantUseInOperatorOnCompositeKeys;
use Doctrine\ORM\Persisters\Exception\InvalidOrientation;
use Doctrine\ORM\Persisters\Exception\UnrecognizedField;
use Doctrine\ORM\Persisters\SqlExpressionVisitor;
use Doctrine\ORM\Persisters\SqlValueVisitor;
use Doctrine\ORM\Query;
use Doctrine\ORM\Query\QueryException;
use Doctrine\ORM\Query\ResultSetMapping;
use Doctrine\ORM\Repository\Exception\InvalidFindByCall;
use Doctrine\ORM\UnitOfWork;
use Doctrine\ORM\Utility\IdentifierFlattener;
use Doctrine\ORM\Utility\PersisterHelper;
use LengthException;

use function array_combine;
use function array_keys;
use function array_map;
use function array_merge;
use function array_search;
use function array_unique;
use function array_values;
use function assert;
use function count;
use function implode;
use function is_array;
use function is_object;
use function reset;
use function spl_object_id;
use function sprintf;
use function str_contains;
use function strtoupper;
use function trim;

/**
 * A BasicEntityPersister maps an entity to a single table in a relational database.
 *
 * A persister is always responsible for a single entity type.
 *
 * EntityPersisters are used during a UnitOfWork to apply any changes to the persistent
 * state of entities onto a relational database when the UnitOfWork is committed,
 * as well as for basic querying of entities and their associations (not DQL).
 *
 * The persisting operations that are invoked during a commit of a UnitOfWork to
 * persist the persistent entity state are:
 *
 *   - {@link addInsert} : To schedule an entity for insertion.
 *   - {@link executeInserts} : To execute all scheduled insertions.
 *   - {@link update} : To update the persistent state of an entity.
 *   - {@link delete} : To delete the persistent state of an entity.
 *
 * As can be seen from the above list, insertions are batched and executed all at once
 * for increased efficiency.
 *
 * The querying operations invoked during a UnitOfWork, either through direct find
 * requests or lazy-loading, are the following:
 *
 *   - {@link load} : Loads (the state of) a single, managed entity.
 *   - {@link loadAll} : Loads multiple, managed entities.
 *   - {@link loadOneToOneEntity} : Loads a one/many-to-one entity association (lazy-loading).
 *   - {@link loadOneToManyCollection} : Loads a one-to-many entity association (lazy-loading).
 *   - {@link loadManyToManyCollection} : Loads a many-to-many entity association (lazy-loading).
 *
 * The BasicEntityPersister implementation provides the default behavior for
 * persisting and querying entities that are mapped to a single database table.
 *
 * Subclasses can be created to provide custom persisting and querying strategies,
 * i.e. spanning multiple tables.
 *
 * @psalm-import-type AssociationMapping from ClassMetadata
 */
class BasicEntityPersister implements EntityPersister
{
    /** @var array<string,string> */
    private static array $comparisonMap = [
        Comparison::EQ          => '= %s',
        Comparison::NEQ         => '!= %s',
        Comparison::GT          => '> %s',
        Comparison::GTE         => '>= %s',
        Comparison::LT          => '< %s',
        Comparison::LTE         => '<= %s',
        Comparison::IN          => 'IN (%s)',
        Comparison::NIN         => 'NOT IN (%s)',
        Comparison::CONTAINS    => 'LIKE %s',
        Comparison::STARTS_WITH => 'LIKE %s',
        Comparison::ENDS_WITH   => 'LIKE %s',
    ];

    /**
     * The underlying DBAL Connection of the used EntityManager.
     */
    protected Connection $conn;

    /**
     * The database platform.
     */
    protected AbstractPlatform $platform;

    /**
     * Queued inserts.
     *
     * @psalm-var array<int, object>
     */
    protected array $queuedInserts = [];

    /**
     * The map of column names to DBAL mapping types of all prepared columns used
     * when INSERTing or UPDATEing an entity.
     *
     * @see prepareInsertData($entity)
     * @see prepareUpdateData($entity)
     *
     * @var mixed[]
     */
    protected array $columnTypes = [];

    /**
     * The map of quoted column names.
     *
     * @see prepareInsertData($entity)
     * @see prepareUpdateData($entity)
     *
     * @var mixed[]
     */
    protected array $quotedColumns = [];

    /**
     * The INSERT SQL statement used for entities handled by this persister.
     * This SQL is only generated once per request, if at all.
     */
    private string|null $insertSql = null;

    /**
     * The quote strategy.
     */
    protected QuoteStrategy $quoteStrategy;

    /**
     * The IdentifierFlattener used for manipulating identifiers
     */
    private readonly IdentifierFlattener $identifierFlattener;

    protected CachedPersisterContext $currentPersisterContext;
    private readonly CachedPersisterContext $limitsHandlingContext;
    private readonly CachedPersisterContext $noLimitsContext;

    /**
     * Initializes a new <tt>BasicEntityPersister</tt> that uses the given EntityManager
     * and persists instances of the class described by the given ClassMetadata descriptor.
     *
     * @param ClassMetadata $class Metadata object that describes the mapping of the mapped entity class.
     */
    public function __construct(
        protected EntityManagerInterface $em,
        protected ClassMetadata $class,
    ) {
        $this->conn                  = $em->getConnection();
        $this->platform              = $this->conn->getDatabasePlatform();
        $this->quoteStrategy         = $em->getConfiguration()->getQuoteStrategy();
        $this->identifierFlattener   = new IdentifierFlattener($em->getUnitOfWork(), $em->getMetadataFactory());
        $this->noLimitsContext       = $this->currentPersisterContext = new CachedPersisterContext(
            $class,
            new Query\ResultSetMapping(),
            false,
        );
        $this->limitsHandlingContext = new CachedPersisterContext(
            $class,
            new Query\ResultSetMapping(),
            true,
        );
    }

    public function getClassMetadata(): ClassMetadata
    {
        return $this->class;
    }

    public function getResultSetMapping(): ResultSetMapping
    {
        return $this->currentPersisterContext->rsm;
    }

    public function addInsert(object $entity): void
    {
        $this->queuedInserts[spl_object_id($entity)] = $entity;
    }

    /**
     * {@inheritdoc}
     */
    public function getInserts(): array
    {
        return $this->queuedInserts;
    }

    /**
     * {@inheritdoc}
     */
    public function executeInserts(): array
    {
        if (! $this->queuedInserts) {
            return [];
        }

        $postInsertIds  = [];
        $idGenerator    = $this->class->idGenerator;
        $isPostInsertId = $idGenerator->isPostInsertGenerator();

        $stmt      = $this->conn->prepare($this->getInsertSQL());
        $tableName = $this->class->getTableName();

        foreach ($this->queuedInserts as $entity) {
            $insertData = $this->prepareInsertData($entity);

            if (isset($insertData[$tableName])) {
                $paramIndex = 1;

                foreach ($insertData[$tableName] as $column => $value) {
                    $stmt->bindValue($paramIndex++, $value, $this->columnTypes[$column]);
                }
            }

            $stmt->executeStatement();

            if ($isPostInsertId) {
                $generatedId     = $idGenerator->generateId($this->em, $entity);
                $id              = [$this->class->identifier[0] => $generatedId];
                $postInsertIds[] = [
                    'generatedId' => $generatedId,
                    'entity' => $entity,
                ];
            } else {
                $id = $this->class->getIdentifierValues($entity);
            }

            if ($this->class->requiresFetchAfterChange) {
                $this->assignDefaultVersionAndUpsertableValues($entity, $id);
            }
        }

        $this->queuedInserts = [];

        return $postInsertIds;
    }

    /**
     * Retrieves the default version value which was created
     * by the preceding INSERT statement and assigns it back in to the
     * entities version field if the given entity is versioned.
     * Also retrieves values of columns marked as 'non insertable' and / or
     * 'not updatable' and assigns them back to the entities corresponding fields.
     *
     * @param mixed[] $id
     */
    protected function assignDefaultVersionAndUpsertableValues(object $entity, array $id): void
    {
        $values = $this->fetchVersionAndNotUpsertableValues($this->class, $id);

        foreach ($values as $field => $value) {
            $value = Type::getType($this->class->fieldMappings[$field]['type'])->convertToPHPValue($value, $this->platform);

            $this->class->setFieldValue($entity, $field, $value);
        }
    }

    /**
     * Fetches the current version value of a versioned entity and / or the values of fields
     * marked as 'not insertable' and / or 'not updatable'.
     *
     * @param mixed[] $id
     */
    protected function fetchVersionAndNotUpsertableValues(ClassMetadata $versionedClass, array $id): mixed
    {
        $columnNames = [];
        foreach ($this->class->fieldMappings as $key => $column) {
            if (isset($column['generated']) || ($this->class->isVersioned && $key === $versionedClass->versionField)) {
                $columnNames[$key] = $this->quoteStrategy->getColumnName($key, $versionedClass, $this->platform);
            }
        }

        $tableName  = $this->quoteStrategy->getTableName($versionedClass, $this->platform);
        $identifier = $this->quoteStrategy->getIdentifierColumnNames($versionedClass, $this->platform);

        // FIXME: Order with composite keys might not be correct
        $sql = 'SELECT ' . implode(', ', $columnNames)
            . ' FROM ' . $tableName
            . ' WHERE ' . implode(' = ? AND ', $identifier) . ' = ?';

        $flatId = $this->identifierFlattener->flattenIdentifier($versionedClass, $id);

        $values = $this->conn->fetchNumeric(
            $sql,
            array_values($flatId),
            $this->extractIdentifierTypes($id, $versionedClass),
        );

        if ($values === false) {
            throw new LengthException('Unexpected empty result for database query.');
        }

        $values = array_combine(array_keys($columnNames), $values);

        if (! $values) {
            throw new LengthException('Unexpected number of database columns.');
        }

        return $values;
    }

    /**
     * @param mixed[] $id
     *
     * @return list<ParameterType|int|string>
     * @psalm-return list<ParameterType::*|ArrayParameterType::*|string>
     */
    private function extractIdentifierTypes(array $id, ClassMetadata $versionedClass): array
    {
        $types = [];

        foreach ($id as $field => $value) {
            $types = [...$types, ...$this->getTypes($field, $value, $versionedClass)];
        }

        return $types;
    }

    public function update(object $entity): void
    {
        $tableName  = $this->class->getTableName();
        $updateData = $this->prepareUpdateData($entity);

        if (! isset($updateData[$tableName])) {
            return;
        }

        $data = $updateData[$tableName];

        if (! $data) {
            return;
        }

        $isVersioned     = $this->class->isVersioned;
        $quotedTableName = $this->quoteStrategy->getTableName($this->class, $this->platform);

        $this->updateTable($entity, $quotedTableName, $data, $isVersioned);

        if ($this->class->requiresFetchAfterChange) {
            $id = $this->class->getIdentifierValues($entity);

            $this->assignDefaultVersionAndUpsertableValues($entity, $id);
        }
    }

    /**
     * Performs an UPDATE statement for an entity on a specific table.
     * The UPDATE can optionally be versioned, which requires the entity to have a version field.
     *
     * @param object  $entity          The entity object being updated.
     * @param string  $quotedTableName The quoted name of the table to apply the UPDATE on.
     * @param mixed[] $updateData      The map of columns to update (column => value).
     * @param bool    $versioned       Whether the UPDATE should be versioned.
     *
     * @throws UnrecognizedField
     * @throws OptimisticLockException
     */
    final protected function updateTable(
        object $entity,
        string $quotedTableName,
        array $updateData,
        bool $versioned = false,
    ): void {
        $set    = [];
        $types  = [];
        $params = [];

        foreach ($updateData as $columnName => $value) {
            $placeholder = '?';
            $column      = $columnName;

            switch (true) {
                case isset($this->class->fieldNames[$columnName]):
                    $fieldName = $this->class->fieldNames[$columnName];
                    $column    = $this->quoteStrategy->getColumnName($fieldName, $this->class, $this->platform);

                    if (isset($this->class->fieldMappings[$fieldName])) {
                        $type        = Type::getType($this->columnTypes[$columnName]);
                        $placeholder = $type->convertToDatabaseValueSQL('?', $this->platform);
                    }

                    break;

                case isset($this->quotedColumns[$columnName]):
                    $column = $this->quotedColumns[$columnName];

                    break;
            }

            $params[] = $value;
            $set[]    = $column . ' = ' . $placeholder;
            $types[]  = $this->columnTypes[$columnName];
        }

        $where      = [];
        $identifier = $this->em->getUnitOfWork()->getEntityIdentifier($entity);

        foreach ($this->class->identifier as $idField) {
            if (! isset($this->class->associationMappings[$idField])) {
                $params[] = $identifier[$idField];
                $types[]  = $this->class->fieldMappings[$idField]['type'];
                $where[]  = $this->quoteStrategy->getColumnName($idField, $this->class, $this->platform);

                continue;
            }

            $params[] = $identifier[$idField];
            $where[]  = $this->quoteStrategy->getJoinColumnName(
                $this->class->associationMappings[$idField]['joinColumns'][0],
                $this->class,
                $this->platform,
            );

            $targetMapping = $this->em->getClassMetadata($this->class->associationMappings[$idField]['targetEntity']);
            $targetType    = PersisterHelper::getTypeOfField($targetMapping->identifier[0], $targetMapping, $this->em);

            if ($targetType === []) {
                throw UnrecognizedField::byFullyQualifiedName($this->class->name, $targetMapping->identifier[0]);
            }

            $types[] = reset($targetType);
        }

        if ($versioned) {
            $versionField = $this->class->versionField;
            assert($versionField !== null);
            $versionFieldType = $this->class->fieldMappings[$versionField]['type'];
            $versionColumn    = $this->quoteStrategy->getColumnName($versionField, $this->class, $this->platform);

            $where[]  = $versionColumn;
            $types[]  = $this->class->fieldMappings[$versionField]['type'];
            $params[] = $this->class->reflFields[$versionField]->getValue($entity);

            switch ($versionFieldType) {
                case Types::SMALLINT:
                case Types::INTEGER:
                case Types::BIGINT:
                    $set[] = $versionColumn . ' = ' . $versionColumn . ' + 1';
                    break;

                case Types::DATETIME_MUTABLE:
                    $set[] = $versionColumn . ' = CURRENT_TIMESTAMP';
                    break;
            }
        }

        $sql = 'UPDATE ' . $quotedTableName
             . ' SET ' . implode(', ', $set)
             . ' WHERE ' . implode(' = ? AND ', $where) . ' = ?';

        $result = $this->conn->executeStatement($sql, $params, $types);

        if ($versioned && ! $result) {
            throw OptimisticLockException::lockFailed($entity);
        }
    }

    /**
     * @param array<mixed> $identifier
     * @param string[]     $types
     *
     * @todo Add check for platform if it supports foreign keys/cascading.
     */
    protected function deleteJoinTableRecords(array $identifier, array $types): void
    {
        foreach ($this->class->associationMappings as $mapping) {
            if ($mapping['type'] !== ClassMetadata::MANY_TO_MANY) {
                continue;
            }

            // @Todo this only covers scenarios with no inheritance or of the same level. Is there something
            // like self-referential relationship between different levels of an inheritance hierarchy? I hope not!
            $selfReferential = ($mapping['targetEntity'] === $mapping['sourceEntity']);
            $class           = $this->class;
            $association     = $mapping;
            $otherColumns    = [];
            $otherKeys       = [];
            $keys            = [];

            if (! $mapping['isOwningSide']) {
                $class       = $this->em->getClassMetadata($mapping['targetEntity']);
                $association = $class->associationMappings[$mapping['mappedBy']];
            }

            $joinColumns = $mapping['isOwningSide']
                ? $association['joinTable']['joinColumns']
                : $association['joinTable']['inverseJoinColumns'];

            if ($selfReferential) {
                $otherColumns = ! $mapping['isOwningSide']
                    ? $association['joinTable']['joinColumns']
                    : $association['joinTable']['inverseJoinColumns'];
            }

            foreach ($joinColumns as $joinColumn) {
                $keys[] = $this->quoteStrategy->getJoinColumnName($joinColumn, $class, $this->platform);
            }

            foreach ($otherColumns as $joinColumn) {
                $otherKeys[] = $this->quoteStrategy->getJoinColumnName($joinColumn, $class, $this->platform);
            }

            if (isset($mapping['isOnDeleteCascade'])) {
                continue;
            }

            $joinTableName = $this->quoteStrategy->getJoinTableName($association, $this->class, $this->platform);

            $this->conn->delete($joinTableName, array_combine($keys, $identifier), $types);

            if ($selfReferential) {
                $this->conn->delete($joinTableName, array_combine($otherKeys, $identifier), $types);
            }
        }
    }

    public function delete(object $entity): bool
    {
        $class      = $this->class;
        $identifier = $this->em->getUnitOfWork()->getEntityIdentifier($entity);
        $tableName  = $this->quoteStrategy->getTableName($class, $this->platform);
        $idColumns  = $this->quoteStrategy->getIdentifierColumnNames($class, $this->platform);
        $id         = array_combine($idColumns, $identifier);
        $types      = $this->getClassIdentifiersTypes($class);

        $this->deleteJoinTableRecords($identifier, $types);

        return (bool) $this->conn->delete($tableName, $id, $types);
    }

    /**
     * Prepares the changeset of an entity for database insertion (UPDATE).
     *
     * The changeset is obtained from the currently running UnitOfWork.
     *
     * During this preparation the array that is passed as the second parameter is filled with
     * <columnName> => <value> pairs, grouped by table name.
     *
     * Example:
     * <code>
     * array(
     *    'foo_table' => array('column1' => 'value1', 'column2' => 'value2', ...),
     *    'bar_table' => array('columnX' => 'valueX', 'columnY' => 'valueY', ...),
     *    ...
     * )
     * </code>
     *
     * @param object $entity   The entity for which to prepare the data.
     * @param bool   $isInsert Whether the data to be prepared refers to an insert statement.
     *
     * @return mixed[][] The prepared data.
     * @psalm-return array<string, array<array-key, mixed|null>>
     */
    protected function prepareUpdateData(object $entity, bool $isInsert = false): array
    {
        $versionField = null;
        $result       = [];
        $uow          = $this->em->getUnitOfWork();

        $versioned = $this->class->isVersioned;
        if ($versioned !== false) {
            $versionField = $this->class->versionField;
        }

        foreach ($uow->getEntityChangeSet($entity) as $field => $change) {
            if (isset($versionField) && $versionField === $field) {
                continue;
            }

            if (isset($this->class->embeddedClasses[$field])) {
                continue;
            }

            $newVal = $change[1];

            if (! isset($this->class->associationMappings[$field])) {
                $fieldMapping = $this->class->fieldMappings[$field];
                $columnName   = $fieldMapping['columnName'];

                if (! $isInsert && isset($fieldMapping['notUpdatable'])) {
                    continue;
                }

                if ($isInsert && isset($fieldMapping['notInsertable'])) {
                    continue;
                }

                $this->columnTypes[$columnName] = $fieldMapping['type'];

                $result[$this->getOwningTable($field)][$columnName] = $newVal;

                continue;
            }

            $assoc = $this->class->associationMappings[$field];

            // Only owning side of x-1 associations can have a FK column.
            if (! $assoc['isOwningSide'] || ! ($assoc['type'] & ClassMetadata::TO_ONE)) {
                continue;
            }

            if ($newVal !== null) {
                $oid = spl_object_id($newVal);

                if (isset($this->queuedInserts[$oid]) || $uow->isScheduledForInsert($newVal)) {
                    // The associated entity $newVal is not yet persisted, so we must
                    // set $newVal = null, in order to insert a null value and schedule an
                    // extra update on the UnitOfWork.
                    $uow->scheduleExtraUpdate($entity, [$field => [null, $newVal]]);

                    $newVal = null;
                }
            }

            $newValId = null;

            if ($newVal !== null) {
                $newValId = $uow->getEntityIdentifier($newVal);
            }

            $targetClass = $this->em->getClassMetadata($assoc['targetEntity']);
            $owningTable = $this->getOwningTable($field);

            foreach ($assoc['joinColumns'] as $joinColumn) {
                $sourceColumn = $joinColumn['name'];
                $targetColumn = $joinColumn['referencedColumnName'];
                $quotedColumn = $this->quoteStrategy->getJoinColumnName($joinColumn, $this->class, $this->platform);

                $this->quotedColumns[$sourceColumn]  = $quotedColumn;
                $this->columnTypes[$sourceColumn]    = PersisterHelper::getTypeOfColumn($targetColumn, $targetClass, $this->em);
                $result[$owningTable][$sourceColumn] = $newValId
                    ? $newValId[$targetClass->getFieldForColumn($targetColumn)]
                    : null;
            }
        }

        return $result;
    }

    /**
     * Prepares the data changeset of a managed entity for database insertion (initial INSERT).
     * The changeset of the entity is obtained from the currently running UnitOfWork.
     *
     * The default insert data preparation is the same as for updates.
     *
     * @see prepareUpdateData
     *
     * @param object $entity The entity for which to prepare the data.
     *
     * @return mixed[][] The prepared data for the tables to update.
     * @psalm-return array<string, mixed[]>
     */
    protected function prepareInsertData(object $entity): array
    {
        return $this->prepareUpdateData($entity, true);
    }

    public function getOwningTable(string $fieldName): string
    {
        return $this->class->getTableName();
    }

    /**
     * {@inheritdoc}
     */
    public function load(
        array $criteria,
        object|null $entity = null,
        array|null $assoc = null,
        array $hints = [],
        LockMode|int|null $lockMode = null,
        int|null $limit = null,
        array|null $orderBy = null,
    ): object|null {
        $this->switchPersisterContext(null, $limit);

        $sql              = $this->getSelectSQL($criteria, $assoc, $lockMode, $limit, null, $orderBy);
        [$params, $types] = $this->expandParameters($criteria);
        $stmt             = $this->conn->executeQuery($sql, $params, $types);

        if ($entity !== null) {
            $hints[Query::HINT_REFRESH]        = true;
            $hints[Query::HINT_REFRESH_ENTITY] = $entity;
        }

        $hydrator = $this->em->newHydrator($this->currentPersisterContext->selectJoinSql ? Query::HYDRATE_OBJECT : Query::HYDRATE_SIMPLEOBJECT);
        $entities = $hydrator->hydrateAll($stmt, $this->currentPersisterContext->rsm, $hints);

        return $entities ? $entities[0] : null;
    }

    /**
     * {@inheritdoc}
     */
    public function loadById(array $identifier, object|null $entity = null): object|null
    {
        return $this->load($identifier, $entity);
    }

    /**
     * {@inheritdoc}
     */
    public function loadOneToOneEntity(array $assoc, object $sourceEntity, array $identifier = []): object|null
    {
        $foundEntity = $this->em->getUnitOfWork()->tryGetById($identifier, $assoc['targetEntity']);
        if ($foundEntity !== false) {
            return $foundEntity;
        }

        $targetClass = $this->em->getClassMetadata($assoc['targetEntity']);

        if ($assoc['isOwningSide']) {
            $isInverseSingleValued = $assoc['inversedBy'] && ! $targetClass->isCollectionValuedAssociation($assoc['inversedBy']);

            // Mark inverse side as fetched in the hints, otherwise the UoW would
            // try to load it in a separate query (remember: to-one inverse sides can not be lazy).
            $hints = [];

            if ($isInverseSingleValued) {
                $hints['fetched']['r'][$assoc['inversedBy']] = true;
            }

            $targetEntity = $this->load($identifier, null, $assoc, $hints);

            // Complete bidirectional association, if necessary
            if ($targetEntity !== null && $isInverseSingleValued) {
                $targetClass->reflFields[$assoc['inversedBy']]->setValue($targetEntity, $sourceEntity);
            }

            return $targetEntity;
        }

        $sourceClass = $this->em->getClassMetadata($assoc['sourceEntity']);
        $owningAssoc = $targetClass->getAssociationMapping($assoc['mappedBy']);

        $computedIdentifier = [];

        // TRICKY: since the association is specular source and target are flipped
        foreach ($owningAssoc['targetToSourceKeyColumns'] as $sourceKeyColumn => $targetKeyColumn) {
            if (! isset($sourceClass->fieldNames[$sourceKeyColumn])) {
                throw MappingException::joinColumnMustPointToMappedField(
                    $sourceClass->name,
                    $sourceKeyColumn,
                );
            }

            $computedIdentifier[$targetClass->getFieldForColumn($targetKeyColumn)] =
                $sourceClass->reflFields[$sourceClass->fieldNames[$sourceKeyColumn]]->getValue($sourceEntity);
        }

        $targetEntity = $this->load($computedIdentifier, null, $assoc);

        if ($targetEntity !== null) {
            $targetClass->setFieldValue($targetEntity, $assoc['mappedBy'], $sourceEntity);
        }

        return $targetEntity;
    }

    /**
     * {@inheritdoc}
     */
    public function refresh(array $id, object $entity, LockMode|int|null $lockMode = null): void
    {
        $sql              = $this->getSelectSQL($id, null, $lockMode);
        [$params, $types] = $this->expandParameters($id);
        $stmt             = $this->conn->executeQuery($sql, $params, $types);

        $hydrator = $this->em->newHydrator(Query::HYDRATE_OBJECT);
        $hydrator->hydrateAll($stmt, $this->currentPersisterContext->rsm, [Query::HINT_REFRESH => true]);
    }

    public function count(array|Criteria $criteria = []): int
    {
        $sql = $this->getCountSQL($criteria);

        [$params, $types] = $criteria instanceof Criteria
            ? $this->expandCriteriaParameters($criteria)
            : $this->expandParameters($criteria);

        return (int) $this->conn->executeQuery($sql, $params, $types)->fetchOne();
    }

    /**
     * {@inheritdoc}
     */
    public function loadCriteria(Criteria $criteria): array
    {
        $orderBy = $criteria->getOrderings();
        $limit   = $criteria->getMaxResults();
        $offset  = $criteria->getFirstResult();
        $query   = $this->getSelectSQL($criteria, null, null, $limit, $offset, $orderBy);

        [$params, $types] = $this->expandCriteriaParameters($criteria);

        $stmt     = $this->conn->executeQuery($query, $params, $types);
        $hydrator = $this->em->newHydrator($this->currentPersisterContext->selectJoinSql ? Query::HYDRATE_OBJECT : Query::HYDRATE_SIMPLEOBJECT);

        return $hydrator->hydrateAll($stmt, $this->currentPersisterContext->rsm, [UnitOfWork::HINT_DEFEREAGERLOAD => true]);
    }

    /**
     * {@inheritdoc}
     */
    public function expandCriteriaParameters(Criteria $criteria): array
    {
        $expression = $criteria->getWhereExpression();
        $sqlParams  = [];
        $sqlTypes   = [];

        if ($expression === null) {
            return [$sqlParams, $sqlTypes];
        }

        $valueVisitor = new SqlValueVisitor();

        $valueVisitor->dispatch($expression);

        [$params, $types] = $valueVisitor->getParamsAndTypes();

        foreach ($params as $param) {
            $sqlParams = array_merge($sqlParams, $this->getValues($param));
        }

        foreach ($types as $type) {
            [$field, $value] = $type;
            $sqlTypes        = [...$sqlTypes, ...$this->getTypes($field, $value, $this->class)];
        }

        return [$sqlParams, $sqlTypes];
    }

    /**
     * {@inheritdoc}
     */
    public function loadAll(
        array $criteria = [],
        array|null $orderBy = null,
        int|null $limit = null,
        int|null $offset = null,
    ): array {
        $this->switchPersisterContext($offset, $limit);

        $sql              = $this->getSelectSQL($criteria, null, null, $limit, $offset, $orderBy);
        [$params, $types] = $this->expandParameters($criteria);
        $stmt             = $this->conn->executeQuery($sql, $params, $types);

        $hydrator = $this->em->newHydrator($this->currentPersisterContext->selectJoinSql ? Query::HYDRATE_OBJECT : Query::HYDRATE_SIMPLEOBJECT);

        return $hydrator->hydrateAll($stmt, $this->currentPersisterContext->rsm, [UnitOfWork::HINT_DEFEREAGERLOAD => true]);
    }

    /**
     * {@inheritdoc}
     */
    public function getManyToManyCollection(
        array $assoc,
        object $sourceEntity,
        int|null $offset = null,
        int|null $limit = null,
    ): array {
        $this->switchPersisterContext($offset, $limit);

        $stmt = $this->getManyToManyStatement($assoc, $sourceEntity, $offset, $limit);

        return $this->loadArrayFromResult($assoc, $stmt);
    }

    /**
     * Loads an array of entities from a given DBAL statement.
     *
     * @param mixed[] $assoc
     *
     * @return mixed[]
     */
    private function loadArrayFromResult(array $assoc, Result $stmt): array
    {
        $rsm   = $this->currentPersisterContext->rsm;
        $hints = [UnitOfWork::HINT_DEFEREAGERLOAD => true];

        if (isset($assoc['indexBy'])) {
            $rsm = clone $this->currentPersisterContext->rsm; // this is necessary because the "default rsm" should be changed.
            $rsm->addIndexBy('r', $assoc['indexBy']);
        }

        return $this->em->newHydrator(Query::HYDRATE_OBJECT)->hydrateAll($stmt, $rsm, $hints);
    }

    /**
     * Hydrates a collection from a given DBAL statement.
     *
     * @param mixed[] $assoc
     *
     * @return mixed[]
     */
    private function loadCollectionFromStatement(
        array $assoc,
        Result $stmt,
        PersistentCollection $coll,
    ): array {
        $rsm   = $this->currentPersisterContext->rsm;
        $hints = [
            UnitOfWork::HINT_DEFEREAGERLOAD => true,
            'collection' => $coll,
        ];

        if (isset($assoc['indexBy'])) {
            $rsm = clone $this->currentPersisterContext->rsm; // this is necessary because the "default rsm" should be changed.
            $rsm->addIndexBy('r', $assoc['indexBy']);
        }

        return $this->em->newHydrator(Query::HYDRATE_OBJECT)->hydrateAll($stmt, $rsm, $hints);
    }

    /**
     * {@inheritdoc}
     */
    public function loadManyToManyCollection(array $assoc, object $sourceEntity, PersistentCollection $collection): array
    {
        $stmt = $this->getManyToManyStatement($assoc, $sourceEntity);

        return $this->loadCollectionFromStatement($assoc, $stmt, $collection);
    }

    /**
     * @psalm-param array<string, mixed> $assoc
     *
     * @throws MappingException
     */
    private function getManyToManyStatement(
        array $assoc,
        object $sourceEntity,
        int|null $offset = null,
        int|null $limit = null,
    ): Result {
        $this->switchPersisterContext($offset, $limit);

        $sourceClass = $this->em->getClassMetadata($assoc['sourceEntity']);
        $class       = $sourceClass;
        $association = $assoc;
        $criteria    = [];
        $parameters  = [];

        if (! $assoc['isOwningSide']) {
            $class       = $this->em->getClassMetadata($assoc['targetEntity']);
            $association = $class->associationMappings[$assoc['mappedBy']];
        }

        $joinColumns = $assoc['isOwningSide']
            ? $association['joinTable']['joinColumns']
            : $association['joinTable']['inverseJoinColumns'];

        $quotedJoinTable = $this->quoteStrategy->getJoinTableName($association, $class, $this->platform);

        foreach ($joinColumns as $joinColumn) {
            $sourceKeyColumn = $joinColumn['referencedColumnName'];
            $quotedKeyColumn = $this->quoteStrategy->getJoinColumnName($joinColumn, $class, $this->platform);

            switch (true) {
                case $sourceClass->containsForeignIdentifier:
                    $field = $sourceClass->getFieldForColumn($sourceKeyColumn);
                    $value = $sourceClass->reflFields[$field]->getValue($sourceEntity);

                    if (isset($sourceClass->associationMappings[$field])) {
                        $value = $this->em->getUnitOfWork()->getEntityIdentifier($value);
                        $value = $value[$this->em->getClassMetadata($sourceClass->associationMappings[$field]['targetEntity'])->identifier[0]];
                    }

                    break;

                case isset($sourceClass->fieldNames[$sourceKeyColumn]):
                    $field = $sourceClass->fieldNames[$sourceKeyColumn];
                    $value = $sourceClass->reflFields[$field]->getValue($sourceEntity);

                    break;

                default:
                    throw MappingException::joinColumnMustPointToMappedField(
                        $sourceClass->name,
                        $sourceKeyColumn,
                    );
            }

            $criteria[$quotedJoinTable . '.' . $quotedKeyColumn] = $value;
            $parameters[]                                        = [
                'value' => $value,
                'field' => $field,
                'class' => $sourceClass,
            ];
        }

        $sql              = $this->getSelectSQL($criteria, $assoc, null, $limit, $offset);
        [$params, $types] = $this->expandToManyParameters($parameters);

        return $this->conn->executeQuery($sql, $params, $types);
    }

    public function getSelectSQL(
        array|Criteria $criteria,
        array|null $assoc = null,
        LockMode|int|null $lockMode = null,
        int|null $limit = null,
        int|null $offset = null,
        array|null $orderBy = null,
    ): string {
        $this->switchPersisterContext($offset, $limit);

        $joinSql    = '';
        $orderBySql = '';

        if ($assoc !== null && $assoc['type'] === ClassMetadata::MANY_TO_MANY) {
            $joinSql = $this->getSelectManyToManyJoinSQL($assoc);
        }

        if (isset($assoc['orderBy'])) {
            $orderBy = $assoc['orderBy'];
        }

        if ($orderBy) {
            $orderBySql = $this->getOrderBySQL($orderBy, $this->getSQLTableAlias($this->class->name));
        }

        $conditionSql = $criteria instanceof Criteria
            ? $this->getSelectConditionCriteriaSQL($criteria)
            : $this->getSelectConditionSQL($criteria, $assoc);

        $lockSql = match ($lockMode) {
            LockMode::PESSIMISTIC_READ => ' ' . $this->platform->getReadLockSQL(),
            LockMode::PESSIMISTIC_WRITE => ' ' . $this->platform->getWriteLockSQL(),
            default => '',
        };

        $columnList = $this->getSelectColumnsSQL();
        $tableAlias = $this->getSQLTableAlias($this->class->name);
        $filterSql  = $this->generateFilterConditionSQL($this->class, $tableAlias);
        $tableName  = $this->quoteStrategy->getTableName($this->class, $this->platform);

        if ($filterSql !== '') {
            $conditionSql = $conditionSql
                ? $conditionSql . ' AND ' . $filterSql
                : $filterSql;
        }

        $select = 'SELECT ' . $columnList;
        $from   = ' FROM ' . $tableName . ' ' . $tableAlias;
        $join   = $this->currentPersisterContext->selectJoinSql . $joinSql;
        $where  = ($conditionSql ? ' WHERE ' . $conditionSql : '');
        $lock   = $this->platform->appendLockHint($from, $lockMode ?? LockMode::NONE);
        $query  = $select
            . $lock
            . $join
            . $where
            . $orderBySql;

        return $this->platform->modifyLimitQuery($query, $limit, $offset ?? 0) . $lockSql;
    }

    public function getCountSQL(array|Criteria $criteria = []): string
    {
        $tableName  = $this->quoteStrategy->getTableName($this->class, $this->platform);
        $tableAlias = $this->getSQLTableAlias($this->class->name);

        $conditionSql = $criteria instanceof Criteria
            ? $this->getSelectConditionCriteriaSQL($criteria)
            : $this->getSelectConditionSQL($criteria);

        $filterSql = $this->generateFilterConditionSQL($this->class, $tableAlias);

        if ($filterSql !== '') {
            $conditionSql = $conditionSql
                ? $conditionSql . ' AND ' . $filterSql
                : $filterSql;
        }

        return 'SELECT COUNT(*) '
            . 'FROM ' . $tableName . ' ' . $tableAlias
            . (empty($conditionSql) ? '' : ' WHERE ' . $conditionSql);
    }

    /**
     * Gets the ORDER BY SQL snippet for ordered collections.
     *
     * @psalm-param array<string, string> $orderBy
     *
     * @throws InvalidOrientation
     * @throws InvalidFindByCall
     * @throws UnrecognizedField
     */
    final protected function getOrderBySQL(array $orderBy, string $baseTableAlias): string
    {
        $orderByList = [];

        foreach ($orderBy as $fieldName => $orientation) {
            $orientation = strtoupper(trim($orientation));

            if ($orientation !== 'ASC' && $orientation !== 'DESC') {
                throw InvalidOrientation::fromClassNameAndField($this->class->name, $fieldName);
            }

            if (isset($this->class->fieldMappings[$fieldName])) {
                $tableAlias = isset($this->class->fieldMappings[$fieldName]['inherited'])
                    ? $this->getSQLTableAlias($this->class->fieldMappings[$fieldName]['inherited'])
                    : $baseTableAlias;

                $columnName    = $this->quoteStrategy->getColumnName($fieldName, $this->class, $this->platform);
                $orderByList[] = $tableAlias . '.' . $columnName . ' ' . $orientation;

                continue;
            }

            if (isset($this->class->associationMappings[$fieldName])) {
                if (! $this->class->associationMappings[$fieldName]['isOwningSide']) {
                    throw InvalidFindByCall::fromInverseSideUsage($this->class->name, $fieldName);
                }

                $tableAlias = isset($this->class->associationMappings[$fieldName]['inherited'])
                    ? $this->getSQLTableAlias($this->class->associationMappings[$fieldName]['inherited'])
                    : $baseTableAlias;

                foreach ($this->class->associationMappings[$fieldName]['joinColumns'] as $joinColumn) {
                    $columnName    = $this->quoteStrategy->getJoinColumnName($joinColumn, $this->class, $this->platform);
                    $orderByList[] = $tableAlias . '.' . $columnName . ' ' . $orientation;
                }

                continue;
            }

            throw UnrecognizedField::byFullyQualifiedName($this->class->name, $fieldName);
        }

        return ' ORDER BY ' . implode(', ', $orderByList);
    }

    /**
     * Gets the SQL fragment with the list of columns to select when querying for
     * an entity in this persister.
     *
     * Subclasses should override this method to alter or change the select column
     * list SQL fragment. Note that in the implementation of BasicEntityPersister
     * the resulting SQL fragment is generated only once and cached in {@link selectColumnListSql}.
     * Subclasses may or may not do the same.
     */
    protected function getSelectColumnsSQL(): string
    {
        if ($this->currentPersisterContext->selectColumnListSql !== null) {
            return $this->currentPersisterContext->selectColumnListSql;
        }

        $columnList = [];
        $this->currentPersisterContext->rsm->addEntityResult($this->class->name, 'r'); // r for root

        // Add regular columns to select list
        foreach ($this->class->fieldNames as $field) {
            $columnList[] = $this->getSelectColumnSQL($field, $this->class);
        }

        $this->currentPersisterContext->selectJoinSql = '';
        $eagerAliasCounter                            = 0;

        foreach ($this->class->associationMappings as $assocField => $assoc) {
            $assocColumnSQL = $this->getSelectColumnAssociationSQL($assocField, $assoc, $this->class);

            if ($assocColumnSQL) {
                $columnList[] = $assocColumnSQL;
            }

            $isAssocToOneInverseSide = $assoc['type'] & ClassMetadata::TO_ONE && ! $assoc['isOwningSide'];
            $isAssocFromOneEager     = $assoc['type'] !== ClassMetadata::MANY_TO_MANY && $assoc['fetch'] === ClassMetadata::FETCH_EAGER;

            if (! ($isAssocFromOneEager || $isAssocToOneInverseSide)) {
                continue;
            }

            if ((($assoc['type'] & ClassMetadata::TO_MANY) > 0) && $this->currentPersisterContext->handlesLimits) {
                continue;
            }

            $eagerEntity = $this->em->getClassMetadata($assoc['targetEntity']);

            if ($eagerEntity->inheritanceType !== ClassMetadata::INHERITANCE_TYPE_NONE) {
                continue; // now this is why you shouldn't use inheritance
            }

            $assocAlias = 'e' . ($eagerAliasCounter++);
            $this->currentPersisterContext->rsm->addJoinedEntityResult($assoc['targetEntity'], $assocAlias, 'r', $assocField);

            foreach ($eagerEntity->fieldNames as $field) {
                $columnList[] = $this->getSelectColumnSQL($field, $eagerEntity, $assocAlias);
            }

            foreach ($eagerEntity->associationMappings as $eagerAssocField => $eagerAssoc) {
                $eagerAssocColumnSQL = $this->getSelectColumnAssociationSQL(
                    $eagerAssocField,
                    $eagerAssoc,
                    $eagerEntity,
                    $assocAlias,
                );

                if ($eagerAssocColumnSQL) {
                    $columnList[] = $eagerAssocColumnSQL;
                }
            }

            $association   = $assoc;
            $joinCondition = [];

            if (isset($assoc['indexBy'])) {
                $this->currentPersisterContext->rsm->addIndexBy($assocAlias, $assoc['indexBy']);
            }

            if (! $assoc['isOwningSide']) {
                $eagerEntity = $this->em->getClassMetadata($assoc['targetEntity']);
                $association = $eagerEntity->getAssociationMapping($assoc['mappedBy']);
            }

            $joinTableAlias = $this->getSQLTableAlias($eagerEntity->name, $assocAlias);
            $joinTableName  = $this->quoteStrategy->getTableName($eagerEntity, $this->platform);

            if ($assoc['isOwningSide']) {
                $tableAlias                                    = $this->getSQLTableAlias($association['targetEntity'], $assocAlias);
                $this->currentPersisterContext->selectJoinSql .= ' ' . $this->getJoinSQLForJoinColumns($association['joinColumns']);

                foreach ($association['joinColumns'] as $joinColumn) {
                    $sourceCol       = $this->quoteStrategy->getJoinColumnName($joinColumn, $this->class, $this->platform);
                    $targetCol       = $this->quoteStrategy->getReferencedJoinColumnName($joinColumn, $this->class, $this->platform);
                    $joinCondition[] = $this->getSQLTableAlias($association['sourceEntity'])
                                        . '.' . $sourceCol . ' = ' . $tableAlias . '.' . $targetCol;
                }

                // Add filter SQL
                $filterSql = $this->generateFilterConditionSQL($eagerEntity, $tableAlias);
                if ($filterSql) {
                    $joinCondition[] = $filterSql;
                }
            } else {
                $this->currentPersisterContext->selectJoinSql .= ' LEFT JOIN';

                foreach ($association['joinColumns'] as $joinColumn) {
                    $sourceCol = $this->quoteStrategy->getJoinColumnName($joinColumn, $this->class, $this->platform);
                    $targetCol = $this->quoteStrategy->getReferencedJoinColumnName($joinColumn, $this->class, $this->platform);

                    $joinCondition[] = $this->getSQLTableAlias($association['sourceEntity'], $assocAlias) . '.' . $sourceCol . ' = '
                        . $this->getSQLTableAlias($association['targetEntity']) . '.' . $targetCol;
                }
            }

            $this->currentPersisterContext->selectJoinSql .= ' ' . $joinTableName . ' ' . $joinTableAlias . ' ON ';
            $this->currentPersisterContext->selectJoinSql .= implode(' AND ', $joinCondition);
        }

        $this->currentPersisterContext->selectColumnListSql = implode(', ', $columnList);

        return $this->currentPersisterContext->selectColumnListSql;
    }

    /**
     * Gets the SQL join fragment used when selecting entities from an association.
     *
<<<<<<< HEAD
     * @param mixed[] $assoc
=======
     * @param string             $field
     * @param AssociationMapping $assoc
     * @param string             $alias
     *
     * @return string
>>>>>>> 979b3dcb
     */
    protected function getSelectColumnAssociationSQL(
        string $field,
        array $assoc,
        ClassMetadata $class,
        string $alias = 'r',
    ): string {
        if (! ($assoc['isOwningSide'] && $assoc['type'] & ClassMetadata::TO_ONE)) {
            return '';
        }

        $columnList    = [];
        $targetClass   = $this->em->getClassMetadata($assoc['targetEntity']);
        $isIdentifier  = isset($assoc['id']) && $assoc['id'] === true;
        $sqlTableAlias = $this->getSQLTableAlias($class->name, ($alias === 'r' ? '' : $alias));

        foreach ($assoc['joinColumns'] as $joinColumn) {
            $quotedColumn     = $this->quoteStrategy->getJoinColumnName($joinColumn, $this->class, $this->platform);
            $resultColumnName = $this->getSQLColumnAlias($joinColumn['name']);
            $type             = PersisterHelper::getTypeOfColumn($joinColumn['referencedColumnName'], $targetClass, $this->em);

            $this->currentPersisterContext->rsm->addMetaResult($alias, $resultColumnName, $joinColumn['name'], $isIdentifier, $type);

            $columnList[] = sprintf('%s.%s AS %s', $sqlTableAlias, $quotedColumn, $resultColumnName);
        }

        return implode(', ', $columnList);
    }

    /**
     * Gets the SQL join fragment used when selecting entities from a
     * many-to-many association.
     *
<<<<<<< HEAD
     * @psalm-param array<string, mixed> $manyToMany
=======
     * @psalm-param AssociationMapping $manyToMany
     *
     * @return string
>>>>>>> 979b3dcb
     */
    protected function getSelectManyToManyJoinSQL(array $manyToMany): string
    {
        $conditions       = [];
        $association      = $manyToMany;
        $sourceTableAlias = $this->getSQLTableAlias($this->class->name);

        if (! $manyToMany['isOwningSide']) {
            $targetEntity = $this->em->getClassMetadata($manyToMany['targetEntity']);
            $association  = $targetEntity->associationMappings[$manyToMany['mappedBy']];
        }

        $joinTableName = $this->quoteStrategy->getJoinTableName($association, $this->class, $this->platform);
        $joinColumns   = $manyToMany['isOwningSide']
            ? $association['joinTable']['inverseJoinColumns']
            : $association['joinTable']['joinColumns'];

        foreach ($joinColumns as $joinColumn) {
            $quotedSourceColumn = $this->quoteStrategy->getJoinColumnName($joinColumn, $this->class, $this->platform);
            $quotedTargetColumn = $this->quoteStrategy->getReferencedJoinColumnName($joinColumn, $this->class, $this->platform);
            $conditions[]       = $sourceTableAlias . '.' . $quotedTargetColumn . ' = ' . $joinTableName . '.' . $quotedSourceColumn;
        }

        return ' INNER JOIN ' . $joinTableName . ' ON ' . implode(' AND ', $conditions);
    }

    public function getInsertSQL(): string
    {
        if ($this->insertSql !== null) {
            return $this->insertSql;
        }

        $columns   = $this->getInsertColumnList();
        $tableName = $this->quoteStrategy->getTableName($this->class, $this->platform);

        if (empty($columns)) {
            $identityColumn  = $this->quoteStrategy->getColumnName($this->class->identifier[0], $this->class, $this->platform);
            $this->insertSql = $this->platform->getEmptyIdentityInsertSQL($tableName, $identityColumn);

            return $this->insertSql;
        }

        $values  = [];
        $columns = array_unique($columns);

        foreach ($columns as $column) {
            $placeholder = '?';

            if (
                isset($this->class->fieldNames[$column])
                && isset($this->columnTypes[$this->class->fieldNames[$column]])
                && isset($this->class->fieldMappings[$this->class->fieldNames[$column]])
            ) {
                $type        = Type::getType($this->columnTypes[$this->class->fieldNames[$column]]);
                $placeholder = $type->convertToDatabaseValueSQL('?', $this->platform);
            }

            $values[] = $placeholder;
        }

        $columns = implode(', ', $columns);
        $values  = implode(', ', $values);

        $this->insertSql = sprintf('INSERT INTO %s (%s) VALUES (%s)', $tableName, $columns, $values);

        return $this->insertSql;
    }

    /**
     * Gets the list of columns to put in the INSERT SQL statement.
     *
     * Subclasses should override this method to alter or change the list of
     * columns placed in the INSERT statements used by the persister.
     *
     * @psalm-return list<string>
     */
    protected function getInsertColumnList(): array
    {
        $columns = [];

        foreach ($this->class->reflFields as $name => $field) {
            if ($this->class->isVersioned && $this->class->versionField === $name) {
                continue;
            }

            if (isset($this->class->embeddedClasses[$name])) {
                continue;
            }

            if (isset($this->class->associationMappings[$name])) {
                $assoc = $this->class->associationMappings[$name];

                if ($assoc['isOwningSide'] && $assoc['type'] & ClassMetadata::TO_ONE) {
                    foreach ($assoc['joinColumns'] as $joinColumn) {
                        $columns[] = $this->quoteStrategy->getJoinColumnName($joinColumn, $this->class, $this->platform);
                    }
                }

                continue;
            }

            if (! $this->class->isIdGeneratorIdentity() || $this->class->identifier[0] !== $name) {
                if (isset($this->class->fieldMappings[$name]['notInsertable'])) {
                    continue;
                }

                $columns[]                = $this->quoteStrategy->getColumnName($name, $this->class, $this->platform);
                $this->columnTypes[$name] = $this->class->fieldMappings[$name]['type'];
            }
        }

        return $columns;
    }

    /**
     * Gets the SQL snippet of a qualified column name for the given field name.
     *
     * @param ClassMetadata $class The class that declares this field. The table this class is
     *                             mapped to must own the column for the given field.
     */
    protected function getSelectColumnSQL(string $field, ClassMetadata $class, string $alias = 'r'): string
    {
        $root         = $alias === 'r' ? '' : $alias;
        $tableAlias   = $this->getSQLTableAlias($class->name, $root);
        $fieldMapping = $class->fieldMappings[$field];
        $sql          = sprintf('%s.%s', $tableAlias, $this->quoteStrategy->getColumnName($field, $class, $this->platform));
        $columnAlias  = $this->getSQLColumnAlias($fieldMapping['columnName']);

        $this->currentPersisterContext->rsm->addFieldResult($alias, $columnAlias, $field);
        if (! empty($fieldMapping['enumType'])) {
            $this->currentPersisterContext->rsm->addEnumResult($columnAlias, $fieldMapping['enumType']);
        }

        $type = Type::getType($fieldMapping['type']);
        $sql  = $type->convertToPHPValueSQL($sql, $this->platform);

        return $sql . ' AS ' . $columnAlias;
    }

    /**
     * Gets the SQL table alias for the given class name.
     *
     * @todo Reconsider. Binding table aliases to class names is not such a good idea.
     */
    protected function getSQLTableAlias(string $className, string $assocName = ''): string
    {
        if ($assocName) {
            $className .= '#' . $assocName;
        }

        if (isset($this->currentPersisterContext->sqlTableAliases[$className])) {
            return $this->currentPersisterContext->sqlTableAliases[$className];
        }

        $tableAlias = 't' . $this->currentPersisterContext->sqlAliasCounter++;

        $this->currentPersisterContext->sqlTableAliases[$className] = $tableAlias;

        return $tableAlias;
    }

    /**
     * {@inheritdoc}
     */
    public function lock(array $criteria, LockMode|int $lockMode): void
    {
        $conditionSql = $this->getSelectConditionSQL($criteria);

        $lockSql = match ($lockMode) {
            LockMode::PESSIMISTIC_READ => $this->platform->getReadLockSQL(),
            LockMode::PESSIMISTIC_WRITE => $this->platform->getWriteLockSQL(),
            default => '',
        };

        $lock  = $this->getLockTablesSql($lockMode);
        $where = ($conditionSql ? ' WHERE ' . $conditionSql : '') . ' ';
        $sql   = 'SELECT 1 '
             . $lock
             . $where
             . $lockSql;

        [$params, $types] = $this->expandParameters($criteria);

        $this->conn->executeQuery($sql, $params, $types);
    }

    /**
     * Gets the FROM and optionally JOIN conditions to lock the entity managed by this persister.
     *
     * @psalm-param LockMode::* $lockMode
     */
    protected function getLockTablesSql(LockMode|int $lockMode): string
    {
        return $this->platform->appendLockHint(
            'FROM '
            . $this->quoteStrategy->getTableName($this->class, $this->platform) . ' '
            . $this->getSQLTableAlias($this->class->name),
            $lockMode,
        );
    }

    /**
     * Gets the Select Where Condition from a Criteria object.
     */
    protected function getSelectConditionCriteriaSQL(Criteria $criteria): string
    {
        $expression = $criteria->getWhereExpression();

        if ($expression === null) {
            return '';
        }

        $visitor = new SqlExpressionVisitor($this, $this->class);

        return $visitor->dispatch($expression);
    }

    public function getSelectConditionStatementSQL(
        string $field,
        mixed $value,
        array|null $assoc = null,
        string|null $comparison = null,
    ): string {
        $selectedColumns = [];
        $columns         = $this->getSelectConditionStatementColumnSQL($field, $assoc);

        if (count($columns) > 1 && $comparison === Comparison::IN) {
            /*
             *  @todo try to support multi-column IN expressions.
             *  Example: (col1, col2) IN (('val1A', 'val2A'), ('val1B', 'val2B'))
             */
            throw CantUseInOperatorOnCompositeKeys::create();
        }

        foreach ($columns as $column) {
            $placeholder = '?';

            if (isset($this->class->fieldMappings[$field])) {
                $type        = Type::getType($this->class->fieldMappings[$field]['type']);
                $placeholder = $type->convertToDatabaseValueSQL($placeholder, $this->platform);
            }

            if ($comparison !== null) {
                // special case null value handling
                if (($comparison === Comparison::EQ || $comparison === Comparison::IS) && $value === null) {
                    $selectedColumns[] = $column . ' IS NULL';

                    continue;
                }

                if ($comparison === Comparison::NEQ && $value === null) {
                    $selectedColumns[] = $column . ' IS NOT NULL';

                    continue;
                }

                $selectedColumns[] = $column . ' ' . sprintf(self::$comparisonMap[$comparison], $placeholder);

                continue;
            }

            if (is_array($value)) {
                $in = sprintf('%s IN (%s)', $column, $placeholder);

                if (array_search(null, $value, true) !== false) {
                    $selectedColumns[] = sprintf('(%s OR %s IS NULL)', $in, $column);

                    continue;
                }

                $selectedColumns[] = $in;

                continue;
            }

            if ($value === null) {
                $selectedColumns[] = sprintf('%s IS NULL', $column);

                continue;
            }

            $selectedColumns[] = sprintf('%s = %s', $column, $placeholder);
        }

        return implode(' AND ', $selectedColumns);
    }

    /**
     * Builds the left-hand-side of a where condition statement.
     *
     * @psalm-param AssociationMapping|null $assoc
     *
     * @return string[]
     * @psalm-return list<string>
     *
     * @throws InvalidFindByCall
     * @throws UnrecognizedField
     */
    private function getSelectConditionStatementColumnSQL(
        string $field,
        array|null $assoc = null,
    ): array {
        if (isset($this->class->fieldMappings[$field])) {
            $className = $this->class->fieldMappings[$field]['inherited'] ?? $this->class->name;

            return [$this->getSQLTableAlias($className) . '.' . $this->quoteStrategy->getColumnName($field, $this->class, $this->platform)];
        }

        if (isset($this->class->associationMappings[$field])) {
            $association = $this->class->associationMappings[$field];
            // Many-To-Many requires join table check for joinColumn
            $columns = [];
            $class   = $this->class;

            if ($association['type'] === ClassMetadata::MANY_TO_MANY) {
                if (! $association['isOwningSide']) {
                    $association = $assoc;
                }

                $joinTableName = $this->quoteStrategy->getJoinTableName($association, $class, $this->platform);
                $joinColumns   = $assoc['isOwningSide']
                    ? $association['joinTable']['joinColumns']
                    : $association['joinTable']['inverseJoinColumns'];

                foreach ($joinColumns as $joinColumn) {
                    $columns[] = $joinTableName . '.' . $this->quoteStrategy->getJoinColumnName($joinColumn, $class, $this->platform);
                }
            } else {
                if (! $association['isOwningSide']) {
                    throw InvalidFindByCall::fromInverseSideUsage(
                        $this->class->name,
                        $field,
                    );
                }

                $className = $association['inherited'] ?? $this->class->name;

                foreach ($association['joinColumns'] as $joinColumn) {
                    $columns[] = $this->getSQLTableAlias($className) . '.' . $this->quoteStrategy->getJoinColumnName($joinColumn, $this->class, $this->platform);
                }
            }

            return $columns;
        }

        if ($assoc !== null && ! str_contains($field, ' ') && ! str_contains($field, '(')) {
            // very careless developers could potentially open up this normally hidden api for userland attacks,
            // therefore checking for spaces and function calls which are not allowed.

            // found a join column condition, not really a "field"
            return [$field];
        }

        throw UnrecognizedField::byFullyQualifiedName($this->class->name, $field);
    }

    /**
     * Gets the conditional SQL fragment used in the WHERE clause when selecting
     * entities in this persister.
     *
     * Subclasses are supposed to override this method if they intend to change
     * or alter the criteria by which entities are selected.
     *
<<<<<<< HEAD
=======
     * @param AssociationMapping|null $assoc
>>>>>>> 979b3dcb
     * @psalm-param array<string, mixed> $criteria
     * @psalm-param array<string, mixed>|null $assoc
     */
    protected function getSelectConditionSQL(array $criteria, array|null $assoc = null): string
    {
        $conditions = [];

        foreach ($criteria as $field => $value) {
            $conditions[] = $this->getSelectConditionStatementSQL($field, $value, $assoc);
        }

        return implode(' AND ', $conditions);
    }

    /**
     * {@inheritdoc}
     */
    public function getOneToManyCollection(
        array $assoc,
        object $sourceEntity,
        int|null $offset = null,
        int|null $limit = null,
    ): array {
        $this->switchPersisterContext($offset, $limit);

        $stmt = $this->getOneToManyStatement($assoc, $sourceEntity, $offset, $limit);

        return $this->loadArrayFromResult($assoc, $stmt);
    }

    /**
     * {@inheritdoc}
     */
    public function loadOneToManyCollection(
        array $assoc,
        object $sourceEntity,
        PersistentCollection $collection,
    ): mixed {
        $stmt = $this->getOneToManyStatement($assoc, $sourceEntity);

        return $this->loadCollectionFromStatement($assoc, $stmt, $collection);
    }

    /**
     * Builds criteria and execute SQL statement to fetch the one to many entities from.
     *
<<<<<<< HEAD
     * @psalm-param array<string, mixed> $assoc
=======
     * @param object $sourceEntity
     * @psalm-param AssociationMapping $assoc
>>>>>>> 979b3dcb
     */
    private function getOneToManyStatement(
        array $assoc,
        object $sourceEntity,
        int|null $offset = null,
        int|null $limit = null,
    ): Result {
        $this->switchPersisterContext($offset, $limit);

        $criteria    = [];
        $parameters  = [];
        $owningAssoc = $this->class->associationMappings[$assoc['mappedBy']];
        $sourceClass = $this->em->getClassMetadata($assoc['sourceEntity']);
        $tableAlias  = $this->getSQLTableAlias($owningAssoc['inherited'] ?? $this->class->name);

        foreach ($owningAssoc['targetToSourceKeyColumns'] as $sourceKeyColumn => $targetKeyColumn) {
            if ($sourceClass->containsForeignIdentifier) {
                $field = $sourceClass->getFieldForColumn($sourceKeyColumn);
                $value = $sourceClass->reflFields[$field]->getValue($sourceEntity);

                if (isset($sourceClass->associationMappings[$field])) {
                    $value = $this->em->getUnitOfWork()->getEntityIdentifier($value);
                    $value = $value[$this->em->getClassMetadata($sourceClass->associationMappings[$field]['targetEntity'])->identifier[0]];
                }

                $criteria[$tableAlias . '.' . $targetKeyColumn] = $value;
                $parameters[]                                   = [
                    'value' => $value,
                    'field' => $field,
                    'class' => $sourceClass,
                ];

                continue;
            }

            $field = $sourceClass->fieldNames[$sourceKeyColumn];
            $value = $sourceClass->reflFields[$field]->getValue($sourceEntity);

            $criteria[$tableAlias . '.' . $targetKeyColumn] = $value;
            $parameters[]                                   = [
                'value' => $value,
                'field' => $field,
                'class' => $sourceClass,
            ];
        }

        $sql              = $this->getSelectSQL($criteria, $assoc, null, $limit, $offset);
        [$params, $types] = $this->expandToManyParameters($parameters);

        return $this->conn->executeQuery($sql, $params, $types);
    }

    /**
     * {@inheritdoc}
     */
    public function expandParameters(array $criteria): array
    {
        $params = [];
        $types  = [];

        foreach ($criteria as $field => $value) {
            if ($value === null) {
                continue; // skip null values.
            }

            $types  = [...$types, ...$this->getTypes($field, $value, $this->class)];
            $params = array_merge($params, $this->getValues($value));
        }

        return [$params, $types];
    }

    /**
     * Expands the parameters from the given criteria and use the correct binding types if found,
     * specialized for OneToMany or ManyToMany associations.
     *
     * @param mixed[][] $criteria an array of arrays containing following:
     *                             - field to which each criterion will be bound
     *                             - value to be bound
     *                             - class to which the field belongs to
     *
     * @return mixed[][]
     * @psalm-return array{0: array, 1: list<ParameterType::*|ArrayParameterType::*|string>}
     */
    private function expandToManyParameters(array $criteria): array
    {
        $params = [];
        $types  = [];

        foreach ($criteria as $criterion) {
            if ($criterion['value'] === null) {
                continue; // skip null values.
            }

            $types  = [...$types, ...$this->getTypes($criterion['field'], $criterion['value'], $criterion['class'])];
            $params = array_merge($params, $this->getValues($criterion['value']));
        }

        return [$params, $types];
    }

    /**
     * Infers field types to be used by parameter type casting.
     *
     * @return list<ParameterType|ArrayParameterType|int|string>
     * @psalm-return list<ParameterType::*|ArrayParameterType::*|string>
     *
     * @throws QueryException
     */
    private function getTypes(string $field, mixed $value, ClassMetadata $class): array
    {
        $types = [];

        switch (true) {
            case isset($class->fieldMappings[$field]):
                $types = array_merge($types, [$class->fieldMappings[$field]['type']]);
                break;

            case isset($class->associationMappings[$field]):
                $assoc = $class->associationMappings[$field];
                $class = $this->em->getClassMetadata($assoc['targetEntity']);

                if (! $assoc['isOwningSide']) {
                    $assoc = $class->associationMappings[$assoc['mappedBy']];
                    $class = $this->em->getClassMetadata($assoc['targetEntity']);
                }

                $columns = $assoc['type'] === ClassMetadata::MANY_TO_MANY
                    ? $assoc['relationToTargetKeyColumns']
                    : $assoc['sourceToTargetKeyColumns'];

                foreach ($columns as $column) {
                    $types[] = PersisterHelper::getTypeOfColumn($column, $class, $this->em);
                }

                break;

            default:
                $types[] = ParameterType::STRING;
                break;
        }

        if (is_array($value)) {
            return array_map($this->getArrayBindingType(...), $types);
        }

        return $types;
    }

    /** @psalm-return ArrayParameterType::* */
    private function getArrayBindingType(ParameterType|int|string $type): ArrayParameterType|int
    {
        if (! $type instanceof ParameterType) {
            $type = Type::getType((string) $type)->getBindingType();
        }

        return match ($type) {
            ParameterType::STRING => ArrayParameterType::STRING,
            ParameterType::INTEGER => ArrayParameterType::INTEGER,
            ParameterType::ASCII => ArrayParameterType::ASCII,
        };
    }

    /**
     * Retrieves the parameters that identifies a value.
     *
     * @return mixed[]
     */
    private function getValues(mixed $value): array
    {
        if (is_array($value)) {
            $newValue = [];

            foreach ($value as $itemValue) {
                $newValue = array_merge($newValue, $this->getValues($itemValue));
            }

            return [$newValue];
        }

        return $this->getIndividualValue($value);
    }

    /**
     * Retrieves an individual parameter value.
     *
     * @psalm-return list<mixed>
     */
    private function getIndividualValue(mixed $value): array
    {
        if (! is_object($value)) {
            return [$value];
        }

        if ($value instanceof BackedEnum) {
            return [$value->value];
        }

        $valueClass = ClassUtils::getClass($value);

        if ($this->em->getMetadataFactory()->isTransient($valueClass)) {
            return [$value];
        }

        $class = $this->em->getClassMetadata($valueClass);

        if ($class->isIdentifierComposite) {
            $newValue = [];

            foreach ($class->getIdentifierValues($value) as $innerValue) {
                $newValue = array_merge($newValue, $this->getValues($innerValue));
            }

            return $newValue;
        }

        return [$this->em->getUnitOfWork()->getSingleIdentifierValue($value)];
    }

    public function exists(object $entity, Criteria|null $extraConditions = null): bool
    {
        $criteria = $this->class->getIdentifierValues($entity);

        if (! $criteria) {
            return false;
        }

        $alias = $this->getSQLTableAlias($this->class->name);

        $sql = 'SELECT 1 '
             . $this->getLockTablesSql(LockMode::NONE)
             . ' WHERE ' . $this->getSelectConditionSQL($criteria);

        [$params, $types] = $this->expandParameters($criteria);

        if ($extraConditions !== null) {
            $sql                             .= ' AND ' . $this->getSelectConditionCriteriaSQL($extraConditions);
            [$criteriaParams, $criteriaTypes] = $this->expandCriteriaParameters($extraConditions);

            $params = [...$params, ...$criteriaParams];
            $types  = [...$types, ...$criteriaTypes];
        }

        $filterSql = $this->generateFilterConditionSQL($this->class, $alias);
        if ($filterSql) {
            $sql .= ' AND ' . $filterSql;
        }

        return (bool) $this->conn->fetchOne($sql, $params, $types);
    }

    /**
     * Generates the appropriate join SQL for the given join column.
     *
     * @param array[] $joinColumns The join columns definition of an association.
     * @psalm-param array<array<string, mixed>> $joinColumns
     *
     * @return string LEFT JOIN if one of the columns is nullable, INNER JOIN otherwise.
     */
    protected function getJoinSQLForJoinColumns(array $joinColumns): string
    {
        // if one of the join columns is nullable, return left join
        foreach ($joinColumns as $joinColumn) {
            if (! isset($joinColumn['nullable']) || $joinColumn['nullable']) {
                return 'LEFT JOIN';
            }
        }

        return 'INNER JOIN';
    }

    public function getSQLColumnAlias(string $columnName): string
    {
        return $this->quoteStrategy->getColumnAlias($columnName, $this->currentPersisterContext->sqlAliasCounter++, $this->platform);
    }

    /**
     * Generates the filter SQL for a given entity and table alias.
     *
     * @param ClassMetadata $targetEntity     Metadata of the target entity.
     * @param string        $targetTableAlias The table alias of the joined/selected table.
     *
     * @return string The SQL query part to add to a query.
     */
    protected function generateFilterConditionSQL(ClassMetadata $targetEntity, string $targetTableAlias): string
    {
        $filterClauses = [];

        foreach ($this->em->getFilters()->getEnabledFilters() as $filter) {
            $filterExpr = $filter->addFilterConstraint($targetEntity, $targetTableAlias);
            if ($filterExpr !== '') {
                $filterClauses[] = '(' . $filterExpr . ')';
            }
        }

        $sql = implode(' AND ', $filterClauses);

        return $sql ? '(' . $sql . ')' : ''; // Wrap again to avoid "X or Y and FilterConditionSQL"
    }

    /**
     * Switches persister context according to current query offset/limits
     *
     * This is due to the fact that to-many associations cannot be fetch-joined when a limit is involved
     */
    protected function switchPersisterContext(int|null $offset, int|null $limit): void
    {
        if ($offset === null && $limit === null) {
            $this->currentPersisterContext = $this->noLimitsContext;

            return;
        }

        $this->currentPersisterContext = $this->limitsHandlingContext;
    }

    /**
     * @return string[]
     * @psalm-return list<string>
     */
    protected function getClassIdentifiersTypes(ClassMetadata $class): array
    {
        $entityManager = $this->em;

        return array_map(
            static function ($fieldName) use ($class, $entityManager): string {
                $types = PersisterHelper::getTypeOfField($fieldName, $class, $entityManager);
                assert(isset($types[0]));

                return $types[0];
            },
            $class->identifier,
        );
    }
}<|MERGE_RESOLUTION|>--- conflicted
+++ resolved
@@ -1287,15 +1287,7 @@
     /**
      * Gets the SQL join fragment used when selecting entities from an association.
      *
-<<<<<<< HEAD
-     * @param mixed[] $assoc
-=======
-     * @param string             $field
      * @param AssociationMapping $assoc
-     * @param string             $alias
-     *
-     * @return string
->>>>>>> 979b3dcb
      */
     protected function getSelectColumnAssociationSQL(
         string $field,
@@ -1329,13 +1321,7 @@
      * Gets the SQL join fragment used when selecting entities from a
      * many-to-many association.
      *
-<<<<<<< HEAD
-     * @psalm-param array<string, mixed> $manyToMany
-=======
      * @psalm-param AssociationMapping $manyToMany
-     *
-     * @return string
->>>>>>> 979b3dcb
      */
     protected function getSelectManyToManyJoinSQL(array $manyToMany): string
     {
@@ -1699,12 +1685,8 @@
      * Subclasses are supposed to override this method if they intend to change
      * or alter the criteria by which entities are selected.
      *
-<<<<<<< HEAD
-=======
-     * @param AssociationMapping|null $assoc
->>>>>>> 979b3dcb
      * @psalm-param array<string, mixed> $criteria
-     * @psalm-param array<string, mixed>|null $assoc
+     * @psalm-param AssociationMapping|null $assoc
      */
     protected function getSelectConditionSQL(array $criteria, array|null $assoc = null): string
     {
@@ -1749,12 +1731,7 @@
     /**
      * Builds criteria and execute SQL statement to fetch the one to many entities from.
      *
-<<<<<<< HEAD
-     * @psalm-param array<string, mixed> $assoc
-=======
-     * @param object $sourceEntity
      * @psalm-param AssociationMapping $assoc
->>>>>>> 979b3dcb
      */
     private function getOneToManyStatement(
         array $assoc,
