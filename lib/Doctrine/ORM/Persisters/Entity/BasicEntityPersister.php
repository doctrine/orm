--- conflicted
+++ resolved
@@ -973,11 +973,8 @@
     }
 
     /**
-<<<<<<< HEAD
+     * @psalm-param array<string, mixed> $assoc
      * @param object $sourceEntity
-=======
-     * @psalm-param array<string, mixed> $assoc
->>>>>>> 559c1ba8
      *
      * @return \Doctrine\DBAL\Driver\Statement
      *
