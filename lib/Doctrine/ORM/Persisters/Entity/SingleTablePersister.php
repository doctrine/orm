<?php

<<<<<<< HEAD
/*
 * THIS SOFTWARE IS PROVIDED BY THE COPYRIGHT HOLDERS AND CONTRIBUTORS
 * "AS IS" AND ANY EXPRESS OR IMPLIED WARRANTIES, INCLUDING, BUT NOT
 * LIMITED TO, THE IMPLIED WARRANTIES OF MERCHANTABILITY AND FITNESS FOR
 * A PARTICULAR PURPOSE ARE DISCLAIMED. IN NO EVENT SHALL THE COPYRIGHT
 * OWNER OR CONTRIBUTORS BE LIABLE FOR ANY DIRECT, INDIRECT, INCIDENTAL,
 * SPECIAL, EXEMPLARY, OR CONSEQUENTIAL DAMAGES (INCLUDING, BUT NOT
 * LIMITED TO, PROCUREMENT OF SUBSTITUTE GOODS OR SERVICES; LOSS OF USE,
 * DATA, OR PROFITS; OR BUSINESS INTERRUPTION) HOWEVER CAUSED AND ON ANY
 * THEORY OF LIABILITY, WHETHER IN CONTRACT, STRICT LIABILITY, OR TORT
 * (INCLUDING NEGLIGENCE OR OTHERWISE) ARISING IN ANY WAY OUT OF THE USE
 * OF THIS SOFTWARE, EVEN IF ADVISED OF THE POSSIBILITY OF SUCH DAMAGE.
 *
 * This software consists of voluntary contributions made by many individuals
 * and is licensed under the MIT license. For more information, see
 * <http://www.doctrine-project.org>.
 */
=======
declare(strict_types=1);
>>>>>>> fce18e93

namespace Doctrine\ORM\Persisters\Entity;

use Doctrine\Common\Collections\Criteria;
<<<<<<< HEAD
use Doctrine\ORM\Mapping\ClassMetadata;
use Doctrine\ORM\Utility\PersisterHelper;
=======
use Doctrine\ORM\Mapping\AssociationMetadata;
use Doctrine\ORM\Mapping\ClassMetadata;
use Doctrine\ORM\Mapping\FieldMetadata;
use Doctrine\ORM\Mapping\ToOneAssociationMetadata;
use function array_flip;
use function implode;
use function sprintf;
>>>>>>> fce18e93

use function array_flip;
use function implode;

/**
 * Persister for entities that participate in a hierarchy mapped with the
 * SINGLE_TABLE strategy.
 *
<<<<<<< HEAD
 * @link http://martinfowler.com/eaaCatalog/singleTableInheritance.html
=======
 * @link https://martinfowler.com/eaaCatalog/singleTableInheritance.html
>>>>>>> fce18e93
 */
class SingleTablePersister extends AbstractEntityInheritancePersister
{
    /**
     * {@inheritdoc}
     */
    protected function getSelectColumnsSQL()
    {
        if ($this->currentPersisterContext->selectColumnListSql !== null) {
            return $this->currentPersisterContext->selectColumnListSql;
        }

        $columnList[] = parent::getSelectColumnsSQL();

<<<<<<< HEAD
        $rootClass  = $this->em->getClassMetadata($this->class->rootEntityName);
        $tableAlias = $this->getSQLTableAlias($rootClass->name);

         // Append discriminator column
        $discrColumn     = $this->class->discriminatorColumn['name'];
        $discrColumnType = $this->class->discriminatorColumn['type'];

        $columnList[] = $tableAlias . '.' . $discrColumn;

        $resultColumnName = $this->platform->getSQLResultCasing($discrColumn);
=======
        // Append discriminator column
        $discrColumn      = $this->class->discriminatorColumn;
        $discrTableAlias  = $this->getSQLTableAlias($discrColumn->getTableName());
        $discrColumnName  = $discrColumn->getColumnName();
        $discrColumnType  = $discrColumn->getType();
        $resultColumnName = $this->platform->getSQLResultCasing($discrColumnName);
        $quotedColumnName = $this->platform->quoteIdentifier($discrColumn->getColumnName());
>>>>>>> fce18e93

        $this->currentPersisterContext->rsm->setDiscriminatorColumn('r', $resultColumnName);
        $this->currentPersisterContext->rsm->addMetaResult('r', $resultColumnName, $discrColumnName, false, $discrColumnType);

        $columnList[] = $discrColumnType->convertToDatabaseValueSQL($discrTableAlias . '.' . $quotedColumnName, $this->platform);

        // Append subclass columns
        foreach ($this->class->getSubClasses() as $subClassName) {
            $subClass = $this->em->getClassMetadata($subClassName);

            // Subclass columns
            foreach ($subClass->getPropertiesIterator() as $fieldName => $property) {
                if ($subClass->isInheritedProperty($fieldName)) {
                    continue;
                }

                switch (true) {
                    case $property instanceof FieldMetadata:
                        $columnList[] = $this->getSelectColumnSQL($fieldName, $subClass);
                        break;

<<<<<<< HEAD
            // Foreign key columns
            foreach ($subClass->associationMappings as $assoc) {
                if (! $assoc['isOwningSide'] || ! ($assoc['type'] & ClassMetadata::TO_ONE) || isset($assoc['inherited'])) {
                    continue;
                }
=======
                    case $property instanceof ToOneAssociationMetadata && $property->isOwningSide():
                        foreach ($property->getJoinColumns() as $joinColumn) {
                            $columnList[] = $this->getSelectJoinColumnSQL($joinColumn);
                        }
>>>>>>> fce18e93

                        break;
                }
            }
        }

        $this->currentPersisterContext->selectColumnListSql = implode(', ', $columnList);

        return $this->currentPersisterContext->selectColumnListSql;
    }

    /**
     * {@inheritdoc}
     */
    protected function getSQLTableAlias($tableName, $assocName = '')
    {
        return parent::getSQLTableAlias($this->class->getTableName(), $assocName);
    }

    /**
     * {@inheritdoc}
     */
    protected function getSelectConditionSQL(array $criteria, ?AssociationMetadata $association = null)
    {
        $conditionSql = parent::getSelectConditionSQL($criteria, $association);

        if ($conditionSql) {
            $conditionSql .= ' AND ';
        }

        return $conditionSql . $this->getSelectConditionDiscriminatorValueSQL();
    }

    /**
     * {@inheritdoc}
     */
    protected function getSelectConditionCriteriaSQL(Criteria $criteria)
    {
        $conditionSql = parent::getSelectConditionCriteriaSQL($criteria);

        if ($conditionSql) {
            $conditionSql .= ' AND ';
        }

        return $conditionSql . $this->getSelectConditionDiscriminatorValueSQL();
    }

    /**
     * @return string
     */
    protected function getSelectConditionDiscriminatorValueSQL()
    {
        $values = [];

        if ($this->class->discriminatorValue !== null) { // discriminators can be 0
            $values[] = $this->conn->quote($this->class->discriminatorValue);
        }

        $discrValues = array_flip($this->class->discriminatorMap);

        foreach ($this->class->getSubClasses() as $subclassName) {
            $values[] = $this->conn->quote($discrValues[$subclassName]);
        }

        $discrColumn      = $this->class->discriminatorColumn;
        $discrColumnType  = $discrColumn->getType();
        $tableAlias       = $this->getSQLTableAlias($discrColumn->getTableName());
        $quotedColumnName = $this->platform->quoteIdentifier($discrColumn->getColumnName());

        return sprintf(
            '%s IN (%s)',
            $discrColumnType->convertToDatabaseValueSQL($tableAlias . '.' . $quotedColumnName, $this->platform),
            implode(', ', $values)
        );
    }

    /**
     * {@inheritdoc}
     */
    protected function generateFilterConditionSQL(ClassMetadata $targetEntity, $targetTableAlias)
    {
        // Ensure that the filters are applied to the root entity of the inheritance tree
        $targetEntity = $this->em->getClassMetadata($targetEntity->getRootClassName());
        // we don't care about the $targetTableAlias, in a STI there is only one table.

        return parent::generateFilterConditionSQL($targetEntity, $targetTableAlias);
    }
}<|MERGE_RESOLUTION|>--- conflicted
+++ resolved
@@ -1,34 +1,10 @@
 <?php
 
-<<<<<<< HEAD
-/*
- * THIS SOFTWARE IS PROVIDED BY THE COPYRIGHT HOLDERS AND CONTRIBUTORS
- * "AS IS" AND ANY EXPRESS OR IMPLIED WARRANTIES, INCLUDING, BUT NOT
- * LIMITED TO, THE IMPLIED WARRANTIES OF MERCHANTABILITY AND FITNESS FOR
- * A PARTICULAR PURPOSE ARE DISCLAIMED. IN NO EVENT SHALL THE COPYRIGHT
- * OWNER OR CONTRIBUTORS BE LIABLE FOR ANY DIRECT, INDIRECT, INCIDENTAL,
- * SPECIAL, EXEMPLARY, OR CONSEQUENTIAL DAMAGES (INCLUDING, BUT NOT
- * LIMITED TO, PROCUREMENT OF SUBSTITUTE GOODS OR SERVICES; LOSS OF USE,
- * DATA, OR PROFITS; OR BUSINESS INTERRUPTION) HOWEVER CAUSED AND ON ANY
- * THEORY OF LIABILITY, WHETHER IN CONTRACT, STRICT LIABILITY, OR TORT
- * (INCLUDING NEGLIGENCE OR OTHERWISE) ARISING IN ANY WAY OUT OF THE USE
- * OF THIS SOFTWARE, EVEN IF ADVISED OF THE POSSIBILITY OF SUCH DAMAGE.
- *
- * This software consists of voluntary contributions made by many individuals
- * and is licensed under the MIT license. For more information, see
- * <http://www.doctrine-project.org>.
- */
-=======
 declare(strict_types=1);
->>>>>>> fce18e93
 
 namespace Doctrine\ORM\Persisters\Entity;
 
 use Doctrine\Common\Collections\Criteria;
-<<<<<<< HEAD
-use Doctrine\ORM\Mapping\ClassMetadata;
-use Doctrine\ORM\Utility\PersisterHelper;
-=======
 use Doctrine\ORM\Mapping\AssociationMetadata;
 use Doctrine\ORM\Mapping\ClassMetadata;
 use Doctrine\ORM\Mapping\FieldMetadata;
@@ -36,20 +12,12 @@
 use function array_flip;
 use function implode;
 use function sprintf;
->>>>>>> fce18e93
-
-use function array_flip;
-use function implode;
 
 /**
  * Persister for entities that participate in a hierarchy mapped with the
  * SINGLE_TABLE strategy.
  *
-<<<<<<< HEAD
- * @link http://martinfowler.com/eaaCatalog/singleTableInheritance.html
-=======
  * @link https://martinfowler.com/eaaCatalog/singleTableInheritance.html
->>>>>>> fce18e93
  */
 class SingleTablePersister extends AbstractEntityInheritancePersister
 {
@@ -64,18 +32,6 @@
 
         $columnList[] = parent::getSelectColumnsSQL();
 
-<<<<<<< HEAD
-        $rootClass  = $this->em->getClassMetadata($this->class->rootEntityName);
-        $tableAlias = $this->getSQLTableAlias($rootClass->name);
-
-         // Append discriminator column
-        $discrColumn     = $this->class->discriminatorColumn['name'];
-        $discrColumnType = $this->class->discriminatorColumn['type'];
-
-        $columnList[] = $tableAlias . '.' . $discrColumn;
-
-        $resultColumnName = $this->platform->getSQLResultCasing($discrColumn);
-=======
         // Append discriminator column
         $discrColumn      = $this->class->discriminatorColumn;
         $discrTableAlias  = $this->getSQLTableAlias($discrColumn->getTableName());
@@ -83,7 +39,6 @@
         $discrColumnType  = $discrColumn->getType();
         $resultColumnName = $this->platform->getSQLResultCasing($discrColumnName);
         $quotedColumnName = $this->platform->quoteIdentifier($discrColumn->getColumnName());
->>>>>>> fce18e93
 
         $this->currentPersisterContext->rsm->setDiscriminatorColumn('r', $resultColumnName);
         $this->currentPersisterContext->rsm->addMetaResult('r', $resultColumnName, $discrColumnName, false, $discrColumnType);
@@ -105,18 +60,10 @@
                         $columnList[] = $this->getSelectColumnSQL($fieldName, $subClass);
                         break;
 
-<<<<<<< HEAD
-            // Foreign key columns
-            foreach ($subClass->associationMappings as $assoc) {
-                if (! $assoc['isOwningSide'] || ! ($assoc['type'] & ClassMetadata::TO_ONE) || isset($assoc['inherited'])) {
-                    continue;
-                }
-=======
                     case $property instanceof ToOneAssociationMetadata && $property->isOwningSide():
                         foreach ($property->getJoinColumns() as $joinColumn) {
                             $columnList[] = $this->getSelectJoinColumnSQL($joinColumn);
                         }
->>>>>>> fce18e93
 
                         break;
                 }
