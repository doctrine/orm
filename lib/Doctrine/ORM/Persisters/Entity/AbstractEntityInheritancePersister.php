<?php

<<<<<<< HEAD
/*
 * THIS SOFTWARE IS PROVIDED BY THE COPYRIGHT HOLDERS AND CONTRIBUTORS
 * "AS IS" AND ANY EXPRESS OR IMPLIED WARRANTIES, INCLUDING, BUT NOT
 * LIMITED TO, THE IMPLIED WARRANTIES OF MERCHANTABILITY AND FITNESS FOR
 * A PARTICULAR PURPOSE ARE DISCLAIMED. IN NO EVENT SHALL THE COPYRIGHT
 * OWNER OR CONTRIBUTORS BE LIABLE FOR ANY DIRECT, INDIRECT, INCIDENTAL,
 * SPECIAL, EXEMPLARY, OR CONSEQUENTIAL DAMAGES (INCLUDING, BUT NOT
 * LIMITED TO, PROCUREMENT OF SUBSTITUTE GOODS OR SERVICES; LOSS OF USE,
 * DATA, OR PROFITS; OR BUSINESS INTERRUPTION) HOWEVER CAUSED AND ON ANY
 * THEORY OF LIABILITY, WHETHER IN CONTRACT, STRICT LIABILITY, OR TORT
 * (INCLUDING NEGLIGENCE OR OTHERWISE) ARISING IN ANY WAY OUT OF THE USE
 * OF THIS SOFTWARE, EVEN IF ADVISED OF THE POSSIBILITY OF SUCH DAMAGE.
 *
 * This software consists of voluntary contributions made by many individuals
 * and is licensed under the MIT license. For more information, see
 * <http://www.doctrine-project.org>.
 */

namespace Doctrine\ORM\Persisters\Entity;

use Doctrine\DBAL\Types\Type;
use Doctrine\ORM\Mapping\ClassMetadata;

=======
declare(strict_types=1);

namespace Doctrine\ORM\Persisters\Entity;

use Doctrine\ORM\Mapping\JoinColumnMetadata;
use Doctrine\ORM\Query\Parameter;
>>>>>>> fce18e93
use function sprintf;

/**
 * Base class for entity persisters that implement a certain inheritance mapping strategy.
 * All these persisters are assumed to use a discriminator column to discriminate entity
 * types in the hierarchy.
 */
abstract class AbstractEntityInheritancePersister extends BasicEntityPersister
{
    /**
     * {@inheritdoc}
     */
    protected function getInsertColumnList() : array
    {
        if ($this->insertColumns !== null) {
            return $this->insertColumns;
        }

<<<<<<< HEAD
        // Populate the discriminator column
        $discColumn                                                          = $this->class->discriminatorColumn;
        $this->columnTypes[$discColumn['name']]                              = $discColumn['type'];
        $data[$this->getDiscriminatorColumnTableName()][$discColumn['name']] = $this->class->discriminatorValue;
=======
        parent::getInsertColumnList();
>>>>>>> fce18e93

        // Add discriminator column to the INSERT SQL
        $discrColumn     = $this->class->discriminatorColumn;
        $discrColumnName = $discrColumn->getColumnName();

        $this->insertColumns[$discrColumnName] = $discrColumn;

        return $this->insertColumns;
    }

    /**
     * {@inheritdoc}
     *
     * @param object $entity
     *
     * @return mixed[]
     */
    protected function prepareInsertData($entity) : array
    {
<<<<<<< HEAD
        $tableAlias   = $alias === 'r' ? '' : $alias;
        $fieldMapping = $class->fieldMappings[$field];
        $columnAlias  = $this->getSQLColumnAlias($fieldMapping['columnName']);
        $sql          = sprintf(
            '%s.%s',
            $this->getSQLTableAlias($class->name, $tableAlias),
            $this->quoteStrategy->getColumnName($field, $class, $this->platform)
        );
=======
        $data = parent::prepareInsertData($entity);
>>>>>>> fce18e93

        // Populate the discriminator column
        $discColumn = $this->class->discriminatorColumn;
        $tableName  = $discColumn->getTableName();
        $columnName = $discColumn->getColumnName();

<<<<<<< HEAD
        if (isset($fieldMapping['requireSQLConversion'])) {
            $type = Type::getType($fieldMapping['type']);
            $sql  = $type->convertToPHPValueSQL($sql, $this->platform);
        }
=======
        $data[$tableName][] = new Parameter($columnName, $this->class->discriminatorValue, $discColumn->getType());
>>>>>>> fce18e93

        return $data;
    }

    /**
<<<<<<< HEAD
     * @param string $tableAlias
     * @param string $joinColumnName
     * @param string $quotedColumnName
     * @param string $type
     *
=======
>>>>>>> fce18e93
     * @return string
     */
    protected function getSelectJoinColumnSQL(JoinColumnMetadata $joinColumnMetadata)
    {
        $tableAlias       = $this->getSQLTableAlias($joinColumnMetadata->getTableName());
        $columnAlias      = $this->getSQLColumnAlias();
        $columnType       = $joinColumnMetadata->getType();
        $quotedColumnName = $this->platform->quoteIdentifier($joinColumnMetadata->getColumnName());
        $sql              = sprintf('%s.%s', $tableAlias, $quotedColumnName);

        $this->currentPersisterContext->rsm->addMetaResult(
            'r',
            $columnAlias,
            $joinColumnMetadata->getColumnName(),
            $joinColumnMetadata->isPrimaryKey(),
            $columnType
        );

        return $columnType->convertToPHPValueSQL($sql, $this->platform) . ' AS ' . $columnAlias;
    }
}<|MERGE_RESOLUTION|>--- conflicted
+++ resolved
@@ -1,37 +1,11 @@
 <?php
 
-<<<<<<< HEAD
-/*
- * THIS SOFTWARE IS PROVIDED BY THE COPYRIGHT HOLDERS AND CONTRIBUTORS
- * "AS IS" AND ANY EXPRESS OR IMPLIED WARRANTIES, INCLUDING, BUT NOT
- * LIMITED TO, THE IMPLIED WARRANTIES OF MERCHANTABILITY AND FITNESS FOR
- * A PARTICULAR PURPOSE ARE DISCLAIMED. IN NO EVENT SHALL THE COPYRIGHT
- * OWNER OR CONTRIBUTORS BE LIABLE FOR ANY DIRECT, INDIRECT, INCIDENTAL,
- * SPECIAL, EXEMPLARY, OR CONSEQUENTIAL DAMAGES (INCLUDING, BUT NOT
- * LIMITED TO, PROCUREMENT OF SUBSTITUTE GOODS OR SERVICES; LOSS OF USE,
- * DATA, OR PROFITS; OR BUSINESS INTERRUPTION) HOWEVER CAUSED AND ON ANY
- * THEORY OF LIABILITY, WHETHER IN CONTRACT, STRICT LIABILITY, OR TORT
- * (INCLUDING NEGLIGENCE OR OTHERWISE) ARISING IN ANY WAY OUT OF THE USE
- * OF THIS SOFTWARE, EVEN IF ADVISED OF THE POSSIBILITY OF SUCH DAMAGE.
- *
- * This software consists of voluntary contributions made by many individuals
- * and is licensed under the MIT license. For more information, see
- * <http://www.doctrine-project.org>.
- */
-
-namespace Doctrine\ORM\Persisters\Entity;
-
-use Doctrine\DBAL\Types\Type;
-use Doctrine\ORM\Mapping\ClassMetadata;
-
-=======
 declare(strict_types=1);
 
 namespace Doctrine\ORM\Persisters\Entity;
 
 use Doctrine\ORM\Mapping\JoinColumnMetadata;
 use Doctrine\ORM\Query\Parameter;
->>>>>>> fce18e93
 use function sprintf;
 
 /**
@@ -50,14 +24,7 @@
             return $this->insertColumns;
         }
 
-<<<<<<< HEAD
-        // Populate the discriminator column
-        $discColumn                                                          = $this->class->discriminatorColumn;
-        $this->columnTypes[$discColumn['name']]                              = $discColumn['type'];
-        $data[$this->getDiscriminatorColumnTableName()][$discColumn['name']] = $this->class->discriminatorValue;
-=======
         parent::getInsertColumnList();
->>>>>>> fce18e93
 
         // Add discriminator column to the INSERT SQL
         $discrColumn     = $this->class->discriminatorColumn;
@@ -77,45 +44,19 @@
      */
     protected function prepareInsertData($entity) : array
     {
-<<<<<<< HEAD
-        $tableAlias   = $alias === 'r' ? '' : $alias;
-        $fieldMapping = $class->fieldMappings[$field];
-        $columnAlias  = $this->getSQLColumnAlias($fieldMapping['columnName']);
-        $sql          = sprintf(
-            '%s.%s',
-            $this->getSQLTableAlias($class->name, $tableAlias),
-            $this->quoteStrategy->getColumnName($field, $class, $this->platform)
-        );
-=======
         $data = parent::prepareInsertData($entity);
->>>>>>> fce18e93
 
         // Populate the discriminator column
         $discColumn = $this->class->discriminatorColumn;
         $tableName  = $discColumn->getTableName();
         $columnName = $discColumn->getColumnName();
 
-<<<<<<< HEAD
-        if (isset($fieldMapping['requireSQLConversion'])) {
-            $type = Type::getType($fieldMapping['type']);
-            $sql  = $type->convertToPHPValueSQL($sql, $this->platform);
-        }
-=======
         $data[$tableName][] = new Parameter($columnName, $this->class->discriminatorValue, $discColumn->getType());
->>>>>>> fce18e93
 
         return $data;
     }
 
     /**
-<<<<<<< HEAD
-     * @param string $tableAlias
-     * @param string $joinColumnName
-     * @param string $quotedColumnName
-     * @param string $type
-     *
-=======
->>>>>>> fce18e93
      * @return string
      */
     protected function getSelectJoinColumnSQL(JoinColumnMetadata $joinColumnMetadata)
