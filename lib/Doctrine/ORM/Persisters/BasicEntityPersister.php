<?php
/*
 * THIS SOFTWARE IS PROVIDED BY THE COPYRIGHT HOLDERS AND CONTRIBUTORS
 * "AS IS" AND ANY EXPRESS OR IMPLIED WARRANTIES, INCLUDING, BUT NOT
 * LIMITED TO, THE IMPLIED WARRANTIES OF MERCHANTABILITY AND FITNESS FOR
 * A PARTICULAR PURPOSE ARE DISCLAIMED. IN NO EVENT SHALL THE COPYRIGHT
 * OWNER OR CONTRIBUTORS BE LIABLE FOR ANY DIRECT, INDIRECT, INCIDENTAL,
 * SPECIAL, EXEMPLARY, OR CONSEQUENTIAL DAMAGES (INCLUDING, BUT NOT
 * LIMITED TO, PROCUREMENT OF SUBSTITUTE GOODS OR SERVICES; LOSS OF USE,
 * DATA, OR PROFITS; OR BUSINESS INTERRUPTION) HOWEVER CAUSED AND ON ANY
 * THEORY OF LIABILITY, WHETHER IN CONTRACT, STRICT LIABILITY, OR TORT
 * (INCLUDING NEGLIGENCE OR OTHERWISE) ARISING IN ANY WAY OUT OF THE USE
 * OF THIS SOFTWARE, EVEN IF ADVISED OF THE POSSIBILITY OF SUCH DAMAGE.
 *
 * This software consists of voluntary contributions made by many individuals
 * and is licensed under the MIT license. For more information, see
 * <http://www.doctrine-project.org>.
 */

namespace Doctrine\ORM\Persisters;

use Doctrine\DBAL\LockMode;
use Doctrine\DBAL\Types\Type;
use Doctrine\DBAL\Connection;

use Doctrine\ORM\ORMException;
use Doctrine\ORM\OptimisticLockException;
use Doctrine\ORM\EntityManager;
use Doctrine\ORM\UnitOfWork;
use Doctrine\ORM\Query;
use Doctrine\ORM\PersistentCollection;
use Doctrine\ORM\Mapping\MappingException;
use Doctrine\ORM\Mapping\ClassMetadata;

use Doctrine\Common\Util\ClassUtils;
use Doctrine\Common\Collections\Criteria;
use Doctrine\Common\Collections\Expr\Comparison;

/**
 * A BasicEntityPersiter maps an entity to a single table in a relational database.
 *
 * A persister is always responsible for a single entity type.
 *
 * EntityPersisters are used during a UnitOfWork to apply any changes to the persistent
 * state of entities onto a relational database when the UnitOfWork is committed,
 * as well as for basic querying of entities and their associations (not DQL).
 *
 * The persisting operations that are invoked during a commit of a UnitOfWork to
 * persist the persistent entity state are:
 *
 *   - {@link addInsert} : To schedule an entity for insertion.
 *   - {@link executeInserts} : To execute all scheduled insertions.
 *   - {@link update} : To update the persistent state of an entity.
 *   - {@link delete} : To delete the persistent state of an entity.
 *
 * As can be seen from the above list, insertions are batched and executed all at once
 * for increased efficiency.
 *
 * The querying operations invoked during a UnitOfWork, either through direct find
 * requests or lazy-loading, are the following:
 *
 *   - {@link load} : Loads (the state of) a single, managed entity.
 *   - {@link loadAll} : Loads multiple, managed entities.
 *   - {@link loadOneToOneEntity} : Loads a one/many-to-one entity association (lazy-loading).
 *   - {@link loadOneToManyCollection} : Loads a one-to-many entity association (lazy-loading).
 *   - {@link loadManyToManyCollection} : Loads a many-to-many entity association (lazy-loading).
 *
 * The BasicEntityPersister implementation provides the default behavior for
 * persisting and querying entities that are mapped to a single database table.
 *
 * Subclasses can be created to provide custom persisting and querying strategies,
 * i.e. spanning multiple tables.
 *
 * @author Roman Borschel <roman@code-factory.org>
 * @author Giorgio Sironi <piccoloprincipeazzurro@gmail.com>
 * @author Benjamin Eberlei <kontakt@beberlei.de>
 * @author Alexander <iam.asm89@gmail.com>
 * @author Fabio B. Silva <fabio.bat.silva@gmail.com>
 * @since 2.0
 */
class BasicEntityPersister
{
    /**
     * @var array
     */
    static private $comparisonMap = array(
        Comparison::EQ  => '= %s',
        Comparison::IS  => 'IS %s',
        Comparison::NEQ => '!= %s',
        Comparison::GT  => '> %s',
        Comparison::GTE => '>= %s',
        Comparison::LT  => '< %s',
        Comparison::LTE => '<= %s',
        Comparison::IN  => 'IN (%s)',
        Comparison::NIN => 'NOT IN (%s)',
    );

    /**
     * Metadata object that describes the mapping of the mapped entity class.
     *
     * @var \Doctrine\ORM\Mapping\ClassMetadata
     */
    protected $class;

    /**
     * The underlying DBAL Connection of the used EntityManager.
     *
     * @var \Doctrine\DBAL\Connection $conn
     */
    protected $conn;

    /**
     * The database platform.
     *
     * @var \Doctrine\DBAL\Platforms\AbstractPlatform
     */
    protected $platform;

    /**
     * The EntityManager instance.
     *
     * @var \Doctrine\ORM\EntityManager
     */
    protected $em;

    /**
     * Queued inserts.
     *
     * @var array
     */
    protected $queuedInserts = array();

    /**
     * ResultSetMapping that is used for all queries. Is generated lazily once per request.
     *
     * TODO: Evaluate Caching in combination with the other cached SQL snippets.
     *
     * @var Query\ResultSetMapping
     */
    protected $rsm;

    /**
     * The map of column names to DBAL mapping types of all prepared columns used
     * when INSERTing or UPDATEing an entity.
     *
     * @var array
     *
     * @see prepareInsertData($entity)
     * @see prepareUpdateData($entity)
     */
    protected $columnTypes = array();

    /**
     * The map of quoted column names.
     *
     * @var array
     *
     * @see prepareInsertData($entity)
     * @see prepareUpdateData($entity)
     */
    protected $quotedColumns = array();

    /**
     * The INSERT SQL statement used for entities handled by this persister.
     * This SQL is only generated once per request, if at all.
     *
     * @var string
     */
    private $insertSql;

    /**
     * The SELECT column list SQL fragment used for querying entities by this persister.
     * This SQL fragment is only generated once per request, if at all.
     *
     * @var string
     */
    protected $selectColumnListSql;

    /**
     * The JOIN SQL fragement used to eagerly load all many-to-one and one-to-one
     * associations configured as FETCH_EAGER, aswell as all inverse one-to-one associations.
     *
     * @var string
     */
    protected $selectJoinSql;

    /**
     * Counter for creating unique SQL table and column aliases.
     *
     * @var integer
     */
    protected $sqlAliasCounter = 0;

    /**
     * Map from class names (FQCN) to the corresponding generated SQL table aliases.
     *
     * @var array
     */
    protected $sqlTableAliases = array();

    /**
     * The quote strategy.
     *
     * @var \Doctrine\ORM\Mapping\QuoteStrategy
     */
    protected $quoteStrategy;

    /**
     * Initializes a new <tt>BasicEntityPersister</tt> that uses the given EntityManager
     * and persists instances of the class described by the given ClassMetadata descriptor.
     *
     * @param \Doctrine\ORM\EntityManager         $em
     * @param \Doctrine\ORM\Mapping\ClassMetadata $class
     */
    public function __construct(EntityManager $em, ClassMetadata $class)
    {
        $this->em               = $em;
        $this->class            = $class;
        $this->conn             = $em->getConnection();
        $this->platform         = $this->conn->getDatabasePlatform();
        $this->quoteStrategy    = $em->getConfiguration()->getQuoteStrategy();
    }

    /**
     * @return \Doctrine\ORM\Mapping\ClassMetadata
     */
    public function getClassMetadata()
    {
        return $this->class;
    }

    /**
     * Adds an entity to the queued insertions.
     * The entity remains queued until {@link executeInserts} is invoked.
     *
     * @param object $entity The entity to queue for insertion.
     *
     * @return void
     */
    public function addInsert($entity)
    {
        $this->queuedInserts[spl_object_hash($entity)] = $entity;
    }

    /**
     * Executes all queued entity insertions and returns any generated post-insert
     * identifiers that were created as a result of the insertions.
     *
     * If no inserts are queued, invoking this method is a NOOP.
     *
     * @return array An array of any generated post-insert IDs. This will be an empty array
     *               if the entity class does not use the IDENTITY generation strategy.
     */
    public function executeInserts()
    {
        if ( ! $this->queuedInserts) {
            return;
        }

        $postInsertIds  = array();
        $idGenerator    = $this->class->idGenerator;
        $isPostInsertId = $idGenerator->isPostInsertGenerator();

        $stmt       = $this->conn->prepare($this->getInsertSQL());
        $tableName  = $this->class->getTableName();

        foreach ($this->queuedInserts as $entity) {
            $insertData = $this->prepareInsertData($entity);

            if (isset($insertData[$tableName])) {
                $paramIndex = 1;

                foreach ($insertData[$tableName] as $column => $value) {
                    $stmt->bindValue($paramIndex++, $value, $this->columnTypes[$column]);
                }
            }

            $stmt->execute();

            if ($isPostInsertId) {
                $id = $idGenerator->generate($this->em, $entity);
                $postInsertIds[$id] = $entity;
            } else {
                $id = $this->class->getIdentifierValues($entity);
            }

            if ($this->class->isVersioned) {
                $this->assignDefaultVersionValue($entity, $id);
            }
        }

        $stmt->closeCursor();
        $this->queuedInserts = array();

        return $postInsertIds;
    }

    /**
     * Retrieves the default version value which was created
     * by the preceding INSERT statement and assigns it back in to the
     * entities version field.
     *
     * @param object $entity
     * @param mixed  $id
     *
     * @return void
     */
    protected function assignDefaultVersionValue($entity, $id)
    {
        $value = $this->fetchVersionValue($this->class, $id);

        $this->class->setFieldValue($entity, $this->class->versionField, $value);
    }

    /**
     * Fetches the current version value of a versioned entity.
     *
     * @param \Doctrine\ORM\Mapping\ClassMetadata $versionedClass
     * @param mixed                               $id
     *
     * @return mixed
     */
    protected function fetchVersionValue($versionedClass, $id)
    {
        $versionField   = $versionedClass->versionField;
        $tableName      = $this->quoteStrategy->getTableName($versionedClass, $this->platform);
        $identifier     = $this->quoteStrategy->getIdentifierColumnNames($versionedClass, $this->platform);
        $columnName     = $this->quoteStrategy->getColumnName($versionField, $versionedClass, $this->platform);

        //FIXME: Order with composite keys might not be correct
        $sql = 'SELECT ' . $columnName
             . ' FROM '  . $tableName
             . ' WHERE ' . implode(' = ? AND ', $identifier) . ' = ?';

        $value = $this->conn->fetchColumn($sql, array_values((array) $id));

        return Type::getType($versionedClass->fieldMappings[$versionField]['type'])->convertToPHPValue($value, $this->platform);
    }

    /**
     * Updates a managed entity. The entity is updated according to its current changeset
     * in the running UnitOfWork. If there is no changeset, nothing is updated.
     *
     * The data to update is retrieved through {@link prepareUpdateData}.
     * Subclasses that override this method are supposed to obtain the update data
     * in the same way, through {@link prepareUpdateData}.
     *
     * Subclasses are also supposed to take care of versioning when overriding this method,
     * if necessary. The {@link updateTable} method can be used to apply the data retrieved
     * from {@prepareUpdateData} on the target tables, thereby optionally applying versioning.
     *
     * @param object $entity The entity to update.
     *
     * @return void
     */
    public function update($entity)
    {
        $tableName  = $this->class->getTableName();
        $updateData = $this->prepareUpdateData($entity);

        if ( ! isset($updateData[$tableName]) || ! ($data = $updateData[$tableName])) {
            return;
        }

        $isVersioned     = $this->class->isVersioned;
        $quotedTableName = $this->quoteStrategy->getTableName($this->class, $this->platform);

        $this->updateTable($entity, $quotedTableName, $data, $isVersioned);

        if ($isVersioned) {
            $id = $this->em->getUnitOfWork()->getEntityIdentifier($entity);

            $this->assignDefaultVersionValue($entity, $id);
        }
    }

    /**
     * Performs an UPDATE statement for an entity on a specific table.
     * The UPDATE can optionally be versioned, which requires the entity to have a version field.
     *
     * @param object  $entity          The entity object being updated.
     * @param string  $quotedTableName The quoted name of the table to apply the UPDATE on.
     * @param array   $updateData      The map of columns to update (column => value).
     * @param boolean $versioned       Whether the UPDATE should be versioned.
     *
     * @return void
     *
     * @throws \Doctrine\ORM\ORMException
     * @throws \Doctrine\ORM\OptimisticLockException
     */
    protected final function updateTable($entity, $quotedTableName, array $updateData, $versioned = false)
    {
        $set    = array();
        $types  = array();
        $params = array();

        foreach ($updateData as $columnName => $value) {
            $placeholder = '?';
            $column      = $columnName;

            switch (true) {
                case isset($this->class->fieldNames[$columnName]):
                    $fieldName  = $this->class->fieldNames[$columnName];
                    $column     = $this->quoteStrategy->getColumnName($fieldName, $this->class, $this->platform);

                    if (isset($this->class->fieldMappings[$fieldName]['requireSQLConversion'])) {
                        $type        = Type::getType($this->columnTypes[$columnName]);
                        $placeholder = $type->convertToDatabaseValueSQL('?', $this->platform);
                    }

                    break;

                case isset($this->quotedColumns[$columnName]):
                    $column = $this->quotedColumns[$columnName];

                    break;
            }
 
            $params[]   = $value;
            $set[]      = $column . ' = ' . $placeholder;
            $types[]    = $this->columnTypes[$columnName];
        }

        $where      = array();
        $identifier = $this->em->getUnitOfWork()->getEntityIdentifier($entity);

        foreach ($this->class->identifier as $idField) {
            if ( ! isset($this->class->associationMappings[$idField])) {

                $params[]   = $identifier[$idField];
                $types[]    = $this->class->fieldMappings[$idField]['type'];
                $where[]    = $this->quoteStrategy->getColumnName($idField, $this->class, $this->platform);

                continue;
            }

            $params[]       = $identifier[$idField];
            $where[]        = $this->class->associationMappings[$idField]['joinColumns'][0]['name'];
            $targetMapping  = $this->em->getClassMetadata($this->class->associationMappings[$idField]['targetEntity']);

            switch (true) {
                case (isset($targetMapping->fieldMappings[$targetMapping->identifier[0]])):
                    $types[] = $targetMapping->fieldMappings[$targetMapping->identifier[0]]['type'];
                    break;

                case (isset($targetMapping->associationMappings[$targetMapping->identifier[0]])):
                    $types[] = $targetMapping->associationMappings[$targetMapping->identifier[0]]['type'];
                    break;

                default:
                    throw ORMException::unrecognizedField($targetMapping->identifier[0]);
            }

        }

        if ($versioned) {
            $versionField       = $this->class->versionField;
            $versionFieldType   = $this->class->fieldMappings[$versionField]['type'];
            $versionColumn      = $this->quoteStrategy->getColumnName($versionField, $this->class, $this->platform);

            $where[]    = $versionColumn;
            $types[]    = $this->class->fieldMappings[$versionField]['type'];
            $params[]   = $this->class->reflFields[$versionField]->getValue($entity);

            switch ($versionFieldType) {
                case Type::INTEGER:
                    $set[] = $versionColumn . ' = ' . $versionColumn . ' + 1';
                    break;

                case Type::DATETIME:
                    $set[] = $versionColumn . ' = CURRENT_TIMESTAMP';
                    break;
            }
        }

        $sql = 'UPDATE ' . $quotedTableName
             . ' SET ' . implode(', ', $set)
             . ' WHERE ' . implode(' = ? AND ', $where) . ' = ?';

        $result = $this->conn->executeUpdate($sql, $params, $types);

        if ($versioned && ! $result) {
            throw OptimisticLockException::lockFailed($entity);
        }
    }

    /**
     * @todo Add check for platform if it supports foreign keys/cascading.
     *
     * @param array $identifier
     *
     * @return void
     */
    protected function deleteJoinTableRecords($identifier)
    {
        foreach ($this->class->associationMappings as $mapping) {
            if ($mapping['type'] !== ClassMetadata::MANY_TO_MANY) {
                continue;
            }

            // @Todo this only covers scenarios with no inheritance or of the same level. Is there something
            // like self-referential relationship between different levels of an inheritance hierachy? I hope not!
            $selfReferential = ($mapping['targetEntity'] == $mapping['sourceEntity']);
            $class           = $this->class;
            $association     = $mapping;
            $otherColumns    = array();
            $otherKeys       = array();
            $keys            = array();

            if ( ! $mapping['isOwningSide']) {
                $class       = $this->em->getClassMetadata($mapping['targetEntity']);
                $association = $class->associationMappings[$mapping['mappedBy']];
            }

            $joinColumns = $mapping['isOwningSide']
                ? $association['joinTable']['joinColumns']
                : $association['joinTable']['inverseJoinColumns'];


            if ($selfReferential) {
                $otherColumns = (! $mapping['isOwningSide'])
                    ? $association['joinTable']['joinColumns']
                    : $association['joinTable']['inverseJoinColumns'];
            }

            foreach ($joinColumns as $joinColumn) {
                $keys[] = $this->quoteStrategy->getJoinColumnName($joinColumn, $class, $this->platform);
            }

            foreach ($otherColumns as $joinColumn) {
                $otherKeys[] = $this->quoteStrategy->getJoinColumnName($joinColumn, $class, $this->platform);
            }

            if (isset($mapping['isOnDeleteCascade'])) {
                continue;
            }

            $joinTableName = $this->quoteStrategy->getJoinTableName($association, $this->class, $this->platform);

            $this->conn->delete($joinTableName, array_combine($keys, $identifier));

            if ($selfReferential) {
                $this->conn->delete($joinTableName, array_combine($otherKeys, $identifier));
            }
        }
    }

    /**
     * Deletes a managed entity.
     *
     * The entity to delete must be managed and have a persistent identifier.
     * The deletion happens instantaneously.
     *
     * Subclasses may override this method to customize the semantics of entity deletion.
     *
     * @param object $entity The entity to delete.
     *
     * @return void
     */
    public function delete($entity)
    {
        $identifier = $this->em->getUnitOfWork()->getEntityIdentifier($entity);
        $tableName  = $this->quoteStrategy->getTableName($this->class, $this->platform);
        $idColumns  = $this->quoteStrategy->getIdentifierColumnNames($this->class, $this->platform);
        $id         = array_combine($idColumns, $identifier);

        $this->deleteJoinTableRecords($identifier);
        $this->conn->delete($tableName, $id);
    }

    /**
     * Prepares the changeset of an entity for database insertion (UPDATE).
     *
     * The changeset is obtained from the currently running UnitOfWork.
     *
     * During this preparation the array that is passed as the second parameter is filled with
     * <columnName> => <value> pairs, grouped by table name.
     *
     * Example:
     * <code>
     * array(
     *    'foo_table' => array('column1' => 'value1', 'column2' => 'value2', ...),
     *    'bar_table' => array('columnX' => 'valueX', 'columnY' => 'valueY', ...),
     *    ...
     * )
     * </code>
     *
     * @param object $entity The entity for which to prepare the data.
     *
     * @return array The prepared data.
     */
    protected function prepareUpdateData($entity)
    {
        $result = array();
        $uow    = $this->em->getUnitOfWork();

        if (($versioned = $this->class->isVersioned) != false) {
            $versionField = $this->class->versionField;
        }

        foreach ($uow->getEntityChangeSet($entity) as $field => $change) {
            if ($versioned && $versionField == $field) {
                continue;
            }

            $newVal = $change[1];

            if ( ! isset($this->class->associationMappings[$field])) {

                $columnName = $this->class->columnNames[$field];
                $this->columnTypes[$columnName] = $this->class->fieldMappings[$field]['type'];
                $result[$this->getOwningTable($field)][$columnName] = $newVal;

                continue;
            }

            $assoc = $this->class->associationMappings[$field];

            // Only owning side of x-1 associations can have a FK column.
            if ( ! $assoc['isOwningSide'] || ! ($assoc['type'] & ClassMetadata::TO_ONE)) {
                continue;
            }

            if ($newVal !== null) {
                $oid = spl_object_hash($newVal);

                if (isset($this->queuedInserts[$oid]) || $uow->isScheduledForInsert($newVal)) {
                    // The associated entity $newVal is not yet persisted, so we must
                    // set $newVal = null, in order to insert a null value and schedule an
                    // extra update on the UnitOfWork.
                    $uow->scheduleExtraUpdate($entity, array($field => array(null, $newVal)));

                    $newVal = null;
                }
            }

            if ($newVal !== null) {
                $newValId = $uow->getEntityIdentifier($newVal);
            }

            $targetClass = $this->em->getClassMetadata($assoc['targetEntity']);
            $owningTable = $this->getOwningTable($field);

            foreach ($assoc['joinColumns'] as $joinColumn) {
                $sourceColumn = $joinColumn['name'];
                $targetColumn = $joinColumn['referencedColumnName'];
                $quotedColumn = $this->quoteStrategy->getJoinColumnName($joinColumn, $this->class, $this->platform);

                $this->quotedColumns[$sourceColumn] = $quotedColumn;
                $this->columnTypes[$sourceColumn]   = $targetClass->getTypeOfColumn($targetColumn);

                switch (true) {
                    case $newVal === null:
                        $value = null;
                        break;

                    case $targetClass->containsForeignIdentifier:
                        $value = $newValId[$targetClass->getFieldForColumn($targetColumn)];
                        break;

                    default:
                        $value = $newValId[$targetClass->fieldNames[$targetColumn]];
                        break;
                }

                $result[$owningTable][$sourceColumn] = $value;
            }
        }

        return $result;
    }

    /**
     * Prepares the data changeset of a managed entity for database insertion (initial INSERT).
     * The changeset of the entity is obtained from the currently running UnitOfWork.
     *
     * The default insert data preparation is the same as for updates.
     *
     * @param object $entity The entity for which to prepare the data.
     *
     * @return array The prepared data for the tables to update.
     *
     * @see prepareUpdateData
     */
    protected function prepareInsertData($entity)
    {
        return $this->prepareUpdateData($entity);
    }

    /**
     * Gets the name of the table that owns the column the given field is mapped to.
     *
     * The default implementation in BasicEntityPersister always returns the name
     * of the table the entity type of this persister is mapped to, since an entity
     * is always persisted to a single table with a BasicEntityPersister.
     *
     * @param string $fieldName The field name.
     *
     * @return string The table name.
     */
    public function getOwningTable($fieldName)
    {
        return $this->class->getTableName();
    }

    /**
     * Loads an entity by a list of field criteria.
     *
     * @param array       $criteria The criteria by which to load the entity.
     * @param object|null $entity   The entity to load the data into. If not specified, a new entity is created.
     * @param array|null  $assoc    The association that connects the entity to load to another entity, if any.
     * @param array       $hints    Hints for entity creation.
     * @param int         $lockMode
     * @param int|null    $limit    Limit number of results.
     * @param array|null  $orderBy  Criteria to order by.
     *
     * @return object The loaded and managed entity instance or NULL if the entity can not be found.
     *
     * @todo Check identity map? loadById method? Try to guess whether $criteria is the id?
     */
    public function load(array $criteria, $entity = null, $assoc = null, array $hints = array(), $lockMode = 0, $limit = null, array $orderBy = null)
    {
        $sql = $this->getSelectSQL($criteria, $assoc, $lockMode, $limit, null, $orderBy);
        list($params, $types) = $this->expandParameters($criteria);
        $stmt = $this->conn->executeQuery($sql, $params, $types);

        if ($entity !== null) {
            $hints[Query::HINT_REFRESH]         = true;
            $hints[Query::HINT_REFRESH_ENTITY]  = $entity;
        }

        $hydrator = $this->em->newHydrator($this->selectJoinSql ? Query::HYDRATE_OBJECT : Query::HYDRATE_SIMPLEOBJECT);
        $entities = $hydrator->hydrateAll($stmt, $this->rsm, $hints);

        return $entities ? $entities[0] : null;
    }

    /**
     * Loads an entity of this persister's mapped class as part of a single-valued
     * association from another entity.
     *
     * @param array  $assoc        The association to load.
     * @param object $sourceEntity The entity that owns the association (not necessarily the "owning side").
     * @param array  $identifier   The identifier of the entity to load. Must be provided if
     *                             the association to load represents the owning side, otherwise
     *                             the identifier is derived from the $sourceEntity.
     *
     * @return object The loaded and managed entity instance or NULL if the entity can not be found.
     *
     * @throws \Doctrine\ORM\Mapping\MappingException
     */
    public function loadOneToOneEntity(array $assoc, $sourceEntity, array $identifier = array())
    {
        if (($foundEntity = $this->em->getUnitOfWork()->tryGetById($identifier, $assoc['targetEntity'])) != false) {
            return $foundEntity;
        }

        $targetClass = $this->em->getClassMetadata($assoc['targetEntity']);

        if ($assoc['isOwningSide']) {
            $isInverseSingleValued = $assoc['inversedBy'] && ! $targetClass->isCollectionValuedAssociation($assoc['inversedBy']);

            // Mark inverse side as fetched in the hints, otherwise the UoW would
            // try to load it in a separate query (remember: to-one inverse sides can not be lazy).
            $hints = array();

            if ($isInverseSingleValued) {
                $hints['fetched']["r"][$assoc['inversedBy']] = true;
            }

            /* cascade read-only status
            if ($this->em->getUnitOfWork()->isReadOnly($sourceEntity)) {
                $hints[Query::HINT_READ_ONLY] = true;
            }
            */

            $targetEntity = $this->load($identifier, null, $assoc, $hints);

            // Complete bidirectional association, if necessary
            if ($targetEntity !== null && $isInverseSingleValued) {
                $targetClass->reflFields[$assoc['inversedBy']]->setValue($targetEntity, $sourceEntity);
            }

            return $targetEntity;
        }

        $sourceClass = $this->em->getClassMetadata($assoc['sourceEntity']);
        $owningAssoc = $targetClass->getAssociationMapping($assoc['mappedBy']);

        // TRICKY: since the association is specular source and target are flipped
        foreach ($owningAssoc['targetToSourceKeyColumns'] as $sourceKeyColumn => $targetKeyColumn) {
            if ( ! isset($sourceClass->fieldNames[$sourceKeyColumn])) {
                throw MappingException::joinColumnMustPointToMappedField(
                    $sourceClass->name, $sourceKeyColumn
                );
            }

            // unset the old value and set the new sql aliased value here. By definition
            // unset($identifier[$targetKeyColumn] works here with how UnitOfWork::createEntity() calls this method.
            $identifier[$this->getSQLTableAlias($targetClass->name) . "." . $targetKeyColumn] =
                $sourceClass->reflFields[$sourceClass->fieldNames[$sourceKeyColumn]]->getValue($sourceEntity);

            unset($identifier[$targetKeyColumn]);
        }

        $targetEntity = $this->load($identifier, null, $assoc);

        if ($targetEntity !== null) {
            $targetClass->setFieldValue($targetEntity, $assoc['mappedBy'], $sourceEntity);
        }

        return $targetEntity;
    }

    /**
     * Refreshes a managed entity.
     *
     * @param array  $id       The identifier of the entity as an associative array from
     *                         column or field names to values.
     * @param object $entity   The entity to refresh.
     * @param int    $lockMode
     *
     * @return void
     */
    public function refresh(array $id, $entity, $lockMode = 0)
    {
        $sql = $this->getSelectSQL($id, null, $lockMode);
        list($params, $types) = $this->expandParameters($id);
        $stmt = $this->conn->executeQuery($sql, $params, $types);
 
        $hydrator = $this->em->newHydrator(Query::HYDRATE_OBJECT);
        $hydrator->hydrateAll($stmt, $this->rsm, array(Query::HINT_REFRESH => true));
    }

    /**
     * Loads Entities matching the given Criteria object.
     *
     * @param \Doctrine\Common\Collections\Criteria $criteria
     *
     * @return array
     */
    public function loadCriteria(Criteria $criteria)
    {
        $orderBy = $criteria->getOrderings();
        $limit   = $criteria->getMaxResults();
        $offset  = $criteria->getFirstResult();
        $query   = $this->getSelectSQL($criteria, null, 0, $limit, $offset, $orderBy);

        list($params, $types) = $this->expandCriteriaParameters($criteria);

        $stmt       = $this->conn->executeQuery($query, $params, $types);
        $hydrator   = $this->em->newHydrator(($this->selectJoinSql) ? Query::HYDRATE_OBJECT : Query::HYDRATE_SIMPLEOBJECT);

        return $hydrator->hydrateAll($stmt, $this->rsm, array('deferEagerLoads' => true));
    }

    /**
     * Expands Criteria Parameters by walking the expressions and grabbing all
     * parameters and types from it.
     *
     * @param \Doctrine\Common\Collections\Criteria $criteria
     *
     * @return array(array(), array())
     */
    private function expandCriteriaParameters(Criteria $criteria)
    {
        $expression = $criteria->getWhereExpression();

        if ($expression === null) {
            return array(array(), array());
        }

        $valueVisitor = new SqlValueVisitor();

        $valueVisitor->dispatch($expression);

        list($values, $types) = $valueVisitor->getParamsAndTypes();

        $sqlValues = array();
        foreach ($values as $value) {
            $sqlValues[] = $this->getValue($value);
        }

        $sqlTypes = array();
        foreach ($types as $type) {
            list($field, $value) = $type;
            $sqlTypes[] = $this->getType($field, $value);
        }

        return array($sqlValues, $sqlTypes);
    }

    /**
     * Loads a list of entities by a list of field criteria.
     *
     * @param array      $criteria
     * @param array|null $orderBy
     * @param int|null   $limit
     * @param int|null   $offset
     *
     * @return array
     */
    public function loadAll(array $criteria = array(), array $orderBy = null, $limit = null, $offset = null)
    {
        $sql = $this->getSelectSQL($criteria, null, 0, $limit, $offset, $orderBy);
        list($params, $types) = $this->expandParameters($criteria);
        $stmt = $this->conn->executeQuery($sql, $params, $types);

        $hydrator = $this->em->newHydrator(($this->selectJoinSql) ? Query::HYDRATE_OBJECT : Query::HYDRATE_SIMPLEOBJECT);

        return $hydrator->hydrateAll($stmt, $this->rsm, array('deferEagerLoads' => true));
    }

    /**
     * Gets (sliced or full) elements of the given collection.
     *
     * @param array    $assoc
     * @param object   $sourceEntity
     * @param int|null $offset
     * @param int|null $limit
     *
     * @return array
     */
    public function getManyToManyCollection(array $assoc, $sourceEntity, $offset = null, $limit = null)
    {
        $stmt = $this->getManyToManyStatement($assoc, $sourceEntity, $offset, $limit);

        return $this->loadArrayFromStatement($assoc, $stmt);
    }

    /**
     * Loads an array of entities from a given DBAL statement.
     *
     * @param array                    $assoc
     * @param \Doctrine\DBAL\Statement $stmt
     *
     * @return array
     */
    private function loadArrayFromStatement($assoc, $stmt)
    {
        $rsm    = $this->rsm;
        $hints  = array('deferEagerLoads' => true);

        if (isset($assoc['indexBy'])) {
            $rsm = clone ($this->rsm); // this is necessary because the "default rsm" should be changed.
            $rsm->addIndexBy('r', $assoc['indexBy']);
        }

        return $this->em->newHydrator(Query::HYDRATE_OBJECT)->hydrateAll($stmt, $rsm, $hints);
    }

    /**
     * Hydrates a collection from a given DBAL statement.
     *
     * @param array                    $assoc
     * @param \Doctrine\DBAL\Statement $stmt
     * @param PersistentCollection     $coll
     *
     * @return array
     */
    private function loadCollectionFromStatement($assoc, $stmt, $coll)
    {
        $rsm   = $this->rsm;
        $hints = array(
            'deferEagerLoads'   => true,
            'collection'        => $coll
        );

        if (isset($assoc['indexBy'])) {
            $rsm = clone ($this->rsm); // this is necessary because the "default rsm" should be changed.
            $rsm->addIndexBy('r', $assoc['indexBy']);
        }

        return $this->em->newHydrator(Query::HYDRATE_OBJECT)->hydrateAll($stmt, $rsm, $hints);
    }

    /**
     * Loads a collection of entities of a many-to-many association.
     *
     * @param array                $assoc        The association mapping of the association being loaded.
     * @param object               $sourceEntity The entity that owns the collection.
     * @param PersistentCollection $coll         The collection to fill.
     *
     * @return array
     */
    public function loadManyToManyCollection(array $assoc, $sourceEntity, PersistentCollection $coll)
    {
        $stmt = $this->getManyToManyStatement($assoc, $sourceEntity);

        return $this->loadCollectionFromStatement($assoc, $stmt, $coll);
    }

    /**
     * @param array    $assoc
     * @param object   $sourceEntity
     * @param int|null $offset
     * @param int|null $limit
     *
     * @return \Doctrine\DBAL\Driver\Statement
     *
     * @throws \Doctrine\ORM\Mapping\MappingException
     */
    private function getManyToManyStatement(array $assoc, $sourceEntity, $offset = null, $limit = null)
    {
        $sourceClass    = $this->em->getClassMetadata($assoc['sourceEntity']);
        $class          = $sourceClass;
        $association    = $assoc;
        $criteria       = array();


        if ( ! $assoc['isOwningSide']) {
            $class       = $this->em->getClassMetadata($assoc['targetEntity']);
            $association = $class->associationMappings[$assoc['mappedBy']];
        }

        $joinColumns = $assoc['isOwningSide']
            ? $association['joinTable']['joinColumns']
            : $association['joinTable']['inverseJoinColumns'];

        $quotedJoinTable = $this->quoteStrategy->getJoinTableName($association, $class, $this->platform);

        foreach ($joinColumns as $joinColumn) {

            $sourceKeyColumn    = $joinColumn['referencedColumnName'];
            $quotedKeyColumn    = $this->quoteStrategy->getJoinColumnName($joinColumn, $class, $this->platform);

            switch (true) {
                case $sourceClass->containsForeignIdentifier:
                    $field = $sourceClass->getFieldForColumn($sourceKeyColumn);
                    $value = $sourceClass->reflFields[$field]->getValue($sourceEntity);

                    if (isset($sourceClass->associationMappings[$field])) {
                        $value = $this->em->getUnitOfWork()->getEntityIdentifier($value);
                        $value = $value[$this->em->getClassMetadata($sourceClass->associationMappings[$field]['targetEntity'])->identifier[0]];
                    }

                    break;

                case isset($sourceClass->fieldNames[$sourceKeyColumn]):
                    $field = $sourceClass->fieldNames[$sourceKeyColumn];
                    $value = $sourceClass->reflFields[$field]->getValue($sourceEntity);

                    break;

                default:
                    throw MappingException::joinColumnMustPointToMappedField(
                        $sourceClass->name, $sourceKeyColumn
                    );
            }

            $criteria[$quotedJoinTable . '.' . $quotedKeyColumn] = $value;
        }

        $sql = $this->getSelectSQL($criteria, $assoc, 0, $limit, $offset);
        list($params, $types) = $this->expandParameters($criteria);

        return $this->conn->executeQuery($sql, $params, $types);
    }

    /**
     * Gets the SELECT SQL to select one or more entities by a set of field criteria.
     *
     * @param array|\Doctrine\Common\Collections\Criteria $criteria
     * @param array|null                                  $assoc
     * @param int                                         $lockMode
     * @param int|null                                    $limit
     * @param int|null                                    $offset
     * @param array|null                                  $orderBy
     *
     * @return string
     */
    protected function getSelectSQL($criteria, $assoc = null, $lockMode = 0, $limit = null, $offset = null, array $orderBy = null)
    {
        $lockSql    = '';
        $joinSql    = '';
        $orderBySql = '';

        if ($assoc != null && $assoc['type'] == ClassMetadata::MANY_TO_MANY) {
            $joinSql = $this->getSelectManyToManyJoinSQL($assoc);
        }

        if (isset($assoc['orderBy'])) {
            $orderBy = $assoc['orderBy'];
        }

        if ($orderBy) {
            $orderBySql = $this->getOrderBySQL($orderBy, $this->getSQLTableAlias($this->class->name));
        }

        $conditionSql = ($criteria instanceof Criteria)
            ? $this->getSelectConditionCriteriaSQL($criteria)
            : $this->getSelectConditionSQL($criteria, $assoc);

        switch ($lockMode) {
            case LockMode::PESSIMISTIC_READ:
                $lockSql = ' ' . $this->platform->getReadLockSql();
                break;

            case LockMode::PESSIMISTIC_WRITE:
                $lockSql = ' ' . $this->platform->getWriteLockSql();
                break;
        }

        $columnList = $this->getSelectColumnsSQL();
        $tableAlias = $this->getSQLTableAlias($this->class->name);
        $filterSql  = $this->generateFilterConditionSQL($this->class, $tableAlias);
        $tableName  = $this->quoteStrategy->getTableName($this->class, $this->platform);

        if ('' !== $filterSql) {
            $conditionSql = $conditionSql 
                ? $conditionSql . ' AND ' . $filterSql
                : $filterSql;
        }

        $select = 'SELECT ' . $columnList;
        $from   = ' FROM ' . $tableName . ' '. $tableAlias;
        $join   = $this->selectJoinSql . $joinSql;
        $where  = ($conditionSql ? ' WHERE ' . $conditionSql : '');
        $lock   = $this->platform->appendLockHint($from, $lockMode);
        $query  = $select
            . $lock
            . $join
            . $where
            . $orderBySql;

        return $this->platform->modifyLimitQuery($query, $limit, $offset) . $lockSql;
    }

    /**
     * Gets the ORDER BY SQL snippet for ordered collections.
     *
     * @param array  $orderBy
     * @param string $baseTableAlias
     *
     * @return string
     *
     * @throws \Doctrine\ORM\ORMException
     */
    protected final function getOrderBySQL(array $orderBy, $baseTableAlias)
    {
        $orderBySql = '';

        foreach ($orderBy as $fieldName => $orientation) {
            if ( ! isset($this->class->fieldMappings[$fieldName])) {
                throw ORMException::unrecognizedField($fieldName);
            }

            $orientation = strtoupper(trim($orientation));
            if ($orientation != 'ASC' && $orientation != 'DESC') {
                throw ORMException::invalidOrientation($this->class->name, $fieldName);
            }

            $tableAlias = isset($this->class->fieldMappings[$fieldName]['inherited'])
                ? $this->getSQLTableAlias($this->class->fieldMappings[$fieldName]['inherited'])
                : $baseTableAlias;

            $columnName = $this->quoteStrategy->getColumnName($fieldName, $this->class, $this->platform);

            $orderBySql .= $orderBySql ? ', ' : ' ORDER BY ';
            $orderBySql .= $tableAlias . '.' . $columnName . ' ' . $orientation;
        }

        return $orderBySql;
    }

    /**
     * Gets the SQL fragment with the list of columns to select when querying for
     * an entity in this persister.
     *
     * Subclasses should override this method to alter or change the select column
     * list SQL fragment. Note that in the implementation of BasicEntityPersister
     * the resulting SQL fragment is generated only once and cached in {@link selectColumnListSql}.
     * Subclasses may or may not do the same.
     *
     * @return string The SQL fragment.
     */
    protected function getSelectColumnsSQL()
    {
        if ($this->selectColumnListSql !== null) {
            return $this->selectColumnListSql;
        }

        $columnList = array();
        $this->rsm  = new Query\ResultSetMapping();
        $this->rsm->addEntityResult($this->class->name, 'r'); // r for root

        // Add regular columns to select list
        foreach ($this->class->fieldNames as $field) {
            $columnList[] = $this->getSelectColumnSQL($field, $this->class);
        }

        $this->selectJoinSql    = '';
        $eagerAliasCounter      = 0;

        foreach ($this->class->associationMappings as $assocField => $assoc) {
            $assocColumnSQL = $this->getSelectColumnAssociationSQL($assocField, $assoc, $this->class);

            if ($assocColumnSQL) {
                $columnList[] = $assocColumnSQL;
            }

            if ( ! (($assoc['type'] & ClassMetadata::TO_ONE) && ($assoc['fetch'] == ClassMetadata::FETCH_EAGER || !$assoc['isOwningSide']))) {
                continue;
            }

            $eagerEntity = $this->em->getClassMetadata($assoc['targetEntity']);

            if ($eagerEntity->inheritanceType != ClassMetadata::INHERITANCE_TYPE_NONE) {
                continue; // now this is why you shouldn't use inheritance
            }

            $assocAlias = 'e' . ($eagerAliasCounter++);
            $this->rsm->addJoinedEntityResult($assoc['targetEntity'], $assocAlias, 'r', $assocField);

            foreach ($eagerEntity->fieldNames as $field) {
                $columnList[] = $this->getSelectColumnSQL($field, $eagerEntity, $assocAlias);
            }

            foreach ($eagerEntity->associationMappings as $eagerAssocField => $eagerAssoc) {
                $eagerAssocColumnSQL = $this->getSelectColumnAssociationSQL(
                    $eagerAssocField, $eagerAssoc, $eagerEntity, $assocAlias
                );

                if ($eagerAssocColumnSQL) {
                    $columnList[] = $eagerAssocColumnSQL;
                }
            }

            $association    = $assoc;
            $joinCondition  = array();

            if ( ! $assoc['isOwningSide']) {
                $eagerEntity = $this->em->getClassMetadata($assoc['targetEntity']);
                $association = $eagerEntity->getAssociationMapping($assoc['mappedBy']);
            }

            $joinTableAlias = $this->getSQLTableAlias($eagerEntity->name, $assocAlias);
            $joinTableName  = $this->quoteStrategy->getTableName($eagerEntity, $this->platform);

            if ($assoc['isOwningSide']) {
                $tableAlias           = $this->getSQLTableAlias($association['targetEntity'], $assocAlias);
                $this->selectJoinSql .= ' ' . $this->getJoinSQLForJoinColumns($association['joinColumns']);
                
                foreach ($association['joinColumns'] as $joinColumn) {
                    $sourceCol       = $this->quoteStrategy->getJoinColumnName($joinColumn, $this->class, $this->platform);
                    $targetCol       = $this->quoteStrategy->getReferencedJoinColumnName($joinColumn, $this->class, $this->platform);
                    $joinCondition[] = $this->getSQLTableAlias($association['sourceEntity'])
                                        . '.' . $sourceCol . ' = ' . $tableAlias . '.' . $targetCol;
                }

                // Add filter SQL
                if ($filterSql = $this->generateFilterConditionSQL($eagerEntity, $tableAlias)) {
                    $joinCondition[] = $filterSql;
                }

            } else {

                $this->selectJoinSql .= ' LEFT JOIN';

                foreach ($association['joinColumns'] as $joinColumn) {
                    $sourceCol       = $this->quoteStrategy->getJoinColumnName($joinColumn, $this->class, $this->platform);
                    $targetCol       = $this->quoteStrategy->getReferencedJoinColumnName($joinColumn, $this->class, $this->platform);

                    $joinCondition[] = $this->getSQLTableAlias($association['sourceEntity'], $assocAlias) . '.' . $sourceCol . ' = '
                        . $this->getSQLTableAlias($association['targetEntity']) . '.' . $targetCol;
                }
            }

            $this->selectJoinSql .= ' ' . $joinTableName . ' ' . $joinTableAlias . ' ON ';
            $this->selectJoinSql .= implode(' AND ', $joinCondition);
        }

        $this->selectColumnListSql = implode(', ', $columnList);

        return $this->selectColumnListSql;
    }

    /**
     * Gets the SQL join fragment used when selecting entities from an association.
     *
     * @param string        $field
     * @param array         $assoc
     * @param ClassMetadata $class
     * @param string        $alias
     *
     * @return string
     */
    protected function getSelectColumnAssociationSQL($field, $assoc, ClassMetadata $class, $alias = 'r')
    {
        if ( ! ($assoc['isOwningSide'] && $assoc['type'] & ClassMetadata::TO_ONE) ) {
            return '';
        }

        $columnList = array();

        foreach ($assoc['joinColumns'] as $joinColumn) {

            $quotedColumn     = $this->quoteStrategy->getJoinColumnName($joinColumn, $this->class, $this->platform);
            $resultColumnName = $this->getSQLColumnAlias($joinColumn['name']);
            $columnList[]     = $this->getSQLTableAlias($class->name, ($alias == 'r' ? '' : $alias) )
                                . '.' . $quotedColumn . ' AS ' . $resultColumnName;

            $this->rsm->addMetaResult($alias, $resultColumnName, $quotedColumn, isset($assoc['id']) && $assoc['id'] === true);
        }

        return implode(', ', $columnList);
    }

    /**
     * Gets the SQL join fragment used when selecting entities from a
     * many-to-many association.
     *
     * @param array $manyToMany
     *
     * @return string
     */
    protected function getSelectManyToManyJoinSQL(array $manyToMany)
    {
        $conditions         = array();
        $association        = $manyToMany;
        $sourceTableAlias   = $this->getSQLTableAlias($this->class->name);

        if ( ! $manyToMany['isOwningSide']) {
            $targetEntity   = $this->em->getClassMetadata($manyToMany['targetEntity']);
            $association    = $targetEntity->associationMappings[$manyToMany['mappedBy']];
        }

        $joinTableName  = $this->quoteStrategy->getJoinTableName($association, $this->class, $this->platform);
        $joinColumns    = ($manyToMany['isOwningSide'])
            ? $association['joinTable']['inverseJoinColumns']
            : $association['joinTable']['joinColumns'];

        foreach ($joinColumns as $joinColumn) {
            $quotedSourceColumn = $this->quoteStrategy->getJoinColumnName($joinColumn, $this->class, $this->platform);
            $quotedTargetColumn = $this->quoteStrategy->getReferencedJoinColumnName($joinColumn, $this->class, $this->platform);
            $conditions[]       = $sourceTableAlias . '.' . $quotedTargetColumn . ' = ' . $joinTableName . '.' . $quotedSourceColumn;
        }

        return ' INNER JOIN ' . $joinTableName . ' ON ' . implode(' AND ', $conditions);
    }

    /**
     * Gets the INSERT SQL used by the persister to persist a new entity.
     *
     * @return string
     */
    protected function getInsertSQL()
    {
<<<<<<< HEAD
        if ($this->insertSql !== null) {
            return $this->insertSql;
        }

        $columns   = $this->getInsertColumnList();
        $tableName = $this->quoteStrategy->getTableName($this->class, $this->platform);

        if (empty($columns)) {
            $identityColumn  = $this->quoteStrategy->getColumnName($this->class->identifier[0], $this->class, $this->platform);
            $this->insertSql = $this->platform->getEmptyIdentityInsertSQL($tableName, $identityColumn);

            return $this->insertSql;
        }

        $values  = array();
        $columns = array_unique($columns);

        foreach ($columns as $column) {
            $placeholder = '?';

            if (isset($this->class->fieldNames[$column]) 
                && isset($this->columnTypes[$this->class->fieldNames[$column]])
                && isset($this->class->fieldMappings[$this->class->fieldNames[$column]]['requireSQLConversion'])) {

                $type        = Type::getType($this->columnTypes[$this->class->fieldNames[$column]]);
                $placeholder = $type->convertToDatabaseValueSQL('?', $this->platform);
            }

            $values[] = $placeholder;
        }

        $columns = implode(', ', $columns);
        $values  = implode(', ', $values);

        $this->insertSql = sprintf('INSERT INTO %s (%s) VALUES (%s)', $tableName, $columns, $values);

        return $this->insertSql;
=======
        if ($this->_insertSql !== null) {
            return $this->_insertSql;
        }

        $insertSql = '';
        $columns = $this->_getInsertColumnList();

        if (empty($columns)) {
            $insertSql = $this->_platform->getEmptyIdentityInsertSQL(
                $this->_class->getQuotedTableName($this->_platform),
                $this->_class->getQuotedColumnName($this->_class->identifier[0], $this->_platform)
            );

            $this->_insertSql = $insertSql;

            return $this->_insertSql;
        } else {
            $columns = array_unique($columns);
            $values  = array();

            foreach ($columns as $column) {
                $placeholder = '?';

                if (isset($this->_columnTypes[$column]) &&
                    isset($this->_class->fieldMappings[$this->_class->fieldNames[$column]]['requireSQLConversion'])) {
                    $type = Type::getType($this->_columnTypes[$column]);
                    $placeholder = $type->convertToDatabaseValueSQL('?', $this->_platform);
                }

                $values[] = $placeholder;
            }
        }

        $insertSql = 'INSERT INTO ' . $this->_class->getQuotedTableName($this->_platform)
                . ' (' . implode(', ', array_values($columns)) . ') VALUES'
                . ' (' . implode(', ', $values) . ')';

        $this->_insertSql = $insertSql;

        return $this->_insertSql;
>>>>>>> cc960bab
    }

    /**
     * Gets the list of columns to put in the INSERT SQL statement.
     *
     * Subclasses should override this method to alter or change the list of
     * columns placed in the INSERT statements used by the persister.
     *
     * @return array The list of columns.
     */
    protected function getInsertColumnList()
    {
        return $this->_getClassMetadataInsertColumnList($this->_class, array());
    }

<<<<<<< HEAD
        foreach ($this->class->reflFields as $name => $field) {
            if ($this->class->isVersioned && $this->class->versionField == $name) {
                continue;
            }

            if (isset($this->class->associationMappings[$name])) {
                $assoc = $this->class->associationMappings[$name];
                if ($assoc['isOwningSide'] && $assoc['type'] & ClassMetadata::TO_ONE) {
                    foreach ($assoc['joinColumns'] as $joinColumn) {
                        $columns[] = $this->quoteStrategy->getJoinColumnName($joinColumn, $this->class, $this->platform);
                    }
                }

                continue;
            }

            if ($this->class->generatorType != ClassMetadata::GENERATOR_TYPE_IDENTITY || $this->class->identifier[0] != $name) {
                $columns[] = $this->quoteStrategy->getColumnName($name, $this->class, $this->platform);
                $this->columnTypes[$name] = $this->class->fieldMappings[$name]['type'];
=======
    /**
     * Retrieve the list of columns to put in the INSERT SQL statement of a ClassMetadata.
     *
     * @param \Doctrine\ORM\Mapping\ClassMetadata $class
     * @param array $columns
     *
     * @return array
     */
    private function _getClassMetadataInsertColumnList($class, $columns)
    {
        foreach (array_keys($class->reflFields) as $name) {
            if ($class->isVersioned && $class->versionField == $name) {
                continue;
            }

            $newColumns = array();

            switch (true) {
                case (isset($class->associationMappings[$name])):
                    $newColumns = $this->_getInsertAssociationColumnList(
                        $class, $class->associationMappings[$name]
                    );
                    break;

                case (isset($class->embeddedMappings[$name])):
                    $newColumns = $this->_getInsertEmbeddedColumnList(
                        $class, $class->embeddedMappings[$name]
                    );
                    break;

                case ($class->generatorType != ClassMetadata::GENERATOR_TYPE_IDENTITY || $class->identifier[0] != $name):
                    $newColumns = $this->_getInsertFieldColumnList(
                        $class, $class->fieldMappings[$name]
                    );
                    break;

                default:
                    // Do nothing
>>>>>>> cc960bab
            }

            $columns = array_merge($columns, $newColumns);
        }

        return $columns;
    }

    /**
     * Gets the list of columns to put in the INSERT SQL statement of an embedded field.
     *
     * @param \Doctrine\ORM\Mapping\ClassMetadata $class
     * @param array $mapping
     * @return array
     */
    private function _getInsertEmbeddedColumnList($class, $mapping)
    {
        $embedded   = $class->embeddedMappings[$mapping['fieldName']];
        $embeddable = $this->_em->getClassMetadata($embedded['class']);

        $columns         = array();
        $embeddedColumns = $this->_getClassMetadataInsertColumnList($embeddable, array());

        foreach ($embeddedColumns as $embeddedColumnName => $embeddedColumnValue) {
            $columns[] = $embedded['prefix'] . '_' . $embeddedColumnName;
        }

        return $columns;
    }

    /**
     * Gets the list of columns to put in the INSERT SQL statement of an association.
     *
     * @param \Doctrine\ORM\Mapping\ClassMetadata $class
     * @param array $mapping
     * @return array
     */
    private function _getInsertAssociationColumnList($class, $mapping)
    {
        $columns = array();

        if ($mapping['isOwningSide'] && $mapping['type'] & ClassMetadata::TO_ONE) {
            foreach ($mapping['targetToSourceKeyColumns'] as $sourceCol) {
                $columns[] = $sourceCol;
            }
        }

        return $columns;
    }

    /**
     * Gets the list of columns to put in the INSERT SQL statement of a field.
     *
     * @param \Doctrine\ORM\Mapping\ClassMetadata $class
     * @param array $mapping
     * @return array
     */
    private function _getInsertFieldColumnList($class, $mapping)
    {
        $columns = array();

        $name        = $mapping['fieldName'];
        $quotedName  = $class->getQuotedColumnName($name, $this->_platform);

        $columns[] = $quotedName;

        $this->_columnTypes[$name] = $mapping['type'];

        return $columns;
    }

    /**
     * Gets the SQL snippet of a qualified column name for the given field name.
     *
     * @param string        $field The field name.
     * @param ClassMetadata $class The class that declares this field. The table this class is
     *                             mapped to must own the column for the given field.
     * @param string        $alias
     *
     * @return string
     */
    protected function getSelectColumnSQL($field, ClassMetadata $class, $alias = 'r')
    {
        $root           = $alias == 'r' ? '' : $alias ;
        $tableAlias     = $this->getSQLTableAlias($class->name, $root);
        $columnName     = $this->quoteStrategy->getColumnName($field, $class, $this->platform);
        $sql            = $tableAlias . '.' . $columnName;
        $columnAlias    = $this->getSQLColumnAlias($class->columnNames[$field]);
        
        $this->rsm->addFieldResult($alias, $columnAlias, $field);

        if (isset($class->fieldMappings[$field]['requireSQLConversion'])) {
            $type   = Type::getType($class->getTypeOfField($field));
            $sql    = $type->convertToPHPValueSQL($sql, $this->platform);
        }

        return $sql . ' AS ' . $columnAlias;
    }

    /**
     * Gets the SQL table alias for the given class name.
     *
     * @param string $className
     * @param string $assocName
     *
     * @return string The SQL table alias.
     *
     * @todo Reconsider. Binding table aliases to class names is not such a good idea.
     */
    protected function getSQLTableAlias($className, $assocName = '')
    {
        if ($assocName) {
            $className .= '#' . $assocName;
        }

        if (isset($this->sqlTableAliases[$className])) {
            return $this->sqlTableAliases[$className];
        }

        $tableAlias = 't' . $this->sqlAliasCounter++;

        $this->sqlTableAliases[$className] = $tableAlias;

        return $tableAlias;
    }

    /**
     * Locks all rows of this entity matching the given criteria with the specified pessimistic lock mode.
     *
     * @param array $criteria
     * @param int   $lockMode
     *
     * @return void
     */
    public function lock(array $criteria, $lockMode)
    {
        $lockSql      = '';
        $conditionSql = $this->getSelectConditionSQL($criteria);

        switch ($lockMode) {
            case LockMode::PESSIMISTIC_READ:
                $lockSql = $this->platform->getReadLockSql();

                break;
            case LockMode::PESSIMISTIC_WRITE:

                $lockSql = $this->platform->getWriteLockSql();
                break;
        }

        $lock  = $this->platform->appendLockHint($this->getLockTablesSql(), $lockMode);
        $where = ($conditionSql ? ' WHERE ' . $conditionSql : '') . ' ';
        $sql = 'SELECT 1 '
             . $lock
             . $where
             . $lockSql;

        list($params, $types) = $this->expandParameters($criteria);

        $this->conn->executeQuery($sql, $params, $types);
    }

    /**
     * Gets the FROM and optionally JOIN conditions to lock the entity managed by this persister.
     *
     * @return string
     */
    protected function getLockTablesSql()
    {
        return 'FROM '
             . $this->quoteStrategy->getTableName($this->class, $this->platform) . ' '
             . $this->getSQLTableAlias($this->class->name);
    }

    /**
     * Gets the Select Where Condition from a Criteria object.
     *
     * @param \Doctrine\Common\Collections\Criteria $criteria
     *
     * @return string
     */
    protected function getSelectConditionCriteriaSQL(Criteria $criteria)
    {
        $expression = $criteria->getWhereExpression();

        if ($expression === null) {
            return '';
        }

        $visitor = new SqlExpressionVisitor($this);

        return $visitor->dispatch($expression);
    }

    /**
     * Gets the SQL WHERE condition for matching a field with a given value.
     *
     * @param string      $field
     * @param mixed       $value
     * @param array|null  $assoc
     * @param string|null $comparison
     *
     * @return string
     */
    public function getSelectConditionStatementSQL($field, $value, $assoc = null, $comparison = null)
    {
        $placeholder  = '?';
        $condition    = $this->getSelectConditionStatementColumnSQL($field, $assoc);

        if (isset($this->class->fieldMappings[$field]['requireSQLConversion'])) {
            $placeholder = Type::getType($this->class->getTypeOfField($field))->convertToDatabaseValueSQL($placeholder, $this->platform);
        }

        if ($comparison !== null) {
            return $condition . ' ' . sprintf(self::$comparisonMap[$comparison], $placeholder);
        }

        if (is_array($value)) {
            return sprintf('%s IN (%s)' , $condition, $placeholder);
        }

        if ($value === null) {
            return sprintf('%s IS NULL' , $condition);
        }

        return sprintf('%s = %s' , $condition, $placeholder);
    }

    /**
     * Builds the left-hand-side of a where condition statement.
     *
     * @param string     $field
     * @param array|null $assoc
     *
     * @return string
     *
     * @throws \Doctrine\ORM\ORMException
     */
    protected function getSelectConditionStatementColumnSQL($field, $assoc = null)
    {
        if (isset($this->class->columnNames[$field])) {
            $className = (isset($this->class->fieldMappings[$field]['inherited']))
                ? $this->class->fieldMappings[$field]['inherited']
                : $this->class->name;

            return $this->getSQLTableAlias($className) . '.' . $this->quoteStrategy->getColumnName($field, $this->class, $this->platform);
        }

        if (isset($this->class->associationMappings[$field])) {

            if ( ! $this->class->associationMappings[$field]['isOwningSide']) {
                throw ORMException::invalidFindByInverseAssociation($this->class->name, $field);
            }

            $joinColumn = $this->class->associationMappings[$field]['joinColumns'][0];
            $className  = (isset($this->class->associationMappings[$field]['inherited']))
                ? $this->class->associationMappings[$field]['inherited']
                : $this->class->name;

            return $this->getSQLTableAlias($className) . '.' . $this->quoteStrategy->getJoinColumnName($joinColumn, $this->class, $this->platform);
        }

        if ($assoc !== null && strpos($field, " ") === false && strpos($field, "(") === false) {
            // very careless developers could potentially open up this normally hidden api for userland attacks,
            // therefore checking for spaces and function calls which are not allowed.

            // found a join column condition, not really a "field"
            return $field;
        }

        throw ORMException::unrecognizedField($field);
    }

    /**
     * Gets the conditional SQL fragment used in the WHERE clause when selecting
     * entities in this persister.
     *
     * Subclasses are supposed to override this method if they intend to change
     * or alter the criteria by which entities are selected.
     *
     * @param array      $criteria
     * @param array|null $assoc
     *
     * @return string
     */
    protected function getSelectConditionSQL(array $criteria, $assoc = null)
    {
        $conditions = array();

        foreach ($criteria as $field => $value) {
            $conditions[] = $this->getSelectConditionStatementSQL($field, $value, $assoc);
        }

        return implode(' AND ', $conditions);
    }

    /**
     * Returns an array with (sliced or full list) of elements in the specified collection.
     *
     * @param array    $assoc
     * @param object   $sourceEntity
     * @param int|null $offset
     * @param int|null $limit
     *
     * @return array
     */
    public function getOneToManyCollection(array $assoc, $sourceEntity, $offset = null, $limit = null)
    {
        $stmt = $this->getOneToManyStatement($assoc, $sourceEntity, $offset, $limit);

        return $this->loadArrayFromStatement($assoc, $stmt);
    }

    /**
     * Loads a collection of entities in a one-to-many association.
     *
     * @param array                $assoc
     * @param object               $sourceEntity
     * @param PersistentCollection $coll         The collection to load/fill.
     *
     * @return array
     */
    public function loadOneToManyCollection(array $assoc, $sourceEntity, PersistentCollection $coll)
    {
        $stmt = $this->getOneToManyStatement($assoc, $sourceEntity);

        return $this->loadCollectionFromStatement($assoc, $stmt, $coll);
    }

    /**
     * Builds criteria and execute SQL statement to fetch the one to many entities from.
     *
     * @param array    $assoc
     * @param object   $sourceEntity
     * @param int|null $offset
     * @param int|null $limit
     *
     * @return \Doctrine\DBAL\Statement
     */
    private function getOneToManyStatement(array $assoc, $sourceEntity, $offset = null, $limit = null)
    {
        $criteria = array();
        $owningAssoc = $this->class->associationMappings[$assoc['mappedBy']];
        $sourceClass = $this->em->getClassMetadata($assoc['sourceEntity']);

        $tableAlias = $this->getSQLTableAlias(isset($owningAssoc['inherited']) ? $owningAssoc['inherited'] : $this->class->name);

        foreach ($owningAssoc['targetToSourceKeyColumns'] as $sourceKeyColumn => $targetKeyColumn) {
            if ($sourceClass->containsForeignIdentifier) {
                $field = $sourceClass->getFieldForColumn($sourceKeyColumn);
                $value = $sourceClass->reflFields[$field]->getValue($sourceEntity);

                if (isset($sourceClass->associationMappings[$field])) {
                    $value = $this->em->getUnitOfWork()->getEntityIdentifier($value);
                    $value = $value[$this->em->getClassMetadata($sourceClass->associationMappings[$field]['targetEntity'])->identifier[0]];
                }

                $criteria[$tableAlias . "." . $targetKeyColumn] = $value;

                continue;
            }

            $criteria[$tableAlias . "." . $targetKeyColumn] = $sourceClass->reflFields[$sourceClass->fieldNames[$sourceKeyColumn]]->getValue($sourceEntity);
        }

        $sql = $this->getSelectSQL($criteria, $assoc, 0, $limit, $offset);
        list($params, $types) = $this->expandParameters($criteria);

        return $this->conn->executeQuery($sql, $params, $types);
    }

    /**
     * Expands the parameters from the given criteria and use the correct binding types if found.
     *
     * @param array $criteria
     *
     * @return array
     */
    private function expandParameters($criteria)
    {
        $params = array();
        $types  = array();

        foreach ($criteria as $field => $value) {
            if ($value === null) {
                continue; // skip null values.
            }

            $types[]  = $this->getType($field, $value);
            $params[] = $this->getValue($value);
        }

        return array($params, $types);
    }

    /**
     * Infers field type to be used by parameter type casting.
     *
     * @param string $field
     * @param mixed  $value
     *
     * @return integer
     *
     * @throws \Doctrine\ORM\Query\QueryException
     */
    private function getType($field, $value)
    {
        switch (true) {
            case (isset($this->class->fieldMappings[$field])):
                $type = $this->class->fieldMappings[$field]['type'];
                break;

            case (isset($this->class->associationMappings[$field])):
                $assoc = $this->class->associationMappings[$field];

                if (count($assoc['sourceToTargetKeyColumns']) > 1) {
                    throw Query\QueryException::associationPathCompositeKeyNotSupported();
                }

                $targetClass  = $this->em->getClassMetadata($assoc['targetEntity']);
                $targetColumn = $assoc['joinColumns'][0]['referencedColumnName'];
                $type         = null;

                if (isset($targetClass->fieldNames[$targetColumn])) {
                    $type = $targetClass->fieldMappings[$targetClass->fieldNames[$targetColumn]]['type'];
                }

                break;

            default:
                $type = null;
        }

        if (is_array($value)) {
            $type = Type::getType($type)->getBindingType();
            $type += Connection::ARRAY_PARAM_OFFSET;
        }

        return $type;
    }

    /**
     * Retrieves parameter value.
     *
     * @param mixed $value
     *
     * @return mixed
     */
    private function getValue($value)
    {
        if ( ! is_array($value)) {
            return $this->getIndividualValue($value);
        }

        $newValue = array();

        foreach ($value as $itemValue) {
            $newValue[] = $this->getIndividualValue($itemValue);
        }

        return $newValue;
    }

    /**
     * Retrieves an individual parameter value.
     *
     * @param mixed $value
     *
     * @return mixed
     */
    private function getIndividualValue($value)
    {
        if ( ! is_object($value) || ! $this->em->getMetadataFactory()->hasMetadataFor(ClassUtils::getClass($value))) {
            return $value;
        }

        if ($this->em->getUnitOfWork()->getEntityState($value) === UnitOfWork::STATE_MANAGED) {
            $idValues = $this->em->getUnitOfWork()->getEntityIdentifier($value);

            return reset($idValues);
        }

        $class      = $this->em->getClassMetadata(get_class($value));
        $idValues   = $class->getIdentifierValues($value);

        return reset($idValues);
    }

    /**
     * Checks whether the given managed entity exists in the database.
     *
     * @param object $entity
     * @param array  $extraConditions
     *
     * @return boolean TRUE if the entity exists in the database, FALSE otherwise.
     */
    public function exists($entity, array $extraConditions = array())
    {
        $criteria = $this->class->getIdentifierValues($entity);

        if ( ! $criteria) {
            return false;
        }

        if ($extraConditions) {
            $criteria = array_merge($criteria, $extraConditions);
        }

        $alias = $this->getSQLTableAlias($this->class->name);

        $sql = 'SELECT 1 '
             . $this->getLockTablesSql()
             . ' WHERE ' . $this->getSelectConditionSQL($criteria);

        if ($filterSql = $this->generateFilterConditionSQL($this->class, $alias)) {
            $sql .= ' AND ' . $filterSql;
        }

        list($params) = $this->expandParameters($criteria);

        return (bool) $this->conn->fetchColumn($sql, $params);
    }

    /**
     * Generates the appropriate join SQL for the given join column.
     *
     * @param array $joinColumns The join columns definition of an association.
     *
     * @return string LEFT JOIN if one of the columns is nullable, INNER JOIN otherwise.
     */
    protected function getJoinSQLForJoinColumns($joinColumns)
    {
        // if one of the join columns is nullable, return left join
        foreach ($joinColumns as $joinColumn) {
             if ( ! isset($joinColumn['nullable']) || $joinColumn['nullable']) {
                 return 'LEFT JOIN';
             }
        }

        return 'INNER JOIN';
    }

    /**
     * Gets an SQL column alias for a column name.
     *
     * @param string $columnName
     *
     * @return string
     */
    public function getSQLColumnAlias($columnName)
    {
        return $this->quoteStrategy->getColumnAlias($columnName, $this->sqlAliasCounter++, $this->platform);
    }

    /**
     * Generates the filter SQL for a given entity and table alias.
     *
     * @param ClassMetadata $targetEntity     Metadata of the target entity.
     * @param string        $targetTableAlias The table alias of the joined/selected table.
     *
     * @return string The SQL query part to add to a query.
     */
    protected function generateFilterConditionSQL(ClassMetadata $targetEntity, $targetTableAlias)
    {
        $filterClauses = array();

        foreach ($this->em->getFilters()->getEnabledFilters() as $filter) {
            if ('' !== $filterExpr = $filter->addFilterConstraint($targetEntity, $targetTableAlias)) {
                $filterClauses[] = '(' . $filterExpr . ')';
            }
        }

        $sql = implode(' AND ', $filterClauses);
        return $sql ? "(" . $sql . ")" : ""; // Wrap again to avoid "X or Y and FilterConditionSQL"
    }
}<|MERGE_RESOLUTION|>--- conflicted
+++ resolved
@@ -1346,7 +1346,6 @@
      */
     protected function getInsertSQL()
     {
-<<<<<<< HEAD
         if ($this->insertSql !== null) {
             return $this->insertSql;
         }
@@ -1384,48 +1383,6 @@
         $this->insertSql = sprintf('INSERT INTO %s (%s) VALUES (%s)', $tableName, $columns, $values);
 
         return $this->insertSql;
-=======
-        if ($this->_insertSql !== null) {
-            return $this->_insertSql;
-        }
-
-        $insertSql = '';
-        $columns = $this->_getInsertColumnList();
-
-        if (empty($columns)) {
-            $insertSql = $this->_platform->getEmptyIdentityInsertSQL(
-                $this->_class->getQuotedTableName($this->_platform),
-                $this->_class->getQuotedColumnName($this->_class->identifier[0], $this->_platform)
-            );
-
-            $this->_insertSql = $insertSql;
-
-            return $this->_insertSql;
-        } else {
-            $columns = array_unique($columns);
-            $values  = array();
-
-            foreach ($columns as $column) {
-                $placeholder = '?';
-
-                if (isset($this->_columnTypes[$column]) &&
-                    isset($this->_class->fieldMappings[$this->_class->fieldNames[$column]]['requireSQLConversion'])) {
-                    $type = Type::getType($this->_columnTypes[$column]);
-                    $placeholder = $type->convertToDatabaseValueSQL('?', $this->_platform);
-                }
-
-                $values[] = $placeholder;
-            }
-        }
-
-        $insertSql = 'INSERT INTO ' . $this->_class->getQuotedTableName($this->_platform)
-                . ' (' . implode(', ', array_values($columns)) . ') VALUES'
-                . ' (' . implode(', ', $values) . ')';
-
-        $this->_insertSql = $insertSql;
-
-        return $this->_insertSql;
->>>>>>> cc960bab
     }
 
     /**
@@ -1438,136 +1395,43 @@
      */
     protected function getInsertColumnList()
     {
-        return $this->_getClassMetadataInsertColumnList($this->_class, array());
-    }
-
-<<<<<<< HEAD
-        foreach ($this->class->reflFields as $name => $field) {
-            if ($this->class->isVersioned && $this->class->versionField == $name) {
+        return $this->getClassMetadataInsertColumnList($this->class, array());
+    }
+
+    private function getClassMetadataInsertColumnList($class, $columns)
+    {
+
+        foreach ($class->reflFields as $name => $field) {
+            if ($class->isVersioned && $this->class->versionField == $name) {
                 continue;
             }
 
-            if (isset($this->class->associationMappings[$name])) {
-                $assoc = $this->class->associationMappings[$name];
+            if (isset($class->associationMappings[$name])) {
+                $assoc = $class->associationMappings[$name];
                 if ($assoc['isOwningSide'] && $assoc['type'] & ClassMetadata::TO_ONE) {
                     foreach ($assoc['joinColumns'] as $joinColumn) {
-                        $columns[] = $this->quoteStrategy->getJoinColumnName($joinColumn, $this->class, $this->platform);
+                        $columns[] = $this->quoteStrategy->getJoinColumnName($joinColumn, $class, $this->platform);
                     }
                 }
 
                 continue;
             }
-
-            if ($this->class->generatorType != ClassMetadata::GENERATOR_TYPE_IDENTITY || $this->class->identifier[0] != $name) {
-                $columns[] = $this->quoteStrategy->getColumnName($name, $this->class, $this->platform);
-                $this->columnTypes[$name] = $this->class->fieldMappings[$name]['type'];
-=======
-    /**
-     * Retrieve the list of columns to put in the INSERT SQL statement of a ClassMetadata.
-     *
-     * @param \Doctrine\ORM\Mapping\ClassMetadata $class
-     * @param array $columns
-     *
-     * @return array
-     */
-    private function _getClassMetadataInsertColumnList($class, $columns)
-    {
-        foreach (array_keys($class->reflFields) as $name) {
-            if ($class->isVersioned && $class->versionField == $name) {
-                continue;
-            }
-
-            $newColumns = array();
-
-            switch (true) {
-                case (isset($class->associationMappings[$name])):
-                    $newColumns = $this->_getInsertAssociationColumnList(
-                        $class, $class->associationMappings[$name]
-                    );
-                    break;
-
-                case (isset($class->embeddedMappings[$name])):
-                    $newColumns = $this->_getInsertEmbeddedColumnList(
-                        $class, $class->embeddedMappings[$name]
-                    );
-                    break;
-
-                case ($class->generatorType != ClassMetadata::GENERATOR_TYPE_IDENTITY || $class->identifier[0] != $name):
-                    $newColumns = $this->_getInsertFieldColumnList(
-                        $class, $class->fieldMappings[$name]
-                    );
-                    break;
-
-                default:
-                    // Do nothing
->>>>>>> cc960bab
-            }
-
-            $columns = array_merge($columns, $newColumns);
-        }
-
-        return $columns;
-    }
-
-    /**
-     * Gets the list of columns to put in the INSERT SQL statement of an embedded field.
-     *
-     * @param \Doctrine\ORM\Mapping\ClassMetadata $class
-     * @param array $mapping
-     * @return array
-     */
-    private function _getInsertEmbeddedColumnList($class, $mapping)
-    {
-        $embedded   = $class->embeddedMappings[$mapping['fieldName']];
-        $embeddable = $this->_em->getClassMetadata($embedded['class']);
-
-        $columns         = array();
-        $embeddedColumns = $this->_getClassMetadataInsertColumnList($embeddable, array());
-
-        foreach ($embeddedColumns as $embeddedColumnName => $embeddedColumnValue) {
-            $columns[] = $embedded['prefix'] . '_' . $embeddedColumnName;
-        }
-
-        return $columns;
-    }
-
-    /**
-     * Gets the list of columns to put in the INSERT SQL statement of an association.
-     *
-     * @param \Doctrine\ORM\Mapping\ClassMetadata $class
-     * @param array $mapping
-     * @return array
-     */
-    private function _getInsertAssociationColumnList($class, $mapping)
-    {
-        $columns = array();
-
-        if ($mapping['isOwningSide'] && $mapping['type'] & ClassMetadata::TO_ONE) {
-            foreach ($mapping['targetToSourceKeyColumns'] as $sourceCol) {
-                $columns[] = $sourceCol;
-            }
-        }
-
-        return $columns;
-    }
-
-    /**
-     * Gets the list of columns to put in the INSERT SQL statement of a field.
-     *
-     * @param \Doctrine\ORM\Mapping\ClassMetadata $class
-     * @param array $mapping
-     * @return array
-     */
-    private function _getInsertFieldColumnList($class, $mapping)
-    {
-        $columns = array();
-
-        $name        = $mapping['fieldName'];
-        $quotedName  = $class->getQuotedColumnName($name, $this->_platform);
-
-        $columns[] = $quotedName;
-
-        $this->_columnTypes[$name] = $mapping['type'];
+            
+            if (isset($class->embeddedMappings[$name])) {
+                $embed = $class->embeddedMappings[$name];
+                $embeddable = $this->em->getClassMetadata($embed['class']);
+                $embeddedColumns = $this->getClassMetadataInsertColumnList($embeddable, array());
+
+                foreach(array_keys($embeddedColumns) as $embeddedColumnName) {
+                    $columns[] = $embed['prefix'] . '_' . $embeddedColumnName;
+                }
+            }
+
+            if ($class->generatorType != ClassMetadata::GENERATOR_TYPE_IDENTITY || $class->identifier[0] != $name) {
+                $columns[] = $this->quoteStrategy->getColumnName($name, $class, $this->platform);
+                $this->columnTypes[$name] = $class->fieldMappings[$name]['type'];
+            }
+        }
 
         return $columns;
     }
