--- conflicted
+++ resolved
@@ -697,11 +697,7 @@
      */
     public function load(array $criteria, $entity = null, $assoc = null, array $hints = array(), $lockMode = 0, $limit = null, array $orderBy = null)
     {
-<<<<<<< HEAD
-        $sql = $this->getSelectSQL($criteria, $assoc, $lockMode, $limit, null, $orderBy);
-=======
         $sql = $this->_getSelectEntitiesSQL($criteria, $assoc, $lockMode, $limit, null, $orderBy);        
->>>>>>> 287b29ae
         list($params, $types) = $this->expandParameters($criteria);
         $stmt = $this->conn->executeQuery($sql, $params, $types);
 
@@ -846,10 +842,6 @@
         }
 
         $valueVisitor = new SqlValueVisitor();
-<<<<<<< HEAD
-
-=======
->>>>>>> 287b29ae
         $valueVisitor->dispatch($expression);
 
         list($values, $types) = $valueVisitor->getParamsAndTypes();
@@ -1775,15 +1767,11 @@
         if ($this->em->getUnitOfWork()->getEntityState($value) === UnitOfWork::STATE_MANAGED) {
             $idValues = $this->em->getUnitOfWork()->getEntityIdentifier($value);
 
-<<<<<<< HEAD
-            return reset($idValues);
-=======
             $key = key($idValues);
 
             if (null !== $key){
                 $value = $idValues[$key];
            } 
->>>>>>> 287b29ae
         }
 
         $class      = $this->em->getClassMetadata(get_class($value));
