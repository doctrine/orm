--- conflicted
+++ resolved
@@ -216,33 +216,21 @@
                 if ($whereClause !== '') {
                     $whereClause .= ' AND ';
                 }
-<<<<<<< HEAD
                 $whereClause .= "t.$joinTableColumn = ?";
-=======
-                
-                $whereClause .= "$joinTableColumn = ?";
->>>>>>> 4a920d0a
 
                 $params[] = ($class->containsForeignIdentifier)
                     ? $id[$class->getFieldForColumn($joinColumns[$joinTableColumn])]
                     : $id[$class->fieldNames[$joinColumns[$joinTableColumn]]];
             }
         }
-<<<<<<< HEAD
 
         list($joinTargetEntitySQL, $filterSql) = $this->getFilterSql($mapping);
-
-        $sql = 'SELECT count(*)'
-            . ' FROM ' . $joinTable['name'] . ' t'
+        
+        $sql = 'SELECT COUNT(*)'
+            . ' FROM ' . $class->getQuotedJoinTableName($mapping, $this->_conn->getDatabasePlatform()) . ' t'
             . $joinTargetEntitySQL
             . ' WHERE ' . $whereClause
             . $filterSql;
-=======
-        
-        $sql = 'SELECT COUNT(*)'
-             . ' FROM ' . $class->getQuotedJoinTableName($mapping, $this->_conn->getDatabasePlatform()) 
-             . ' WHERE ' . $whereClause;
->>>>>>> 4a920d0a
 
         return $this->_conn->fetchColumn($sql, $params);
     }
@@ -315,21 +303,14 @@
                     : $sourceId[$sourceClass->fieldNames[$mapping['relationToSourceKeyColumns'][$joinTableColumn]]];
             }
         }
-<<<<<<< HEAD
 
         list($joinTargetEntitySQL, $filterSql) = $this->getFilterSql($mapping);
-
+        
         $sql = 'SELECT 1'
-           . ' FROM ' . $joinTable['name'] . ' t'
+            . ' FROM ' . $sourceClass->getQuotedJoinTableName($mapping, $this->_conn->getDatabasePlatform()) . ' t'
             . $joinTargetEntitySQL
-           . ' WHERE ' . $whereClause
+            . ' WHERE ' . $whereClause
            . $filterSql;
-=======
-        
-        $sql = 'SELECT 1'
-             . ' FROM ' . $sourceClass->getQuotedJoinTableName($mapping, $this->_conn->getDatabasePlatform()) 
-             . ' WHERE ' . $whereClause;
->>>>>>> 4a920d0a
 
         return (bool) $this->_conn->fetchColumn($sql, $params);
     }
