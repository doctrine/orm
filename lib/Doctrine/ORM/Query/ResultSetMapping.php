<?php

<<<<<<< HEAD
/*
 * THIS SOFTWARE IS PROVIDED BY THE COPYRIGHT HOLDERS AND CONTRIBUTORS
 * "AS IS" AND ANY EXPRESS OR IMPLIED WARRANTIES, INCLUDING, BUT NOT
 * LIMITED TO, THE IMPLIED WARRANTIES OF MERCHANTABILITY AND FITNESS FOR
 * A PARTICULAR PURPOSE ARE DISCLAIMED. IN NO EVENT SHALL THE COPYRIGHT
 * OWNER OR CONTRIBUTORS BE LIABLE FOR ANY DIRECT, INDIRECT, INCIDENTAL,
 * SPECIAL, EXEMPLARY, OR CONSEQUENTIAL DAMAGES (INCLUDING, BUT NOT
 * LIMITED TO, PROCUREMENT OF SUBSTITUTE GOODS OR SERVICES; LOSS OF USE,
 * DATA, OR PROFITS; OR BUSINESS INTERRUPTION) HOWEVER CAUSED AND ON ANY
 * THEORY OF LIABILITY, WHETHER IN CONTRACT, STRICT LIABILITY, OR TORT
 * (INCLUDING NEGLIGENCE OR OTHERWISE) ARISING IN ANY WAY OUT OF THE USE
 * OF THIS SOFTWARE, EVEN IF ADVISED OF THE POSSIBILITY OF SUCH DAMAGE.
 *
 * This software consists of voluntary contributions made by many individuals
 * and is licensed under the MIT license. For more information, see
 * <http://www.doctrine-project.org>.
 */

namespace Doctrine\ORM\Query;

=======
declare(strict_types=1);

namespace Doctrine\ORM\Query;

use Doctrine\DBAL\Types\Type;
use Doctrine\ORM\Mapping\AssociationMetadata;
>>>>>>> fce18e93
use function array_merge;
use function count;

/**
 * A ResultSetMapping describes how a result set of an SQL query maps to a Doctrine result.
 *
 * IMPORTANT NOTE:
 * The properties of this class are only public for fast internal READ access and to (drastically)
 * reduce the size of serialized instances for more effective caching due to better (un-)serialization
 * performance.
 *
 * <b>Users should use the public methods.</b>
 *
 * @todo Think about whether the number of lookup maps can be reduced.
 */
class ResultSetMapping
{
    /**
     * Whether the result is mixed (contains scalar values together with field values).
     *
     * @ignore
     * @var bool
     */
    public $isMixed = false;

    /**
     * Whether the result is a select statement.
     *
     * @ignore
     * @var bool
     */
    public $isSelect = true;

    /**
     * Maps alias names to class names.
     *
     * @ignore
     * @var string[]
     */
    public $aliasMap = [];

    /**
     * Maps alias names to related association field names.
     *
     * @ignore
     * @var string[]
     */
    public $relationMap = [];

    /**
     * Maps alias names to parent alias names.
     *
     * @ignore
     * @var string[]
     */
    public $parentAliasMap = [];

    /**
     * Maps column names in the result set to field names for each class.
     *
     * @ignore
     * @var string[]
     */
    public $fieldMappings = [];

    /**
     * Maps column names in the result set to the alias/field name to use in the mapped result.
     *
     * @ignore
     * @var string[]
     */
    public $scalarMappings = [];

    /**
     * Maps column names in the result set to the alias/field type to use in the mapped result.
     *
     * @ignore
     * @var Type[]
     */
    public $typeMappings = [];

    /**
     * Maps entities in the result set to the alias name to use in the mapped result.
     *
     * @ignore
     * @var string[]
     */
    public $entityMappings = [];

    /**
     * Maps column names of meta columns (foreign keys, discriminator columns, ...) to field names.
     *
     * @ignore
     * @var string[]
     */
    public $metaMappings = [];

    /**
     * Maps column names in the result set to the alias they belong to.
     *
     * @ignore
     * @var string[]
     */
    public $columnOwnerMap = [];

    /**
     * List of columns in the result set that are used as discriminator columns.
     *
     * @ignore
     * @var string[]
     */
    public $discriminatorColumns = [];

    /**
     * Maps alias names to field names that should be used for indexing.
     *
     * @ignore
     * @var string[]
     */
    public $indexByMap = [];

    /**
     * Map from column names to class names that declare the field the column is mapped to.
     *
     * @ignore
     * @var string[]
     */
    public $declaringClasses = [];

    /**
     * This is necessary to hydrate derivate foreign keys correctly.
     *
     * @var bool[][]
     */
    public $isIdentifierColumn = [];

    /**
     * Maps column names in the result set to field names for each new object expression.
     *
     * @var mixed[][]
     */
    public $newObjectMappings = [];

    /**
     * Maps metadata parameter names to the metadata attribute.
     *
     * @var mixed[]
     */
    public $metadataParameterMapping = [];

    /**
     * Contains query parameter names to be resolved as discriminator values
     *
     * @var string[]
     */
    public $discriminatorParameters = [];

    /**
     * Adds an entity result to this ResultSetMapping.
     *
     * @param string      $class       The class name of the entity.
     * @param string      $alias       The alias for the class. The alias must be unique among all entity
     *                                 results or joined entity results within this ResultSetMapping.
     * @param string|null $resultAlias The result alias with which the entity result should be
     *                                 placed in the result structure.
     *
     * @return static This ResultSetMapping instance.
     *
     * @todo Rename: addRootEntity
     */
    public function addEntityResult($class, $alias, $resultAlias = null)
    {
        $this->aliasMap[$alias]       = $class;
        $this->entityMappings[$alias] = $resultAlias;

        if ($resultAlias !== null) {
            $this->isMixed = true;
        }

        return $this;
    }

    /**
     * Sets a discriminator column for an entity result or joined entity result.
     * The discriminator column will be used to determine the concrete class name to
     * instantiate.
     *
     * @param string $alias       The alias of the entity result or joined entity result the discriminator
     *                            column should be used for.
     * @param string $discrColumn The name of the discriminator column in the SQL result set.
     *
     * @return static This ResultSetMapping instance.
     *
     * @todo Rename: addDiscriminatorColumn
     */
    public function setDiscriminatorColumn($alias, $discrColumn)
    {
        $this->discriminatorColumns[$alias] = $discrColumn;
        $this->columnOwnerMap[$discrColumn] = $alias;

        return $this;
    }

    /**
     * Sets a field to use for indexing an entity result or joined entity result.
     *
     * @param string $alias     The alias of an entity result or joined entity result.
     * @param string $fieldName The name of the field to use for indexing.
     *
     * @return static This ResultSetMapping instance.
     */
    public function addIndexBy($alias, $fieldName)
    {
        $found = false;

        foreach (array_merge($this->metaMappings, $this->fieldMappings) as $columnName => $columnFieldName) {
            if (! ($columnFieldName === $fieldName && $this->columnOwnerMap[$columnName] === $alias)) {
                continue;
            }

            $this->addIndexByColumn($alias, $columnName);
            $found = true;

            break;
        }

        /* TODO: check if this exception can be put back, for now it's gone because of assumptions made by some ORM internals
        if ( ! $found) {
            $message = sprintf(
                'Cannot add index by for DQL alias %s and field %s without calling addFieldResult() for them before.',
                $alias,
                $fieldName
            );

            throw new \LogicException($message);
        }
        */

        return $this;
    }

    /**
     * Sets to index by a scalar result column name.
     *
     * @param string $resultColumnName
     *
     * @return static This ResultSetMapping instance.
     */
    public function addIndexByScalar($resultColumnName)
    {
        $this->indexByMap['scalars'] = $resultColumnName;

        return $this;
    }

    /**
     * Sets a column to use for indexing an entity or joined entity result by the given alias name.
     *
     * @param string $alias
     * @param string $resultColumnName
     *
     * @return static This ResultSetMapping instance.
     */
    public function addIndexByColumn($alias, $resultColumnName)
    {
        $this->indexByMap[$alias] = $resultColumnName;

        return $this;
    }

    /**
     * Checks whether an entity result or joined entity result with a given alias has
     * a field set for indexing.
     *
     * @param string $alias
     *
     * @return bool
     *
     * @todo Rename: isIndexed($alias)
     */
    public function hasIndexBy($alias)
    {
        return isset($this->indexByMap[$alias]);
    }

    /**
     * Checks whether the column with the given name is mapped as a field result
     * as part of an entity result or joined entity result.
     *
     * @param string $columnName The name of the column in the SQL result set.
     *
     * @return bool
     *
     * @todo Rename: isField
     */
    public function isFieldResult($columnName)
    {
        return isset($this->fieldMappings[$columnName]);
    }

    /**
     * Adds a field to the result that belongs to an entity or joined entity.
     *
     * @param string      $alias          The alias of the root entity or joined entity to which the field belongs.
     * @param string      $columnName     The name of the column in the SQL result set.
     * @param string      $fieldName      The name of the field on the declaring class.
     * @param string|null $declaringClass The name of the class that declares/owns the specified field.
     *                                    When $alias refers to a superclass in a mapped hierarchy but
     *                                    the field $fieldName is defined on a subclass, specify that here.
     *                                    If not specified, the field is assumed to belong to the class
     *                                    designated by $alias.
     *
     * @return static This ResultSetMapping instance.
     *
     * @todo Rename: addField
     */
    public function addFieldResult($alias, $columnName, $fieldName, $declaringClass = null)
    {
        // column name (in result set) => field name
        $this->fieldMappings[$columnName] = $fieldName;
        // column name => alias of owner
        $this->columnOwnerMap[$columnName] = $alias;
        // field name => class name of declaring class
        $this->declaringClasses[$columnName] = $declaringClass ?: $this->aliasMap[$alias];

        if (! $this->isMixed && $this->scalarMappings) {
            $this->isMixed = true;
        }

        return $this;
    }

    /**
     * Adds a joined entity result.
     *
     * @param string $class       The class name of the joined entity.
     * @param string $alias       The unique alias to use for the joined entity.
     * @param string $parentAlias The alias of the entity result that is the parent of this joined result.
     * @param string $relation    The association field that connects the parent entity result
     *                            with the joined entity result.
     *
     * @return static This ResultSetMapping instance.
     *
     * @todo Rename: addJoinedEntity
     */
    public function addJoinedEntityResult($class, $alias, $parentAlias, $relation)
    {
        $this->aliasMap[$alias]       = $class;
        $this->parentAliasMap[$alias] = $parentAlias;
        $this->relationMap[$alias]    = $relation;

        return $this;
    }

    /**
     * Adds a scalar result mapping.
     *
     * @param string $columnName The name of the column in the SQL result set.
     * @param string $alias      The result alias with which the scalar result should be placed in the result structure.
     * @param Type   $type       The column type
     *
     * @return static This ResultSetMapping instance.
     *
     * @todo Rename: addScalar
     */
    public function addScalarResult($columnName, $alias, Type $type)
    {
        $this->scalarMappings[$columnName] = $alias;
        $this->typeMappings[$columnName]   = $type;

        if (! $this->isMixed && $this->fieldMappings) {
            $this->isMixed = true;
        }

        return $this;
    }

    /**
     * Checks whether a column with a given name is mapped as a scalar result.
     *
     * @param string $columnName The name of the column in the SQL result set.
     *
     * @return bool
     *
     * @todo Rename: isScalar
     */
    public function isScalarResult($columnName)
    {
        return isset($this->scalarMappings[$columnName]);
    }

    /**
     * Gets the name of the class of an entity result or joined entity result,
     * identified by the given unique alias.
     *
     * @param string $alias
     *
     * @return string
     */
    public function getClassName($alias)
    {
        return $this->aliasMap[$alias];
    }

    /**
     * Gets the field alias for a column that is mapped as a scalar value.
     *
     * @param string $columnName The name of the column in the SQL result set.
     *
     * @return string
     */
    public function getScalarAlias($columnName)
    {
        return $this->scalarMappings[$columnName];
    }

    /**
     * Gets the name of the class that owns a field mapping for the specified column.
     *
     * @param string $columnName
     *
     * @return string
     */
    public function getDeclaringClass($columnName)
    {
        return $this->declaringClasses[$columnName];
    }

    /**
     * @param string $alias
     *
     * @return AssociationMetadata
     */
    public function getRelation($alias)
    {
        return $this->relationMap[$alias];
    }

    /**
     * @param string $alias
     *
     * @return bool
     */
    public function isRelation($alias)
    {
        return isset($this->relationMap[$alias]);
    }

    /**
     * Gets the alias of the class that owns a field mapping for the specified column.
     *
     * @param string $columnName
     *
     * @return string
     */
    public function getEntityAlias($columnName)
    {
        return $this->columnOwnerMap[$columnName];
    }

    /**
     * Gets the parent alias of the given alias.
     *
     * @param string $alias
     *
     * @return string
     */
    public function getParentAlias($alias)
    {
        return $this->parentAliasMap[$alias];
    }

    /**
     * Checks whether the given alias has a parent alias.
     *
     * @param string $alias
     *
     * @return bool
     */
    public function hasParentAlias($alias)
    {
        return isset($this->parentAliasMap[$alias]);
    }

    /**
     * Gets the field name for a column name.
     *
     * @param string $columnName
     *
     * @return string
     */
    public function getFieldName($columnName)
    {
        return $this->fieldMappings[$columnName];
    }

    /**
     * @return string[]
     */
    public function getAliasMap()
    {
        return $this->aliasMap;
    }

    /**
     * Gets the number of different entities that appear in the mapped result.
     *
     * @return int
     */
    public function getEntityResultCount()
    {
        return count($this->aliasMap);
    }

    /**
     * Checks whether this ResultSetMapping defines a mixed result.
     *
     * Mixed results can only occur in object and array (graph) hydration. In such a
     * case a mixed result means that scalar values are mixed with objects/array in
     * the result.
     *
     * @return bool
     */
    public function isMixedResult()
    {
        return $this->isMixed;
    }

    /**
     * Adds a meta column (foreign key or discriminator column) to the result set.
     *
     * @param string $alias              The result alias with which the meta result should be placed in the result structure.
     * @param string $columnName         The name of the column in the SQL result set.
     * @param string $fieldName          The name of the field on the declaring class.
     * @param bool   $isIdentifierColumn
     * @param Type   $type               The column type
     *
<<<<<<< HEAD
     * @return static This ResultSetMapping instance.
     *
     * @todo Make all methods of this class require all parameters and not infer anything
=======
     * @return ResultSetMapping This ResultSetMapping instance.
>>>>>>> fce18e93
     */
    public function addMetaResult($alias, $columnName, $fieldName, $isIdentifierColumn, Type $type)
    {
        $this->metaMappings[$columnName]   = $fieldName;
        $this->columnOwnerMap[$columnName] = $alias;
        $this->typeMappings[$columnName]   = $type;

        if ($isIdentifierColumn) {
            $this->isIdentifierColumn[$alias][$columnName] = true;
        }

        return $this;
    }
}<|MERGE_RESOLUTION|>--- conflicted
+++ resolved
@@ -1,34 +1,11 @@
 <?php
 
-<<<<<<< HEAD
-/*
- * THIS SOFTWARE IS PROVIDED BY THE COPYRIGHT HOLDERS AND CONTRIBUTORS
- * "AS IS" AND ANY EXPRESS OR IMPLIED WARRANTIES, INCLUDING, BUT NOT
- * LIMITED TO, THE IMPLIED WARRANTIES OF MERCHANTABILITY AND FITNESS FOR
- * A PARTICULAR PURPOSE ARE DISCLAIMED. IN NO EVENT SHALL THE COPYRIGHT
- * OWNER OR CONTRIBUTORS BE LIABLE FOR ANY DIRECT, INDIRECT, INCIDENTAL,
- * SPECIAL, EXEMPLARY, OR CONSEQUENTIAL DAMAGES (INCLUDING, BUT NOT
- * LIMITED TO, PROCUREMENT OF SUBSTITUTE GOODS OR SERVICES; LOSS OF USE,
- * DATA, OR PROFITS; OR BUSINESS INTERRUPTION) HOWEVER CAUSED AND ON ANY
- * THEORY OF LIABILITY, WHETHER IN CONTRACT, STRICT LIABILITY, OR TORT
- * (INCLUDING NEGLIGENCE OR OTHERWISE) ARISING IN ANY WAY OUT OF THE USE
- * OF THIS SOFTWARE, EVEN IF ADVISED OF THE POSSIBILITY OF SUCH DAMAGE.
- *
- * This software consists of voluntary contributions made by many individuals
- * and is licensed under the MIT license. For more information, see
- * <http://www.doctrine-project.org>.
- */
-
-namespace Doctrine\ORM\Query;
-
-=======
 declare(strict_types=1);
 
 namespace Doctrine\ORM\Query;
 
 use Doctrine\DBAL\Types\Type;
 use Doctrine\ORM\Mapping\AssociationMetadata;
->>>>>>> fce18e93
 use function array_merge;
 use function count;
 
@@ -195,7 +172,7 @@
      * @param string|null $resultAlias The result alias with which the entity result should be
      *                                 placed in the result structure.
      *
-     * @return static This ResultSetMapping instance.
+     * @return ResultSetMapping This ResultSetMapping instance.
      *
      * @todo Rename: addRootEntity
      */
@@ -220,7 +197,7 @@
      *                            column should be used for.
      * @param string $discrColumn The name of the discriminator column in the SQL result set.
      *
-     * @return static This ResultSetMapping instance.
+     * @return ResultSetMapping This ResultSetMapping instance.
      *
      * @todo Rename: addDiscriminatorColumn
      */
@@ -238,7 +215,7 @@
      * @param string $alias     The alias of an entity result or joined entity result.
      * @param string $fieldName The name of the field to use for indexing.
      *
-     * @return static This ResultSetMapping instance.
+     * @return ResultSetMapping This ResultSetMapping instance.
      */
     public function addIndexBy($alias, $fieldName)
     {
@@ -275,7 +252,7 @@
      *
      * @param string $resultColumnName
      *
-     * @return static This ResultSetMapping instance.
+     * @return ResultSetMapping This ResultSetMapping instance.
      */
     public function addIndexByScalar($resultColumnName)
     {
@@ -290,7 +267,7 @@
      * @param string $alias
      * @param string $resultColumnName
      *
-     * @return static This ResultSetMapping instance.
+     * @return ResultSetMapping This ResultSetMapping instance.
      */
     public function addIndexByColumn($alias, $resultColumnName)
     {
@@ -341,7 +318,7 @@
      *                                    If not specified, the field is assumed to belong to the class
      *                                    designated by $alias.
      *
-     * @return static This ResultSetMapping instance.
+     * @return ResultSetMapping This ResultSetMapping instance.
      *
      * @todo Rename: addField
      */
@@ -370,7 +347,7 @@
      * @param string $relation    The association field that connects the parent entity result
      *                            with the joined entity result.
      *
-     * @return static This ResultSetMapping instance.
+     * @return ResultSetMapping This ResultSetMapping instance.
      *
      * @todo Rename: addJoinedEntity
      */
@@ -390,7 +367,7 @@
      * @param string $alias      The result alias with which the scalar result should be placed in the result structure.
      * @param Type   $type       The column type
      *
-     * @return static This ResultSetMapping instance.
+     * @return ResultSetMapping This ResultSetMapping instance.
      *
      * @todo Rename: addScalar
      */
@@ -566,13 +543,7 @@
      * @param bool   $isIdentifierColumn
      * @param Type   $type               The column type
      *
-<<<<<<< HEAD
-     * @return static This ResultSetMapping instance.
-     *
-     * @todo Make all methods of this class require all parameters and not infer anything
-=======
-     * @return ResultSetMapping This ResultSetMapping instance.
->>>>>>> fce18e93
+     * @return ResultSetMapping This ResultSetMapping instance.
      */
     public function addMetaResult($alias, $columnName, $fieldName, $isIdentifierColumn, Type $type)
     {
