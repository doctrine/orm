<?php

declare(strict_types=1);

namespace Doctrine\ORM\Query;

use Doctrine\Common\Lexer\AbstractLexer;
use Doctrine\Deprecations\Deprecation;
use Doctrine\ORM\EntityManagerInterface;
use Doctrine\ORM\Mapping\ClassMetadata;
use Doctrine\ORM\Query;
use Doctrine\ORM\Query\AST\Functions;
use LogicException;
use ReflectionClass;

use function array_intersect;
use function array_search;
use function assert;
use function class_exists;
use function count;
use function implode;
use function in_array;
use function interface_exists;
use function is_string;
use function sprintf;
use function str_contains;
use function strlen;
use function strpos;
use function strrpos;
use function strtolower;
use function substr;

/**
 * An LL(*) recursive-descent parser for the context-free grammar of the Doctrine Query Language.
 * Parses a DQL query, reports any errors in it, and generates an AST.
 *
 * @psalm-import-type Token from AbstractLexer
 * @psalm-type QueryComponent = array{
 *                 metadata?: ClassMetadata<object>,
 *                 parent?: string|null,
 *                 relation?: mixed[]|null,
 *                 map?: string|null,
 *                 resultVariable?: AST\Node|string,
 *                 nestingLevel: int,
 *                 token: Token,
 *             }
 */
class Parser
{
    /**
     * @readonly Maps BUILT-IN string function names to AST class names.
     * @psalm-var array<string, class-string<Functions\FunctionNode>>
     */
    private static $stringFunctions = [
        'concat'    => Functions\ConcatFunction::class,
        'substring' => Functions\SubstringFunction::class,
        'trim'      => Functions\TrimFunction::class,
        'lower'     => Functions\LowerFunction::class,
        'upper'     => Functions\UpperFunction::class,
        'identity'  => Functions\IdentityFunction::class,
    ];

    /**
     * @readonly Maps BUILT-IN numeric function names to AST class names.
     * @psalm-var array<string, class-string<Functions\FunctionNode>>
     */
    private static $numericFunctions = [
        'length'    => Functions\LengthFunction::class,
        'locate'    => Functions\LocateFunction::class,
        'abs'       => Functions\AbsFunction::class,
        'sqrt'      => Functions\SqrtFunction::class,
        'mod'       => Functions\ModFunction::class,
        'size'      => Functions\SizeFunction::class,
        'date_diff' => Functions\DateDiffFunction::class,
        'bit_and'   => Functions\BitAndFunction::class,
        'bit_or'    => Functions\BitOrFunction::class,

        // Aggregate functions
        'min'       => Functions\MinFunction::class,
        'max'       => Functions\MaxFunction::class,
        'avg'       => Functions\AvgFunction::class,
        'sum'       => Functions\SumFunction::class,
        'count'     => Functions\CountFunction::class,
    ];

    /**
     * @readonly Maps BUILT-IN datetime function names to AST class names.
     * @psalm-var array<string, class-string<Functions\FunctionNode>>
     */
    private static $datetimeFunctions = [
        'current_date'      => Functions\CurrentDateFunction::class,
        'current_time'      => Functions\CurrentTimeFunction::class,
        'current_timestamp' => Functions\CurrentTimestampFunction::class,
        'date_add'          => Functions\DateAddFunction::class,
        'date_sub'          => Functions\DateSubFunction::class,
    ];

    /*
     * Expressions that were encountered during parsing of identifiers and expressions
     * and still need to be validated.
     */

    /** @psalm-var list<array{token: Token|null, expression: mixed, nestingLevel: int}> */
    private $deferredIdentificationVariables = [];

    /** @psalm-var list<array{token: Token|null, expression: AST\PartialObjectExpression, nestingLevel: int}> */
    private $deferredPartialObjectExpressions = [];

    /** @psalm-var list<array{token: Token|null, expression: AST\PathExpression, nestingLevel: int}> */
    private $deferredPathExpressions = [];

    /** @psalm-var list<array{token: Token|null, expression: mixed, nestingLevel: int}> */
    private $deferredResultVariables = [];

    /** @psalm-var list<array{token: Token|null, expression: AST\NewObjectExpression, nestingLevel: int}> */
    private $deferredNewObjectExpressions = [];

    /**
     * The lexer.
     *
     * @var Lexer
     */
    private $lexer;

    /**
     * The parser result.
     *
     * @var ParserResult
     */
    private $parserResult;

    /**
     * The EntityManager.
     *
     * @var EntityManagerInterface
     */
    private $em;

    /**
     * The Query to parse.
     *
     * @var Query
     */
    private $query;

    /**
     * Map of declared query components in the parsed query.
     *
     * @psalm-var array<string, QueryComponent>
     */
    private $queryComponents = [];

    /**
     * Keeps the nesting level of defined ResultVariables.
     *
     * @var int
     */
    private $nestingLevel = 0;

    /**
     * Any additional custom tree walkers that modify the AST.
     *
     * @psalm-var list<class-string<TreeWalker>>
     */
    private $customTreeWalkers = [];

    /**
     * The custom last tree walker, if any, that is responsible for producing the output.
     *
     * @var class-string<SqlWalker>|null
     */
    private $customOutputWalker;

    /** @psalm-var array<string, AST\SelectExpression> */
    private $identVariableExpressions = [];

    /**
     * Creates a new query parser object.
     *
     * @param Query $query The Query to parse.
     */
    public function __construct(Query $query)
    {
        $this->query        = $query;
        $this->em           = $query->getEntityManager();
        $this->lexer        = new Lexer((string) $query->getDQL());
        $this->parserResult = new ParserResult();
    }

    /**
     * Sets a custom tree walker that produces output.
     * This tree walker will be run last over the AST, after any other walkers.
     *
     * @param string $className
     * @psalm-param class-string<SqlWalker> $className
     *
     * @return void
     */
    public function setCustomOutputTreeWalker($className)
    {
        $this->customOutputWalker = $className;
    }

    /**
     * Adds a custom tree walker for modifying the AST.
     *
     * @param string $className
     * @psalm-param class-string<TreeWalker> $className
     *
     * @return void
     */
    public function addCustomTreeWalker($className)
    {
        $this->customTreeWalkers[] = $className;
    }

    /**
     * Gets the lexer used by the parser.
     *
     * @return Lexer
     */
    public function getLexer()
    {
        return $this->lexer;
    }

    /**
     * Gets the ParserResult that is being filled with information during parsing.
     *
     * @return ParserResult
     */
    public function getParserResult()
    {
        return $this->parserResult;
    }

    /**
     * Gets the EntityManager used by the parser.
     *
     * @return EntityManagerInterface
     */
    public function getEntityManager()
    {
        return $this->em;
    }

    /**
     * Parses and builds AST for the given Query.
     *
     * @return AST\SelectStatement|AST\UpdateStatement|AST\DeleteStatement
     */
    public function getAST()
    {
        // Parse & build AST
        $AST = $this->QueryLanguage();

        // Process any deferred validations of some nodes in the AST.
        // This also allows post-processing of the AST for modification purposes.
        $this->processDeferredIdentificationVariables();

        if ($this->deferredPartialObjectExpressions) {
            $this->processDeferredPartialObjectExpressions();
        }

        if ($this->deferredPathExpressions) {
            $this->processDeferredPathExpressions();
        }

        if ($this->deferredResultVariables) {
            $this->processDeferredResultVariables();
        }

        if ($this->deferredNewObjectExpressions) {
            $this->processDeferredNewObjectExpressions($AST);
        }

        $this->processRootEntityAliasSelected();

        // TODO: Is there a way to remove this? It may impact the mixed hydration resultset a lot!
        $this->fixIdentificationVariableOrder($AST);

        return $AST;
    }

    /**
     * Attempts to match the given token with the current lookahead token.
     *
     * If they match, updates the lookahead token; otherwise raises a syntax
     * error.
     *
     * @param int $token The token type.
     *
     * @return void
     *
     * @throws QueryException If the tokens don't match.
     */
    public function match($token)
    {
        $lookaheadType = $this->lexer->lookahead['type'] ?? null;

        // Short-circuit on first condition, usually types match
        if ($lookaheadType === $token) {
            $this->lexer->moveNext();

            return;
        }

        // If parameter is not identifier (1-99) must be exact match
        if ($token < Lexer::T_IDENTIFIER) {
            $this->syntaxError($this->lexer->getLiteral($token));
        }

        // If parameter is keyword (200+) must be exact match
        if ($token > Lexer::T_IDENTIFIER) {
            $this->syntaxError($this->lexer->getLiteral($token));
        }

        // If parameter is T_IDENTIFIER, then matches T_IDENTIFIER (100) and keywords (200+)
        if ($token === Lexer::T_IDENTIFIER && $lookaheadType < Lexer::T_IDENTIFIER) {
            $this->syntaxError($this->lexer->getLiteral($token));
        }

        $this->lexer->moveNext();
    }

    /**
     * Frees this parser, enabling it to be reused.
     *
     * @param bool $deep     Whether to clean peek and reset errors.
     * @param int  $position Position to reset.
     *
     * @return void
     */
    public function free($deep = false, $position = 0)
    {
        // WARNING! Use this method with care. It resets the scanner!
        $this->lexer->resetPosition($position);

        // Deep = true cleans peek and also any previously defined errors
        if ($deep) {
            $this->lexer->resetPeek();
        }

        $this->lexer->token     = null;
        $this->lexer->lookahead = null;
    }

    /**
     * Parses a query string.
     *
     * @return ParserResult
     */
    public function parse()
    {
        $AST = $this->getAST();

        $customWalkers = $this->query->getHint(Query::HINT_CUSTOM_TREE_WALKERS);
        if ($customWalkers !== false) {
            $this->customTreeWalkers = $customWalkers;
        }

        $customOutputWalker = $this->query->getHint(Query::HINT_CUSTOM_OUTPUT_WALKER);
        if ($customOutputWalker !== false) {
            $this->customOutputWalker = $customOutputWalker;
        }

        // Run any custom tree walkers over the AST
        if ($this->customTreeWalkers) {
            $treeWalkerChain = new TreeWalkerChain($this->query, $this->parserResult, $this->queryComponents);

            foreach ($this->customTreeWalkers as $walker) {
                $treeWalkerChain->addTreeWalker($walker);
            }

            switch (true) {
                case $AST instanceof AST\UpdateStatement:
                    $treeWalkerChain->walkUpdateStatement($AST);
                    break;

                case $AST instanceof AST\DeleteStatement:
                    $treeWalkerChain->walkDeleteStatement($AST);
                    break;

                case $AST instanceof AST\SelectStatement:
                default:
                    $treeWalkerChain->walkSelectStatement($AST);
            }

            $this->queryComponents = $treeWalkerChain->getQueryComponents();
        }

        $outputWalkerClass = $this->customOutputWalker ?: SqlWalker::class;
        $outputWalker      = new $outputWalkerClass($this->query, $this->parserResult, $this->queryComponents);

        // Assign an SQL executor to the parser result
        $this->parserResult->setSqlExecutor($outputWalker->getExecutor($AST));

        return $this->parserResult;
    }

    /**
     * Fixes order of identification variables.
     *
     * They have to appear in the select clause in the same order as the
     * declarations (from ... x join ... y join ... z ...) appear in the query
     * as the hydration process relies on that order for proper operation.
     *
     * @param AST\SelectStatement|AST\DeleteStatement|AST\UpdateStatement $AST
     */
    private function fixIdentificationVariableOrder(AST\Node $AST): void
    {
        if (count($this->identVariableExpressions) <= 1) {
            return;
        }

        assert($AST instanceof AST\SelectStatement);

        foreach ($this->queryComponents as $dqlAlias => $qComp) {
            if (! isset($this->identVariableExpressions[$dqlAlias])) {
                continue;
            }

            $expr = $this->identVariableExpressions[$dqlAlias];
            $key  = array_search($expr, $AST->selectClause->selectExpressions, true);

            unset($AST->selectClause->selectExpressions[$key]);

            $AST->selectClause->selectExpressions[] = $expr;
        }
    }

    /**
     * Generates a new syntax error.
     *
     * @param string       $expected Expected string.
     * @param mixed[]|null $token    Got token.
     * @psalm-param Token|null $token
     *
     * @return void
     * @psalm-return no-return
     *
     * @throws QueryException
     */
    public function syntaxError($expected = '', $token = null)
    {
        if ($token === null) {
            $token = $this->lexer->lookahead;
        }

        $tokenPos = $token['position'] ?? '-1';

        $message  = sprintf('line 0, col %d: Error: ', $tokenPos);
        $message .= $expected !== '' ? sprintf('Expected %s, got ', $expected) : 'Unexpected ';
        $message .= $this->lexer->lookahead === null ? 'end of string.' : sprintf("'%s'", $token['value']);

        throw QueryException::syntaxError($message, QueryException::dqlError($this->query->getDQL() ?? ''));
    }

    /**
     * Generates a new semantical error.
     *
     * @param string       $message Optional message.
     * @param mixed[]|null $token   Optional token.
     * @psalm-param Token|null $token
     *
     * @return void
     * @psalm-return no-return
     *
     * @throws QueryException
     */
    public function semanticalError($message = '', $token = null)
    {
        if ($token === null) {
            $token = $this->lexer->lookahead ?? ['position' => 0];
        }

        // Minimum exposed chars ahead of token
        $distance = 12;

        // Find a position of a final word to display in error string
        $dql    = $this->query->getDQL();
        $length = strlen($dql);
        $pos    = $token['position'] + $distance;
        $pos    = strpos($dql, ' ', $length > $pos ? $pos : $length);
        $length = $pos !== false ? $pos - $token['position'] : $distance;

        $tokenPos = $token['position'] > 0 ? $token['position'] : '-1';
        $tokenStr = substr($dql, $token['position'], $length);

        // Building informative message
        $message = 'line 0, col ' . $tokenPos . " near '" . $tokenStr . "': Error: " . $message;

        throw QueryException::semanticalError($message, QueryException::dqlError($this->query->getDQL()));
    }

    /**
     * Peeks beyond the matched closing parenthesis and returns the first token after that one.
     *
     * @param bool $resetPeek Reset peek after finding the closing parenthesis.
     *
     * @return mixed[]
     * @psalm-return Token|null
     */
    private function peekBeyondClosingParenthesis(bool $resetPeek = true): array|null
    {
        $token        = $this->lexer->peek();
        $numUnmatched = 1;

        while ($numUnmatched > 0 && $token !== null) {
            switch ($token['type']) {
                case Lexer::T_OPEN_PARENTHESIS:
                    ++$numUnmatched;
                    break;

                case Lexer::T_CLOSE_PARENTHESIS:
                    --$numUnmatched;
                    break;

                default:
                    // Do nothing
            }

            $token = $this->lexer->peek();
        }

        if ($resetPeek) {
            $this->lexer->resetPeek();
        }

        return $token;
    }

    /**
     * Checks if the given token indicates a mathematical operator.
     *
     * @psalm-param Token|null $token
     */
    private function isMathOperator(array|null $token): bool
    {
        return $token !== null && in_array($token['type'], [Lexer::T_PLUS, Lexer::T_MINUS, Lexer::T_DIVIDE, Lexer::T_MULTIPLY], true);
    }

    /**
     * Checks if the next-next (after lookahead) token starts a function.
     *
     * @return bool TRUE if the next-next tokens start a function, FALSE otherwise.
     */
    private function isFunction(): bool
    {
        $lookaheadType = $this->lexer->lookahead['type'];
        $peek          = $this->lexer->peek();

        $this->lexer->resetPeek();

        return $lookaheadType >= Lexer::T_IDENTIFIER && $peek !== null && $peek['type'] === Lexer::T_OPEN_PARENTHESIS;
    }

    /**
     * Checks whether the given token type indicates an aggregate function.
     *
     * @psalm-param Lexer::T_* $tokenType
     *
     * @return bool TRUE if the token type is an aggregate function, FALSE otherwise.
     */
    private function isAggregateFunction(int $tokenType): bool
    {
        return in_array(
            $tokenType,
            [Lexer::T_AVG, Lexer::T_MIN, Lexer::T_MAX, Lexer::T_SUM, Lexer::T_COUNT],
            true,
        );
    }

    /**
     * Checks whether the current lookahead token of the lexer has the type T_ALL, T_ANY or T_SOME.
     */
    private function isNextAllAnySome(): bool
    {
        return in_array(
            $this->lexer->lookahead['type'],
            [Lexer::T_ALL, Lexer::T_ANY, Lexer::T_SOME],
            true,
        );
    }

    /**
     * Validates that the given <tt>IdentificationVariable</tt> is semantically correct.
     * It must exist in query components list.
     */
    private function processDeferredIdentificationVariables(): void
    {
        foreach ($this->deferredIdentificationVariables as $deferredItem) {
            $identVariable = $deferredItem['expression'];

            // Check if IdentificationVariable exists in queryComponents
            if (! isset($this->queryComponents[$identVariable])) {
                $this->semanticalError(
                    sprintf("'%s' is not defined.", $identVariable),
                    $deferredItem['token'],
                );
            }

            $qComp = $this->queryComponents[$identVariable];

            // Check if queryComponent points to an AbstractSchemaName or a ResultVariable
            if (! isset($qComp['metadata'])) {
                $this->semanticalError(
                    sprintf("'%s' does not point to a Class.", $identVariable),
                    $deferredItem['token'],
                );
            }

            // Validate if identification variable nesting level is lower or equal than the current one
            if ($qComp['nestingLevel'] > $deferredItem['nestingLevel']) {
                $this->semanticalError(
                    sprintf("'%s' is used outside the scope of its declaration.", $identVariable),
                    $deferredItem['token'],
                );
            }
        }
    }

    /**
     * Validates that the given <tt>NewObjectExpression</tt>.
     */
    private function processDeferredNewObjectExpressions(AST\SelectStatement $AST): void
    {
        foreach ($this->deferredNewObjectExpressions as $deferredItem) {
            $expression    = $deferredItem['expression'];
            $token         = $deferredItem['token'];
            $className     = $expression->className;
            $args          = $expression->args;
            $fromClassName = $AST->fromClause->identificationVariableDeclarations[0]->rangeVariableDeclaration->abstractSchemaName ?? null;

            // If the namespace is not given then assumes the first FROM entity namespace
            if (! str_contains($className, '\\') && ! class_exists($className) && is_string($fromClassName) && str_contains($fromClassName, '\\')) {
                $namespace = substr($fromClassName, 0, strrpos($fromClassName, '\\'));
                $fqcn      = $namespace . '\\' . $className;

                if (class_exists($fqcn)) {
                    $expression->className = $fqcn;
                    $className             = $fqcn;
                }
            }

            if (! class_exists($className)) {
                $this->semanticalError(sprintf('Class "%s" is not defined.', $className), $token);
            }

            $class = new ReflectionClass($className);

            if (! $class->isInstantiable()) {
                $this->semanticalError(sprintf('Class "%s" can not be instantiated.', $className), $token);
            }

            if ($class->getConstructor() === null) {
                $this->semanticalError(sprintf('Class "%s" has not a valid constructor.', $className), $token);
            }

            if ($class->getConstructor()->getNumberOfRequiredParameters() > count($args)) {
                $this->semanticalError(sprintf('Number of arguments does not match with "%s" constructor declaration.', $className), $token);
            }
        }
    }

    /**
     * Validates that the given <tt>PartialObjectExpression</tt> is semantically correct.
     * It must exist in query components list.
     */
    private function processDeferredPartialObjectExpressions(): void
    {
        foreach ($this->deferredPartialObjectExpressions as $deferredItem) {
            $expr  = $deferredItem['expression'];
            $class = $this->getMetadataForDqlAlias($expr->identificationVariable);

            foreach ($expr->partialFieldSet as $field) {
                if (isset($class->fieldMappings[$field])) {
                    continue;
                }

                if (
                    isset($class->associationMappings[$field]) &&
                    $class->associationMappings[$field]['isOwningSide'] &&
                    $class->associationMappings[$field]['type'] & ClassMetadata::TO_ONE
                ) {
                    continue;
                }

                $this->semanticalError(sprintf(
                    "There is no mapped field named '%s' on class %s.",
                    $field,
                    $class->name,
                ), $deferredItem['token']);
            }

            if (array_intersect($class->identifier, $expr->partialFieldSet) !== $class->identifier) {
                $this->semanticalError(
                    'The partial field selection of class ' . $class->name . ' must contain the identifier.',
                    $deferredItem['token'],
                );
            }
        }
    }

    /**
     * Validates that the given <tt>ResultVariable</tt> is semantically correct.
     * It must exist in query components list.
     */
    private function processDeferredResultVariables(): void
    {
        foreach ($this->deferredResultVariables as $deferredItem) {
            $resultVariable = $deferredItem['expression'];

            // Check if ResultVariable exists in queryComponents
            if (! isset($this->queryComponents[$resultVariable])) {
                $this->semanticalError(
                    sprintf("'%s' is not defined.", $resultVariable),
                    $deferredItem['token'],
                );
            }

            $qComp = $this->queryComponents[$resultVariable];

            // Check if queryComponent points to an AbstractSchemaName or a ResultVariable
            if (! isset($qComp['resultVariable'])) {
                $this->semanticalError(
                    sprintf("'%s' does not point to a ResultVariable.", $resultVariable),
                    $deferredItem['token'],
                );
            }

            // Validate if identification variable nesting level is lower or equal than the current one
            if ($qComp['nestingLevel'] > $deferredItem['nestingLevel']) {
                $this->semanticalError(
                    sprintf("'%s' is used outside the scope of its declaration.", $resultVariable),
                    $deferredItem['token'],
                );
            }
        }
    }

    /**
     * Validates that the given <tt>PathExpression</tt> is semantically correct for grammar rules:
     *
     * AssociationPathExpression             ::= CollectionValuedPathExpression | SingleValuedAssociationPathExpression
     * SingleValuedPathExpression            ::= StateFieldPathExpression | SingleValuedAssociationPathExpression
     * StateFieldPathExpression              ::= IdentificationVariable "." StateField
     * SingleValuedAssociationPathExpression ::= IdentificationVariable "." SingleValuedAssociationField
     * CollectionValuedPathExpression        ::= IdentificationVariable "." CollectionValuedAssociationField
     */
    private function processDeferredPathExpressions(): void
    {
        foreach ($this->deferredPathExpressions as $deferredItem) {
            $pathExpression = $deferredItem['expression'];

            $class = $this->getMetadataForDqlAlias($pathExpression->identificationVariable);

            $field = $pathExpression->field;
            if ($field === null) {
                $field = $pathExpression->field = $class->identifier[0];
            }

            // Check if field or association exists
            if (! isset($class->associationMappings[$field]) && ! isset($class->fieldMappings[$field])) {
                $this->semanticalError(
                    'Class ' . $class->name . ' has no field or association named ' . $field,
                    $deferredItem['token'],
                );
            }

            $fieldType = AST\PathExpression::TYPE_STATE_FIELD;

            if (isset($class->associationMappings[$field])) {
                $assoc = $class->associationMappings[$field];

                $fieldType = $assoc['type'] & ClassMetadata::TO_ONE
                    ? AST\PathExpression::TYPE_SINGLE_VALUED_ASSOCIATION
                    : AST\PathExpression::TYPE_COLLECTION_VALUED_ASSOCIATION;
            }

            // Validate if PathExpression is one of the expected types
            $expectedType = $pathExpression->expectedType;

            if (! ($expectedType & $fieldType)) {
                // We need to recognize which was expected type(s)
                $expectedStringTypes = [];

                // Validate state field type
                if ($expectedType & AST\PathExpression::TYPE_STATE_FIELD) {
                    $expectedStringTypes[] = 'StateFieldPathExpression';
                }

                // Validate single valued association (*-to-one)
                if ($expectedType & AST\PathExpression::TYPE_SINGLE_VALUED_ASSOCIATION) {
                    $expectedStringTypes[] = 'SingleValuedAssociationField';
                }

                // Validate single valued association (*-to-many)
                if ($expectedType & AST\PathExpression::TYPE_COLLECTION_VALUED_ASSOCIATION) {
                    $expectedStringTypes[] = 'CollectionValuedAssociationField';
                }

                // Build the error message
                $semanticalError  = 'Invalid PathExpression. ';
                $semanticalError .= count($expectedStringTypes) === 1
                    ? 'Must be a ' . $expectedStringTypes[0] . '.'
                    : implode(' or ', $expectedStringTypes) . ' expected.';

                $this->semanticalError($semanticalError, $deferredItem['token']);
            }

            // We need to force the type in PathExpression
            $pathExpression->type = $fieldType;
        }
    }

    private function processRootEntityAliasSelected(): void
    {
        if (! count($this->identVariableExpressions)) {
            return;
        }

        foreach ($this->identVariableExpressions as $dqlAlias => $expr) {
            if (isset($this->queryComponents[$dqlAlias]) && ! isset($this->queryComponents[$dqlAlias]['parent'])) {
                return;
            }
        }

        $this->semanticalError('Cannot select entity through identification variables without choosing at least one root entity alias.');
    }

    /**
     * QueryLanguage ::= SelectStatement | UpdateStatement | DeleteStatement
     *
     * @return AST\SelectStatement|AST\UpdateStatement|AST\DeleteStatement
     */
    public function QueryLanguage()
    {
        $statement = null;

        $this->lexer->moveNext();

        switch ($this->lexer->lookahead['type'] ?? null) {
            case Lexer::T_SELECT:
                $statement = $this->SelectStatement();
                break;

            case Lexer::T_UPDATE:
                $statement = $this->UpdateStatement();
                break;

            case Lexer::T_DELETE:
                $statement = $this->DeleteStatement();
                break;

            default:
                $this->syntaxError('SELECT, UPDATE or DELETE');
                break;
        }

        // Check for end of string
        if ($this->lexer->lookahead !== null) {
            $this->syntaxError('end of string');
        }

        return $statement;
    }

    /**
     * SelectStatement ::= SelectClause FromClause [WhereClause] [GroupByClause] [HavingClause] [OrderByClause]
     *
     * @return AST\SelectStatement
     */
    public function SelectStatement()
    {
        $selectStatement = new AST\SelectStatement($this->SelectClause(), $this->FromClause());

        $selectStatement->whereClause   = $this->lexer->isNextToken(Lexer::T_WHERE) ? $this->WhereClause() : null;
        $selectStatement->groupByClause = $this->lexer->isNextToken(Lexer::T_GROUP) ? $this->GroupByClause() : null;
        $selectStatement->havingClause  = $this->lexer->isNextToken(Lexer::T_HAVING) ? $this->HavingClause() : null;
        $selectStatement->orderByClause = $this->lexer->isNextToken(Lexer::T_ORDER) ? $this->OrderByClause() : null;

        return $selectStatement;
    }

    /**
     * UpdateStatement ::= UpdateClause [WhereClause]
     *
     * @return AST\UpdateStatement
     */
    public function UpdateStatement()
    {
        $updateStatement = new AST\UpdateStatement($this->UpdateClause());

        $updateStatement->whereClause = $this->lexer->isNextToken(Lexer::T_WHERE) ? $this->WhereClause() : null;

        return $updateStatement;
    }

    /**
     * DeleteStatement ::= DeleteClause [WhereClause]
     *
     * @return AST\DeleteStatement
     */
    public function DeleteStatement()
    {
        $deleteStatement = new AST\DeleteStatement($this->DeleteClause());

        $deleteStatement->whereClause = $this->lexer->isNextToken(Lexer::T_WHERE) ? $this->WhereClause() : null;

        return $deleteStatement;
    }

    /**
     * IdentificationVariable ::= identifier
     *
     * @return string
     */
    public function IdentificationVariable()
    {
        $this->match(Lexer::T_IDENTIFIER);

        $identVariable = $this->lexer->token['value'];

        $this->deferredIdentificationVariables[] = [
            'expression'   => $identVariable,
            'nestingLevel' => $this->nestingLevel,
            'token'        => $this->lexer->token,
        ];

        return $identVariable;
    }

    /**
     * AliasIdentificationVariable = identifier
     *
     * @return string
     */
    public function AliasIdentificationVariable()
    {
        $this->match(Lexer::T_IDENTIFIER);

        $aliasIdentVariable = $this->lexer->token['value'];
        $exists             = isset($this->queryComponents[$aliasIdentVariable]);

        if ($exists) {
            $this->semanticalError(
                sprintf("'%s' is already defined.", $aliasIdentVariable),
                $this->lexer->token,
            );
        }

        return $aliasIdentVariable;
    }

    /**
     * AbstractSchemaName ::= fully_qualified_name | identifier
     *
     * @return string
     */
    public function AbstractSchemaName()
    {
        if ($this->lexer->isNextToken(Lexer::T_FULLY_QUALIFIED_NAME)) {
            $this->match(Lexer::T_FULLY_QUALIFIED_NAME);

            return $this->lexer->token['value'];
        }

        $this->match(Lexer::T_IDENTIFIER);

        return $this->lexer->token['value'];
    }

    /**
     * Validates an AbstractSchemaName, making sure the class exists.
     *
     * @param string $schemaName The name to validate.
     *
     * @throws QueryException if the name does not exist.
     */
    private function validateAbstractSchemaName(string $schemaName): void
    {
        if (! (class_exists($schemaName, true) || interface_exists($schemaName, true))) {
            $this->semanticalError(
                sprintf("Class '%s' is not defined.", $schemaName),
                $this->lexer->token,
            );
        }
    }

    /**
     * AliasResultVariable ::= identifier
     *
     * @return string
     */
    public function AliasResultVariable()
    {
        $this->match(Lexer::T_IDENTIFIER);

        $resultVariable = $this->lexer->token['value'];
        $exists         = isset($this->queryComponents[$resultVariable]);

        if ($exists) {
            $this->semanticalError(
                sprintf("'%s' is already defined.", $resultVariable),
                $this->lexer->token,
            );
        }

        return $resultVariable;
    }

    /**
     * ResultVariable ::= identifier
     *
     * @return string
     */
    public function ResultVariable()
    {
        $this->match(Lexer::T_IDENTIFIER);

        $resultVariable = $this->lexer->token['value'];

        // Defer ResultVariable validation
        $this->deferredResultVariables[] = [
            'expression'   => $resultVariable,
            'nestingLevel' => $this->nestingLevel,
            'token'        => $this->lexer->token,
        ];

        return $resultVariable;
    }

    /**
     * JoinAssociationPathExpression ::= IdentificationVariable "." (CollectionValuedAssociationField | SingleValuedAssociationField)
     *
     * @return AST\JoinAssociationPathExpression
     */
    public function JoinAssociationPathExpression()
    {
        $identVariable = $this->IdentificationVariable();

        if (! isset($this->queryComponents[$identVariable])) {
            $this->semanticalError(
                'Identification Variable ' . $identVariable . ' used in join path expression but was not defined before.',
            );
        }

        $this->match(Lexer::T_DOT);
        $this->match(Lexer::T_IDENTIFIER);

        assert($this->lexer->token !== null);
        $field = $this->lexer->token['value'];

        // Validate association field
        $class = $this->getMetadataForDqlAlias($identVariable);

        if (! $class->hasAssociation($field)) {
            $this->semanticalError('Class ' . $class->name . ' has no association named ' . $field);
        }

        return new AST\JoinAssociationPathExpression($identVariable, $field);
    }

    /**
     * Parses an arbitrary path expression and defers semantical validation
     * based on expected types.
     *
     * PathExpression ::= IdentificationVariable {"." identifier}*
     *
     * @param int $expectedTypes
     * @psalm-param int-mask-of<AST\PathExpression::TYPE_*> $expectedTypes
     *
     * @return AST\PathExpression
     */
    public function PathExpression($expectedTypes)
    {
        $identVariable = $this->IdentificationVariable();
        $field         = null;

        if ($this->lexer->isNextToken(Lexer::T_DOT)) {
            $this->match(Lexer::T_DOT);
            $this->match(Lexer::T_IDENTIFIER);

            $field = $this->lexer->token['value'];

            while ($this->lexer->isNextToken(Lexer::T_DOT)) {
                $this->match(Lexer::T_DOT);
                $this->match(Lexer::T_IDENTIFIER);
                $field .= '.' . $this->lexer->token['value'];
            }
        }

        // Creating AST node
        $pathExpr = new AST\PathExpression($expectedTypes, $identVariable, $field);

        // Defer PathExpression validation if requested to be deferred
        $this->deferredPathExpressions[] = [
            'expression'   => $pathExpr,
            'nestingLevel' => $this->nestingLevel,
            'token'        => $this->lexer->token,
        ];

        return $pathExpr;
    }

    /**
     * AssociationPathExpression ::= CollectionValuedPathExpression | SingleValuedAssociationPathExpression
     *
     * @return AST\PathExpression
     */
    public function AssociationPathExpression()
    {
        return $this->PathExpression(
            AST\PathExpression::TYPE_SINGLE_VALUED_ASSOCIATION |
            AST\PathExpression::TYPE_COLLECTION_VALUED_ASSOCIATION,
        );
    }

    /**
     * SingleValuedPathExpression ::= StateFieldPathExpression | SingleValuedAssociationPathExpression
     *
     * @return AST\PathExpression
     */
    public function SingleValuedPathExpression()
    {
        return $this->PathExpression(
            AST\PathExpression::TYPE_STATE_FIELD |
            AST\PathExpression::TYPE_SINGLE_VALUED_ASSOCIATION,
        );
    }

    /**
     * StateFieldPathExpression ::= IdentificationVariable "." StateField
     *
     * @return AST\PathExpression
     */
    public function StateFieldPathExpression()
    {
        return $this->PathExpression(AST\PathExpression::TYPE_STATE_FIELD);
    }

    /**
     * SingleValuedAssociationPathExpression ::= IdentificationVariable "." SingleValuedAssociationField
     *
     * @return AST\PathExpression
     */
    public function SingleValuedAssociationPathExpression()
    {
        return $this->PathExpression(AST\PathExpression::TYPE_SINGLE_VALUED_ASSOCIATION);
    }

    /**
     * CollectionValuedPathExpression ::= IdentificationVariable "." CollectionValuedAssociationField
     *
     * @return AST\PathExpression
     */
    public function CollectionValuedPathExpression()
    {
        return $this->PathExpression(AST\PathExpression::TYPE_COLLECTION_VALUED_ASSOCIATION);
    }

    /**
     * SelectClause ::= "SELECT" ["DISTINCT"] SelectExpression {"," SelectExpression}
     *
     * @return AST\SelectClause
     */
    public function SelectClause()
    {
        $isDistinct = false;
        $this->match(Lexer::T_SELECT);

        // Check for DISTINCT
        if ($this->lexer->isNextToken(Lexer::T_DISTINCT)) {
            $this->match(Lexer::T_DISTINCT);

            $isDistinct = true;
        }

        // Process SelectExpressions (1..N)
        $selectExpressions   = [];
        $selectExpressions[] = $this->SelectExpression();

        while ($this->lexer->isNextToken(Lexer::T_COMMA)) {
            $this->match(Lexer::T_COMMA);

            $selectExpressions[] = $this->SelectExpression();
        }

        return new AST\SelectClause($selectExpressions, $isDistinct);
    }

    /**
     * SimpleSelectClause ::= "SELECT" ["DISTINCT"] SimpleSelectExpression
     *
     * @return AST\SimpleSelectClause
     */
    public function SimpleSelectClause()
    {
        $isDistinct = false;
        $this->match(Lexer::T_SELECT);

        if ($this->lexer->isNextToken(Lexer::T_DISTINCT)) {
            $this->match(Lexer::T_DISTINCT);

            $isDistinct = true;
        }

        return new AST\SimpleSelectClause($this->SimpleSelectExpression(), $isDistinct);
    }

    /**
     * UpdateClause ::= "UPDATE" AbstractSchemaName ["AS"] AliasIdentificationVariable "SET" UpdateItem {"," UpdateItem}*
     *
     * @return AST\UpdateClause
     */
    public function UpdateClause()
    {
        $this->match(Lexer::T_UPDATE);
        assert($this->lexer->lookahead !== null);

        $token              = $this->lexer->lookahead;
        $abstractSchemaName = $this->AbstractSchemaName();

        $this->validateAbstractSchemaName($abstractSchemaName);

        if ($this->lexer->isNextToken(Lexer::T_AS)) {
            $this->match(Lexer::T_AS);
        }

        $aliasIdentificationVariable = $this->AliasIdentificationVariable();

        $class = $this->em->getClassMetadata($abstractSchemaName);

        // Building queryComponent
        $queryComponent = [
            'metadata'     => $class,
            'parent'       => null,
            'relation'     => null,
            'map'          => null,
            'nestingLevel' => $this->nestingLevel,
            'token'        => $token,
        ];

        $this->queryComponents[$aliasIdentificationVariable] = $queryComponent;

        $this->match(Lexer::T_SET);

        $updateItems   = [];
        $updateItems[] = $this->UpdateItem();

        while ($this->lexer->isNextToken(Lexer::T_COMMA)) {
            $this->match(Lexer::T_COMMA);

            $updateItems[] = $this->UpdateItem();
        }

        $updateClause                              = new AST\UpdateClause($abstractSchemaName, $updateItems);
        $updateClause->aliasIdentificationVariable = $aliasIdentificationVariable;

        return $updateClause;
    }

    /**
     * DeleteClause ::= "DELETE" ["FROM"] AbstractSchemaName ["AS"] AliasIdentificationVariable
     *
     * @return AST\DeleteClause
     */
    public function DeleteClause()
    {
        $this->match(Lexer::T_DELETE);

        if ($this->lexer->isNextToken(Lexer::T_FROM)) {
            $this->match(Lexer::T_FROM);
        }

        assert($this->lexer->lookahead !== null);
        $token              = $this->lexer->lookahead;
        $abstractSchemaName = $this->AbstractSchemaName();

        $this->validateAbstractSchemaName($abstractSchemaName);

        $deleteClause = new AST\DeleteClause($abstractSchemaName);

        if ($this->lexer->isNextToken(Lexer::T_AS)) {
            $this->match(Lexer::T_AS);
        }

        $aliasIdentificationVariable = $this->lexer->isNextToken(Lexer::T_IDENTIFIER)
            ? $this->AliasIdentificationVariable()
            : 'alias_should_have_been_set';

        $deleteClause->aliasIdentificationVariable = $aliasIdentificationVariable;
        $class                                     = $this->em->getClassMetadata($deleteClause->abstractSchemaName);

        // Building queryComponent
        $queryComponent = [
            'metadata'     => $class,
            'parent'       => null,
            'relation'     => null,
            'map'          => null,
            'nestingLevel' => $this->nestingLevel,
            'token'        => $token,
        ];

        $this->queryComponents[$aliasIdentificationVariable] = $queryComponent;

        return $deleteClause;
    }

    /**
     * FromClause ::= "FROM" IdentificationVariableDeclaration {"," IdentificationVariableDeclaration}*
     *
     * @return AST\FromClause
     */
    public function FromClause()
    {
        $this->match(Lexer::T_FROM);

        $identificationVariableDeclarations   = [];
        $identificationVariableDeclarations[] = $this->IdentificationVariableDeclaration();

        while ($this->lexer->isNextToken(Lexer::T_COMMA)) {
            $this->match(Lexer::T_COMMA);

            $identificationVariableDeclarations[] = $this->IdentificationVariableDeclaration();
        }

        return new AST\FromClause($identificationVariableDeclarations);
    }

    /**
     * SubselectFromClause ::= "FROM" SubselectIdentificationVariableDeclaration {"," SubselectIdentificationVariableDeclaration}*
     *
     * @return AST\SubselectFromClause
     */
    public function SubselectFromClause()
    {
        $this->match(Lexer::T_FROM);

        $identificationVariables   = [];
        $identificationVariables[] = $this->SubselectIdentificationVariableDeclaration();

        while ($this->lexer->isNextToken(Lexer::T_COMMA)) {
            $this->match(Lexer::T_COMMA);

            $identificationVariables[] = $this->SubselectIdentificationVariableDeclaration();
        }

        return new AST\SubselectFromClause($identificationVariables);
    }

    /**
     * WhereClause ::= "WHERE" ConditionalExpression
     *
     * @return AST\WhereClause
     */
    public function WhereClause()
    {
        $this->match(Lexer::T_WHERE);

        return new AST\WhereClause($this->ConditionalExpression());
    }

    /**
     * HavingClause ::= "HAVING" ConditionalExpression
     *
     * @return AST\HavingClause
     */
    public function HavingClause()
    {
        $this->match(Lexer::T_HAVING);

        return new AST\HavingClause($this->ConditionalExpression());
    }

    /**
     * GroupByClause ::= "GROUP" "BY" GroupByItem {"," GroupByItem}*
     *
     * @return AST\GroupByClause
     */
    public function GroupByClause()
    {
        $this->match(Lexer::T_GROUP);
        $this->match(Lexer::T_BY);

        $groupByItems = [$this->GroupByItem()];

        while ($this->lexer->isNextToken(Lexer::T_COMMA)) {
            $this->match(Lexer::T_COMMA);

            $groupByItems[] = $this->GroupByItem();
        }

        return new AST\GroupByClause($groupByItems);
    }

    /**
     * OrderByClause ::= "ORDER" "BY" OrderByItem {"," OrderByItem}*
     *
     * @return AST\OrderByClause
     */
    public function OrderByClause()
    {
        $this->match(Lexer::T_ORDER);
        $this->match(Lexer::T_BY);

        $orderByItems   = [];
        $orderByItems[] = $this->OrderByItem();

        while ($this->lexer->isNextToken(Lexer::T_COMMA)) {
            $this->match(Lexer::T_COMMA);

            $orderByItems[] = $this->OrderByItem();
        }

        return new AST\OrderByClause($orderByItems);
    }

    /**
     * Subselect ::= SimpleSelectClause SubselectFromClause [WhereClause] [GroupByClause] [HavingClause] [OrderByClause]
     *
     * @return AST\Subselect
     */
    public function Subselect()
    {
        // Increase query nesting level
        $this->nestingLevel++;

        $subselect = new AST\Subselect($this->SimpleSelectClause(), $this->SubselectFromClause());

        $subselect->whereClause   = $this->lexer->isNextToken(Lexer::T_WHERE) ? $this->WhereClause() : null;
        $subselect->groupByClause = $this->lexer->isNextToken(Lexer::T_GROUP) ? $this->GroupByClause() : null;
        $subselect->havingClause  = $this->lexer->isNextToken(Lexer::T_HAVING) ? $this->HavingClause() : null;
        $subselect->orderByClause = $this->lexer->isNextToken(Lexer::T_ORDER) ? $this->OrderByClause() : null;

        // Decrease query nesting level
        $this->nestingLevel--;

        return $subselect;
    }

    /**
     * UpdateItem ::= SingleValuedPathExpression "=" NewValue
     *
     * @return AST\UpdateItem
     */
    public function UpdateItem()
    {
        $pathExpr = $this->SingleValuedPathExpression();

        $this->match(Lexer::T_EQUALS);

        return new AST\UpdateItem($pathExpr, $this->NewValue());
    }

    /**
     * GroupByItem ::= IdentificationVariable | ResultVariable | SingleValuedPathExpression
     *
     * @return string|AST\PathExpression
     */
    public function GroupByItem()
    {
        // We need to check if we are in a IdentificationVariable or SingleValuedPathExpression
        $glimpse = $this->lexer->glimpse();

        if ($glimpse !== null && $glimpse['type'] === Lexer::T_DOT) {
            return $this->SingleValuedPathExpression();
        }

        // Still need to decide between IdentificationVariable or ResultVariable
        $lookaheadValue = $this->lexer->lookahead['value'];

        if (! isset($this->queryComponents[$lookaheadValue])) {
            $this->semanticalError('Cannot group by undefined identification or result variable.');
        }

        return isset($this->queryComponents[$lookaheadValue]['metadata'])
            ? $this->IdentificationVariable()
            : $this->ResultVariable();
    }

    /**
     * OrderByItem ::= (
     *      SimpleArithmeticExpression | SingleValuedPathExpression | CaseExpression |
     *      ScalarExpression | ResultVariable | FunctionDeclaration
     * ) ["ASC" | "DESC"]
     *
     * @return AST\OrderByItem
     */
    public function OrderByItem()
    {
        $this->lexer->peek(); // lookahead => '.'
        $this->lexer->peek(); // lookahead => token after '.'

        $peek = $this->lexer->peek(); // lookahead => token after the token after the '.'

        $this->lexer->resetPeek();

        $glimpse = $this->lexer->glimpse();

        switch (true) {
            case $this->isMathOperator($peek):
                $expr = $this->SimpleArithmeticExpression();
                break;

            case $glimpse !== null && $glimpse['type'] === Lexer::T_DOT:
                $expr = $this->SingleValuedPathExpression();
                break;

            case $this->lexer->peek() && $this->isMathOperator($this->peekBeyondClosingParenthesis()):
                $expr = $this->ScalarExpression();
                break;

            case $this->lexer->lookahead['type'] === Lexer::T_CASE:
                $expr = $this->CaseExpression();
                break;

            case $this->isFunction():
                $expr = $this->FunctionDeclaration();
                break;

            default:
                $expr = $this->ResultVariable();
                break;
        }

        $type = 'ASC';
        $item = new AST\OrderByItem($expr);

        switch (true) {
            case $this->lexer->isNextToken(Lexer::T_DESC):
                $this->match(Lexer::T_DESC);
                $type = 'DESC';
                break;

            case $this->lexer->isNextToken(Lexer::T_ASC):
                $this->match(Lexer::T_ASC);
                break;

            default:
                // Do nothing
        }

        $item->type = $type;

        return $item;
    }

    /**
     * NewValue ::= SimpleArithmeticExpression | StringPrimary | DatetimePrimary | BooleanPrimary |
     *      EnumPrimary | SimpleEntityExpression | "NULL"
     *
     * NOTE: Since it is not possible to correctly recognize individual types, here is the full
     * grammar that needs to be supported:
     *
     * NewValue ::= SimpleArithmeticExpression | "NULL"
     *
     * SimpleArithmeticExpression covers all *Primary grammar rules and also SimpleEntityExpression
     *
     * @return AST\ArithmeticExpression|AST\InputParameter|null
     */
    public function NewValue()
    {
        if ($this->lexer->isNextToken(Lexer::T_NULL)) {
            $this->match(Lexer::T_NULL);

            return null;
        }

        if ($this->lexer->isNextToken(Lexer::T_INPUT_PARAMETER)) {
            $this->match(Lexer::T_INPUT_PARAMETER);

            return new AST\InputParameter($this->lexer->token['value']);
        }

        return $this->ArithmeticExpression();
    }

    /**
     * IdentificationVariableDeclaration ::= RangeVariableDeclaration [IndexBy] {Join}*
     *
     * @return AST\IdentificationVariableDeclaration
     */
    public function IdentificationVariableDeclaration()
    {
        $joins                    = [];
        $rangeVariableDeclaration = $this->RangeVariableDeclaration();
        $indexBy                  = $this->lexer->isNextToken(Lexer::T_INDEX)
            ? $this->IndexBy()
            : null;

        $rangeVariableDeclaration->isRoot = true;

        while (
            $this->lexer->isNextToken(Lexer::T_LEFT) ||
            $this->lexer->isNextToken(Lexer::T_INNER) ||
            $this->lexer->isNextToken(Lexer::T_JOIN)
        ) {
            $joins[] = $this->Join();
        }

        return new AST\IdentificationVariableDeclaration(
            $rangeVariableDeclaration,
            $indexBy,
            $joins,
        );
    }

    /**
     * SubselectIdentificationVariableDeclaration ::= IdentificationVariableDeclaration
     *
     * {Internal note: WARNING: Solution is harder than a bare implementation.
     * Desired EBNF support:
     *
     * SubselectIdentificationVariableDeclaration ::= IdentificationVariableDeclaration | (AssociationPathExpression ["AS"] AliasIdentificationVariable)
     *
     * It demands that entire SQL generation to become programmatical. This is
     * needed because association based subselect requires "WHERE" conditional
     * expressions to be injected, but there is no scope to do that. Only scope
     * accessible is "FROM", prohibiting an easy implementation without larger
     * changes.}
     *
     * @return AST\IdentificationVariableDeclaration
     */
    public function SubselectIdentificationVariableDeclaration()
    {
        /*
        NOT YET IMPLEMENTED!

        $glimpse = $this->lexer->glimpse();

        if ($glimpse['type'] == Lexer::T_DOT) {
            $associationPathExpression = $this->AssociationPathExpression();

            if ($this->lexer->isNextToken(Lexer::T_AS)) {
                $this->match(Lexer::T_AS);
            }

            $aliasIdentificationVariable = $this->AliasIdentificationVariable();
            $identificationVariable      = $associationPathExpression->identificationVariable;
            $field                       = $associationPathExpression->associationField;

            $class       = $this->queryComponents[$identificationVariable]['metadata'];
            $targetClass = $this->em->getClassMetadata($class->associationMappings[$field]['targetEntity']);

            // Building queryComponent
            $joinQueryComponent = array(
                'metadata'     => $targetClass,
                'parent'       => $identificationVariable,
                'relation'     => $class->getAssociationMapping($field),
                'map'          => null,
                'nestingLevel' => $this->nestingLevel,
                'token'        => $this->lexer->lookahead
            );

            $this->queryComponents[$aliasIdentificationVariable] = $joinQueryComponent;

            return new AST\SubselectIdentificationVariableDeclaration(
                $associationPathExpression, $aliasIdentificationVariable
            );
        }
        */

        return $this->IdentificationVariableDeclaration();
    }

    /**
     * Join ::= ["LEFT" ["OUTER"] | "INNER"] "JOIN"
     *          (JoinAssociationDeclaration | RangeVariableDeclaration)
     *          ["WITH" ConditionalExpression]
     *
     * @return AST\Join
     */
    public function Join()
    {
        // Check Join type
        $joinType = AST\Join::JOIN_TYPE_INNER;

        switch (true) {
            case $this->lexer->isNextToken(Lexer::T_LEFT):
                $this->match(Lexer::T_LEFT);

                $joinType = AST\Join::JOIN_TYPE_LEFT;

                // Possible LEFT OUTER join
                if ($this->lexer->isNextToken(Lexer::T_OUTER)) {
                    $this->match(Lexer::T_OUTER);

                    $joinType = AST\Join::JOIN_TYPE_LEFTOUTER;
                }

                break;

            case $this->lexer->isNextToken(Lexer::T_INNER):
                $this->match(Lexer::T_INNER);
                break;

            default:
                // Do nothing
        }

        $this->match(Lexer::T_JOIN);

        $next            = $this->lexer->glimpse();
        $joinDeclaration = $next['type'] === Lexer::T_DOT ? $this->JoinAssociationDeclaration() : $this->RangeVariableDeclaration();
        $adhocConditions = $this->lexer->isNextToken(Lexer::T_WITH);
        $join            = new AST\Join($joinType, $joinDeclaration);

        // Describe non-root join declaration
        if ($joinDeclaration instanceof AST\RangeVariableDeclaration) {
            $joinDeclaration->isRoot = false;
        }

        // Check for ad-hoc Join conditions
        if ($adhocConditions) {
            $this->match(Lexer::T_WITH);

            $join->conditionalExpression = $this->ConditionalExpression();
        }

        return $join;
    }

    /**
     * RangeVariableDeclaration ::= AbstractSchemaName ["AS"] AliasIdentificationVariable
     *
     * @return AST\RangeVariableDeclaration
     *
     * @throws QueryException
     */
    public function RangeVariableDeclaration()
    {
        if ($this->lexer->isNextToken(Lexer::T_OPEN_PARENTHESIS) && $this->lexer->glimpse()['type'] === Lexer::T_SELECT) {
            $this->semanticalError('Subquery is not supported here', $this->lexer->token);
        }

        $abstractSchemaName = $this->AbstractSchemaName();

        $this->validateAbstractSchemaName($abstractSchemaName);

        if ($this->lexer->isNextToken(Lexer::T_AS)) {
            $this->match(Lexer::T_AS);
        }

        assert($this->lexer->lookahead !== null);
        $token                       = $this->lexer->lookahead;
        $aliasIdentificationVariable = $this->AliasIdentificationVariable();
        $classMetadata               = $this->em->getClassMetadata($abstractSchemaName);

        // Building queryComponent
        $queryComponent = [
            'metadata'     => $classMetadata,
            'parent'       => null,
            'relation'     => null,
            'map'          => null,
            'nestingLevel' => $this->nestingLevel,
            'token'        => $token,
        ];

        $this->queryComponents[$aliasIdentificationVariable] = $queryComponent;

        return new AST\RangeVariableDeclaration($abstractSchemaName, $aliasIdentificationVariable);
    }

    /**
     * JoinAssociationDeclaration ::= JoinAssociationPathExpression ["AS"] AliasIdentificationVariable [IndexBy]
     *
     * @return AST\JoinAssociationDeclaration
     */
    public function JoinAssociationDeclaration()
    {
        $joinAssociationPathExpression = $this->JoinAssociationPathExpression();

        if ($this->lexer->isNextToken(Lexer::T_AS)) {
            $this->match(Lexer::T_AS);
        }

        assert($this->lexer->lookahead !== null);

        $aliasIdentificationVariable = $this->AliasIdentificationVariable();
        $indexBy                     = $this->lexer->isNextToken(Lexer::T_INDEX) ? $this->IndexBy() : null;

        $identificationVariable = $joinAssociationPathExpression->identificationVariable;
        $field                  = $joinAssociationPathExpression->associationField;

        $class       = $this->getMetadataForDqlAlias($identificationVariable);
        $targetClass = $this->em->getClassMetadata($class->associationMappings[$field]['targetEntity']);

        // Building queryComponent
        $joinQueryComponent = [
            'metadata'     => $targetClass,
            'parent'       => $joinAssociationPathExpression->identificationVariable,
            'relation'     => $class->getAssociationMapping($field),
            'map'          => null,
            'nestingLevel' => $this->nestingLevel,
            'token'        => $this->lexer->lookahead,
        ];

        $this->queryComponents[$aliasIdentificationVariable] = $joinQueryComponent;

        return new AST\JoinAssociationDeclaration($joinAssociationPathExpression, $aliasIdentificationVariable, $indexBy);
    }

    /**
     * PartialObjectExpression ::= "PARTIAL" IdentificationVariable "." PartialFieldSet
     * PartialFieldSet ::= "{" SimpleStateField {"," SimpleStateField}* "}"
     *
     * @return AST\PartialObjectExpression
     */
    public function PartialObjectExpression()
    {
        Deprecation::trigger(
            'doctrine/orm',
            'https://github.com/doctrine/orm/issues/8471',
            'PARTIAL syntax in DQL is deprecated.',
        );

        $this->match(Lexer::T_PARTIAL);

        $partialFieldSet = [];

        $identificationVariable = $this->IdentificationVariable();

        $this->match(Lexer::T_DOT);
        $this->match(Lexer::T_OPEN_CURLY_BRACE);
        $this->match(Lexer::T_IDENTIFIER);

        $field = $this->lexer->token['value'];

        // First field in partial expression might be embeddable property
        while ($this->lexer->isNextToken(Lexer::T_DOT)) {
            $this->match(Lexer::T_DOT);
            $this->match(Lexer::T_IDENTIFIER);
            $field .= '.' . $this->lexer->token['value'];
        }

        $partialFieldSet[] = $field;

        while ($this->lexer->isNextToken(Lexer::T_COMMA)) {
            $this->match(Lexer::T_COMMA);
            $this->match(Lexer::T_IDENTIFIER);

            $field = $this->lexer->token['value'];

            while ($this->lexer->isNextToken(Lexer::T_DOT)) {
                $this->match(Lexer::T_DOT);
                $this->match(Lexer::T_IDENTIFIER);
                $field .= '.' . $this->lexer->token['value'];
            }

            $partialFieldSet[] = $field;
        }

        $this->match(Lexer::T_CLOSE_CURLY_BRACE);

        $partialObjectExpression = new AST\PartialObjectExpression($identificationVariable, $partialFieldSet);

        assert($this->lexer->token !== null);
        // Defer PartialObjectExpression validation
        $this->deferredPartialObjectExpressions[] = [
            'expression'   => $partialObjectExpression,
            'nestingLevel' => $this->nestingLevel,
            'token'        => $this->lexer->token,
        ];

        return $partialObjectExpression;
    }

    /**
     * NewObjectExpression ::= "NEW" AbstractSchemaName "(" NewObjectArg {"," NewObjectArg}* ")"
     *
     * @return AST\NewObjectExpression
     */
    public function NewObjectExpression()
    {
        $this->match(Lexer::T_NEW);

        $className = $this->AbstractSchemaName(); // note that this is not yet validated
        $token     = $this->lexer->token;

        $this->match(Lexer::T_OPEN_PARENTHESIS);

        $args[] = $this->NewObjectArg();

        while ($this->lexer->isNextToken(Lexer::T_COMMA)) {
            $this->match(Lexer::T_COMMA);

            $args[] = $this->NewObjectArg();
        }

        $this->match(Lexer::T_CLOSE_PARENTHESIS);

        $expression = new AST\NewObjectExpression($className, $args);

        // Defer NewObjectExpression validation
        $this->deferredNewObjectExpressions[] = [
            'token'        => $token,
            'expression'   => $expression,
            'nestingLevel' => $this->nestingLevel,
        ];

        return $expression;
    }

    /**
     * NewObjectArg ::= ScalarExpression | "(" Subselect ")"
     *
     * @return mixed
     */
    public function NewObjectArg()
    {
        $token = $this->lexer->lookahead;
        $peek  = $this->lexer->glimpse();

        if ($token['type'] === Lexer::T_OPEN_PARENTHESIS && $peek['type'] === Lexer::T_SELECT) {
            $this->match(Lexer::T_OPEN_PARENTHESIS);
            $expression = $this->Subselect();
            $this->match(Lexer::T_CLOSE_PARENTHESIS);

            return $expression;
        }

        return $this->ScalarExpression();
    }

    /**
     * IndexBy ::= "INDEX" "BY" SingleValuedPathExpression
     *
     * @return AST\IndexBy
     */
    public function IndexBy()
    {
        $this->match(Lexer::T_INDEX);
        $this->match(Lexer::T_BY);
        $pathExpr = $this->SingleValuedPathExpression();

        // Add the INDEX BY info to the query component
        $this->queryComponents[$pathExpr->identificationVariable]['map'] = $pathExpr->field;

        return new AST\IndexBy($pathExpr);
    }

    /**
     * ScalarExpression ::= SimpleArithmeticExpression | StringPrimary | DateTimePrimary |
     *                      StateFieldPathExpression | BooleanPrimary | CaseExpression |
     *                      InstanceOfExpression
     *
     * @return mixed One of the possible expressions or subexpressions.
     */
    public function ScalarExpression()
    {
        $lookahead = $this->lexer->lookahead['type'];
        $peek      = $this->lexer->glimpse();

        switch (true) {
            case $lookahead === Lexer::T_INTEGER:
            case $lookahead === Lexer::T_FLOAT:
            // SimpleArithmeticExpression : (- u.value ) or ( + u.value )  or ( - 1 ) or ( + 1 )
            case $lookahead === Lexer::T_MINUS:
            case $lookahead === Lexer::T_PLUS:
                return $this->SimpleArithmeticExpression();

            case $lookahead === Lexer::T_STRING:
                return $this->StringPrimary();

            case $lookahead === Lexer::T_TRUE:
            case $lookahead === Lexer::T_FALSE:
                $this->match($lookahead);

                return new AST\Literal(AST\Literal::BOOLEAN, $this->lexer->token['value']);

            case $lookahead === Lexer::T_INPUT_PARAMETER:
                switch (true) {
                    case $this->isMathOperator($peek):
                        // :param + u.value
                        return $this->SimpleArithmeticExpression();

                    default:
                        return $this->InputParameter();
                }
            case $lookahead === Lexer::T_CASE:
            case $lookahead === Lexer::T_COALESCE:
            case $lookahead === Lexer::T_NULLIF:
                // Since NULLIF and COALESCE can be identified as a function,
                // we need to check these before checking for FunctionDeclaration
                return $this->CaseExpression();

            case $lookahead === Lexer::T_OPEN_PARENTHESIS:
                return $this->SimpleArithmeticExpression();

            // this check must be done before checking for a filed path expression
            case $this->isFunction():
                $this->lexer->peek(); // "("

                switch (true) {
                    case $this->isMathOperator($this->peekBeyondClosingParenthesis()):
                        // SUM(u.id) + COUNT(u.id)
                        return $this->SimpleArithmeticExpression();

                    default:
                        // IDENTITY(u)
                        return $this->FunctionDeclaration();
                }

                break;
            // it is no function, so it must be a field path
            case $lookahead === Lexer::T_IDENTIFIER:
                $this->lexer->peek(); // lookahead => '.'
                $this->lexer->peek(); // lookahead => token after '.'
                $peek = $this->lexer->peek(); // lookahead => token after the token after the '.'
                $this->lexer->resetPeek();

                if ($this->isMathOperator($peek)) {
                    return $this->SimpleArithmeticExpression();
                }

                return $this->StateFieldPathExpression();

            default:
                $this->syntaxError();
        }
    }

    /**
     * CaseExpression ::= GeneralCaseExpression | SimpleCaseExpression | CoalesceExpression | NullifExpression
     * GeneralCaseExpression ::= "CASE" WhenClause {WhenClause}* "ELSE" ScalarExpression "END"
     * WhenClause ::= "WHEN" ConditionalExpression "THEN" ScalarExpression
     * SimpleCaseExpression ::= "CASE" CaseOperand SimpleWhenClause {SimpleWhenClause}* "ELSE" ScalarExpression "END"
     * CaseOperand ::= StateFieldPathExpression | TypeDiscriminator
     * SimpleWhenClause ::= "WHEN" ScalarExpression "THEN" ScalarExpression
     * CoalesceExpression ::= "COALESCE" "(" ScalarExpression {"," ScalarExpression}* ")"
     * NullifExpression ::= "NULLIF" "(" ScalarExpression "," ScalarExpression ")"
     *
     * @return mixed One of the possible expressions or subexpressions.
     */
    public function CaseExpression()
    {
        $lookahead = $this->lexer->lookahead['type'];

        switch ($lookahead) {
            case Lexer::T_NULLIF:
                return $this->NullIfExpression();

            case Lexer::T_COALESCE:
                return $this->CoalesceExpression();

            case Lexer::T_CASE:
                $this->lexer->resetPeek();
                $peek = $this->lexer->peek();

                if ($peek['type'] === Lexer::T_WHEN) {
                    return $this->GeneralCaseExpression();
                }

                return $this->SimpleCaseExpression();

            default:
                // Do nothing
                break;
        }

        $this->syntaxError();
    }

    /**
     * CoalesceExpression ::= "COALESCE" "(" ScalarExpression {"," ScalarExpression}* ")"
     *
     * @return AST\CoalesceExpression
     */
    public function CoalesceExpression()
    {
        $this->match(Lexer::T_COALESCE);
        $this->match(Lexer::T_OPEN_PARENTHESIS);

        // Process ScalarExpressions (1..N)
        $scalarExpressions   = [];
        $scalarExpressions[] = $this->ScalarExpression();

        while ($this->lexer->isNextToken(Lexer::T_COMMA)) {
            $this->match(Lexer::T_COMMA);

            $scalarExpressions[] = $this->ScalarExpression();
        }

        $this->match(Lexer::T_CLOSE_PARENTHESIS);

        return new AST\CoalesceExpression($scalarExpressions);
    }

    /**
     * NullIfExpression ::= "NULLIF" "(" ScalarExpression "," ScalarExpression ")"
     *
     * @return AST\NullIfExpression
     */
    public function NullIfExpression()
    {
        $this->match(Lexer::T_NULLIF);
        $this->match(Lexer::T_OPEN_PARENTHESIS);

        $firstExpression = $this->ScalarExpression();
        $this->match(Lexer::T_COMMA);
        $secondExpression = $this->ScalarExpression();

        $this->match(Lexer::T_CLOSE_PARENTHESIS);

        return new AST\NullIfExpression($firstExpression, $secondExpression);
    }

    /**
     * GeneralCaseExpression ::= "CASE" WhenClause {WhenClause}* "ELSE" ScalarExpression "END"
     *
     * @return AST\GeneralCaseExpression
     */
    public function GeneralCaseExpression()
    {
        $this->match(Lexer::T_CASE);

        // Process WhenClause (1..N)
        $whenClauses = [];

        do {
            $whenClauses[] = $this->WhenClause();
        } while ($this->lexer->isNextToken(Lexer::T_WHEN));

        $this->match(Lexer::T_ELSE);
        $scalarExpression = $this->ScalarExpression();
        $this->match(Lexer::T_END);

        return new AST\GeneralCaseExpression($whenClauses, $scalarExpression);
    }

    /**
     * SimpleCaseExpression ::= "CASE" CaseOperand SimpleWhenClause {SimpleWhenClause}* "ELSE" ScalarExpression "END"
     * CaseOperand ::= StateFieldPathExpression | TypeDiscriminator
     *
     * @return AST\SimpleCaseExpression
     */
    public function SimpleCaseExpression()
    {
        $this->match(Lexer::T_CASE);
        $caseOperand = $this->StateFieldPathExpression();

        // Process SimpleWhenClause (1..N)
        $simpleWhenClauses = [];

        do {
            $simpleWhenClauses[] = $this->SimpleWhenClause();
        } while ($this->lexer->isNextToken(Lexer::T_WHEN));

        $this->match(Lexer::T_ELSE);
        $scalarExpression = $this->ScalarExpression();
        $this->match(Lexer::T_END);

        return new AST\SimpleCaseExpression($caseOperand, $simpleWhenClauses, $scalarExpression);
    }

    /**
     * WhenClause ::= "WHEN" ConditionalExpression "THEN" ScalarExpression
     *
     * @return AST\WhenClause
     */
    public function WhenClause()
    {
        $this->match(Lexer::T_WHEN);
        $conditionalExpression = $this->ConditionalExpression();
        $this->match(Lexer::T_THEN);

        return new AST\WhenClause($conditionalExpression, $this->ScalarExpression());
    }

    /**
     * SimpleWhenClause ::= "WHEN" ScalarExpression "THEN" ScalarExpression
     *
     * @return AST\SimpleWhenClause
     */
    public function SimpleWhenClause()
    {
        $this->match(Lexer::T_WHEN);
        $conditionalExpression = $this->ScalarExpression();
        $this->match(Lexer::T_THEN);

        return new AST\SimpleWhenClause($conditionalExpression, $this->ScalarExpression());
    }

    /**
     * SelectExpression ::= (
     *     IdentificationVariable | ScalarExpression | AggregateExpression | FunctionDeclaration |
     *     PartialObjectExpression | "(" Subselect ")" | CaseExpression | NewObjectExpression
     * ) [["AS"] ["HIDDEN"] AliasResultVariable]
     *
     * @return AST\SelectExpression
     */
    public function SelectExpression()
    {
        $expression    = null;
        $identVariable = null;
        $peek          = $this->lexer->glimpse();
        $lookaheadType = $this->lexer->lookahead['type'];

        switch (true) {
            // ScalarExpression (u.name)
            case $lookaheadType === Lexer::T_IDENTIFIER && $peek['type'] === Lexer::T_DOT:
                $expression = $this->ScalarExpression();
                break;

            // IdentificationVariable (u)
            case $lookaheadType === Lexer::T_IDENTIFIER && $peek['type'] !== Lexer::T_OPEN_PARENTHESIS:
                $expression = $identVariable = $this->IdentificationVariable();
                break;

            // CaseExpression (CASE ... or NULLIF(...) or COALESCE(...))
            case $lookaheadType === Lexer::T_CASE:
            case $lookaheadType === Lexer::T_COALESCE:
            case $lookaheadType === Lexer::T_NULLIF:
                $expression = $this->CaseExpression();
                break;

            // DQL Function (SUM(u.value) or SUM(u.value) + 1)
            case $this->isFunction():
                $this->lexer->peek(); // "("

                switch (true) {
                    case $this->isMathOperator($this->peekBeyondClosingParenthesis()):
                        // SUM(u.id) + COUNT(u.id)
                        $expression = $this->ScalarExpression();
                        break;

                    default:
                        // IDENTITY(u)
                        $expression = $this->FunctionDeclaration();
                        break;
                }

                break;

            // PartialObjectExpression (PARTIAL u.{id, name})
            case $lookaheadType === Lexer::T_PARTIAL:
                $expression    = $this->PartialObjectExpression();
                $identVariable = $expression->identificationVariable;
                break;

            // Subselect
            case $lookaheadType === Lexer::T_OPEN_PARENTHESIS && $peek['type'] === Lexer::T_SELECT:
                $this->match(Lexer::T_OPEN_PARENTHESIS);
                $expression = $this->Subselect();
                $this->match(Lexer::T_CLOSE_PARENTHESIS);
                break;

            // Shortcut: ScalarExpression => SimpleArithmeticExpression
            case $lookaheadType === Lexer::T_OPEN_PARENTHESIS:
            case $lookaheadType === Lexer::T_INTEGER:
            case $lookaheadType === Lexer::T_STRING:
            case $lookaheadType === Lexer::T_FLOAT:
            // SimpleArithmeticExpression : (- u.value ) or ( + u.value )
            case $lookaheadType === Lexer::T_MINUS:
            case $lookaheadType === Lexer::T_PLUS:
                $expression = $this->SimpleArithmeticExpression();
                break;

            // NewObjectExpression (New ClassName(id, name))
            case $lookaheadType === Lexer::T_NEW:
                $expression = $this->NewObjectExpression();
                break;

            default:
                $this->syntaxError(
                    'IdentificationVariable | ScalarExpression | AggregateExpression | FunctionDeclaration | PartialObjectExpression | "(" Subselect ")" | CaseExpression',
                    $this->lexer->lookahead,
                );
        }

        // [["AS"] ["HIDDEN"] AliasResultVariable]
        $mustHaveAliasResultVariable = false;

        if ($this->lexer->isNextToken(Lexer::T_AS)) {
            $this->match(Lexer::T_AS);

            $mustHaveAliasResultVariable = true;
        }

        $hiddenAliasResultVariable = false;

        if ($this->lexer->isNextToken(Lexer::T_HIDDEN)) {
            $this->match(Lexer::T_HIDDEN);

            $hiddenAliasResultVariable = true;
        }

        $aliasResultVariable = null;

        if ($mustHaveAliasResultVariable || $this->lexer->isNextToken(Lexer::T_IDENTIFIER)) {
            assert($this->lexer->lookahead !== null);
            assert($expression instanceof AST\Node || is_string($expression));
            $token               = $this->lexer->lookahead;
            $aliasResultVariable = $this->AliasResultVariable();

            // Include AliasResultVariable in query components.
            $this->queryComponents[$aliasResultVariable] = [
                'resultVariable' => $expression,
                'nestingLevel'   => $this->nestingLevel,
                'token'          => $token,
            ];
        }

        // AST

        $expr = new AST\SelectExpression($expression, $aliasResultVariable, $hiddenAliasResultVariable);

        if ($identVariable) {
            $this->identVariableExpressions[$identVariable] = $expr;
        }

        return $expr;
    }

    /**
     * SimpleSelectExpression ::= (
     *      StateFieldPathExpression | IdentificationVariable | FunctionDeclaration |
     *      AggregateExpression | "(" Subselect ")" | ScalarExpression
     * ) [["AS"] AliasResultVariable]
     *
     * @return AST\SimpleSelectExpression
     */
    public function SimpleSelectExpression()
    {
        $peek = $this->lexer->glimpse();

        switch ($this->lexer->lookahead['type']) {
            case Lexer::T_IDENTIFIER:
                switch (true) {
                    case $peek['type'] === Lexer::T_DOT:
                        $expression = $this->StateFieldPathExpression();

                        return new AST\SimpleSelectExpression($expression);

                    case $peek['type'] !== Lexer::T_OPEN_PARENTHESIS:
                        $expression = $this->IdentificationVariable();

                        return new AST\SimpleSelectExpression($expression);

                    case $this->isFunction():
                        // SUM(u.id) + COUNT(u.id)
                        if ($this->isMathOperator($this->peekBeyondClosingParenthesis())) {
                            return new AST\SimpleSelectExpression($this->ScalarExpression());
                        }

                        // COUNT(u.id)
                        if ($this->isAggregateFunction($this->lexer->lookahead['type'])) {
                            return new AST\SimpleSelectExpression($this->AggregateExpression());
                        }

                        // IDENTITY(u)
                        return new AST\SimpleSelectExpression($this->FunctionDeclaration());

                    default:
                        // Do nothing
                }

                break;

            case Lexer::T_OPEN_PARENTHESIS:
                if ($peek['type'] !== Lexer::T_SELECT) {
                    // Shortcut: ScalarExpression => SimpleArithmeticExpression
                    $expression = $this->SimpleArithmeticExpression();

                    return new AST\SimpleSelectExpression($expression);
                }

                // Subselect
                $this->match(Lexer::T_OPEN_PARENTHESIS);
                $expression = $this->Subselect();
                $this->match(Lexer::T_CLOSE_PARENTHESIS);

                return new AST\SimpleSelectExpression($expression);

            default:
                // Do nothing
        }

        $this->lexer->peek();

        $expression = $this->ScalarExpression();
        $expr       = new AST\SimpleSelectExpression($expression);

        if ($this->lexer->isNextToken(Lexer::T_AS)) {
            $this->match(Lexer::T_AS);
        }

        if ($this->lexer->isNextToken(Lexer::T_IDENTIFIER)) {
            assert($this->lexer->lookahead !== null);
            $token                             = $this->lexer->lookahead;
            $resultVariable                    = $this->AliasResultVariable();
            $expr->fieldIdentificationVariable = $resultVariable;

            // Include AliasResultVariable in query components.
            $this->queryComponents[$resultVariable] = [
                'resultvariable' => $expr,
                'nestingLevel'   => $this->nestingLevel,
                'token'          => $token,
            ];
        }

        return $expr;
    }

    /**
     * ConditionalExpression ::= ConditionalTerm {"OR" ConditionalTerm}*
     *
     * @return AST\ConditionalExpression|AST\ConditionalFactor|AST\ConditionalPrimary|AST\ConditionalTerm
     */
    public function ConditionalExpression()
    {
        $conditionalTerms   = [];
        $conditionalTerms[] = $this->ConditionalTerm();

        while ($this->lexer->isNextToken(Lexer::T_OR)) {
            $this->match(Lexer::T_OR);

            $conditionalTerms[] = $this->ConditionalTerm();
        }

        // Phase 1 AST optimization: Prevent AST\ConditionalExpression
        // if only one AST\ConditionalTerm is defined
        if (count($conditionalTerms) === 1) {
            return $conditionalTerms[0];
        }

        return new AST\ConditionalExpression($conditionalTerms);
    }

    /**
     * ConditionalTerm ::= ConditionalFactor {"AND" ConditionalFactor}*
     *
     * @return AST\ConditionalFactor|AST\ConditionalPrimary|AST\ConditionalTerm
     */
    public function ConditionalTerm()
    {
        $conditionalFactors   = [];
        $conditionalFactors[] = $this->ConditionalFactor();

        while ($this->lexer->isNextToken(Lexer::T_AND)) {
            $this->match(Lexer::T_AND);

            $conditionalFactors[] = $this->ConditionalFactor();
        }

        // Phase 1 AST optimization: Prevent AST\ConditionalTerm
        // if only one AST\ConditionalFactor is defined
        if (count($conditionalFactors) === 1) {
            return $conditionalFactors[0];
        }

        return new AST\ConditionalTerm($conditionalFactors);
    }

    /**
     * ConditionalFactor ::= ["NOT"] ConditionalPrimary
     *
     * @return AST\ConditionalFactor|AST\ConditionalPrimary
     */
    public function ConditionalFactor()
    {
        $not = false;

        if ($this->lexer->isNextToken(Lexer::T_NOT)) {
            $this->match(Lexer::T_NOT);

            $not = true;
        }

        $conditionalPrimary = $this->ConditionalPrimary();

        // Phase 1 AST optimization: Prevent AST\ConditionalFactor
        // if only one AST\ConditionalPrimary is defined
        if (! $not) {
            return $conditionalPrimary;
        }

        $conditionalFactor      = new AST\ConditionalFactor($conditionalPrimary);
        $conditionalFactor->not = $not;

        return $conditionalFactor;
    }

    /**
     * ConditionalPrimary ::= SimpleConditionalExpression | "(" ConditionalExpression ")"
     *
     * @return AST\ConditionalPrimary
     */
    public function ConditionalPrimary()
    {
        $condPrimary = new AST\ConditionalPrimary();

        if (! $this->lexer->isNextToken(Lexer::T_OPEN_PARENTHESIS)) {
            $condPrimary->simpleConditionalExpression = $this->SimpleConditionalExpression();

            return $condPrimary;
        }

        // Peek beyond the matching closing parenthesis ')'
        $peek = $this->peekBeyondClosingParenthesis();

        if (
            $peek !== null && (
            in_array($peek['value'], ['=', '<', '<=', '<>', '>', '>=', '!='], true) ||
            in_array($peek['type'], [Lexer::T_NOT, Lexer::T_BETWEEN, Lexer::T_LIKE, Lexer::T_IN, Lexer::T_IS, Lexer::T_EXISTS], true) ||
            $this->isMathOperator($peek)
            )
        ) {
            $condPrimary->simpleConditionalExpression = $this->SimpleConditionalExpression();

            return $condPrimary;
        }

        $this->match(Lexer::T_OPEN_PARENTHESIS);
        $condPrimary->conditionalExpression = $this->ConditionalExpression();
        $this->match(Lexer::T_CLOSE_PARENTHESIS);

        return $condPrimary;
    }

    /**
     * SimpleConditionalExpression ::=
     *      ComparisonExpression | BetweenExpression | LikeExpression |
     *      InExpression | NullComparisonExpression | ExistsExpression |
     *      EmptyCollectionComparisonExpression | CollectionMemberExpression |
     *      InstanceOfExpression
     *
     * @return AST\BetweenExpression|
     *         AST\CollectionMemberExpression|
     *         AST\ComparisonExpression|
     *         AST\EmptyCollectionComparisonExpression|
     *         AST\ExistsExpression|
     *         AST\InExpression|
     *         AST\InstanceOfExpression|
     *         AST\LikeExpression|
     *         AST\NullComparisonExpression
     */
    public function SimpleConditionalExpression()
    {
        if ($this->lexer->isNextToken(Lexer::T_EXISTS)) {
            return $this->ExistsExpression();
        }

        $token     = $this->lexer->lookahead;
        $peek      = $this->lexer->glimpse();
        $lookahead = $token;

        if ($this->lexer->isNextToken(Lexer::T_NOT)) {
            $token = $this->lexer->glimpse();
        }

        if ($token['type'] === Lexer::T_IDENTIFIER || $token['type'] === Lexer::T_INPUT_PARAMETER || $this->isFunction()) {
            // Peek beyond the matching closing parenthesis.
            $beyond = $this->lexer->peek();

            switch ($peek['value']) {
                case '(':
                    // Peeks beyond the matched closing parenthesis.
                    $token = $this->peekBeyondClosingParenthesis(false);

                    if ($token['type'] === Lexer::T_NOT) {
                        $token = $this->lexer->peek();
                    }

                    if ($token['type'] === Lexer::T_IS) {
                        $lookahead = $this->lexer->peek();
                    }

                    break;

                default:
                    // Peek beyond the PathExpression or InputParameter.
                    $token = $beyond;

                    while ($token['value'] === '.') {
                        $this->lexer->peek();

                        $token = $this->lexer->peek();
                    }

                    // Also peek beyond a NOT if there is one.
                    if ($token['type'] === Lexer::T_NOT) {
                        $token = $this->lexer->peek();
                    }

                    // We need to go even further in case of IS (differentiate between NULL and EMPTY)
                    $lookahead = $this->lexer->peek();
            }

            // Also peek beyond a NOT if there is one.
            if ($lookahead['type'] === Lexer::T_NOT) {
                $lookahead = $this->lexer->peek();
            }

            $this->lexer->resetPeek();
        }

        if ($token['type'] === Lexer::T_BETWEEN) {
            return $this->BetweenExpression();
        }

        if ($token['type'] === Lexer::T_LIKE) {
            return $this->LikeExpression();
        }

        if ($token['type'] === Lexer::T_IN) {
            return $this->InExpression();
        }

        if ($token['type'] === Lexer::T_INSTANCE) {
            return $this->InstanceOfExpression();
        }

        if ($token['type'] === Lexer::T_MEMBER) {
            return $this->CollectionMemberExpression();
        }

        if ($token['type'] === Lexer::T_IS && $lookahead['type'] === Lexer::T_NULL) {
            return $this->NullComparisonExpression();
        }

        if ($token['type'] === Lexer::T_IS && $lookahead['type'] === Lexer::T_EMPTY) {
            return $this->EmptyCollectionComparisonExpression();
        }

        return $this->ComparisonExpression();
    }

    /**
     * EmptyCollectionComparisonExpression ::= CollectionValuedPathExpression "IS" ["NOT"] "EMPTY"
     *
     * @return AST\EmptyCollectionComparisonExpression
     */
    public function EmptyCollectionComparisonExpression()
    {
        $emptyCollectionCompExpr = new AST\EmptyCollectionComparisonExpression(
            $this->CollectionValuedPathExpression(),
        );
        $this->match(Lexer::T_IS);

        if ($this->lexer->isNextToken(Lexer::T_NOT)) {
            $this->match(Lexer::T_NOT);
            $emptyCollectionCompExpr->not = true;
        }

        $this->match(Lexer::T_EMPTY);

        return $emptyCollectionCompExpr;
    }

    /**
     * CollectionMemberExpression ::= EntityExpression ["NOT"] "MEMBER" ["OF"] CollectionValuedPathExpression
     *
     * EntityExpression ::= SingleValuedAssociationPathExpression | SimpleEntityExpression
     * SimpleEntityExpression ::= IdentificationVariable | InputParameter
     *
     * @return AST\CollectionMemberExpression
     */
    public function CollectionMemberExpression()
    {
        $not        = false;
        $entityExpr = $this->EntityExpression();

        if ($this->lexer->isNextToken(Lexer::T_NOT)) {
            $this->match(Lexer::T_NOT);

            $not = true;
        }

        $this->match(Lexer::T_MEMBER);

        if ($this->lexer->isNextToken(Lexer::T_OF)) {
            $this->match(Lexer::T_OF);
        }

        $collMemberExpr      = new AST\CollectionMemberExpression(
            $entityExpr,
            $this->CollectionValuedPathExpression(),
        );
        $collMemberExpr->not = $not;

        return $collMemberExpr;
    }

    /**
     * Literal ::= string | char | integer | float | boolean
     *
     * @return AST\Literal
     */
    public function Literal()
    {
        switch ($this->lexer->lookahead['type']) {
            case Lexer::T_STRING:
                $this->match(Lexer::T_STRING);

                return new AST\Literal(AST\Literal::STRING, $this->lexer->token['value']);

            case Lexer::T_INTEGER:
            case Lexer::T_FLOAT:
                $this->match(
                    $this->lexer->isNextToken(Lexer::T_INTEGER) ? Lexer::T_INTEGER : Lexer::T_FLOAT,
                );

                return new AST\Literal(AST\Literal::NUMERIC, $this->lexer->token['value']);

            case Lexer::T_TRUE:
            case Lexer::T_FALSE:
                $this->match(
                    $this->lexer->isNextToken(Lexer::T_TRUE) ? Lexer::T_TRUE : Lexer::T_FALSE,
                );

                return new AST\Literal(AST\Literal::BOOLEAN, $this->lexer->token['value']);

            default:
                $this->syntaxError('Literal');
        }
    }

    /**
     * InParameter ::= ArithmeticExpression | InputParameter
     *
     * @return AST\InputParameter|AST\ArithmeticExpression
     */
    public function InParameter()
    {
        if ($this->lexer->lookahead['type'] === Lexer::T_INPUT_PARAMETER) {
            return $this->InputParameter();
        }

        return $this->ArithmeticExpression();
    }

    /**
     * InputParameter ::= PositionalParameter | NamedParameter
     *
     * @return AST\InputParameter
     */
    public function InputParameter()
    {
        $this->match(Lexer::T_INPUT_PARAMETER);

        return new AST\InputParameter($this->lexer->token['value']);
    }

    /**
     * ArithmeticExpression ::= SimpleArithmeticExpression | "(" Subselect ")"
     *
     * @return AST\ArithmeticExpression
     */
    public function ArithmeticExpression()
    {
        $expr = new AST\ArithmeticExpression();

        if ($this->lexer->isNextToken(Lexer::T_OPEN_PARENTHESIS)) {
            $peek = $this->lexer->glimpse();

            if ($peek['type'] === Lexer::T_SELECT) {
                $this->match(Lexer::T_OPEN_PARENTHESIS);
                $expr->subselect = $this->Subselect();
                $this->match(Lexer::T_CLOSE_PARENTHESIS);

                return $expr;
            }
        }

        $expr->simpleArithmeticExpression = $this->SimpleArithmeticExpression();

        return $expr;
    }

    /**
     * SimpleArithmeticExpression ::= ArithmeticTerm {("+" | "-") ArithmeticTerm}*
     *
     * @return AST\SimpleArithmeticExpression|AST\ArithmeticTerm
     */
    public function SimpleArithmeticExpression()
    {
        $terms   = [];
        $terms[] = $this->ArithmeticTerm();

        while (($isPlus = $this->lexer->isNextToken(Lexer::T_PLUS)) || $this->lexer->isNextToken(Lexer::T_MINUS)) {
            $this->match($isPlus ? Lexer::T_PLUS : Lexer::T_MINUS);

            $terms[] = $this->lexer->token['value'];
            $terms[] = $this->ArithmeticTerm();
        }

        // Phase 1 AST optimization: Prevent AST\SimpleArithmeticExpression
        // if only one AST\ArithmeticTerm is defined
        if (count($terms) === 1) {
            return $terms[0];
        }

        return new AST\SimpleArithmeticExpression($terms);
    }

    /**
     * ArithmeticTerm ::= ArithmeticFactor {("*" | "/") ArithmeticFactor}*
     *
     * @return AST\ArithmeticTerm
     */
    public function ArithmeticTerm()
    {
        $factors   = [];
        $factors[] = $this->ArithmeticFactor();

        while (($isMult = $this->lexer->isNextToken(Lexer::T_MULTIPLY)) || $this->lexer->isNextToken(Lexer::T_DIVIDE)) {
            $this->match($isMult ? Lexer::T_MULTIPLY : Lexer::T_DIVIDE);

            $factors[] = $this->lexer->token['value'];
            $factors[] = $this->ArithmeticFactor();
        }

        // Phase 1 AST optimization: Prevent AST\ArithmeticTerm
        // if only one AST\ArithmeticFactor is defined
        if (count($factors) === 1) {
            return $factors[0];
        }

        return new AST\ArithmeticTerm($factors);
    }

    /**
     * ArithmeticFactor ::= [("+" | "-")] ArithmeticPrimary
     *
     * @return AST\ArithmeticFactor
     */
    public function ArithmeticFactor()
    {
        $sign = null;

        $isPlus = $this->lexer->isNextToken(Lexer::T_PLUS);
        if ($isPlus || $this->lexer->isNextToken(Lexer::T_MINUS)) {
            $this->match($isPlus ? Lexer::T_PLUS : Lexer::T_MINUS);
            $sign = $isPlus;
        }

        $primary = $this->ArithmeticPrimary();

        // Phase 1 AST optimization: Prevent AST\ArithmeticFactor
        // if only one AST\ArithmeticPrimary is defined
        if ($sign === null) {
            return $primary;
        }

        return new AST\ArithmeticFactor($primary, $sign);
    }

    /**
     * ArithmeticPrimary ::= SingleValuedPathExpression | Literal | ParenthesisExpression
     *          | FunctionsReturningNumerics | AggregateExpression | FunctionsReturningStrings
     *          | FunctionsReturningDatetime | IdentificationVariable | ResultVariable
     *          | InputParameter | CaseExpression
     *
     * @return AST\Node|string
     */
    public function ArithmeticPrimary()
    {
        if ($this->lexer->isNextToken(Lexer::T_OPEN_PARENTHESIS)) {
            $this->match(Lexer::T_OPEN_PARENTHESIS);

            $expr = $this->SimpleArithmeticExpression();

            $this->match(Lexer::T_CLOSE_PARENTHESIS);

            return new AST\ParenthesisExpression($expr);
        }

        switch ($this->lexer->lookahead['type']) {
            case Lexer::T_COALESCE:
            case Lexer::T_NULLIF:
            case Lexer::T_CASE:
                return $this->CaseExpression();

            case Lexer::T_IDENTIFIER:
                $peek = $this->lexer->glimpse();

                if ($peek !== null && $peek['value'] === '(') {
                    return $this->FunctionDeclaration();
                }

                if ($peek !== null && $peek['value'] === '.') {
                    return $this->SingleValuedPathExpression();
                }

                if (isset($this->queryComponents[$this->lexer->lookahead['value']]['resultVariable'])) {
                    return $this->ResultVariable();
                }

                return $this->StateFieldPathExpression();

            case Lexer::T_INPUT_PARAMETER:
                return $this->InputParameter();

            default:
                $peek = $this->lexer->glimpse();

                if ($peek !== null && $peek['value'] === '(') {
                    return $this->FunctionDeclaration();
                }

                return $this->Literal();
        }
    }

    /**
     * StringExpression ::= StringPrimary | ResultVariable | "(" Subselect ")"
     *
     * @return AST\Subselect|AST\Node|string
     */
    public function StringExpression()
    {
        $peek = $this->lexer->glimpse();

        // Subselect
        if ($this->lexer->isNextToken(Lexer::T_OPEN_PARENTHESIS) && $peek['type'] === Lexer::T_SELECT) {
            $this->match(Lexer::T_OPEN_PARENTHESIS);
            $expr = $this->Subselect();
            $this->match(Lexer::T_CLOSE_PARENTHESIS);

            return $expr;
        }

        // ResultVariable (string)
        if (
            $this->lexer->isNextToken(Lexer::T_IDENTIFIER) &&
            isset($this->queryComponents[$this->lexer->lookahead['value']]['resultVariable'])
        ) {
            return $this->ResultVariable();
        }

        return $this->StringPrimary();
    }

    /**
     * StringPrimary ::= StateFieldPathExpression | string | InputParameter | FunctionsReturningStrings | AggregateExpression | CaseExpression
     *
     * @return AST\Node
     */
    public function StringPrimary()
    {
        $lookaheadType = $this->lexer->lookahead['type'];

        switch ($lookaheadType) {
            case Lexer::T_IDENTIFIER:
                $peek = $this->lexer->glimpse();

                if ($peek['value'] === '.') {
                    return $this->StateFieldPathExpression();
                }

                if ($peek['value'] === '(') {
                    // do NOT directly go to FunctionsReturningString() because it doesn't check for custom functions.
                    return $this->FunctionDeclaration();
                }

                $this->syntaxError("'.' or '('");
                break;

            case Lexer::T_STRING:
                $this->match(Lexer::T_STRING);

                return new AST\Literal(AST\Literal::STRING, $this->lexer->token['value']);

            case Lexer::T_INPUT_PARAMETER:
                return $this->InputParameter();

            case Lexer::T_CASE:
            case Lexer::T_COALESCE:
            case Lexer::T_NULLIF:
                return $this->CaseExpression();

            default:
                if ($this->isAggregateFunction($lookaheadType)) {
                    return $this->AggregateExpression();
                }
        }

        $this->syntaxError(
            'StateFieldPathExpression | string | InputParameter | FunctionsReturningStrings | AggregateExpression',
        );
    }

    /**
     * EntityExpression ::= SingleValuedAssociationPathExpression | SimpleEntityExpression
     *
     * @return AST\InputParameter|AST\PathExpression
     */
    public function EntityExpression()
    {
        $glimpse = $this->lexer->glimpse();

        if ($this->lexer->isNextToken(Lexer::T_IDENTIFIER) && $glimpse['value'] === '.') {
            return $this->SingleValuedAssociationPathExpression();
        }

        return $this->SimpleEntityExpression();
    }

    /**
     * SimpleEntityExpression ::= IdentificationVariable | InputParameter
     *
     * @return AST\InputParameter|AST\PathExpression
     */
    public function SimpleEntityExpression()
    {
        if ($this->lexer->isNextToken(Lexer::T_INPUT_PARAMETER)) {
            return $this->InputParameter();
        }

        return $this->StateFieldPathExpression();
    }

    /**
     * AggregateExpression ::=
     *  ("AVG" | "MAX" | "MIN" | "SUM" | "COUNT") "(" ["DISTINCT"] SimpleArithmeticExpression ")"
     *
     * @return AST\AggregateExpression
     */
    public function AggregateExpression()
    {
        $lookaheadType = $this->lexer->lookahead['type'];
        $isDistinct    = false;

        if (! in_array($lookaheadType, [Lexer::T_COUNT, Lexer::T_AVG, Lexer::T_MAX, Lexer::T_MIN, Lexer::T_SUM], true)) {
            $this->syntaxError('One of: MAX, MIN, AVG, SUM, COUNT');
        }

        $this->match($lookaheadType);
        $functionName = $this->lexer->token['value'];
        $this->match(Lexer::T_OPEN_PARENTHESIS);

        if ($this->lexer->isNextToken(Lexer::T_DISTINCT)) {
            $this->match(Lexer::T_DISTINCT);
            $isDistinct = true;
        }

        $pathExp = $this->SimpleArithmeticExpression();

        $this->match(Lexer::T_CLOSE_PARENTHESIS);

        return new AST\AggregateExpression($functionName, $pathExp, $isDistinct);
    }

    /**
     * QuantifiedExpression ::= ("ALL" | "ANY" | "SOME") "(" Subselect ")"
     *
     * @return AST\QuantifiedExpression
     */
    public function QuantifiedExpression()
    {
        $lookaheadType = $this->lexer->lookahead['type'];
        $value         = $this->lexer->lookahead['value'];

        if (! in_array($lookaheadType, [Lexer::T_ALL, Lexer::T_ANY, Lexer::T_SOME], true)) {
            $this->syntaxError('ALL, ANY or SOME');
        }

        $this->match($lookaheadType);
        $this->match(Lexer::T_OPEN_PARENTHESIS);

        $qExpr       = new AST\QuantifiedExpression($this->Subselect());
        $qExpr->type = $value;

        $this->match(Lexer::T_CLOSE_PARENTHESIS);

        return $qExpr;
    }

    /**
     * BetweenExpression ::= ArithmeticExpression ["NOT"] "BETWEEN" ArithmeticExpression "AND" ArithmeticExpression
     *
     * @return AST\BetweenExpression
     */
    public function BetweenExpression()
    {
        $not        = false;
        $arithExpr1 = $this->ArithmeticExpression();

        if ($this->lexer->isNextToken(Lexer::T_NOT)) {
            $this->match(Lexer::T_NOT);
            $not = true;
        }

        $this->match(Lexer::T_BETWEEN);
        $arithExpr2 = $this->ArithmeticExpression();
        $this->match(Lexer::T_AND);
        $arithExpr3 = $this->ArithmeticExpression();

        $betweenExpr      = new AST\BetweenExpression($arithExpr1, $arithExpr2, $arithExpr3);
        $betweenExpr->not = $not;

        return $betweenExpr;
    }

    /**
     * ComparisonExpression ::= ArithmeticExpression ComparisonOperator ( QuantifiedExpression | ArithmeticExpression )
     *
     * @return AST\ComparisonExpression
     */
    public function ComparisonExpression()
    {
        $this->lexer->glimpse();

        $leftExpr  = $this->ArithmeticExpression();
        $operator  = $this->ComparisonOperator();
        $rightExpr = $this->isNextAllAnySome()
            ? $this->QuantifiedExpression()
            : $this->ArithmeticExpression();

        return new AST\ComparisonExpression($leftExpr, $operator, $rightExpr);
    }

    /**
     * InExpression ::= SingleValuedPathExpression ["NOT"] "IN" "(" (InParameter {"," InParameter}* | Subselect) ")"
     *
     * @return AST\InExpression
     */
    public function InExpression()
    {
        $inExpression = new AST\InExpression($this->ArithmeticExpression());

        if ($this->lexer->isNextToken(Lexer::T_NOT)) {
            $this->match(Lexer::T_NOT);
            $inExpression->not = true;
        }

        $this->match(Lexer::T_IN);
        $this->match(Lexer::T_OPEN_PARENTHESIS);

        if ($this->lexer->isNextToken(Lexer::T_SELECT)) {
            $inExpression->subselect = $this->Subselect();
        } else {
            $literals   = [];
            $literals[] = $this->InParameter();

            while ($this->lexer->isNextToken(Lexer::T_COMMA)) {
                $this->match(Lexer::T_COMMA);
                $literals[] = $this->InParameter();
            }

            $inExpression->literals = $literals;
        }

        $this->match(Lexer::T_CLOSE_PARENTHESIS);

        return $inExpression;
    }

    /**
     * InstanceOfExpression ::= IdentificationVariable ["NOT"] "INSTANCE" ["OF"] (InstanceOfParameter | "(" InstanceOfParameter {"," InstanceOfParameter}* ")")
     *
     * @return AST\InstanceOfExpression
     */
    public function InstanceOfExpression()
    {
        $instanceOfExpression = new AST\InstanceOfExpression($this->IdentificationVariable());

        if ($this->lexer->isNextToken(Lexer::T_NOT)) {
            $this->match(Lexer::T_NOT);
            $instanceOfExpression->not = true;
        }

        $this->match(Lexer::T_INSTANCE);
        $this->match(Lexer::T_OF);

        $exprValues = [];

        if ($this->lexer->isNextToken(Lexer::T_OPEN_PARENTHESIS)) {
            $this->match(Lexer::T_OPEN_PARENTHESIS);

            $exprValues[] = $this->InstanceOfParameter();

            while ($this->lexer->isNextToken(Lexer::T_COMMA)) {
                $this->match(Lexer::T_COMMA);

                $exprValues[] = $this->InstanceOfParameter();
            }

            $this->match(Lexer::T_CLOSE_PARENTHESIS);

            $instanceOfExpression->value = $exprValues;

            return $instanceOfExpression;
        }

        $exprValues[] = $this->InstanceOfParameter();

        $instanceOfExpression->value = $exprValues;

        return $instanceOfExpression;
    }

    /**
     * InstanceOfParameter ::= AbstractSchemaName | InputParameter
     *
     * @return mixed
     */
    public function InstanceOfParameter()
    {
        if ($this->lexer->isNextToken(Lexer::T_INPUT_PARAMETER)) {
            $this->match(Lexer::T_INPUT_PARAMETER);

            return new AST\InputParameter($this->lexer->token['value']);
        }

        $abstractSchemaName = $this->AbstractSchemaName();

        $this->validateAbstractSchemaName($abstractSchemaName);

        return $abstractSchemaName;
    }

    /**
     * LikeExpression ::= StringExpression ["NOT"] "LIKE" StringPrimary ["ESCAPE" char]
     *
     * @return AST\LikeExpression
     */
    public function LikeExpression()
    {
        $stringExpr = $this->StringExpression();
        $not        = false;

        if ($this->lexer->isNextToken(Lexer::T_NOT)) {
            $this->match(Lexer::T_NOT);
            $not = true;
        }

        $this->match(Lexer::T_LIKE);

        if ($this->lexer->isNextToken(Lexer::T_INPUT_PARAMETER)) {
            $this->match(Lexer::T_INPUT_PARAMETER);
            $stringPattern = new AST\InputParameter($this->lexer->token['value']);
        } else {
            $stringPattern = $this->StringPrimary();
        }

        $escapeChar = null;

        if ($this->lexer->lookahead !== null && $this->lexer->lookahead['type'] === Lexer::T_ESCAPE) {
            $this->match(Lexer::T_ESCAPE);
            $this->match(Lexer::T_STRING);

            $escapeChar = new AST\Literal(AST\Literal::STRING, $this->lexer->token['value']);
        }

        $likeExpr      = new AST\LikeExpression($stringExpr, $stringPattern, $escapeChar);
        $likeExpr->not = $not;

        return $likeExpr;
    }

    /**
     * NullComparisonExpression ::= (InputParameter | NullIfExpression | CoalesceExpression | AggregateExpression | FunctionDeclaration | IdentificationVariable | SingleValuedPathExpression | ResultVariable) "IS" ["NOT"] "NULL"
     *
     * @return AST\NullComparisonExpression
     */
    public function NullComparisonExpression()
    {
        switch (true) {
            case $this->lexer->isNextToken(Lexer::T_INPUT_PARAMETER):
                $this->match(Lexer::T_INPUT_PARAMETER);

                $expr = new AST\InputParameter($this->lexer->token['value']);
                break;

            case $this->lexer->isNextToken(Lexer::T_NULLIF):
                $expr = $this->NullIfExpression();
                break;

            case $this->lexer->isNextToken(Lexer::T_COALESCE):
                $expr = $this->CoalesceExpression();
                break;

            case $this->isFunction():
                $expr = $this->FunctionDeclaration();
                break;

            default:
                // We need to check if we are in a IdentificationVariable or SingleValuedPathExpression
                $glimpse = $this->lexer->glimpse();

                if ($glimpse['type'] === Lexer::T_DOT) {
                    $expr = $this->SingleValuedPathExpression();

                    // Leave switch statement
                    break;
                }

                $lookaheadValue = $this->lexer->lookahead['value'];

                // Validate existing component
                if (! isset($this->queryComponents[$lookaheadValue])) {
                    $this->semanticalError('Cannot add having condition on undefined result variable.');
                }

                // Validate SingleValuedPathExpression (ie.: "product")
                if (isset($this->queryComponents[$lookaheadValue]['metadata'])) {
                    $expr = $this->SingleValuedPathExpression();
                    break;
                }

                // Validating ResultVariable
                if (! isset($this->queryComponents[$lookaheadValue]['resultVariable'])) {
                    $this->semanticalError('Cannot add having condition on a non result variable.');
                }

                $expr = $this->ResultVariable();
                break;
        }

        $nullCompExpr = new AST\NullComparisonExpression($expr);

        $this->match(Lexer::T_IS);

        if ($this->lexer->isNextToken(Lexer::T_NOT)) {
            $this->match(Lexer::T_NOT);

            $nullCompExpr->not = true;
        }

        $this->match(Lexer::T_NULL);

        return $nullCompExpr;
    }

    /**
     * ExistsExpression ::= ["NOT"] "EXISTS" "(" Subselect ")"
     *
     * @return AST\ExistsExpression
     */
    public function ExistsExpression()
    {
        $not = false;

        if ($this->lexer->isNextToken(Lexer::T_NOT)) {
            $this->match(Lexer::T_NOT);
            $not = true;
        }

        $this->match(Lexer::T_EXISTS);
        $this->match(Lexer::T_OPEN_PARENTHESIS);

        $existsExpression      = new AST\ExistsExpression($this->Subselect());
        $existsExpression->not = $not;

        $this->match(Lexer::T_CLOSE_PARENTHESIS);

        return $existsExpression;
    }

    /**
     * ComparisonOperator ::= "=" | "<" | "<=" | "<>" | ">" | ">=" | "!="
     *
     * @return string
     */
    public function ComparisonOperator()
    {
        switch ($this->lexer->lookahead['value']) {
            case '=':
                $this->match(Lexer::T_EQUALS);

                return '=';

            case '<':
                $this->match(Lexer::T_LOWER_THAN);
                $operator = '<';

                if ($this->lexer->isNextToken(Lexer::T_EQUALS)) {
                    $this->match(Lexer::T_EQUALS);
                    $operator .= '=';
                } elseif ($this->lexer->isNextToken(Lexer::T_GREATER_THAN)) {
                    $this->match(Lexer::T_GREATER_THAN);
                    $operator .= '>';
                }

                return $operator;

            case '>':
                $this->match(Lexer::T_GREATER_THAN);
                $operator = '>';

                if ($this->lexer->isNextToken(Lexer::T_EQUALS)) {
                    $this->match(Lexer::T_EQUALS);
                    $operator .= '=';
                }

                return $operator;

            case '!':
                $this->match(Lexer::T_NEGATE);
                $this->match(Lexer::T_EQUALS);

                return '<>';

            default:
                $this->syntaxError('=, <, <=, <>, >, >=, !=');
        }
    }

    /**
     * FunctionDeclaration ::= FunctionsReturningStrings | FunctionsReturningNumerics | FunctionsReturningDatetime
     *
     * @return Functions\FunctionNode
     */
    public function FunctionDeclaration()
    {
        $token    = $this->lexer->lookahead;
        $funcName = strtolower($token['value']);

        $customFunctionDeclaration = $this->CustomFunctionDeclaration();

        // Check for custom functions functions first!
        switch (true) {
            case $customFunctionDeclaration !== null:
                return $customFunctionDeclaration;

            case isset(self::$stringFunctions[$funcName]):
                return $this->FunctionsReturningStrings();

            case isset(self::$numericFunctions[$funcName]):
                return $this->FunctionsReturningNumerics();

            case isset(self::$datetimeFunctions[$funcName]):
                return $this->FunctionsReturningDatetime();

            default:
                $this->syntaxError('known function', $token);
        }
    }

    /**
     * Helper function for FunctionDeclaration grammar rule.
     */
<<<<<<< HEAD
    private function CustomFunctionDeclaration(): FunctionNode|null
=======
    private function CustomFunctionDeclaration(): ?Functions\FunctionNode
>>>>>>> 24bf0672
    {
        $token    = $this->lexer->lookahead;
        $funcName = strtolower($token['value']);

        // Check for custom functions afterwards
        $config = $this->em->getConfiguration();

        switch (true) {
            case $config->getCustomStringFunction($funcName) !== null:
                return $this->CustomFunctionsReturningStrings();

            case $config->getCustomNumericFunction($funcName) !== null:
                return $this->CustomFunctionsReturningNumerics();

            case $config->getCustomDatetimeFunction($funcName) !== null:
                return $this->CustomFunctionsReturningDatetime();

            default:
                return null;
        }
    }

    /**
     * FunctionsReturningNumerics ::=
     *      "LENGTH" "(" StringPrimary ")" |
     *      "LOCATE" "(" StringPrimary "," StringPrimary ["," SimpleArithmeticExpression]")" |
     *      "ABS" "(" SimpleArithmeticExpression ")" |
     *      "SQRT" "(" SimpleArithmeticExpression ")" |
     *      "MOD" "(" SimpleArithmeticExpression "," SimpleArithmeticExpression ")" |
     *      "SIZE" "(" CollectionValuedPathExpression ")" |
     *      "DATE_DIFF" "(" ArithmeticPrimary "," ArithmeticPrimary ")" |
     *      "BIT_AND" "(" ArithmeticPrimary "," ArithmeticPrimary ")" |
     *      "BIT_OR" "(" ArithmeticPrimary "," ArithmeticPrimary ")"
     *
     * @return Functions\FunctionNode
     */
    public function FunctionsReturningNumerics()
    {
        $funcNameLower = strtolower($this->lexer->lookahead['value']);
        $funcClass     = self::$numericFunctions[$funcNameLower];

        $function = new $funcClass($funcNameLower);
        $function->parse($this);

        return $function;
    }

    /** @return Functions\FunctionNode */
    public function CustomFunctionsReturningNumerics()
    {
        // getCustomNumericFunction is case-insensitive
        $functionName  = strtolower($this->lexer->lookahead['value']);
        $functionClass = $this->em->getConfiguration()->getCustomNumericFunction($functionName);

        assert($functionClass !== null);

        $function = is_string($functionClass)
            ? new $functionClass($functionName)
            : $functionClass($functionName);

        $function->parse($this);

        return $function;
    }

    /**
     * FunctionsReturningDateTime ::=
     *     "CURRENT_DATE" |
     *     "CURRENT_TIME" |
     *     "CURRENT_TIMESTAMP" |
     *     "DATE_ADD" "(" ArithmeticPrimary "," ArithmeticPrimary "," StringPrimary ")" |
     *     "DATE_SUB" "(" ArithmeticPrimary "," ArithmeticPrimary "," StringPrimary ")"
     *
     * @return Functions\FunctionNode
     */
    public function FunctionsReturningDatetime()
    {
        $funcNameLower = strtolower($this->lexer->lookahead['value']);
        $funcClass     = self::$datetimeFunctions[$funcNameLower];

        $function = new $funcClass($funcNameLower);
        $function->parse($this);

        return $function;
    }

    /** @return Functions\FunctionNode */
    public function CustomFunctionsReturningDatetime()
    {
        // getCustomDatetimeFunction is case-insensitive
        $functionName = $this->lexer->lookahead['value'];
        assert(is_string($functionName));
        $functionClass = $this->em->getConfiguration()->getCustomDatetimeFunction($functionName);

        assert($functionClass !== null);

        $function = is_string($functionClass)
            ? new $functionClass($functionName)
            : $functionClass($functionName);

        $function->parse($this);

        return $function;
    }

    /**
     * FunctionsReturningStrings ::=
     *   "CONCAT" "(" StringPrimary "," StringPrimary {"," StringPrimary}* ")" |
     *   "SUBSTRING" "(" StringPrimary "," SimpleArithmeticExpression "," SimpleArithmeticExpression ")" |
     *   "TRIM" "(" [["LEADING" | "TRAILING" | "BOTH"] [char] "FROM"] StringPrimary ")" |
     *   "LOWER" "(" StringPrimary ")" |
     *   "UPPER" "(" StringPrimary ")" |
     *   "IDENTITY" "(" SingleValuedAssociationPathExpression {"," string} ")"
     *
     * @return Functions\FunctionNode
     */
    public function FunctionsReturningStrings()
    {
        $funcNameLower = strtolower($this->lexer->lookahead['value']);
        $funcClass     = self::$stringFunctions[$funcNameLower];

        $function = new $funcClass($funcNameLower);
        $function->parse($this);

        return $function;
    }

    /** @return Functions\FunctionNode */
    public function CustomFunctionsReturningStrings()
    {
        // getCustomStringFunction is case-insensitive
        $functionName = $this->lexer->lookahead['value'];
        assert(is_string($functionName));
        $functionClass = $this->em->getConfiguration()->getCustomStringFunction($functionName);

        assert($functionClass !== null);

        $function = is_string($functionClass)
            ? new $functionClass($functionName)
            : $functionClass($functionName);

        $function->parse($this);

        return $function;
    }

    private function getMetadataForDqlAlias(string $dqlAlias): ClassMetadata
    {
        if (! isset($this->queryComponents[$dqlAlias]['metadata'])) {
            throw new LogicException(sprintf('No metadata for DQL alias: %s', $dqlAlias));
        }

        return $this->queryComponents[$dqlAlias]['metadata'];
    }
}<|MERGE_RESOLUTION|>--- conflicted
+++ resolved
@@ -3434,11 +3434,7 @@
     /**
      * Helper function for FunctionDeclaration grammar rule.
      */
-<<<<<<< HEAD
-    private function CustomFunctionDeclaration(): FunctionNode|null
-=======
-    private function CustomFunctionDeclaration(): ?Functions\FunctionNode
->>>>>>> 24bf0672
+    private function CustomFunctionDeclaration(): Functions\FunctionNode|null
     {
         $token    = $this->lexer->lookahead;
         $funcName = strtolower($token['value']);
