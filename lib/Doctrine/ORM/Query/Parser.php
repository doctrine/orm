<?php

/*
 * THIS SOFTWARE IS PROVIDED BY THE COPYRIGHT HOLDERS AND CONTRIBUTORS
 * "AS IS" AND ANY EXPRESS OR IMPLIED WARRANTIES, INCLUDING, BUT NOT
 * LIMITED TO, THE IMPLIED WARRANTIES OF MERCHANTABILITY AND FITNESS FOR
 * A PARTICULAR PURPOSE ARE DISCLAIMED. IN NO EVENT SHALL THE COPYRIGHT
 * OWNER OR CONTRIBUTORS BE LIABLE FOR ANY DIRECT, INDIRECT, INCIDENTAL,
 * SPECIAL, EXEMPLARY, OR CONSEQUENTIAL DAMAGES (INCLUDING, BUT NOT
 * LIMITED TO, PROCUREMENT OF SUBSTITUTE GOODS OR SERVICES; LOSS OF USE,
 * DATA, OR PROFITS; OR BUSINESS INTERRUPTION) HOWEVER CAUSED AND ON ANY
 * THEORY OF LIABILITY, WHETHER IN CONTRACT, STRICT LIABILITY, OR TORT
 * (INCLUDING NEGLIGENCE OR OTHERWISE) ARISING IN ANY WAY OUT OF THE USE
 * OF THIS SOFTWARE, EVEN IF ADVISED OF THE POSSIBILITY OF SUCH DAMAGE.
 *
 * This software consists of voluntary contributions made by many individuals
 * and is licensed under the MIT license. For more information, see
 * <http://www.doctrine-project.org>.
 */

namespace Doctrine\ORM\Query;

use Doctrine\Deprecations\Deprecation;
use Doctrine\ORM\EntityManager;
use Doctrine\ORM\Mapping\ClassMetadata;
use Doctrine\ORM\Query;
use Doctrine\ORM\Query\AST\AggregateExpression;
use Doctrine\ORM\Query\AST\ArithmeticExpression;
use Doctrine\ORM\Query\AST\ArithmeticFactor;
use Doctrine\ORM\Query\AST\ArithmeticTerm;
use Doctrine\ORM\Query\AST\BetweenExpression;
use Doctrine\ORM\Query\AST\CoalesceExpression;
use Doctrine\ORM\Query\AST\CollectionMemberExpression;
use Doctrine\ORM\Query\AST\ComparisonExpression;
use Doctrine\ORM\Query\AST\ConditionalPrimary;
use Doctrine\ORM\Query\AST\DeleteClause;
use Doctrine\ORM\Query\AST\DeleteStatement;
use Doctrine\ORM\Query\AST\EmptyCollectionComparisonExpression;
use Doctrine\ORM\Query\AST\ExistsExpression;
use Doctrine\ORM\Query\AST\FromClause;
use Doctrine\ORM\Query\AST\Functions;
use Doctrine\ORM\Query\AST\Functions\FunctionNode;
use Doctrine\ORM\Query\AST\GeneralCaseExpression;
use Doctrine\ORM\Query\AST\GroupByClause;
use Doctrine\ORM\Query\AST\HavingClause;
use Doctrine\ORM\Query\AST\IdentificationVariableDeclaration;
use Doctrine\ORM\Query\AST\IndexBy;
use Doctrine\ORM\Query\AST\InExpression;
use Doctrine\ORM\Query\AST\InputParameter;
use Doctrine\ORM\Query\AST\InstanceOfExpression;
use Doctrine\ORM\Query\AST\Join;
use Doctrine\ORM\Query\AST\JoinAssociationPathExpression;
use Doctrine\ORM\Query\AST\LikeExpression;
use Doctrine\ORM\Query\AST\Literal;
use Doctrine\ORM\Query\AST\NewObjectExpression;
use Doctrine\ORM\Query\AST\Node;
use Doctrine\ORM\Query\AST\NullComparisonExpression;
use Doctrine\ORM\Query\AST\NullIfExpression;
use Doctrine\ORM\Query\AST\OrderByClause;
use Doctrine\ORM\Query\AST\OrderByItem;
use Doctrine\ORM\Query\AST\PartialObjectExpression;
use Doctrine\ORM\Query\AST\PathExpression;
use Doctrine\ORM\Query\AST\QuantifiedExpression;
use Doctrine\ORM\Query\AST\RangeVariableDeclaration;
use Doctrine\ORM\Query\AST\SelectClause;
use Doctrine\ORM\Query\AST\SelectExpression;
use Doctrine\ORM\Query\AST\SelectStatement;
use Doctrine\ORM\Query\AST\SimpleArithmeticExpression;
use Doctrine\ORM\Query\AST\SimpleSelectClause;
use Doctrine\ORM\Query\AST\SimpleSelectExpression;
use Doctrine\ORM\Query\AST\SimpleWhenClause;
use Doctrine\ORM\Query\AST\Subselect;
use Doctrine\ORM\Query\AST\SubselectFromClause;
use Doctrine\ORM\Query\AST\SubselectIdentificationVariableDeclaration;
use Doctrine\ORM\Query\AST\UpdateClause;
use Doctrine\ORM\Query\AST\UpdateItem;
use Doctrine\ORM\Query\AST\UpdateStatement;
use Doctrine\ORM\Query\AST\WhenClause;
use Doctrine\ORM\Query\AST\WhereClause;
use ReflectionClass;
use Webmozart\Assert\Assert;

use function array_intersect;
use function array_search;
use function assert;
use function call_user_func;
use function class_exists;
use function count;
use function explode;
use function implode;
use function in_array;
use function interface_exists;
use function is_string;
use function sprintf;
use function strlen;
use function strpos;
use function strrpos;
use function strtolower;
use function substr;

/**
 * An LL(*) recursive-descent parser for the context-free grammar of the Doctrine Query Language.
 * Parses a DQL query, reports any errors in it, and generates an AST.
 */
class Parser
{
    /**
     * READ-ONLY: Maps BUILT-IN string function names to AST class names.
     *
     * @psalm-var array<string, class-string<Functions\FunctionNode>>
     */
    private static $stringFunctions = [
        'concat'    => Functions\ConcatFunction::class,
        'substring' => Functions\SubstringFunction::class,
        'trim'      => Functions\TrimFunction::class,
        'lower'     => Functions\LowerFunction::class,
        'upper'     => Functions\UpperFunction::class,
        'identity'  => Functions\IdentityFunction::class,
    ];

    /**
     * READ-ONLY: Maps BUILT-IN numeric function names to AST class names.
     *
     * @psalm-var array<string, class-string<Functions\FunctionNode>>
     */
    private static $numericFunctions = [
        'length'    => Functions\LengthFunction::class,
        'locate'    => Functions\LocateFunction::class,
        'abs'       => Functions\AbsFunction::class,
        'sqrt'      => Functions\SqrtFunction::class,
        'mod'       => Functions\ModFunction::class,
        'size'      => Functions\SizeFunction::class,
        'date_diff' => Functions\DateDiffFunction::class,
        'bit_and'   => Functions\BitAndFunction::class,
        'bit_or'    => Functions\BitOrFunction::class,

        // Aggregate functions
        'min'       => Functions\MinFunction::class,
        'max'       => Functions\MaxFunction::class,
        'avg'       => Functions\AvgFunction::class,
        'sum'       => Functions\SumFunction::class,
        'count'     => Functions\CountFunction::class,
    ];

    /**
     * READ-ONLY: Maps BUILT-IN datetime function names to AST class names.
     *
     * @psalm-var array<string, class-string<Functions\FunctionNode>>
     */
    private static $datetimeFunctions = [
        'current_date'      => Functions\CurrentDateFunction::class,
        'current_time'      => Functions\CurrentTimeFunction::class,
        'current_timestamp' => Functions\CurrentTimestampFunction::class,
        'date_add'          => Functions\DateAddFunction::class,
        'date_sub'          => Functions\DateSubFunction::class,
    ];

    /*
     * Expressions that were encountered during parsing of identifiers and expressions
     * and still need to be validated.
     */

    /** @psalm-var list<array{token: mixed, expression: mixed, nestingLevel: int}> */
    private $deferredIdentificationVariables = [];

    /** @psalm-var list<array{token: mixed, expression: mixed, nestingLevel: int}> */
    private $deferredPartialObjectExpressions = [];

    /** @psalm-var list<array{token: mixed, expression: mixed, nestingLevel: int}> */
    private $deferredPathExpressions = [];

    /** @psalm-var list<array{token: mixed, expression: mixed, nestingLevel: int}> */
    private $deferredResultVariables = [];

    /** @psalm-var list<array{token: mixed, expression: mixed, nestingLevel: int}> */
    private $deferredNewObjectExpressions = [];

    /**
     * The lexer.
     *
     * @var Lexer
     */
    private $lexer;

    /**
     * The parser result.
     *
     * @var ParserResult
     */
    private $parserResult;

    /**
     * The EntityManager.
     *
     * @var EntityManager
     */
    private $em;

    /**
     * The Query to parse.
     *
     * @var Query
     */
    private $query;

    /**
     * Map of declared query components in the parsed query.
     *
     * @psalm-var array<string, array<string, mixed>>
     */
    private $queryComponents = [];

    /**
     * Keeps the nesting level of defined ResultVariables.
     *
     * @var int
     */
    private $nestingLevel = 0;

    /**
     * Any additional custom tree walkers that modify the AST.
     *
     * @psalm-var list<class-string<TreeWalker>>
     */
    private $customTreeWalkers = [];

    /**
     * The custom last tree walker, if any, that is responsible for producing the output.
     *
     * @var class-string<TreeWalker>
     */
    private $customOutputWalker;

    /** @psalm-var list<AST\SelectExpression> */
    private $identVariableExpressions = [];

    /**
     * Creates a new query parser object.
     *
     * @param Query $query The Query to parse.
     */
    public function __construct(Query $query)
    {
        $this->query        = $query;
        $this->em           = $query->getEntityManager();
        $this->lexer        = new Lexer((string) $query->getDQL());
        $this->parserResult = new ParserResult();
    }

    /**
     * Sets a custom tree walker that produces output.
     * This tree walker will be run last over the AST, after any other walkers.
     *
     * @param string $className
     *
     * @return void
     */
    public function setCustomOutputTreeWalker($className)
    {
        $this->customOutputWalker = $className;
    }

    /**
     * Adds a custom tree walker for modifying the AST.
     *
     * @psalm-param class-string $className
     *
     * @return void
     */
    public function addCustomTreeWalker($className)
    {
        $this->customTreeWalkers[] = $className;
    }

    /**
     * Gets the lexer used by the parser.
     *
     * @return Lexer
     */
    public function getLexer()
    {
        return $this->lexer;
    }

    /**
     * Gets the ParserResult that is being filled with information during parsing.
     *
     * @return ParserResult
     */
    public function getParserResult()
    {
        return $this->parserResult;
    }

    /**
     * Gets the EntityManager used by the parser.
     *
     * @return EntityManager
     */
    public function getEntityManager()
    {
        return $this->em;
    }

    /**
     * Parses and builds AST for the given Query.
     *
     * @return SelectStatement|UpdateStatement|DeleteStatement
     */
    public function getAST()
    {
        // Parse & build AST
        $AST = $this->QueryLanguage();

        // Process any deferred validations of some nodes in the AST.
        // This also allows post-processing of the AST for modification purposes.
        $this->processDeferredIdentificationVariables();

        if ($this->deferredPartialObjectExpressions) {
            $this->processDeferredPartialObjectExpressions();
        }

        if ($this->deferredPathExpressions) {
            $this->processDeferredPathExpressions();
        }

        if ($this->deferredResultVariables) {
            $this->processDeferredResultVariables();
        }

        if ($this->deferredNewObjectExpressions) {
            $this->processDeferredNewObjectExpressions($AST);
        }

        $this->processRootEntityAliasSelected();

        // TODO: Is there a way to remove this? It may impact the mixed hydration resultset a lot!
        $this->fixIdentificationVariableOrder($AST);

        return $AST;
    }

    /**
     * Attempts to match the given token with the current lookahead token.
     *
     * If they match, updates the lookahead token; otherwise raises a syntax
     * error.
     *
     * @param int $token The token type.
     *
     * @return void
     *
     * @throws QueryException If the tokens don't match.
     */
    public function match($token)
    {
        $lookaheadType = $this->lexer->lookahead['type'] ?? null;

        // Short-circuit on first condition, usually types match
        if ($lookaheadType === $token) {
            $this->lexer->moveNext();

            return;
        }

        // If parameter is not identifier (1-99) must be exact match
        if ($token < Lexer::T_IDENTIFIER) {
            $this->syntaxError($this->lexer->getLiteral($token));
        }

        // If parameter is keyword (200+) must be exact match
        if ($token > Lexer::T_IDENTIFIER) {
            $this->syntaxError($this->lexer->getLiteral($token));
        }

        // If parameter is T_IDENTIFIER, then matches T_IDENTIFIER (100) and keywords (200+)
        if ($token === Lexer::T_IDENTIFIER && $lookaheadType < Lexer::T_IDENTIFIER) {
            $this->syntaxError($this->lexer->getLiteral($token));
        }

        $this->lexer->moveNext();
    }

    /**
     * Frees this parser, enabling it to be reused.
     *
     * @param bool $deep     Whether to clean peek and reset errors.
     * @param int  $position Position to reset.
     *
     * @return void
     */
    public function free($deep = false, $position = 0)
    {
        // WARNING! Use this method with care. It resets the scanner!
        $this->lexer->resetPosition($position);

        // Deep = true cleans peek and also any previously defined errors
        if ($deep) {
            $this->lexer->resetPeek();
        }

        $this->lexer->token     = null;
        $this->lexer->lookahead = null;
    }

    /**
     * Parses a query string.
     *
     * @return ParserResult
     */
    public function parse()
    {
        $AST = $this->getAST();

        $customWalkers = $this->query->getHint(Query::HINT_CUSTOM_TREE_WALKERS);
        if ($customWalkers !== false) {
            $this->customTreeWalkers = $customWalkers;
        }

        $customOutputWalker = $this->query->getHint(Query::HINT_CUSTOM_OUTPUT_WALKER);
        if ($customOutputWalker !== false) {
            $this->customOutputWalker = $customOutputWalker;
        }

        // Run any custom tree walkers over the AST
        if ($this->customTreeWalkers) {
            $treeWalkerChain = new TreeWalkerChain($this->query, $this->parserResult, $this->queryComponents);

            foreach ($this->customTreeWalkers as $walker) {
                $treeWalkerChain->addTreeWalker($walker);
            }

            switch (true) {
                case $AST instanceof AST\UpdateStatement:
                    $treeWalkerChain->walkUpdateStatement($AST);
                    break;

                case $AST instanceof AST\DeleteStatement:
                    $treeWalkerChain->walkDeleteStatement($AST);
                    break;

                case $AST instanceof AST\SelectStatement:
                default:
                    $treeWalkerChain->walkSelectStatement($AST);
            }

            $this->queryComponents = $treeWalkerChain->getQueryComponents();
        }

        $outputWalkerClass = $this->customOutputWalker ?: SqlWalker::class;
        $outputWalker      = new $outputWalkerClass($this->query, $this->parserResult, $this->queryComponents);

        // Assign an SQL executor to the parser result
        $this->parserResult->setSqlExecutor($outputWalker->getExecutor($AST));

        return $this->parserResult;
    }

    /**
     * Fixes order of identification variables.
     *
     * They have to appear in the select clause in the same order as the
     * declarations (from ... x join ... y join ... z ...) appear in the query
     * as the hydration process relies on that order for proper operation.
     *
     * @param AST\SelectStatement|AST\DeleteStatement|AST\UpdateStatement $AST
     *
     * @return void
     */
    private function fixIdentificationVariableOrder($AST)
    {
        if (count($this->identVariableExpressions) <= 1) {
            return;
        }

        assert($AST instanceof AST\SelectStatement);

        foreach ($this->queryComponents as $dqlAlias => $qComp) {
            if (! isset($this->identVariableExpressions[$dqlAlias])) {
                continue;
            }

            $expr = $this->identVariableExpressions[$dqlAlias];
            $key  = array_search($expr, $AST->selectClause->selectExpressions);

            unset($AST->selectClause->selectExpressions[$key]);

            $AST->selectClause->selectExpressions[] = $expr;
        }
    }

    /**
     * Generates a new syntax error.
     *
     * @param string $expected Expected string.
     * @psalm-param array<string, mixed>|null $token    Got token.
     *
     * @return void
     *
     * @throws QueryException
<<<<<<< HEAD
     *
     * @psalm-param array<string, mixed>|null $token    Got token.
     * @psalm-return no-return
=======
>>>>>>> 305e0d66
     */
    public function syntaxError($expected = '', $token = null)
    {
        if ($token === null) {
            $token = $this->lexer->lookahead;
        }

        $tokenPos = $token['position'] ?? '-1';

        $message  = sprintf('line 0, col %d: Error: ', $tokenPos);
        $message .= $expected !== '' ? sprintf('Expected %s, got ', $expected) : 'Unexpected ';
        $message .= $this->lexer->lookahead === null ? 'end of string.' : sprintf("'%s'", $token['value']);

        throw QueryException::syntaxError($message, QueryException::dqlError($this->query->getDQL()));
    }

    /**
     * Generates a new semantical error.
     *
     * @param string $message Optional message.
     * @psalm-param array<string, mixed>|null $token Optional token.
     *
     * @return void
     *
     * @throws QueryException
     */
    public function semanticalError($message = '', $token = null)
    {
        if ($token === null) {
            $token = $this->lexer->lookahead ?? ['position' => null];
        }

        // Minimum exposed chars ahead of token
        $distance = 12;

        // Find a position of a final word to display in error string
        $dql    = $this->query->getDQL();
        $length = strlen($dql);
        $pos    = $token['position'] + $distance;
        $pos    = strpos($dql, ' ', $length > $pos ? $pos : $length);
        $length = $pos !== false ? $pos - $token['position'] : $distance;

        $tokenPos = isset($token['position']) && $token['position'] > 0 ? $token['position'] : '-1';
        $tokenStr = substr($dql, $token['position'], $length);

        // Building informative message
        $message = 'line 0, col ' . $tokenPos . " near '" . $tokenStr . "': Error: " . $message;

        throw QueryException::semanticalError($message, QueryException::dqlError($this->query->getDQL()));
    }

    /**
     * Peeks beyond the matched closing parenthesis and returns the first token after that one.
     *
     * @param bool $resetPeek Reset peek after finding the closing parenthesis.
     *
     * @psalm-return array<string, mixed>| null
     */
    private function peekBeyondClosingParenthesis(bool $resetPeek = true)
    {
        $token        = $this->lexer->peek();
        $numUnmatched = 1;

        while ($numUnmatched > 0 && $token !== null) {
            switch ($token['type']) {
                case Lexer::T_OPEN_PARENTHESIS:
                    ++$numUnmatched;
                    break;

                case Lexer::T_CLOSE_PARENTHESIS:
                    --$numUnmatched;
                    break;

                default:
                    // Do nothing
            }

            $token = $this->lexer->peek();
        }

        if ($resetPeek) {
            $this->lexer->resetPeek();
        }

        return $token;
    }

    /**
     * Checks if the given token indicates a mathematical operator.
     *
     * @psalm-param array<string, mixed> $token
     */
    private function isMathOperator($token): bool
    {
        return $token !== null && in_array($token['type'], [Lexer::T_PLUS, Lexer::T_MINUS, Lexer::T_DIVIDE, Lexer::T_MULTIPLY]);
    }

    /**
     * Checks if the next-next (after lookahead) token starts a function.
     *
     * @return bool TRUE if the next-next tokens start a function, FALSE otherwise.
     */
    private function isFunction(): bool
    {
        $lookaheadType = $this->lexer->lookahead['type'];
        $peek          = $this->lexer->peek();

        $this->lexer->resetPeek();

        return $lookaheadType >= Lexer::T_IDENTIFIER && $peek !== null && $peek['type'] === Lexer::T_OPEN_PARENTHESIS;
    }

    /**
     * Checks whether the given token type indicates an aggregate function.
     *
     * @psalm-param Lexer::T_* $tokenType
     *
     * @return bool TRUE if the token type is an aggregate function, FALSE otherwise.
     */
    private function isAggregateFunction(int $tokenType): bool
    {
        return in_array(
            $tokenType,
            [Lexer::T_AVG, Lexer::T_MIN, Lexer::T_MAX, Lexer::T_SUM, Lexer::T_COUNT]
        );
    }

    /**
     * Checks whether the current lookahead token of the lexer has the type T_ALL, T_ANY or T_SOME.
     */
    private function isNextAllAnySome(): bool
    {
        return in_array(
            $this->lexer->lookahead['type'],
            [Lexer::T_ALL, Lexer::T_ANY, Lexer::T_SOME]
        );
    }

    /**
     * Validates that the given <tt>IdentificationVariable</tt> is semantically correct.
     * It must exist in query components list.
     */
    private function processDeferredIdentificationVariables(): void
    {
        foreach ($this->deferredIdentificationVariables as $deferredItem) {
            $identVariable = $deferredItem['expression'];

            // Check if IdentificationVariable exists in queryComponents
            if (! isset($this->queryComponents[$identVariable])) {
                $this->semanticalError(
                    sprintf("'%s' is not defined.", $identVariable),
                    $deferredItem['token']
                );
            }

            $qComp = $this->queryComponents[$identVariable];

            // Check if queryComponent points to an AbstractSchemaName or a ResultVariable
            if (! isset($qComp['metadata'])) {
                $this->semanticalError(
                    sprintf("'%s' does not point to a Class.", $identVariable),
                    $deferredItem['token']
                );
            }

            // Validate if identification variable nesting level is lower or equal than the current one
            if ($qComp['nestingLevel'] > $deferredItem['nestingLevel']) {
                $this->semanticalError(
                    sprintf("'%s' is used outside the scope of its declaration.", $identVariable),
                    $deferredItem['token']
                );
            }
        }
    }

    /**
     * Validates that the given <tt>NewObjectExpression</tt>.
     */
    private function processDeferredNewObjectExpressions(SelectStatement $AST): void
    {
        foreach ($this->deferredNewObjectExpressions as $deferredItem) {
            $expression    = $deferredItem['expression'];
            $token         = $deferredItem['token'];
            $className     = $expression->className;
            $args          = $expression->args;
            $fromClassName = $AST->fromClause->identificationVariableDeclarations[0]->rangeVariableDeclaration->abstractSchemaName ?? null;

            // If the namespace is not given then assumes the first FROM entity namespace
            if (strpos($className, '\\') === false && ! class_exists($className) && strpos($fromClassName, '\\') !== false) {
                $namespace = substr($fromClassName, 0, strrpos($fromClassName, '\\'));
                $fqcn      = $namespace . '\\' . $className;

                if (class_exists($fqcn)) {
                    $expression->className = $fqcn;
                    $className             = $fqcn;
                }
            }

            if (! class_exists($className)) {
                $this->semanticalError(sprintf('Class "%s" is not defined.', $className), $token);
            }

            $class = new ReflectionClass($className);

            if (! $class->isInstantiable()) {
                $this->semanticalError(sprintf('Class "%s" can not be instantiated.', $className), $token);
            }

            if ($class->getConstructor() === null) {
                $this->semanticalError(sprintf('Class "%s" has not a valid constructor.', $className), $token);
            }

            if ($class->getConstructor()->getNumberOfRequiredParameters() > count($args)) {
                $this->semanticalError(sprintf('Number of arguments does not match with "%s" constructor declaration.', $className), $token);
            }
        }
    }

    /**
     * Validates that the given <tt>PartialObjectExpression</tt> is semantically correct.
     * It must exist in query components list.
     */
    private function processDeferredPartialObjectExpressions(): void
    {
        foreach ($this->deferredPartialObjectExpressions as $deferredItem) {
            $expr  = $deferredItem['expression'];
            $class = $this->queryComponents[$expr->identificationVariable]['metadata'];

            foreach ($expr->partialFieldSet as $field) {
                if (isset($class->fieldMappings[$field])) {
                    continue;
                }

                if (
                    isset($class->associationMappings[$field]) &&
                    $class->associationMappings[$field]['isOwningSide'] &&
                    $class->associationMappings[$field]['type'] & ClassMetadata::TO_ONE
                ) {
                    continue;
                }

                $this->semanticalError(sprintf(
                    "There is no mapped field named '%s' on class %s.",
                    $field,
                    $class->name
                ), $deferredItem['token']);
            }

            if (array_intersect($class->identifier, $expr->partialFieldSet) !== $class->identifier) {
                $this->semanticalError(
                    'The partial field selection of class ' . $class->name . ' must contain the identifier.',
                    $deferredItem['token']
                );
            }
        }
    }

    /**
     * Validates that the given <tt>ResultVariable</tt> is semantically correct.
     * It must exist in query components list.
     */
    private function processDeferredResultVariables(): void
    {
        foreach ($this->deferredResultVariables as $deferredItem) {
            $resultVariable = $deferredItem['expression'];

            // Check if ResultVariable exists in queryComponents
            if (! isset($this->queryComponents[$resultVariable])) {
                $this->semanticalError(
                    sprintf("'%s' is not defined.", $resultVariable),
                    $deferredItem['token']
                );
            }

            $qComp = $this->queryComponents[$resultVariable];

            // Check if queryComponent points to an AbstractSchemaName or a ResultVariable
            if (! isset($qComp['resultVariable'])) {
                $this->semanticalError(
                    sprintf("'%s' does not point to a ResultVariable.", $resultVariable),
                    $deferredItem['token']
                );
            }

            // Validate if identification variable nesting level is lower or equal than the current one
            if ($qComp['nestingLevel'] > $deferredItem['nestingLevel']) {
                $this->semanticalError(
                    sprintf("'%s' is used outside the scope of its declaration.", $resultVariable),
                    $deferredItem['token']
                );
            }
        }
    }

    /**
     * Validates that the given <tt>PathExpression</tt> is semantically correct for grammar rules:
     *
     * AssociationPathExpression             ::= CollectionValuedPathExpression | SingleValuedAssociationPathExpression
     * SingleValuedPathExpression            ::= StateFieldPathExpression | SingleValuedAssociationPathExpression
     * StateFieldPathExpression              ::= IdentificationVariable "." StateField
     * SingleValuedAssociationPathExpression ::= IdentificationVariable "." SingleValuedAssociationField
     * CollectionValuedPathExpression        ::= IdentificationVariable "." CollectionValuedAssociationField
     */
    private function processDeferredPathExpressions(): void
    {
        foreach ($this->deferredPathExpressions as $deferredItem) {
            $pathExpression = $deferredItem['expression'];

            $qComp = $this->queryComponents[$pathExpression->identificationVariable];
            $class = $qComp['metadata'];

            $field = $pathExpression->field;
            if ($field === null) {
                $field = $pathExpression->field = $class->identifier[0];
            }

            // Check if field or association exists
            if (! isset($class->associationMappings[$field]) && ! isset($class->fieldMappings[$field])) {
                $this->semanticalError(
                    'Class ' . $class->name . ' has no field or association named ' . $field,
                    $deferredItem['token']
                );
            }

            $fieldType = AST\PathExpression::TYPE_STATE_FIELD;

            if (isset($class->associationMappings[$field])) {
                $assoc = $class->associationMappings[$field];

                $fieldType = $assoc['type'] & ClassMetadata::TO_ONE
                    ? AST\PathExpression::TYPE_SINGLE_VALUED_ASSOCIATION
                    : AST\PathExpression::TYPE_COLLECTION_VALUED_ASSOCIATION;
            }

            // Validate if PathExpression is one of the expected types
            $expectedType = $pathExpression->expectedType;

            if (! ($expectedType & $fieldType)) {
                // We need to recognize which was expected type(s)
                $expectedStringTypes = [];

                // Validate state field type
                if ($expectedType & AST\PathExpression::TYPE_STATE_FIELD) {
                    $expectedStringTypes[] = 'StateFieldPathExpression';
                }

                // Validate single valued association (*-to-one)
                if ($expectedType & AST\PathExpression::TYPE_SINGLE_VALUED_ASSOCIATION) {
                    $expectedStringTypes[] = 'SingleValuedAssociationField';
                }

                // Validate single valued association (*-to-many)
                if ($expectedType & AST\PathExpression::TYPE_COLLECTION_VALUED_ASSOCIATION) {
                    $expectedStringTypes[] = 'CollectionValuedAssociationField';
                }

                // Build the error message
                $semanticalError  = 'Invalid PathExpression. ';
                $semanticalError .= count($expectedStringTypes) === 1
                    ? 'Must be a ' . $expectedStringTypes[0] . '.'
                    : implode(' or ', $expectedStringTypes) . ' expected.';

                $this->semanticalError($semanticalError, $deferredItem['token']);
            }

            // We need to force the type in PathExpression
            $pathExpression->type = $fieldType;
        }
    }

    private function processRootEntityAliasSelected(): void
    {
        if (! count($this->identVariableExpressions)) {
            return;
        }

        foreach ($this->identVariableExpressions as $dqlAlias => $expr) {
            if (isset($this->queryComponents[$dqlAlias]) && $this->queryComponents[$dqlAlias]['parent'] === null) {
                return;
            }
        }

        $this->semanticalError('Cannot select entity through identification variables without choosing at least one root entity alias.');
    }

    /**
     * QueryLanguage ::= SelectStatement | UpdateStatement | DeleteStatement
     *
     * @return SelectStatement|UpdateStatement|DeleteStatement
     */
    public function QueryLanguage()
    {
        $statement = null;

        $this->lexer->moveNext();

        switch ($this->lexer->lookahead['type'] ?? null) {
            case Lexer::T_SELECT:
                $statement = $this->SelectStatement();
                break;

            case Lexer::T_UPDATE:
                $statement = $this->UpdateStatement();
                break;

            case Lexer::T_DELETE:
                $statement = $this->DeleteStatement();
                break;

            default:
                $this->syntaxError('SELECT, UPDATE or DELETE');
                break;
        }

        // Check for end of string
        if ($this->lexer->lookahead !== null) {
            $this->syntaxError('end of string');
        }

        return $statement;
    }

    /**
     * SelectStatement ::= SelectClause FromClause [WhereClause] [GroupByClause] [HavingClause] [OrderByClause]
     *
     * @return SelectStatement
     */
    public function SelectStatement()
    {
        $selectStatement = new AST\SelectStatement($this->SelectClause(), $this->FromClause());

        $selectStatement->whereClause   = $this->lexer->isNextToken(Lexer::T_WHERE) ? $this->WhereClause() : null;
        $selectStatement->groupByClause = $this->lexer->isNextToken(Lexer::T_GROUP) ? $this->GroupByClause() : null;
        $selectStatement->havingClause  = $this->lexer->isNextToken(Lexer::T_HAVING) ? $this->HavingClause() : null;
        $selectStatement->orderByClause = $this->lexer->isNextToken(Lexer::T_ORDER) ? $this->OrderByClause() : null;

        return $selectStatement;
    }

    /**
     * UpdateStatement ::= UpdateClause [WhereClause]
     *
     * @return UpdateStatement
     */
    public function UpdateStatement()
    {
        $updateStatement = new AST\UpdateStatement($this->UpdateClause());

        $updateStatement->whereClause = $this->lexer->isNextToken(Lexer::T_WHERE) ? $this->WhereClause() : null;

        return $updateStatement;
    }

    /**
     * DeleteStatement ::= DeleteClause [WhereClause]
     *
     * @return DeleteStatement
     */
    public function DeleteStatement()
    {
        $deleteStatement = new AST\DeleteStatement($this->DeleteClause());

        $deleteStatement->whereClause = $this->lexer->isNextToken(Lexer::T_WHERE) ? $this->WhereClause() : null;

        return $deleteStatement;
    }

    /**
     * IdentificationVariable ::= identifier
     *
     * @return string
     */
    public function IdentificationVariable()
    {
        $this->match(Lexer::T_IDENTIFIER);

        $identVariable = $this->lexer->token['value'];

        $this->deferredIdentificationVariables[] = [
            'expression'   => $identVariable,
            'nestingLevel' => $this->nestingLevel,
            'token'        => $this->lexer->token,
        ];

        return $identVariable;
    }

    /**
     * AliasIdentificationVariable = identifier
     *
     * @return string
     */
    public function AliasIdentificationVariable()
    {
        $this->match(Lexer::T_IDENTIFIER);

        $aliasIdentVariable = $this->lexer->token['value'];
        $exists             = isset($this->queryComponents[$aliasIdentVariable]);

        if ($exists) {
            $this->semanticalError(
                sprintf("'%s' is already defined.", $aliasIdentVariable),
                $this->lexer->token
            );
        }

        return $aliasIdentVariable;
    }

    /**
     * AbstractSchemaName ::= fully_qualified_name | aliased_name | identifier
     *
     * @return string
     */
    public function AbstractSchemaName()
    {
        if ($this->lexer->isNextToken(Lexer::T_FULLY_QUALIFIED_NAME)) {
            $this->match(Lexer::T_FULLY_QUALIFIED_NAME);

            return $this->lexer->token['value'];
        }

        if ($this->lexer->isNextToken(Lexer::T_IDENTIFIER)) {
            $this->match(Lexer::T_IDENTIFIER);

            return $this->lexer->token['value'];
        }

        $this->match(Lexer::T_ALIASED_NAME);

        [$namespaceAlias, $simpleClassName] = explode(':', $this->lexer->token['value']);

        return $this->em->getConfiguration()->getEntityNamespace($namespaceAlias) . '\\' . $simpleClassName;
    }

    /**
     * Validates an AbstractSchemaName, making sure the class exists.
     *
     * @param string $schemaName The name to validate.
     *
     * @throws QueryException if the name does not exist.
     */
    private function validateAbstractSchemaName($schemaName)
    {
        if (! (class_exists($schemaName, true) || interface_exists($schemaName, true))) {
            $this->semanticalError(
                sprintf("Class '%s' is not defined.", $schemaName),
                $this->lexer->token
            );
        }
    }

    /**
     * AliasResultVariable ::= identifier
     *
     * @return string
     */
    public function AliasResultVariable()
    {
        $this->match(Lexer::T_IDENTIFIER);

        $resultVariable = $this->lexer->token['value'];
        $exists         = isset($this->queryComponents[$resultVariable]);

        if ($exists) {
            $this->semanticalError(
                sprintf("'%s' is already defined.", $resultVariable),
                $this->lexer->token
            );
        }

        return $resultVariable;
    }

    /**
     * ResultVariable ::= identifier
     *
     * @return string
     */
    public function ResultVariable()
    {
        $this->match(Lexer::T_IDENTIFIER);

        $resultVariable = $this->lexer->token['value'];

        // Defer ResultVariable validation
        $this->deferredResultVariables[] = [
            'expression'   => $resultVariable,
            'nestingLevel' => $this->nestingLevel,
            'token'        => $this->lexer->token,
        ];

        return $resultVariable;
    }

    /**
     * JoinAssociationPathExpression ::= IdentificationVariable "." (CollectionValuedAssociationField | SingleValuedAssociationField)
     *
     * @return JoinAssociationPathExpression
     */
    public function JoinAssociationPathExpression()
    {
        $identVariable = $this->IdentificationVariable();

        if (! isset($this->queryComponents[$identVariable])) {
            $this->semanticalError(
                'Identification Variable ' . $identVariable . ' used in join path expression but was not defined before.'
            );
        }

        $this->match(Lexer::T_DOT);
        $this->match(Lexer::T_IDENTIFIER);

        $field = $this->lexer->token['value'];

        // Validate association field
        $qComp = $this->queryComponents[$identVariable];
        $class = $qComp['metadata'];

        if (! $class->hasAssociation($field)) {
            $this->semanticalError('Class ' . $class->name . ' has no association named ' . $field);
        }

        return new AST\JoinAssociationPathExpression($identVariable, $field);
    }

    /**
     * Parses an arbitrary path expression and defers semantical validation
     * based on expected types.
     *
     * PathExpression ::= IdentificationVariable {"." identifier}*
     *
     * @param int $expectedTypes
     *
     * @return PathExpression
     */
    public function PathExpression($expectedTypes)
    {
        $identVariable = $this->IdentificationVariable();
        $field         = null;

        if ($this->lexer->isNextToken(Lexer::T_DOT)) {
            $this->match(Lexer::T_DOT);
            $this->match(Lexer::T_IDENTIFIER);

            $field = $this->lexer->token['value'];

            while ($this->lexer->isNextToken(Lexer::T_DOT)) {
                $this->match(Lexer::T_DOT);
                $this->match(Lexer::T_IDENTIFIER);
                $field .= '.' . $this->lexer->token['value'];
            }
        }

        // Creating AST node
        $pathExpr = new AST\PathExpression($expectedTypes, $identVariable, $field);

        // Defer PathExpression validation if requested to be deferred
        $this->deferredPathExpressions[] = [
            'expression'   => $pathExpr,
            'nestingLevel' => $this->nestingLevel,
            'token'        => $this->lexer->token,
        ];

        return $pathExpr;
    }

    /**
     * AssociationPathExpression ::= CollectionValuedPathExpression | SingleValuedAssociationPathExpression
     *
     * @return PathExpression
     */
    public function AssociationPathExpression()
    {
        return $this->PathExpression(
            AST\PathExpression::TYPE_SINGLE_VALUED_ASSOCIATION |
            AST\PathExpression::TYPE_COLLECTION_VALUED_ASSOCIATION
        );
    }

    /**
     * SingleValuedPathExpression ::= StateFieldPathExpression | SingleValuedAssociationPathExpression
     *
     * @return PathExpression
     */
    public function SingleValuedPathExpression()
    {
        return $this->PathExpression(
            AST\PathExpression::TYPE_STATE_FIELD |
            AST\PathExpression::TYPE_SINGLE_VALUED_ASSOCIATION
        );
    }

    /**
     * StateFieldPathExpression ::= IdentificationVariable "." StateField
     *
     * @return PathExpression
     */
    public function StateFieldPathExpression()
    {
        return $this->PathExpression(AST\PathExpression::TYPE_STATE_FIELD);
    }

    /**
     * SingleValuedAssociationPathExpression ::= IdentificationVariable "." SingleValuedAssociationField
     *
     * @return PathExpression
     */
    public function SingleValuedAssociationPathExpression()
    {
        return $this->PathExpression(AST\PathExpression::TYPE_SINGLE_VALUED_ASSOCIATION);
    }

    /**
     * CollectionValuedPathExpression ::= IdentificationVariable "." CollectionValuedAssociationField
     *
     * @return PathExpression
     */
    public function CollectionValuedPathExpression()
    {
        return $this->PathExpression(AST\PathExpression::TYPE_COLLECTION_VALUED_ASSOCIATION);
    }

    /**
     * SelectClause ::= "SELECT" ["DISTINCT"] SelectExpression {"," SelectExpression}
     *
     * @return SelectClause
     */
    public function SelectClause()
    {
        $isDistinct = false;
        $this->match(Lexer::T_SELECT);

        // Check for DISTINCT
        if ($this->lexer->isNextToken(Lexer::T_DISTINCT)) {
            $this->match(Lexer::T_DISTINCT);

            $isDistinct = true;
        }

        // Process SelectExpressions (1..N)
        $selectExpressions   = [];
        $selectExpressions[] = $this->SelectExpression();

        while ($this->lexer->isNextToken(Lexer::T_COMMA)) {
            $this->match(Lexer::T_COMMA);

            $selectExpressions[] = $this->SelectExpression();
        }

        return new AST\SelectClause($selectExpressions, $isDistinct);
    }

    /**
     * SimpleSelectClause ::= "SELECT" ["DISTINCT"] SimpleSelectExpression
     *
     * @return SimpleSelectClause
     */
    public function SimpleSelectClause()
    {
        $isDistinct = false;
        $this->match(Lexer::T_SELECT);

        if ($this->lexer->isNextToken(Lexer::T_DISTINCT)) {
            $this->match(Lexer::T_DISTINCT);

            $isDistinct = true;
        }

        return new AST\SimpleSelectClause($this->SimpleSelectExpression(), $isDistinct);
    }

    /**
     * UpdateClause ::= "UPDATE" AbstractSchemaName ["AS"] AliasIdentificationVariable "SET" UpdateItem {"," UpdateItem}*
     *
     * @return UpdateClause
     */
    public function UpdateClause()
    {
        $this->match(Lexer::T_UPDATE);

        $token              = $this->lexer->lookahead;
        $abstractSchemaName = $this->AbstractSchemaName();

        $this->validateAbstractSchemaName($abstractSchemaName);

        if ($this->lexer->isNextToken(Lexer::T_AS)) {
            $this->match(Lexer::T_AS);
        }

        $aliasIdentificationVariable = $this->AliasIdentificationVariable();

        $class = $this->em->getClassMetadata($abstractSchemaName);

        // Building queryComponent
        $queryComponent = [
            'metadata'     => $class,
            'parent'       => null,
            'relation'     => null,
            'map'          => null,
            'nestingLevel' => $this->nestingLevel,
            'token'        => $token,
        ];

        $this->queryComponents[$aliasIdentificationVariable] = $queryComponent;

        $this->match(Lexer::T_SET);

        $updateItems   = [];
        $updateItems[] = $this->UpdateItem();

        while ($this->lexer->isNextToken(Lexer::T_COMMA)) {
            $this->match(Lexer::T_COMMA);

            $updateItems[] = $this->UpdateItem();
        }

        $updateClause                              = new AST\UpdateClause($abstractSchemaName, $updateItems);
        $updateClause->aliasIdentificationVariable = $aliasIdentificationVariable;

        return $updateClause;
    }

    /**
     * DeleteClause ::= "DELETE" ["FROM"] AbstractSchemaName ["AS"] AliasIdentificationVariable
     *
     * @return DeleteClause
     */
    public function DeleteClause()
    {
        $this->match(Lexer::T_DELETE);

        if ($this->lexer->isNextToken(Lexer::T_FROM)) {
            $this->match(Lexer::T_FROM);
        }

        $token              = $this->lexer->lookahead;
        $abstractSchemaName = $this->AbstractSchemaName();

        $this->validateAbstractSchemaName($abstractSchemaName);

        $deleteClause = new AST\DeleteClause($abstractSchemaName);

        if ($this->lexer->isNextToken(Lexer::T_AS)) {
            $this->match(Lexer::T_AS);
        }

        $aliasIdentificationVariable = $this->lexer->isNextToken(Lexer::T_IDENTIFIER)
            ? $this->AliasIdentificationVariable()
            : 'alias_should_have_been_set';

        $deleteClause->aliasIdentificationVariable = $aliasIdentificationVariable;
        $class                                     = $this->em->getClassMetadata($deleteClause->abstractSchemaName);

        // Building queryComponent
        $queryComponent = [
            'metadata'     => $class,
            'parent'       => null,
            'relation'     => null,
            'map'          => null,
            'nestingLevel' => $this->nestingLevel,
            'token'        => $token,
        ];

        $this->queryComponents[$aliasIdentificationVariable] = $queryComponent;

        return $deleteClause;
    }

    /**
     * FromClause ::= "FROM" IdentificationVariableDeclaration {"," IdentificationVariableDeclaration}*
     *
     * @return FromClause
     */
    public function FromClause()
    {
        $this->match(Lexer::T_FROM);

        $identificationVariableDeclarations   = [];
        $identificationVariableDeclarations[] = $this->IdentificationVariableDeclaration();

        while ($this->lexer->isNextToken(Lexer::T_COMMA)) {
            $this->match(Lexer::T_COMMA);

            $identificationVariableDeclarations[] = $this->IdentificationVariableDeclaration();
        }

        return new AST\FromClause($identificationVariableDeclarations);
    }

    /**
     * SubselectFromClause ::= "FROM" SubselectIdentificationVariableDeclaration {"," SubselectIdentificationVariableDeclaration}*
     *
     * @return SubselectFromClause
     */
    public function SubselectFromClause()
    {
        $this->match(Lexer::T_FROM);

        $identificationVariables   = [];
        $identificationVariables[] = $this->SubselectIdentificationVariableDeclaration();

        while ($this->lexer->isNextToken(Lexer::T_COMMA)) {
            $this->match(Lexer::T_COMMA);

            $identificationVariables[] = $this->SubselectIdentificationVariableDeclaration();
        }

        return new AST\SubselectFromClause($identificationVariables);
    }

    /**
     * WhereClause ::= "WHERE" ConditionalExpression
     *
     * @return WhereClause
     */
    public function WhereClause()
    {
        $this->match(Lexer::T_WHERE);

        return new AST\WhereClause($this->ConditionalExpression());
    }

    /**
     * HavingClause ::= "HAVING" ConditionalExpression
     *
     * @return HavingClause
     */
    public function HavingClause()
    {
        $this->match(Lexer::T_HAVING);

        return new AST\HavingClause($this->ConditionalExpression());
    }

    /**
     * GroupByClause ::= "GROUP" "BY" GroupByItem {"," GroupByItem}*
     *
     * @return GroupByClause
     */
    public function GroupByClause()
    {
        $this->match(Lexer::T_GROUP);
        $this->match(Lexer::T_BY);

        $groupByItems = [$this->GroupByItem()];

        while ($this->lexer->isNextToken(Lexer::T_COMMA)) {
            $this->match(Lexer::T_COMMA);

            $groupByItems[] = $this->GroupByItem();
        }

        return new AST\GroupByClause($groupByItems);
    }

    /**
     * OrderByClause ::= "ORDER" "BY" OrderByItem {"," OrderByItem}*
     *
     * @return OrderByClause
     */
    public function OrderByClause()
    {
        $this->match(Lexer::T_ORDER);
        $this->match(Lexer::T_BY);

        $orderByItems   = [];
        $orderByItems[] = $this->OrderByItem();

        while ($this->lexer->isNextToken(Lexer::T_COMMA)) {
            $this->match(Lexer::T_COMMA);

            $orderByItems[] = $this->OrderByItem();
        }

        return new AST\OrderByClause($orderByItems);
    }

    /**
     * Subselect ::= SimpleSelectClause SubselectFromClause [WhereClause] [GroupByClause] [HavingClause] [OrderByClause]
     *
     * @return Subselect
     */
    public function Subselect()
    {
        // Increase query nesting level
        $this->nestingLevel++;

        $subselect = new AST\Subselect($this->SimpleSelectClause(), $this->SubselectFromClause());

        $subselect->whereClause   = $this->lexer->isNextToken(Lexer::T_WHERE) ? $this->WhereClause() : null;
        $subselect->groupByClause = $this->lexer->isNextToken(Lexer::T_GROUP) ? $this->GroupByClause() : null;
        $subselect->havingClause  = $this->lexer->isNextToken(Lexer::T_HAVING) ? $this->HavingClause() : null;
        $subselect->orderByClause = $this->lexer->isNextToken(Lexer::T_ORDER) ? $this->OrderByClause() : null;

        // Decrease query nesting level
        $this->nestingLevel--;

        return $subselect;
    }

    /**
     * UpdateItem ::= SingleValuedPathExpression "=" NewValue
     *
     * @return UpdateItem
     */
    public function UpdateItem()
    {
        $pathExpr = $this->SingleValuedPathExpression();

        $this->match(Lexer::T_EQUALS);

        return new AST\UpdateItem($pathExpr, $this->NewValue());
    }

    /**
     * GroupByItem ::= IdentificationVariable | ResultVariable | SingleValuedPathExpression
     *
     * @return string|PathExpression
     */
    public function GroupByItem()
    {
        // We need to check if we are in a IdentificationVariable or SingleValuedPathExpression
        $glimpse = $this->lexer->glimpse();

        if ($glimpse !== null && $glimpse['type'] === Lexer::T_DOT) {
            return $this->SingleValuedPathExpression();
        }

        // Still need to decide between IdentificationVariable or ResultVariable
        $lookaheadValue = $this->lexer->lookahead['value'];

        if (! isset($this->queryComponents[$lookaheadValue])) {
            $this->semanticalError('Cannot group by undefined identification or result variable.');
        }

        return isset($this->queryComponents[$lookaheadValue]['metadata'])
            ? $this->IdentificationVariable()
            : $this->ResultVariable();
    }

    /**
     * OrderByItem ::= (
     *      SimpleArithmeticExpression | SingleValuedPathExpression | CaseExpression |
     *      ScalarExpression | ResultVariable | FunctionDeclaration
     * ) ["ASC" | "DESC"]
     *
     * @return OrderByItem
     */
    public function OrderByItem()
    {
        $this->lexer->peek(); // lookahead => '.'
        $this->lexer->peek(); // lookahead => token after '.'

        $peek = $this->lexer->peek(); // lookahead => token after the token after the '.'

        $this->lexer->resetPeek();

        $glimpse = $this->lexer->glimpse();

        switch (true) {
            case $this->isMathOperator($peek):
                $expr = $this->SimpleArithmeticExpression();
                break;

            case $glimpse !== null && $glimpse['type'] === Lexer::T_DOT:
                $expr = $this->SingleValuedPathExpression();
                break;

            case $this->lexer->peek() && $this->isMathOperator($this->peekBeyondClosingParenthesis()):
                $expr = $this->ScalarExpression();
                break;

            case $this->lexer->lookahead['type'] === Lexer::T_CASE:
                $expr = $this->CaseExpression();
                break;

            case $this->isFunction():
                $expr = $this->FunctionDeclaration();
                break;

            default:
                $expr = $this->ResultVariable();
                break;
        }

        $type = 'ASC';
        $item = new AST\OrderByItem($expr);

        switch (true) {
            case $this->lexer->isNextToken(Lexer::T_DESC):
                $this->match(Lexer::T_DESC);
                $type = 'DESC';
                break;

            case $this->lexer->isNextToken(Lexer::T_ASC):
                $this->match(Lexer::T_ASC);
                break;

            default:
                // Do nothing
        }

        $item->type = $type;

        return $item;
    }

    /**
     * NewValue ::= SimpleArithmeticExpression | StringPrimary | DatetimePrimary | BooleanPrimary |
     *      EnumPrimary | SimpleEntityExpression | "NULL"
     *
     * NOTE: Since it is not possible to correctly recognize individual types, here is the full
     * grammar that needs to be supported:
     *
     * NewValue ::= SimpleArithmeticExpression | "NULL"
     *
     * SimpleArithmeticExpression covers all *Primary grammar rules and also SimpleEntityExpression
     *
     * @return AST\ArithmeticExpression|AST\InputParameter|null
     */
    public function NewValue()
    {
        if ($this->lexer->isNextToken(Lexer::T_NULL)) {
            $this->match(Lexer::T_NULL);

            return null;
        }

        if ($this->lexer->isNextToken(Lexer::T_INPUT_PARAMETER)) {
            $this->match(Lexer::T_INPUT_PARAMETER);

            return new AST\InputParameter($this->lexer->token['value']);
        }

        return $this->ArithmeticExpression();
    }

    /**
     * IdentificationVariableDeclaration ::= RangeVariableDeclaration [IndexBy] {Join}*
     *
     * @return IdentificationVariableDeclaration
     */
    public function IdentificationVariableDeclaration()
    {
        $joins                    = [];
        $rangeVariableDeclaration = $this->RangeVariableDeclaration();
        $indexBy                  = $this->lexer->isNextToken(Lexer::T_INDEX)
            ? $this->IndexBy()
            : null;

        $rangeVariableDeclaration->isRoot = true;

        while (
            $this->lexer->isNextToken(Lexer::T_LEFT) ||
            $this->lexer->isNextToken(Lexer::T_INNER) ||
            $this->lexer->isNextToken(Lexer::T_JOIN)
        ) {
            $joins[] = $this->Join();
        }

        return new AST\IdentificationVariableDeclaration(
            $rangeVariableDeclaration,
            $indexBy,
            $joins
        );
    }

    /**
     * SubselectIdentificationVariableDeclaration ::= IdentificationVariableDeclaration
     *
     * {Internal note: WARNING: Solution is harder than a bare implementation.
     * Desired EBNF support:
     *
     * SubselectIdentificationVariableDeclaration ::= IdentificationVariableDeclaration | (AssociationPathExpression ["AS"] AliasIdentificationVariable)
     *
     * It demands that entire SQL generation to become programmatical. This is
     * needed because association based subselect requires "WHERE" conditional
     * expressions to be injected, but there is no scope to do that. Only scope
     * accessible is "FROM", prohibiting an easy implementation without larger
     * changes.}
     *
     * @return SubselectIdentificationVariableDeclaration|IdentificationVariableDeclaration
     */
    public function SubselectIdentificationVariableDeclaration()
    {
        /*
        NOT YET IMPLEMENTED!

        $glimpse = $this->lexer->glimpse();

        if ($glimpse['type'] == Lexer::T_DOT) {
            $associationPathExpression = $this->AssociationPathExpression();

            if ($this->lexer->isNextToken(Lexer::T_AS)) {
                $this->match(Lexer::T_AS);
            }

            $aliasIdentificationVariable = $this->AliasIdentificationVariable();
            $identificationVariable      = $associationPathExpression->identificationVariable;
            $field                       = $associationPathExpression->associationField;

            $class       = $this->queryComponents[$identificationVariable]['metadata'];
            $targetClass = $this->em->getClassMetadata($class->associationMappings[$field]['targetEntity']);

            // Building queryComponent
            $joinQueryComponent = array(
                'metadata'     => $targetClass,
                'parent'       => $identificationVariable,
                'relation'     => $class->getAssociationMapping($field),
                'map'          => null,
                'nestingLevel' => $this->nestingLevel,
                'token'        => $this->lexer->lookahead
            );

            $this->queryComponents[$aliasIdentificationVariable] = $joinQueryComponent;

            return new AST\SubselectIdentificationVariableDeclaration(
                $associationPathExpression, $aliasIdentificationVariable
            );
        }
        */

        return $this->IdentificationVariableDeclaration();
    }

    /**
     * Join ::= ["LEFT" ["OUTER"] | "INNER"] "JOIN"
     *          (JoinAssociationDeclaration | RangeVariableDeclaration)
     *          ["WITH" ConditionalExpression]
     *
     * @return Join
     */
    public function Join()
    {
        // Check Join type
        $joinType = AST\Join::JOIN_TYPE_INNER;

        switch (true) {
            case $this->lexer->isNextToken(Lexer::T_LEFT):
                $this->match(Lexer::T_LEFT);

                $joinType = AST\Join::JOIN_TYPE_LEFT;

                // Possible LEFT OUTER join
                if ($this->lexer->isNextToken(Lexer::T_OUTER)) {
                    $this->match(Lexer::T_OUTER);

                    $joinType = AST\Join::JOIN_TYPE_LEFTOUTER;
                }

                break;

            case $this->lexer->isNextToken(Lexer::T_INNER):
                $this->match(Lexer::T_INNER);
                break;

            default:
                // Do nothing
        }

        $this->match(Lexer::T_JOIN);

        $next            = $this->lexer->glimpse();
        $joinDeclaration = $next['type'] === Lexer::T_DOT ? $this->JoinAssociationDeclaration() : $this->RangeVariableDeclaration();
        $adhocConditions = $this->lexer->isNextToken(Lexer::T_WITH);
        $join            = new AST\Join($joinType, $joinDeclaration);

        // Describe non-root join declaration
        if ($joinDeclaration instanceof AST\RangeVariableDeclaration) {
            $joinDeclaration->isRoot = false;
        }

        // Check for ad-hoc Join conditions
        if ($adhocConditions) {
            $this->match(Lexer::T_WITH);

            $join->conditionalExpression = $this->ConditionalExpression();
        }

        return $join;
    }

    /**
     * RangeVariableDeclaration ::= AbstractSchemaName ["AS"] AliasIdentificationVariable
     *
     * @return RangeVariableDeclaration
     *
     * @throws QueryException
     */
    public function RangeVariableDeclaration()
    {
        if ($this->lexer->isNextToken(Lexer::T_OPEN_PARENTHESIS) && $this->lexer->glimpse()['type'] === Lexer::T_SELECT) {
            $this->semanticalError('Subquery is not supported here', $this->lexer->token);
        }

        $abstractSchemaName = $this->AbstractSchemaName();

        $this->validateAbstractSchemaName($abstractSchemaName);

        if ($this->lexer->isNextToken(Lexer::T_AS)) {
            $this->match(Lexer::T_AS);
        }

        $token                       = $this->lexer->lookahead;
        $aliasIdentificationVariable = $this->AliasIdentificationVariable();
        $classMetadata               = $this->em->getClassMetadata($abstractSchemaName);

        // Building queryComponent
        $queryComponent = [
            'metadata'     => $classMetadata,
            'parent'       => null,
            'relation'     => null,
            'map'          => null,
            'nestingLevel' => $this->nestingLevel,
            'token'        => $token,
        ];

        $this->queryComponents[$aliasIdentificationVariable] = $queryComponent;

        return new AST\RangeVariableDeclaration($abstractSchemaName, $aliasIdentificationVariable);
    }

    /**
     * JoinAssociationDeclaration ::= JoinAssociationPathExpression ["AS"] AliasIdentificationVariable [IndexBy]
     *
     * @return AST\JoinAssociationDeclaration
     */
    public function JoinAssociationDeclaration()
    {
        $joinAssociationPathExpression = $this->JoinAssociationPathExpression();

        if ($this->lexer->isNextToken(Lexer::T_AS)) {
            $this->match(Lexer::T_AS);
        }

        $aliasIdentificationVariable = $this->AliasIdentificationVariable();
        $indexBy                     = $this->lexer->isNextToken(Lexer::T_INDEX) ? $this->IndexBy() : null;

        $identificationVariable = $joinAssociationPathExpression->identificationVariable;
        $field                  = $joinAssociationPathExpression->associationField;

        $class       = $this->queryComponents[$identificationVariable]['metadata'];
        $targetClass = $this->em->getClassMetadata($class->associationMappings[$field]['targetEntity']);

        // Building queryComponent
        $joinQueryComponent = [
            'metadata'     => $targetClass,
            'parent'       => $joinAssociationPathExpression->identificationVariable,
            'relation'     => $class->getAssociationMapping($field),
            'map'          => null,
            'nestingLevel' => $this->nestingLevel,
            'token'        => $this->lexer->lookahead,
        ];

        $this->queryComponents[$aliasIdentificationVariable] = $joinQueryComponent;

        return new AST\JoinAssociationDeclaration($joinAssociationPathExpression, $aliasIdentificationVariable, $indexBy);
    }

    /**
     * PartialObjectExpression ::= "PARTIAL" IdentificationVariable "." PartialFieldSet
     * PartialFieldSet ::= "{" SimpleStateField {"," SimpleStateField}* "}"
     *
     * @return PartialObjectExpression
     */
    public function PartialObjectExpression()
    {
        Deprecation::trigger(
            'doctrine/orm',
            'https://github.com/doctrine/orm/issues/8471',
            'PARTIAL syntax in DQL is deprecated.'
        );

        $this->match(Lexer::T_PARTIAL);

        $partialFieldSet = [];

        $identificationVariable = $this->IdentificationVariable();

        $this->match(Lexer::T_DOT);
        $this->match(Lexer::T_OPEN_CURLY_BRACE);
        $this->match(Lexer::T_IDENTIFIER);

        $field = $this->lexer->token['value'];

        // First field in partial expression might be embeddable property
        while ($this->lexer->isNextToken(Lexer::T_DOT)) {
            $this->match(Lexer::T_DOT);
            $this->match(Lexer::T_IDENTIFIER);
            $field .= '.' . $this->lexer->token['value'];
        }

        $partialFieldSet[] = $field;

        while ($this->lexer->isNextToken(Lexer::T_COMMA)) {
            $this->match(Lexer::T_COMMA);
            $this->match(Lexer::T_IDENTIFIER);

            $field = $this->lexer->token['value'];

            while ($this->lexer->isNextToken(Lexer::T_DOT)) {
                $this->match(Lexer::T_DOT);
                $this->match(Lexer::T_IDENTIFIER);
                $field .= '.' . $this->lexer->token['value'];
            }

            $partialFieldSet[] = $field;
        }

        $this->match(Lexer::T_CLOSE_CURLY_BRACE);

        $partialObjectExpression = new AST\PartialObjectExpression($identificationVariable, $partialFieldSet);

        // Defer PartialObjectExpression validation
        $this->deferredPartialObjectExpressions[] = [
            'expression'   => $partialObjectExpression,
            'nestingLevel' => $this->nestingLevel,
            'token'        => $this->lexer->token,
        ];

        return $partialObjectExpression;
    }

    /**
     * NewObjectExpression ::= "NEW" AbstractSchemaName "(" NewObjectArg {"," NewObjectArg}* ")"
     *
     * @return NewObjectExpression
     */
    public function NewObjectExpression()
    {
        $this->match(Lexer::T_NEW);

        $className = $this->AbstractSchemaName(); // note that this is not yet validated
        $token     = $this->lexer->token;

        $this->match(Lexer::T_OPEN_PARENTHESIS);

        $args[] = $this->NewObjectArg();

        while ($this->lexer->isNextToken(Lexer::T_COMMA)) {
            $this->match(Lexer::T_COMMA);

            $args[] = $this->NewObjectArg();
        }

        $this->match(Lexer::T_CLOSE_PARENTHESIS);

        $expression = new AST\NewObjectExpression($className, $args);

        // Defer NewObjectExpression validation
        $this->deferredNewObjectExpressions[] = [
            'token'        => $token,
            'expression'   => $expression,
            'nestingLevel' => $this->nestingLevel,
        ];

        return $expression;
    }

    /**
     * NewObjectArg ::= ScalarExpression | "(" Subselect ")"
     *
     * @return mixed
     */
    public function NewObjectArg()
    {
        $token = $this->lexer->lookahead;
        $peek  = $this->lexer->glimpse();

        if ($token['type'] === Lexer::T_OPEN_PARENTHESIS && $peek['type'] === Lexer::T_SELECT) {
            $this->match(Lexer::T_OPEN_PARENTHESIS);
            $expression = $this->Subselect();
            $this->match(Lexer::T_CLOSE_PARENTHESIS);

            return $expression;
        }

        return $this->ScalarExpression();
    }

    /**
     * IndexBy ::= "INDEX" "BY" SingleValuedPathExpression
     *
     * @return IndexBy
     */
    public function IndexBy()
    {
        $this->match(Lexer::T_INDEX);
        $this->match(Lexer::T_BY);
        $pathExpr = $this->SingleValuedPathExpression();

        // Add the INDEX BY info to the query component
        $this->queryComponents[$pathExpr->identificationVariable]['map'] = $pathExpr->field;

        return new AST\IndexBy($pathExpr);
    }

    /**
     * ScalarExpression ::= SimpleArithmeticExpression | StringPrimary | DateTimePrimary |
     *                      StateFieldPathExpression | BooleanPrimary | CaseExpression |
     *                      InstanceOfExpression
     *
     * @return mixed One of the possible expressions or subexpressions.
     */
    public function ScalarExpression()
    {
        $lookahead = $this->lexer->lookahead['type'];
        $peek      = $this->lexer->glimpse();

        switch (true) {
            case $lookahead === Lexer::T_INTEGER:
            case $lookahead === Lexer::T_FLOAT:
            // SimpleArithmeticExpression : (- u.value ) or ( + u.value )  or ( - 1 ) or ( + 1 )
            case $lookahead === Lexer::T_MINUS:
            case $lookahead === Lexer::T_PLUS:
                return $this->SimpleArithmeticExpression();

            case $lookahead === Lexer::T_STRING:
                return $this->StringPrimary();

            case $lookahead === Lexer::T_TRUE:
            case $lookahead === Lexer::T_FALSE:
                $this->match($lookahead);

                return new AST\Literal(AST\Literal::BOOLEAN, $this->lexer->token['value']);

            case $lookahead === Lexer::T_INPUT_PARAMETER:
                switch (true) {
                    case $this->isMathOperator($peek):
                        // :param + u.value
                        return $this->SimpleArithmeticExpression();

                    default:
                        return $this->InputParameter();
                }
            case $lookahead === Lexer::T_CASE:
            case $lookahead === Lexer::T_COALESCE:
            case $lookahead === Lexer::T_NULLIF:
                // Since NULLIF and COALESCE can be identified as a function,
                // we need to check these before checking for FunctionDeclaration
                return $this->CaseExpression();

            case $lookahead === Lexer::T_OPEN_PARENTHESIS:
                return $this->SimpleArithmeticExpression();

            // this check must be done before checking for a filed path expression
            case $this->isFunction():
                $this->lexer->peek(); // "("

                switch (true) {
                    case $this->isMathOperator($this->peekBeyondClosingParenthesis()):
                        // SUM(u.id) + COUNT(u.id)
                        return $this->SimpleArithmeticExpression();

                    default:
                        // IDENTITY(u)
                        return $this->FunctionDeclaration();
                }

                break;
            // it is no function, so it must be a field path
            case $lookahead === Lexer::T_IDENTIFIER:
                $this->lexer->peek(); // lookahead => '.'
                $this->lexer->peek(); // lookahead => token after '.'
                $peek = $this->lexer->peek(); // lookahead => token after the token after the '.'
                $this->lexer->resetPeek();

                if ($this->isMathOperator($peek)) {
                    return $this->SimpleArithmeticExpression();
                }

                return $this->StateFieldPathExpression();

            default:
                $this->syntaxError();
        }
    }

    /**
     * CaseExpression ::= GeneralCaseExpression | SimpleCaseExpression | CoalesceExpression | NullifExpression
     * GeneralCaseExpression ::= "CASE" WhenClause {WhenClause}* "ELSE" ScalarExpression "END"
     * WhenClause ::= "WHEN" ConditionalExpression "THEN" ScalarExpression
     * SimpleCaseExpression ::= "CASE" CaseOperand SimpleWhenClause {SimpleWhenClause}* "ELSE" ScalarExpression "END"
     * CaseOperand ::= StateFieldPathExpression | TypeDiscriminator
     * SimpleWhenClause ::= "WHEN" ScalarExpression "THEN" ScalarExpression
     * CoalesceExpression ::= "COALESCE" "(" ScalarExpression {"," ScalarExpression}* ")"
     * NullifExpression ::= "NULLIF" "(" ScalarExpression "," ScalarExpression ")"
     *
     * @return mixed One of the possible expressions or subexpressions.
     */
    public function CaseExpression()
    {
        $lookahead = $this->lexer->lookahead['type'];

        switch ($lookahead) {
            case Lexer::T_NULLIF:
                return $this->NullIfExpression();

            case Lexer::T_COALESCE:
                return $this->CoalesceExpression();

            case Lexer::T_CASE:
                $this->lexer->resetPeek();
                $peek = $this->lexer->peek();

                if ($peek['type'] === Lexer::T_WHEN) {
                    return $this->GeneralCaseExpression();
                }

                return $this->SimpleCaseExpression();

            default:
                // Do nothing
                break;
        }

        $this->syntaxError();
    }

    /**
     * CoalesceExpression ::= "COALESCE" "(" ScalarExpression {"," ScalarExpression}* ")"
     *
     * @return CoalesceExpression
     */
    public function CoalesceExpression()
    {
        $this->match(Lexer::T_COALESCE);
        $this->match(Lexer::T_OPEN_PARENTHESIS);

        // Process ScalarExpressions (1..N)
        $scalarExpressions   = [];
        $scalarExpressions[] = $this->ScalarExpression();

        while ($this->lexer->isNextToken(Lexer::T_COMMA)) {
            $this->match(Lexer::T_COMMA);

            $scalarExpressions[] = $this->ScalarExpression();
        }

        $this->match(Lexer::T_CLOSE_PARENTHESIS);

        return new AST\CoalesceExpression($scalarExpressions);
    }

    /**
     * NullIfExpression ::= "NULLIF" "(" ScalarExpression "," ScalarExpression ")"
     *
     * @return NullIfExpression
     */
    public function NullIfExpression()
    {
        $this->match(Lexer::T_NULLIF);
        $this->match(Lexer::T_OPEN_PARENTHESIS);

        $firstExpression = $this->ScalarExpression();
        $this->match(Lexer::T_COMMA);
        $secondExpression = $this->ScalarExpression();

        $this->match(Lexer::T_CLOSE_PARENTHESIS);

        return new AST\NullIfExpression($firstExpression, $secondExpression);
    }

    /**
     * GeneralCaseExpression ::= "CASE" WhenClause {WhenClause}* "ELSE" ScalarExpression "END"
     *
     * @return GeneralCaseExpression
     */
    public function GeneralCaseExpression()
    {
        $this->match(Lexer::T_CASE);

        // Process WhenClause (1..N)
        $whenClauses = [];

        do {
            $whenClauses[] = $this->WhenClause();
        } while ($this->lexer->isNextToken(Lexer::T_WHEN));

        $this->match(Lexer::T_ELSE);
        $scalarExpression = $this->ScalarExpression();
        $this->match(Lexer::T_END);

        return new AST\GeneralCaseExpression($whenClauses, $scalarExpression);
    }

    /**
     * SimpleCaseExpression ::= "CASE" CaseOperand SimpleWhenClause {SimpleWhenClause}* "ELSE" ScalarExpression "END"
     * CaseOperand ::= StateFieldPathExpression | TypeDiscriminator
     *
     * @return AST\SimpleCaseExpression
     */
    public function SimpleCaseExpression()
    {
        $this->match(Lexer::T_CASE);
        $caseOperand = $this->StateFieldPathExpression();

        // Process SimpleWhenClause (1..N)
        $simpleWhenClauses = [];

        do {
            $simpleWhenClauses[] = $this->SimpleWhenClause();
        } while ($this->lexer->isNextToken(Lexer::T_WHEN));

        $this->match(Lexer::T_ELSE);
        $scalarExpression = $this->ScalarExpression();
        $this->match(Lexer::T_END);

        return new AST\SimpleCaseExpression($caseOperand, $simpleWhenClauses, $scalarExpression);
    }

    /**
     * WhenClause ::= "WHEN" ConditionalExpression "THEN" ScalarExpression
     *
     * @return WhenClause
     */
    public function WhenClause()
    {
        $this->match(Lexer::T_WHEN);
        $conditionalExpression = $this->ConditionalExpression();
        $this->match(Lexer::T_THEN);

        return new AST\WhenClause($conditionalExpression, $this->ScalarExpression());
    }

    /**
     * SimpleWhenClause ::= "WHEN" ScalarExpression "THEN" ScalarExpression
     *
     * @return SimpleWhenClause
     */
    public function SimpleWhenClause()
    {
        $this->match(Lexer::T_WHEN);
        $conditionalExpression = $this->ScalarExpression();
        $this->match(Lexer::T_THEN);

        return new AST\SimpleWhenClause($conditionalExpression, $this->ScalarExpression());
    }

    /**
     * SelectExpression ::= (
     *     IdentificationVariable | ScalarExpression | AggregateExpression | FunctionDeclaration |
     *     PartialObjectExpression | "(" Subselect ")" | CaseExpression | NewObjectExpression
     * ) [["AS"] ["HIDDEN"] AliasResultVariable]
     *
     * @return SelectExpression
     */
    public function SelectExpression()
    {
        $expression    = null;
        $identVariable = null;
        $peek          = $this->lexer->glimpse();
        $lookaheadType = $this->lexer->lookahead['type'];

        switch (true) {
            // ScalarExpression (u.name)
            case $lookaheadType === Lexer::T_IDENTIFIER && $peek['type'] === Lexer::T_DOT:
                $expression = $this->ScalarExpression();
                break;

            // IdentificationVariable (u)
            case $lookaheadType === Lexer::T_IDENTIFIER && $peek['type'] !== Lexer::T_OPEN_PARENTHESIS:
                $expression = $identVariable = $this->IdentificationVariable();
                break;

            // CaseExpression (CASE ... or NULLIF(...) or COALESCE(...))
            case $lookaheadType === Lexer::T_CASE:
            case $lookaheadType === Lexer::T_COALESCE:
            case $lookaheadType === Lexer::T_NULLIF:
                $expression = $this->CaseExpression();
                break;

            // DQL Function (SUM(u.value) or SUM(u.value) + 1)
            case $this->isFunction():
                $this->lexer->peek(); // "("

                switch (true) {
                    case $this->isMathOperator($this->peekBeyondClosingParenthesis()):
                        // SUM(u.id) + COUNT(u.id)
                        $expression = $this->ScalarExpression();
                        break;

                    default:
                        // IDENTITY(u)
                        $expression = $this->FunctionDeclaration();
                        break;
                }

                break;

            // PartialObjectExpression (PARTIAL u.{id, name})
            case $lookaheadType === Lexer::T_PARTIAL:
                $expression    = $this->PartialObjectExpression();
                $identVariable = $expression->identificationVariable;
                break;

            // Subselect
            case $lookaheadType === Lexer::T_OPEN_PARENTHESIS && $peek['type'] === Lexer::T_SELECT:
                $this->match(Lexer::T_OPEN_PARENTHESIS);
                $expression = $this->Subselect();
                $this->match(Lexer::T_CLOSE_PARENTHESIS);
                break;

            // Shortcut: ScalarExpression => SimpleArithmeticExpression
            case $lookaheadType === Lexer::T_OPEN_PARENTHESIS:
            case $lookaheadType === Lexer::T_INTEGER:
            case $lookaheadType === Lexer::T_STRING:
            case $lookaheadType === Lexer::T_FLOAT:
            // SimpleArithmeticExpression : (- u.value ) or ( + u.value )
            case $lookaheadType === Lexer::T_MINUS:
            case $lookaheadType === Lexer::T_PLUS:
                $expression = $this->SimpleArithmeticExpression();
                break;

            // NewObjectExpression (New ClassName(id, name))
            case $lookaheadType === Lexer::T_NEW:
                $expression = $this->NewObjectExpression();
                break;

            default:
                $this->syntaxError(
                    'IdentificationVariable | ScalarExpression | AggregateExpression | FunctionDeclaration | PartialObjectExpression | "(" Subselect ")" | CaseExpression',
                    $this->lexer->lookahead
                );
        }

        // [["AS"] ["HIDDEN"] AliasResultVariable]
        $mustHaveAliasResultVariable = false;

        if ($this->lexer->isNextToken(Lexer::T_AS)) {
            $this->match(Lexer::T_AS);

            $mustHaveAliasResultVariable = true;
        }

        $hiddenAliasResultVariable = false;

        if ($this->lexer->isNextToken(Lexer::T_HIDDEN)) {
            $this->match(Lexer::T_HIDDEN);

            $hiddenAliasResultVariable = true;
        }

        $aliasResultVariable = null;

        if ($mustHaveAliasResultVariable || $this->lexer->isNextToken(Lexer::T_IDENTIFIER)) {
            $token               = $this->lexer->lookahead;
            $aliasResultVariable = $this->AliasResultVariable();

            // Include AliasResultVariable in query components.
            $this->queryComponents[$aliasResultVariable] = [
                'resultVariable' => $expression,
                'nestingLevel'   => $this->nestingLevel,
                'token'          => $token,
            ];
        }

        // AST

        $expr = new AST\SelectExpression($expression, $aliasResultVariable, $hiddenAliasResultVariable);

        if ($identVariable) {
            $this->identVariableExpressions[$identVariable] = $expr;
        }

        return $expr;
    }

    /**
     * SimpleSelectExpression ::= (
     *      StateFieldPathExpression | IdentificationVariable | FunctionDeclaration |
     *      AggregateExpression | "(" Subselect ")" | ScalarExpression
     * ) [["AS"] AliasResultVariable]
     *
     * @return SimpleSelectExpression
     */
    public function SimpleSelectExpression()
    {
        $peek = $this->lexer->glimpse();

        switch ($this->lexer->lookahead['type']) {
            case Lexer::T_IDENTIFIER:
                switch (true) {
                    case $peek['type'] === Lexer::T_DOT:
                        $expression = $this->StateFieldPathExpression();

                        return new AST\SimpleSelectExpression($expression);

                    case $peek['type'] !== Lexer::T_OPEN_PARENTHESIS:
                        $expression = $this->IdentificationVariable();

                        return new AST\SimpleSelectExpression($expression);

                    case $this->isFunction():
                        // SUM(u.id) + COUNT(u.id)
                        if ($this->isMathOperator($this->peekBeyondClosingParenthesis())) {
                            return new AST\SimpleSelectExpression($this->ScalarExpression());
                        }

                        // COUNT(u.id)
                        if ($this->isAggregateFunction($this->lexer->lookahead['type'])) {
                            return new AST\SimpleSelectExpression($this->AggregateExpression());
                        }

                        // IDENTITY(u)
                        return new AST\SimpleSelectExpression($this->FunctionDeclaration());

                    default:
                        // Do nothing
                }

                break;

            case Lexer::T_OPEN_PARENTHESIS:
                if ($peek['type'] !== Lexer::T_SELECT) {
                    // Shortcut: ScalarExpression => SimpleArithmeticExpression
                    $expression = $this->SimpleArithmeticExpression();

                    return new AST\SimpleSelectExpression($expression);
                }

                // Subselect
                $this->match(Lexer::T_OPEN_PARENTHESIS);
                $expression = $this->Subselect();
                $this->match(Lexer::T_CLOSE_PARENTHESIS);

                return new AST\SimpleSelectExpression($expression);

            default:
                // Do nothing
        }

        $this->lexer->peek();

        $expression = $this->ScalarExpression();
        $expr       = new AST\SimpleSelectExpression($expression);

        if ($this->lexer->isNextToken(Lexer::T_AS)) {
            $this->match(Lexer::T_AS);
        }

        if ($this->lexer->isNextToken(Lexer::T_IDENTIFIER)) {
            $token                             = $this->lexer->lookahead;
            $resultVariable                    = $this->AliasResultVariable();
            $expr->fieldIdentificationVariable = $resultVariable;

            // Include AliasResultVariable in query components.
            $this->queryComponents[$resultVariable] = [
                'resultvariable' => $expr,
                'nestingLevel'   => $this->nestingLevel,
                'token'          => $token,
            ];
        }

        return $expr;
    }

    /**
     * ConditionalExpression ::= ConditionalTerm {"OR" ConditionalTerm}*
     *
     * @return AST\ConditionalExpression|AST\ConditionalFactor|AST\ConditionalPrimary|AST\ConditionalTerm
     */
    public function ConditionalExpression()
    {
        $conditionalTerms   = [];
        $conditionalTerms[] = $this->ConditionalTerm();

        while ($this->lexer->isNextToken(Lexer::T_OR)) {
            $this->match(Lexer::T_OR);

            $conditionalTerms[] = $this->ConditionalTerm();
        }

        // Phase 1 AST optimization: Prevent AST\ConditionalExpression
        // if only one AST\ConditionalTerm is defined
        if (count($conditionalTerms) === 1) {
            return $conditionalTerms[0];
        }

        return new AST\ConditionalExpression($conditionalTerms);
    }

    /**
     * ConditionalTerm ::= ConditionalFactor {"AND" ConditionalFactor}*
     *
     * @return AST\ConditionalFactor|AST\ConditionalPrimary|AST\ConditionalTerm
     */
    public function ConditionalTerm()
    {
        $conditionalFactors   = [];
        $conditionalFactors[] = $this->ConditionalFactor();

        while ($this->lexer->isNextToken(Lexer::T_AND)) {
            $this->match(Lexer::T_AND);

            $conditionalFactors[] = $this->ConditionalFactor();
        }

        // Phase 1 AST optimization: Prevent AST\ConditionalTerm
        // if only one AST\ConditionalFactor is defined
        if (count($conditionalFactors) === 1) {
            return $conditionalFactors[0];
        }

        return new AST\ConditionalTerm($conditionalFactors);
    }

    /**
     * ConditionalFactor ::= ["NOT"] ConditionalPrimary
     *
     * @return AST\ConditionalFactor|AST\ConditionalPrimary
     */
    public function ConditionalFactor()
    {
        $not = false;

        if ($this->lexer->isNextToken(Lexer::T_NOT)) {
            $this->match(Lexer::T_NOT);

            $not = true;
        }

        $conditionalPrimary = $this->ConditionalPrimary();

        // Phase 1 AST optimization: Prevent AST\ConditionalFactor
        // if only one AST\ConditionalPrimary is defined
        if (! $not) {
            return $conditionalPrimary;
        }

        $conditionalFactor      = new AST\ConditionalFactor($conditionalPrimary);
        $conditionalFactor->not = $not;

        return $conditionalFactor;
    }

    /**
     * ConditionalPrimary ::= SimpleConditionalExpression | "(" ConditionalExpression ")"
     *
     * @return ConditionalPrimary
     */
    public function ConditionalPrimary()
    {
        $condPrimary = new AST\ConditionalPrimary();

        if (! $this->lexer->isNextToken(Lexer::T_OPEN_PARENTHESIS)) {
            $condPrimary->simpleConditionalExpression = $this->SimpleConditionalExpression();

            return $condPrimary;
        }

        // Peek beyond the matching closing parenthesis ')'
        $peek = $this->peekBeyondClosingParenthesis();

        if (
            $peek !== null && (
            in_array($peek['value'], ['=', '<', '<=', '<>', '>', '>=', '!=']) ||
            in_array($peek['type'], [Lexer::T_NOT, Lexer::T_BETWEEN, Lexer::T_LIKE, Lexer::T_IN, Lexer::T_IS, Lexer::T_EXISTS]) ||
            $this->isMathOperator($peek)
            )
        ) {
            $condPrimary->simpleConditionalExpression = $this->SimpleConditionalExpression();

            return $condPrimary;
        }

        $this->match(Lexer::T_OPEN_PARENTHESIS);
        $condPrimary->conditionalExpression = $this->ConditionalExpression();
        $this->match(Lexer::T_CLOSE_PARENTHESIS);

        return $condPrimary;
    }

    /**
     * SimpleConditionalExpression ::=
     *      ComparisonExpression | BetweenExpression | LikeExpression |
     *      InExpression | NullComparisonExpression | ExistsExpression |
     *      EmptyCollectionComparisonExpression | CollectionMemberExpression |
     *      InstanceOfExpression
     *
     * @return AST\BetweenExpression|
     *         AST\CollectionMemberExpression|
     *         AST\ComparisonExpression|
     *         AST\EmptyCollectionComparisonExpression|
     *         AST\ExistsExpression|
     *         AST\InExpression|
     *         AST\InstanceOfExpression|
     *         AST\LikeExpression|
     *         AST\NullComparisonExpression
     */
    public function SimpleConditionalExpression()
    {
        if ($this->lexer->isNextToken(Lexer::T_EXISTS)) {
            return $this->ExistsExpression();
        }

        $token     = $this->lexer->lookahead;
        $peek      = $this->lexer->glimpse();
        $lookahead = $token;

        if ($this->lexer->isNextToken(Lexer::T_NOT)) {
            $token = $this->lexer->glimpse();
        }

        if ($token['type'] === Lexer::T_IDENTIFIER || $token['type'] === Lexer::T_INPUT_PARAMETER || $this->isFunction()) {
            // Peek beyond the matching closing parenthesis.
            $beyond = $this->lexer->peek();

            switch ($peek['value']) {
                case '(':
                    // Peeks beyond the matched closing parenthesis.
                    $token = $this->peekBeyondClosingParenthesis(false);

                    if ($token['type'] === Lexer::T_NOT) {
                        $token = $this->lexer->peek();
                    }

                    if ($token['type'] === Lexer::T_IS) {
                        $lookahead = $this->lexer->peek();
                    }

                    break;

                default:
                    // Peek beyond the PathExpression or InputParameter.
                    $token = $beyond;

                    while ($token['value'] === '.') {
                        $this->lexer->peek();

                        $token = $this->lexer->peek();
                    }

                    // Also peek beyond a NOT if there is one.
                    if ($token['type'] === Lexer::T_NOT) {
                        $token = $this->lexer->peek();
                    }

                    // We need to go even further in case of IS (differentiate between NULL and EMPTY)
                    $lookahead = $this->lexer->peek();
            }

            // Also peek beyond a NOT if there is one.
            if ($lookahead['type'] === Lexer::T_NOT) {
                $lookahead = $this->lexer->peek();
            }

            $this->lexer->resetPeek();
        }

        if ($token['type'] === Lexer::T_BETWEEN) {
            return $this->BetweenExpression();
        }

        if ($token['type'] === Lexer::T_LIKE) {
            return $this->LikeExpression();
        }

        if ($token['type'] === Lexer::T_IN) {
            return $this->InExpression();
        }

        if ($token['type'] === Lexer::T_INSTANCE) {
            return $this->InstanceOfExpression();
        }

        if ($token['type'] === Lexer::T_MEMBER) {
            return $this->CollectionMemberExpression();
        }

        if ($token['type'] === Lexer::T_IS && $lookahead['type'] === Lexer::T_NULL) {
            return $this->NullComparisonExpression();
        }

        if ($token['type'] === Lexer::T_IS && $lookahead['type'] === Lexer::T_EMPTY) {
            return $this->EmptyCollectionComparisonExpression();
        }

        return $this->ComparisonExpression();
    }

    /**
     * EmptyCollectionComparisonExpression ::= CollectionValuedPathExpression "IS" ["NOT"] "EMPTY"
     *
     * @return EmptyCollectionComparisonExpression
     */
    public function EmptyCollectionComparisonExpression()
    {
        $emptyCollectionCompExpr = new AST\EmptyCollectionComparisonExpression(
            $this->CollectionValuedPathExpression()
        );
        $this->match(Lexer::T_IS);

        if ($this->lexer->isNextToken(Lexer::T_NOT)) {
            $this->match(Lexer::T_NOT);
            $emptyCollectionCompExpr->not = true;
        }

        $this->match(Lexer::T_EMPTY);

        return $emptyCollectionCompExpr;
    }

    /**
     * CollectionMemberExpression ::= EntityExpression ["NOT"] "MEMBER" ["OF"] CollectionValuedPathExpression
     *
     * EntityExpression ::= SingleValuedAssociationPathExpression | SimpleEntityExpression
     * SimpleEntityExpression ::= IdentificationVariable | InputParameter
     *
     * @return CollectionMemberExpression
     */
    public function CollectionMemberExpression()
    {
        $not        = false;
        $entityExpr = $this->EntityExpression();

        if ($this->lexer->isNextToken(Lexer::T_NOT)) {
            $this->match(Lexer::T_NOT);

            $not = true;
        }

        $this->match(Lexer::T_MEMBER);

        if ($this->lexer->isNextToken(Lexer::T_OF)) {
            $this->match(Lexer::T_OF);
        }

        $collMemberExpr      = new AST\CollectionMemberExpression(
            $entityExpr,
            $this->CollectionValuedPathExpression()
        );
        $collMemberExpr->not = $not;

        return $collMemberExpr;
    }

    /**
     * Literal ::= string | char | integer | float | boolean
     *
     * @return Literal
     */
    public function Literal()
    {
        switch ($this->lexer->lookahead['type']) {
            case Lexer::T_STRING:
                $this->match(Lexer::T_STRING);

                return new AST\Literal(AST\Literal::STRING, $this->lexer->token['value']);

            case Lexer::T_INTEGER:
            case Lexer::T_FLOAT:
                $this->match(
                    $this->lexer->isNextToken(Lexer::T_INTEGER) ? Lexer::T_INTEGER : Lexer::T_FLOAT
                );

                return new AST\Literal(AST\Literal::NUMERIC, $this->lexer->token['value']);

            case Lexer::T_TRUE:
            case Lexer::T_FALSE:
                $this->match(
                    $this->lexer->isNextToken(Lexer::T_TRUE) ? Lexer::T_TRUE : Lexer::T_FALSE
                );

                return new AST\Literal(AST\Literal::BOOLEAN, $this->lexer->token['value']);

            default:
                $this->syntaxError('Literal');
        }
    }

    /**
     * InParameter ::= Literal | InputParameter
     *
     * @return AST\InputParameter|AST\Literal
     */
    public function InParameter()
    {
        if ($this->lexer->lookahead['type'] === Lexer::T_INPUT_PARAMETER) {
            return $this->InputParameter();
        }

        return $this->Literal();
    }

    /**
     * InputParameter ::= PositionalParameter | NamedParameter
     *
     * @return InputParameter
     */
    public function InputParameter()
    {
        $this->match(Lexer::T_INPUT_PARAMETER);

        return new AST\InputParameter($this->lexer->token['value']);
    }

    /**
     * ArithmeticExpression ::= SimpleArithmeticExpression | "(" Subselect ")"
     *
     * @return ArithmeticExpression
     */
    public function ArithmeticExpression()
    {
        $expr = new AST\ArithmeticExpression();

        if ($this->lexer->isNextToken(Lexer::T_OPEN_PARENTHESIS)) {
            $peek = $this->lexer->glimpse();

            if ($peek['type'] === Lexer::T_SELECT) {
                $this->match(Lexer::T_OPEN_PARENTHESIS);
                $expr->subselect = $this->Subselect();
                $this->match(Lexer::T_CLOSE_PARENTHESIS);

                return $expr;
            }
        }

        $expr->simpleArithmeticExpression = $this->SimpleArithmeticExpression();

        return $expr;
    }

    /**
     * SimpleArithmeticExpression ::= ArithmeticTerm {("+" | "-") ArithmeticTerm}*
     *
     * @return SimpleArithmeticExpression
     */
    public function SimpleArithmeticExpression()
    {
        $terms   = [];
        $terms[] = $this->ArithmeticTerm();

        while (($isPlus = $this->lexer->isNextToken(Lexer::T_PLUS)) || $this->lexer->isNextToken(Lexer::T_MINUS)) {
            $this->match($isPlus ? Lexer::T_PLUS : Lexer::T_MINUS);

            $terms[] = $this->lexer->token['value'];
            $terms[] = $this->ArithmeticTerm();
        }

        // Phase 1 AST optimization: Prevent AST\SimpleArithmeticExpression
        // if only one AST\ArithmeticTerm is defined
        if (count($terms) === 1) {
            return $terms[0];
        }

        return new AST\SimpleArithmeticExpression($terms);
    }

    /**
     * ArithmeticTerm ::= ArithmeticFactor {("*" | "/") ArithmeticFactor}*
     *
     * @return ArithmeticTerm
     */
    public function ArithmeticTerm()
    {
        $factors   = [];
        $factors[] = $this->ArithmeticFactor();

        while (($isMult = $this->lexer->isNextToken(Lexer::T_MULTIPLY)) || $this->lexer->isNextToken(Lexer::T_DIVIDE)) {
            $this->match($isMult ? Lexer::T_MULTIPLY : Lexer::T_DIVIDE);

            $factors[] = $this->lexer->token['value'];
            $factors[] = $this->ArithmeticFactor();
        }

        // Phase 1 AST optimization: Prevent AST\ArithmeticTerm
        // if only one AST\ArithmeticFactor is defined
        if (count($factors) === 1) {
            return $factors[0];
        }

        return new AST\ArithmeticTerm($factors);
    }

    /**
     * ArithmeticFactor ::= [("+" | "-")] ArithmeticPrimary
     *
     * @return ArithmeticFactor
     */
    public function ArithmeticFactor()
    {
        $sign = null;

        $isPlus = $this->lexer->isNextToken(Lexer::T_PLUS);
        if ($isPlus || $this->lexer->isNextToken(Lexer::T_MINUS)) {
            $this->match($isPlus ? Lexer::T_PLUS : Lexer::T_MINUS);
            $sign = $isPlus;
        }

        $primary = $this->ArithmeticPrimary();

        // Phase 1 AST optimization: Prevent AST\ArithmeticFactor
        // if only one AST\ArithmeticPrimary is defined
        if ($sign === null) {
            return $primary;
        }

        return new AST\ArithmeticFactor($primary, $sign);
    }

    /**
     * ArithmeticPrimary ::= SingleValuedPathExpression | Literal | ParenthesisExpression
     *          | FunctionsReturningNumerics | AggregateExpression | FunctionsReturningStrings
     *          | FunctionsReturningDatetime | IdentificationVariable | ResultVariable
     *          | InputParameter | CaseExpression
     *
     * @return Node|string
     */
    public function ArithmeticPrimary()
    {
        if ($this->lexer->isNextToken(Lexer::T_OPEN_PARENTHESIS)) {
            $this->match(Lexer::T_OPEN_PARENTHESIS);

            $expr = $this->SimpleArithmeticExpression();

            $this->match(Lexer::T_CLOSE_PARENTHESIS);

            return new AST\ParenthesisExpression($expr);
        }

        switch ($this->lexer->lookahead['type']) {
            case Lexer::T_COALESCE:
            case Lexer::T_NULLIF:
            case Lexer::T_CASE:
                return $this->CaseExpression();

            case Lexer::T_IDENTIFIER:
                $peek = $this->lexer->glimpse();

                if ($peek !== null && $peek['value'] === '(') {
                    return $this->FunctionDeclaration();
                }

                if ($peek !== null && $peek['value'] === '.') {
                    return $this->SingleValuedPathExpression();
                }

                if (isset($this->queryComponents[$this->lexer->lookahead['value']]['resultVariable'])) {
                    return $this->ResultVariable();
                }

                return $this->StateFieldPathExpression();

            case Lexer::T_INPUT_PARAMETER:
                return $this->InputParameter();

            default:
                $peek = $this->lexer->glimpse();

                if ($peek !== null && $peek['value'] === '(') {
                    return $this->FunctionDeclaration();
                }

                return $this->Literal();
        }
    }

    /**
     * StringExpression ::= StringPrimary | ResultVariable | "(" Subselect ")"
     *
     * @return Subselect|string
     */
    public function StringExpression()
    {
        $peek = $this->lexer->glimpse();

        // Subselect
        if ($this->lexer->isNextToken(Lexer::T_OPEN_PARENTHESIS) && $peek['type'] === Lexer::T_SELECT) {
            $this->match(Lexer::T_OPEN_PARENTHESIS);
            $expr = $this->Subselect();
            $this->match(Lexer::T_CLOSE_PARENTHESIS);

            return $expr;
        }

        // ResultVariable (string)
        if (
            $this->lexer->isNextToken(Lexer::T_IDENTIFIER) &&
            isset($this->queryComponents[$this->lexer->lookahead['value']]['resultVariable'])
        ) {
            return $this->ResultVariable();
        }

        return $this->StringPrimary();
    }

    /**
     * StringPrimary ::= StateFieldPathExpression | string | InputParameter | FunctionsReturningStrings | AggregateExpression | CaseExpression
     *
     * @return Node
     */
    public function StringPrimary()
    {
        $lookaheadType = $this->lexer->lookahead['type'];

        switch ($lookaheadType) {
            case Lexer::T_IDENTIFIER:
                $peek = $this->lexer->glimpse();

                if ($peek['value'] === '.') {
                    return $this->StateFieldPathExpression();
                }

                if ($peek['value'] === '(') {
                    // do NOT directly go to FunctionsReturningString() because it doesn't check for custom functions.
                    return $this->FunctionDeclaration();
                }

                $this->syntaxError("'.' or '('");
                break;

            case Lexer::T_STRING:
                $this->match(Lexer::T_STRING);

                return new AST\Literal(AST\Literal::STRING, $this->lexer->token['value']);

            case Lexer::T_INPUT_PARAMETER:
                return $this->InputParameter();

            case Lexer::T_CASE:
            case Lexer::T_COALESCE:
            case Lexer::T_NULLIF:
                return $this->CaseExpression();

            default:
                if ($this->isAggregateFunction($lookaheadType)) {
                    return $this->AggregateExpression();
                }
        }

        $this->syntaxError(
            'StateFieldPathExpression | string | InputParameter | FunctionsReturningStrings | AggregateExpression'
        );
    }

    /**
     * EntityExpression ::= SingleValuedAssociationPathExpression | SimpleEntityExpression
     *
     * @return AST\InputParameter|PathExpression
     */
    public function EntityExpression()
    {
        $glimpse = $this->lexer->glimpse();

        if ($this->lexer->isNextToken(Lexer::T_IDENTIFIER) && $glimpse['value'] === '.') {
            return $this->SingleValuedAssociationPathExpression();
        }

        return $this->SimpleEntityExpression();
    }

    /**
     * SimpleEntityExpression ::= IdentificationVariable | InputParameter
     *
     * @return AST\InputParameter|AST\PathExpression
     */
    public function SimpleEntityExpression()
    {
        if ($this->lexer->isNextToken(Lexer::T_INPUT_PARAMETER)) {
            return $this->InputParameter();
        }

        return $this->StateFieldPathExpression();
    }

    /**
     * AggregateExpression ::=
     *  ("AVG" | "MAX" | "MIN" | "SUM" | "COUNT") "(" ["DISTINCT"] SimpleArithmeticExpression ")"
     *
     * @return AggregateExpression
     */
    public function AggregateExpression()
    {
        $lookaheadType = $this->lexer->lookahead['type'];
        $isDistinct    = false;

        if (! in_array($lookaheadType, [Lexer::T_COUNT, Lexer::T_AVG, Lexer::T_MAX, Lexer::T_MIN, Lexer::T_SUM])) {
            $this->syntaxError('One of: MAX, MIN, AVG, SUM, COUNT');
        }

        $this->match($lookaheadType);
        $functionName = $this->lexer->token['value'];
        $this->match(Lexer::T_OPEN_PARENTHESIS);

        if ($this->lexer->isNextToken(Lexer::T_DISTINCT)) {
            $this->match(Lexer::T_DISTINCT);
            $isDistinct = true;
        }

        $pathExp = $this->SimpleArithmeticExpression();

        $this->match(Lexer::T_CLOSE_PARENTHESIS);

        return new AST\AggregateExpression($functionName, $pathExp, $isDistinct);
    }

    /**
     * QuantifiedExpression ::= ("ALL" | "ANY" | "SOME") "(" Subselect ")"
     *
     * @return QuantifiedExpression
     */
    public function QuantifiedExpression()
    {
        $lookaheadType = $this->lexer->lookahead['type'];
        $value         = $this->lexer->lookahead['value'];

        if (! in_array($lookaheadType, [Lexer::T_ALL, Lexer::T_ANY, Lexer::T_SOME])) {
            $this->syntaxError('ALL, ANY or SOME');
        }

        $this->match($lookaheadType);
        $this->match(Lexer::T_OPEN_PARENTHESIS);

        $qExpr       = new AST\QuantifiedExpression($this->Subselect());
        $qExpr->type = $value;

        $this->match(Lexer::T_CLOSE_PARENTHESIS);

        return $qExpr;
    }

    /**
     * BetweenExpression ::= ArithmeticExpression ["NOT"] "BETWEEN" ArithmeticExpression "AND" ArithmeticExpression
     *
     * @return BetweenExpression
     */
    public function BetweenExpression()
    {
        $not        = false;
        $arithExpr1 = $this->ArithmeticExpression();

        if ($this->lexer->isNextToken(Lexer::T_NOT)) {
            $this->match(Lexer::T_NOT);
            $not = true;
        }

        $this->match(Lexer::T_BETWEEN);
        $arithExpr2 = $this->ArithmeticExpression();
        $this->match(Lexer::T_AND);
        $arithExpr3 = $this->ArithmeticExpression();

        $betweenExpr      = new AST\BetweenExpression($arithExpr1, $arithExpr2, $arithExpr3);
        $betweenExpr->not = $not;

        return $betweenExpr;
    }

    /**
     * ComparisonExpression ::= ArithmeticExpression ComparisonOperator ( QuantifiedExpression | ArithmeticExpression )
     *
     * @return ComparisonExpression
     */
    public function ComparisonExpression()
    {
        $this->lexer->glimpse();

        $leftExpr  = $this->ArithmeticExpression();
        $operator  = $this->ComparisonOperator();
        $rightExpr = $this->isNextAllAnySome()
            ? $this->QuantifiedExpression()
            : $this->ArithmeticExpression();

        return new AST\ComparisonExpression($leftExpr, $operator, $rightExpr);
    }

    /**
     * InExpression ::= SingleValuedPathExpression ["NOT"] "IN" "(" (InParameter {"," InParameter}* | Subselect) ")"
     *
     * @return InExpression
     */
    public function InExpression()
    {
        $inExpression = new AST\InExpression($this->ArithmeticExpression());

        if ($this->lexer->isNextToken(Lexer::T_NOT)) {
            $this->match(Lexer::T_NOT);
            $inExpression->not = true;
        }

        $this->match(Lexer::T_IN);
        $this->match(Lexer::T_OPEN_PARENTHESIS);

        if ($this->lexer->isNextToken(Lexer::T_SELECT)) {
            $inExpression->subselect = $this->Subselect();
        } else {
            $literals   = [];
            $literals[] = $this->InParameter();

            while ($this->lexer->isNextToken(Lexer::T_COMMA)) {
                $this->match(Lexer::T_COMMA);
                $literals[] = $this->InParameter();
            }

            $inExpression->literals = $literals;
        }

        $this->match(Lexer::T_CLOSE_PARENTHESIS);

        return $inExpression;
    }

    /**
     * InstanceOfExpression ::= IdentificationVariable ["NOT"] "INSTANCE" ["OF"] (InstanceOfParameter | "(" InstanceOfParameter {"," InstanceOfParameter}* ")")
     *
     * @return InstanceOfExpression
     */
    public function InstanceOfExpression()
    {
        $instanceOfExpression = new AST\InstanceOfExpression($this->IdentificationVariable());

        if ($this->lexer->isNextToken(Lexer::T_NOT)) {
            $this->match(Lexer::T_NOT);
            $instanceOfExpression->not = true;
        }

        $this->match(Lexer::T_INSTANCE);
        $this->match(Lexer::T_OF);

        $exprValues = [];

        if ($this->lexer->isNextToken(Lexer::T_OPEN_PARENTHESIS)) {
            $this->match(Lexer::T_OPEN_PARENTHESIS);

            $exprValues[] = $this->InstanceOfParameter();

            while ($this->lexer->isNextToken(Lexer::T_COMMA)) {
                $this->match(Lexer::T_COMMA);

                $exprValues[] = $this->InstanceOfParameter();
            }

            $this->match(Lexer::T_CLOSE_PARENTHESIS);

            $instanceOfExpression->value = $exprValues;

            return $instanceOfExpression;
        }

        $exprValues[] = $this->InstanceOfParameter();

        $instanceOfExpression->value = $exprValues;

        return $instanceOfExpression;
    }

    /**
     * InstanceOfParameter ::= AbstractSchemaName | InputParameter
     *
     * @return mixed
     */
    public function InstanceOfParameter()
    {
        if ($this->lexer->isNextToken(Lexer::T_INPUT_PARAMETER)) {
            $this->match(Lexer::T_INPUT_PARAMETER);

            return new AST\InputParameter($this->lexer->token['value']);
        }

        $abstractSchemaName = $this->AbstractSchemaName();

        $this->validateAbstractSchemaName($abstractSchemaName);

        return $abstractSchemaName;
    }

    /**
     * LikeExpression ::= StringExpression ["NOT"] "LIKE" StringPrimary ["ESCAPE" char]
     *
     * @return LikeExpression
     */
    public function LikeExpression()
    {
        $stringExpr = $this->StringExpression();
        $not        = false;

        if ($this->lexer->isNextToken(Lexer::T_NOT)) {
            $this->match(Lexer::T_NOT);
            $not = true;
        }

        $this->match(Lexer::T_LIKE);

        if ($this->lexer->isNextToken(Lexer::T_INPUT_PARAMETER)) {
            $this->match(Lexer::T_INPUT_PARAMETER);
            $stringPattern = new AST\InputParameter($this->lexer->token['value']);
        } else {
            $stringPattern = $this->StringPrimary();
        }

        $escapeChar = null;

        if ($this->lexer->lookahead !== null && $this->lexer->lookahead['type'] === Lexer::T_ESCAPE) {
            $this->match(Lexer::T_ESCAPE);
            $this->match(Lexer::T_STRING);

            $escapeChar = new AST\Literal(AST\Literal::STRING, $this->lexer->token['value']);
        }

        $likeExpr      = new AST\LikeExpression($stringExpr, $stringPattern, $escapeChar);
        $likeExpr->not = $not;

        return $likeExpr;
    }

    /**
     * NullComparisonExpression ::= (InputParameter | NullIfExpression | CoalesceExpression | AggregateExpression | FunctionDeclaration | IdentificationVariable | SingleValuedPathExpression | ResultVariable) "IS" ["NOT"] "NULL"
     *
     * @return NullComparisonExpression
     */
    public function NullComparisonExpression()
    {
        switch (true) {
            case $this->lexer->isNextToken(Lexer::T_INPUT_PARAMETER):
                $this->match(Lexer::T_INPUT_PARAMETER);

                $expr = new AST\InputParameter($this->lexer->token['value']);
                break;

            case $this->lexer->isNextToken(Lexer::T_NULLIF):
                $expr = $this->NullIfExpression();
                break;

            case $this->lexer->isNextToken(Lexer::T_COALESCE):
                $expr = $this->CoalesceExpression();
                break;

            case $this->isFunction():
                $expr = $this->FunctionDeclaration();
                break;

            default:
                // We need to check if we are in a IdentificationVariable or SingleValuedPathExpression
                $glimpse = $this->lexer->glimpse();

                if ($glimpse['type'] === Lexer::T_DOT) {
                    $expr = $this->SingleValuedPathExpression();

                    // Leave switch statement
                    break;
                }

                $lookaheadValue = $this->lexer->lookahead['value'];

                // Validate existing component
                if (! isset($this->queryComponents[$lookaheadValue])) {
                    $this->semanticalError('Cannot add having condition on undefined result variable.');
                }

                // Validate SingleValuedPathExpression (ie.: "product")
                if (isset($this->queryComponents[$lookaheadValue]['metadata'])) {
                    $expr = $this->SingleValuedPathExpression();
                    break;
                }

                // Validating ResultVariable
                if (! isset($this->queryComponents[$lookaheadValue]['resultVariable'])) {
                    $this->semanticalError('Cannot add having condition on a non result variable.');
                }

                $expr = $this->ResultVariable();
                break;
        }

        $nullCompExpr = new AST\NullComparisonExpression($expr);

        $this->match(Lexer::T_IS);

        if ($this->lexer->isNextToken(Lexer::T_NOT)) {
            $this->match(Lexer::T_NOT);

            $nullCompExpr->not = true;
        }

        $this->match(Lexer::T_NULL);

        return $nullCompExpr;
    }

    /**
     * ExistsExpression ::= ["NOT"] "EXISTS" "(" Subselect ")"
     *
     * @return ExistsExpression
     */
    public function ExistsExpression()
    {
        $not = false;

        if ($this->lexer->isNextToken(Lexer::T_NOT)) {
            $this->match(Lexer::T_NOT);
            $not = true;
        }

        $this->match(Lexer::T_EXISTS);
        $this->match(Lexer::T_OPEN_PARENTHESIS);

        $existsExpression      = new AST\ExistsExpression($this->Subselect());
        $existsExpression->not = $not;

        $this->match(Lexer::T_CLOSE_PARENTHESIS);

        return $existsExpression;
    }

    /**
     * ComparisonOperator ::= "=" | "<" | "<=" | "<>" | ">" | ">=" | "!="
     *
     * @return string
     */
    public function ComparisonOperator()
    {
        switch ($this->lexer->lookahead['value']) {
            case '=':
                $this->match(Lexer::T_EQUALS);

                return '=';

            case '<':
                $this->match(Lexer::T_LOWER_THAN);
                $operator = '<';

                if ($this->lexer->isNextToken(Lexer::T_EQUALS)) {
                    $this->match(Lexer::T_EQUALS);
                    $operator .= '=';
                } elseif ($this->lexer->isNextToken(Lexer::T_GREATER_THAN)) {
                    $this->match(Lexer::T_GREATER_THAN);
                    $operator .= '>';
                }

                return $operator;

            case '>':
                $this->match(Lexer::T_GREATER_THAN);
                $operator = '>';

                if ($this->lexer->isNextToken(Lexer::T_EQUALS)) {
                    $this->match(Lexer::T_EQUALS);
                    $operator .= '=';
                }

                return $operator;

            case '!':
                $this->match(Lexer::T_NEGATE);
                $this->match(Lexer::T_EQUALS);

                return '<>';

            default:
                $this->syntaxError('=, <, <=, <>, >, >=, !=');
        }
    }

    /**
     * FunctionDeclaration ::= FunctionsReturningStrings | FunctionsReturningNumerics | FunctionsReturningDatetime
     *
     * @return FunctionNode
     */
    public function FunctionDeclaration()
    {
        $token    = $this->lexer->lookahead;
        $funcName = strtolower($token['value']);

        $customFunctionDeclaration = $this->CustomFunctionDeclaration();

        // Check for custom functions functions first!
        switch (true) {
            case $customFunctionDeclaration !== null:
                return $customFunctionDeclaration;

            case isset(self::$stringFunctions[$funcName]):
                return $this->FunctionsReturningStrings();

            case isset(self::$numericFunctions[$funcName]):
                return $this->FunctionsReturningNumerics();

            case isset(self::$datetimeFunctions[$funcName]):
                return $this->FunctionsReturningDatetime();

            default:
                $this->syntaxError('known function', $token);
        }
    }

    /**
     * Helper function for FunctionDeclaration grammar rule.
     *
     * @return FunctionNode
     */
    private function CustomFunctionDeclaration()
    {
        $token    = $this->lexer->lookahead;
        $funcName = strtolower($token['value']);

        // Check for custom functions afterwards
        $config = $this->em->getConfiguration();

        switch (true) {
            case $config->getCustomStringFunction($funcName) !== null:
                return $this->CustomFunctionsReturningStrings();

            case $config->getCustomNumericFunction($funcName) !== null:
                return $this->CustomFunctionsReturningNumerics();

            case $config->getCustomDatetimeFunction($funcName) !== null:
                return $this->CustomFunctionsReturningDatetime();

            default:
                return null;
        }
    }

    /**
     * FunctionsReturningNumerics ::=
     *      "LENGTH" "(" StringPrimary ")" |
     *      "LOCATE" "(" StringPrimary "," StringPrimary ["," SimpleArithmeticExpression]")" |
     *      "ABS" "(" SimpleArithmeticExpression ")" |
     *      "SQRT" "(" SimpleArithmeticExpression ")" |
     *      "MOD" "(" SimpleArithmeticExpression "," SimpleArithmeticExpression ")" |
     *      "SIZE" "(" CollectionValuedPathExpression ")" |
     *      "DATE_DIFF" "(" ArithmeticPrimary "," ArithmeticPrimary ")" |
     *      "BIT_AND" "(" ArithmeticPrimary "," ArithmeticPrimary ")" |
     *      "BIT_OR" "(" ArithmeticPrimary "," ArithmeticPrimary ")"
     *
     * @return FunctionNode
     */
    public function FunctionsReturningNumerics()
    {
        $funcNameLower = strtolower($this->lexer->lookahead['value']);
        $funcClass     = self::$numericFunctions[$funcNameLower];

        $function = new $funcClass($funcNameLower);
        $function->parse($this);

        return $function;
    }

    /**
     * @return FunctionNode
     */
    public function CustomFunctionsReturningNumerics()
    {
        // getCustomNumericFunction is case-insensitive
        $functionName  = strtolower($this->lexer->lookahead['value']);
        $functionClass = $this->em->getConfiguration()->getCustomNumericFunction($functionName);

        Assert::notNull($functionClass);

        $function = is_string($functionClass)
            ? new $functionClass($functionName)
            : call_user_func($functionClass, $functionName);

        $function->parse($this);

        return $function;
    }

    /**
     * FunctionsReturningDateTime ::=
     *     "CURRENT_DATE" |
     *     "CURRENT_TIME" |
     *     "CURRENT_TIMESTAMP" |
     *     "DATE_ADD" "(" ArithmeticPrimary "," ArithmeticPrimary "," StringPrimary ")" |
     *     "DATE_SUB" "(" ArithmeticPrimary "," ArithmeticPrimary "," StringPrimary ")"
     *
     * @return FunctionNode
     */
    public function FunctionsReturningDatetime()
    {
        $funcNameLower = strtolower($this->lexer->lookahead['value']);
        $funcClass     = self::$datetimeFunctions[$funcNameLower];

        $function = new $funcClass($funcNameLower);
        $function->parse($this);

        return $function;
    }

    /**
     * @return FunctionNode
     */
    public function CustomFunctionsReturningDatetime()
    {
        // getCustomDatetimeFunction is case-insensitive
        $functionName  = $this->lexer->lookahead['value'];
        $functionClass = $this->em->getConfiguration()->getCustomDatetimeFunction($functionName);

        Assert::notNull($functionClass);

        $function = is_string($functionClass)
            ? new $functionClass($functionName)
            : call_user_func($functionClass, $functionName);

        $function->parse($this);

        return $function;
    }

    /**
     * FunctionsReturningStrings ::=
     *   "CONCAT" "(" StringPrimary "," StringPrimary {"," StringPrimary}* ")" |
     *   "SUBSTRING" "(" StringPrimary "," SimpleArithmeticExpression "," SimpleArithmeticExpression ")" |
     *   "TRIM" "(" [["LEADING" | "TRAILING" | "BOTH"] [char] "FROM"] StringPrimary ")" |
     *   "LOWER" "(" StringPrimary ")" |
     *   "UPPER" "(" StringPrimary ")" |
     *   "IDENTITY" "(" SingleValuedAssociationPathExpression {"," string} ")"
     *
     * @return FunctionNode
     */
    public function FunctionsReturningStrings()
    {
        $funcNameLower = strtolower($this->lexer->lookahead['value']);
        $funcClass     = self::$stringFunctions[$funcNameLower];

        $function = new $funcClass($funcNameLower);
        $function->parse($this);

        return $function;
    }

    /**
     * @return FunctionNode
     */
    public function CustomFunctionsReturningStrings()
    {
        // getCustomStringFunction is case-insensitive
        $functionName  = $this->lexer->lookahead['value'];
        $functionClass = $this->em->getConfiguration()->getCustomStringFunction($functionName);

        Assert::notNull($functionClass);

        $function = is_string($functionClass)
            ? new $functionClass($functionName)
            : call_user_func($functionClass, $functionName);

        $function->parse($this);

        return $function;
    }
}<|MERGE_RESOLUTION|>--- conflicted
+++ resolved
@@ -496,14 +496,9 @@
      * @psalm-param array<string, mixed>|null $token    Got token.
      *
      * @return void
+     * @psalm-return no-return
      *
      * @throws QueryException
-<<<<<<< HEAD
-     *
-     * @psalm-param array<string, mixed>|null $token    Got token.
-     * @psalm-return no-return
-=======
->>>>>>> 305e0d66
      */
     public function syntaxError($expected = '', $token = null)
     {
