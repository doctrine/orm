--- conflicted
+++ resolved
@@ -499,13 +499,9 @@
      * @param bool $resetPeek Reset peek after finding the closing parenthesis.
      *
      * @return mixed[]
-     * @psalm-return DqlToken|null
-     */
-<<<<<<< HEAD
-    private function peekBeyondClosingParenthesis(bool $resetPeek = true): array|null
-=======
-    private function peekBeyondClosingParenthesis(bool $resetPeek = true)
->>>>>>> 0aa59462
+     * @psalm-return DqlToken|array|null
+     */
+    private function peekBeyondClosingParenthesis(bool $resetPeek = true): Token|array|null
     {
         $token        = $this->lexer->peek();
         $numUnmatched = 1;
@@ -537,13 +533,9 @@
     /**
      * Checks if the given token indicates a mathematical operator.
      *
-     * @psalm-param DqlToken|null $token
-     */
-<<<<<<< HEAD
-    private function isMathOperator(array|null $token): bool
-=======
-    private function isMathOperator($token): bool
->>>>>>> 0aa59462
+     * @psalm-param DqlToken|array|null $token
+     */
+    private function isMathOperator(Token|array|null $token): bool
     {
         return $token !== null && in_array($token['type'], [Lexer::T_PLUS, Lexer::T_MINUS, Lexer::T_DIVIDE, Lexer::T_MULTIPLY], true);
     }
@@ -1038,7 +1030,6 @@
 
         assert($this->lexer->token !== null);
         $resultVariable = $this->lexer->token['value'];
-        assert(is_string($resultVariable));
 
         // Defer ResultVariable validation
         $this->deferredResultVariables[] = [
@@ -3598,8 +3589,7 @@
     {
         assert($this->lexer->lookahead !== null);
         // getCustomDatetimeFunction is case-insensitive
-        $functionName = $this->lexer->lookahead['value'];
-        assert(is_string($functionName));
+        $functionName  = $this->lexer->lookahead['value'];
         $functionClass = $this->em->getConfiguration()->getCustomDatetimeFunction($functionName);
 
         assert($functionClass !== null);
@@ -3641,8 +3631,7 @@
     {
         assert($this->lexer->lookahead !== null);
         // getCustomStringFunction is case-insensitive
-        $functionName = $this->lexer->lookahead['value'];
-        assert(is_string($functionName));
+        $functionName  = $this->lexer->lookahead['value'];
         $functionClass = $this->em->getConfiguration()->getCustomStringFunction($functionName);
 
         assert($functionClass !== null);
