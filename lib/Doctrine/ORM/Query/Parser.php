<?php

/*
 * THIS SOFTWARE IS PROVIDED BY THE COPYRIGHT HOLDERS AND CONTRIBUTORS
 * "AS IS" AND ANY EXPRESS OR IMPLIED WARRANTIES, INCLUDING, BUT NOT
 * LIMITED TO, THE IMPLIED WARRANTIES OF MERCHANTABILITY AND FITNESS FOR
 * A PARTICULAR PURPOSE ARE DISCLAIMED. IN NO EVENT SHALL THE COPYRIGHT
 * OWNER OR CONTRIBUTORS BE LIABLE FOR ANY DIRECT, INDIRECT, INCIDENTAL,
 * SPECIAL, EXEMPLARY, OR CONSEQUENTIAL DAMAGES (INCLUDING, BUT NOT
 * LIMITED TO, PROCUREMENT OF SUBSTITUTE GOODS OR SERVICES; LOSS OF USE,
 * DATA, OR PROFITS; OR BUSINESS INTERRUPTION) HOWEVER CAUSED AND ON ANY
 * THEORY OF LIABILITY, WHETHER IN CONTRACT, STRICT LIABILITY, OR TORT
 * (INCLUDING NEGLIGENCE OR OTHERWISE) ARISING IN ANY WAY OUT OF THE USE
 * OF THIS SOFTWARE, EVEN IF ADVISED OF THE POSSIBILITY OF SUCH DAMAGE.
 *
 * This software consists of voluntary contributions made by many individuals
 * and is licensed under the MIT license. For more information, see
 * <http://www.doctrine-project.org>.
 */

namespace Doctrine\ORM\Query;

use Doctrine\ORM\EntityManager;
use Doctrine\ORM\Mapping\ClassMetadata;
use Doctrine\ORM\Query;
use Doctrine\ORM\Query\AST\AggregateExpression;
use Doctrine\ORM\Query\AST\ArithmeticExpression;
use Doctrine\ORM\Query\AST\ArithmeticFactor;
use Doctrine\ORM\Query\AST\ArithmeticTerm;
use Doctrine\ORM\Query\AST\BetweenExpression;
use Doctrine\ORM\Query\AST\CoalesceExpression;
use Doctrine\ORM\Query\AST\CollectionMemberExpression;
use Doctrine\ORM\Query\AST\ComparisonExpression;
use Doctrine\ORM\Query\AST\ConditionalPrimary;
use Doctrine\ORM\Query\AST\DeleteClause;
use Doctrine\ORM\Query\AST\DeleteStatement;
use Doctrine\ORM\Query\AST\EmptyCollectionComparisonExpression;
use Doctrine\ORM\Query\AST\ExistsExpression;
use Doctrine\ORM\Query\AST\FromClause;
use Doctrine\ORM\Query\AST\Functions;
use Doctrine\ORM\Query\AST\Functions\FunctionNode;
use Doctrine\ORM\Query\AST\GeneralCaseExpression;
use Doctrine\ORM\Query\AST\GroupByClause;
use Doctrine\ORM\Query\AST\HavingClause;
use Doctrine\ORM\Query\AST\IdentificationVariableDeclaration;
use Doctrine\ORM\Query\AST\IndexBy;
use Doctrine\ORM\Query\AST\InExpression;
use Doctrine\ORM\Query\AST\InputParameter;
use Doctrine\ORM\Query\AST\InstanceOfExpression;
use Doctrine\ORM\Query\AST\Join;
use Doctrine\ORM\Query\AST\JoinAssociationPathExpression;
use Doctrine\ORM\Query\AST\LikeExpression;
use Doctrine\ORM\Query\AST\Literal;
use Doctrine\ORM\Query\AST\NewObjectExpression;
use Doctrine\ORM\Query\AST\NullComparisonExpression;
use Doctrine\ORM\Query\AST\NullIfExpression;
use Doctrine\ORM\Query\AST\OrderByClause;
use Doctrine\ORM\Query\AST\OrderByItem;
use Doctrine\ORM\Query\AST\PartialObjectExpression;
use Doctrine\ORM\Query\AST\PathExpression;
use Doctrine\ORM\Query\AST\QuantifiedExpression;
use Doctrine\ORM\Query\AST\RangeVariableDeclaration;
use Doctrine\ORM\Query\AST\SelectClause;
use Doctrine\ORM\Query\AST\SelectExpression;
use Doctrine\ORM\Query\AST\SelectStatement;
use Doctrine\ORM\Query\AST\SimpleArithmeticExpression;
use Doctrine\ORM\Query\AST\SimpleSelectClause;
use Doctrine\ORM\Query\AST\SimpleSelectExpression;
use Doctrine\ORM\Query\AST\SimpleWhenClause;
use Doctrine\ORM\Query\AST\Subselect;
use Doctrine\ORM\Query\AST\SubselectFromClause;
use Doctrine\ORM\Query\AST\SubselectIdentificationVariableDeclaration;
use Doctrine\ORM\Query\AST\UpdateClause;
use Doctrine\ORM\Query\AST\UpdateItem;
use Doctrine\ORM\Query\AST\UpdateStatement;
<<<<<<< HEAD
use Webmozart\Assert\Assert;
=======
use Doctrine\ORM\Query\AST\WhenClause;
use Doctrine\ORM\Query\AST\WhereClause;
use ReflectionClass;

use function array_intersect;
use function array_search;
>>>>>>> 40f39255
use function assert;
use function call_user_func;
use function class_exists;
use function count;
use function explode;
use function implode;
use function in_array;
use function interface_exists;
use function is_string;
use function sprintf;
use function strlen;
use function strpos;
use function strrpos;
use function strtolower;
use function substr;

/**
 * An LL(*) recursive-descent parser for the context-free grammar of the Doctrine Query Language.
 * Parses a DQL query, reports any errors in it, and generates an AST.
 */
class Parser
{
    /**
     * READ-ONLY: Maps BUILT-IN string function names to AST class names.
     *
     * @var array
     * @psalm-var array<string, class-string<Functions\FunctionNode>>
     */
    private static $_STRING_FUNCTIONS = [
        'concat'    => Functions\ConcatFunction::class,
        'substring' => Functions\SubstringFunction::class,
        'trim'      => Functions\TrimFunction::class,
        'lower'     => Functions\LowerFunction::class,
        'upper'     => Functions\UpperFunction::class,
        'identity'  => Functions\IdentityFunction::class,
    ];

    /**
     * READ-ONLY: Maps BUILT-IN numeric function names to AST class names.
     *
     * @var array
     * @psalm-var array<string, class-string<Functions\FunctionNode>>
     */
    private static $_NUMERIC_FUNCTIONS = [
        'length'    => Functions\LengthFunction::class,
        'locate'    => Functions\LocateFunction::class,
        'abs'       => Functions\AbsFunction::class,
        'sqrt'      => Functions\SqrtFunction::class,
        'mod'       => Functions\ModFunction::class,
        'size'      => Functions\SizeFunction::class,
        'date_diff' => Functions\DateDiffFunction::class,
        'bit_and'   => Functions\BitAndFunction::class,
        'bit_or'    => Functions\BitOrFunction::class,

        // Aggregate functions
        'min'       => Functions\MinFunction::class,
        'max'       => Functions\MaxFunction::class,
        'avg'       => Functions\AvgFunction::class,
        'sum'       => Functions\SumFunction::class,
        'count'     => Functions\CountFunction::class,
    ];

    /**
     * READ-ONLY: Maps BUILT-IN datetime function names to AST class names.
     *
     * @var array
     * @psalm-var array<string, class-string<Functions\FunctionNode>>
     */
    private static $_DATETIME_FUNCTIONS = [
        'current_date'      => Functions\CurrentDateFunction::class,
        'current_time'      => Functions\CurrentTimeFunction::class,
        'current_timestamp' => Functions\CurrentTimestampFunction::class,
        'date_add'          => Functions\DateAddFunction::class,
        'date_sub'          => Functions\DateSubFunction::class,
    ];

    /*
     * Expressions that were encountered during parsing of identifiers and expressions
     * and still need to be validated.
     */

    /** @var array */
    private $deferredIdentificationVariables = [];

    /** @var array */
    private $deferredPartialObjectExpressions = [];

    /** @var array */
    private $deferredPathExpressions = [];

    /** @var array */
    private $deferredResultVariables = [];

    /** @var array */
    private $deferredNewObjectExpressions = [];

    /**
     * The lexer.
     *
     * @var Lexer
     */
    private $lexer;

    /**
     * The parser result.
     *
     * @var ParserResult
     */
    private $parserResult;

    /**
     * The EntityManager.
     *
     * @var EntityManager
     */
    private $em;

    /**
     * The Query to parse.
     *
     * @var Query
     */
    private $query;

    /**
     * Map of declared query components in the parsed query.
     *
     * @var array
     */
    private $queryComponents = [];

    /**
     * Keeps the nesting level of defined ResultVariables.
     *
     * @var int
     */
    private $nestingLevel = 0;

    /**
     * Any additional custom tree walkers that modify the AST.
     *
     * @var array
     */
    private $customTreeWalkers = [];

    /**
     * The custom last tree walker, if any, that is responsible for producing the output.
     *
     * @var class-string<TreeWalker>
     */
    private $customOutputWalker;

    /** @var array */
    private $identVariableExpressions = [];

    /**
     * Creates a new query parser object.
     *
     * @param Query $query The Query to parse.
     */
    public function __construct(Query $query)
    {
        $this->query        = $query;
        $this->em           = $query->getEntityManager();
        $this->lexer        = new Lexer((string) $query->getDQL());
        $this->parserResult = new ParserResult();
    }

    /**
     * Sets a custom tree walker that produces output.
     * This tree walker will be run last over the AST, after any other walkers.
     *
     * @param string $className
     *
     * @return void
     */
    public function setCustomOutputTreeWalker($className)
    {
        $this->customOutputWalker = $className;
    }

    /**
     * Adds a custom tree walker for modifying the AST.
     *
     * @param string $className
     *
     * @return void
     */
    public function addCustomTreeWalker($className)
    {
        $this->customTreeWalkers[] = $className;
    }

    /**
     * Gets the lexer used by the parser.
     *
     * @return Lexer
     */
    public function getLexer()
    {
        return $this->lexer;
    }

    /**
     * Gets the ParserResult that is being filled with information during parsing.
     *
     * @return ParserResult
     */
    public function getParserResult()
    {
        return $this->parserResult;
    }

    /**
     * Gets the EntityManager used by the parser.
     *
     * @return EntityManager
     */
    public function getEntityManager()
    {
        return $this->em;
    }

    /**
     * Parses and builds AST for the given Query.
     *
     * @return SelectStatement|UpdateStatement|DeleteStatement
     */
    public function getAST()
    {
        // Parse & build AST
        $AST = $this->QueryLanguage();

        // Process any deferred validations of some nodes in the AST.
        // This also allows post-processing of the AST for modification purposes.
        $this->processDeferredIdentificationVariables();

        if ($this->deferredPartialObjectExpressions) {
            $this->processDeferredPartialObjectExpressions();
        }

        if ($this->deferredPathExpressions) {
            $this->processDeferredPathExpressions();
        }

        if ($this->deferredResultVariables) {
            $this->processDeferredResultVariables();
        }

        if ($this->deferredNewObjectExpressions) {
            $this->processDeferredNewObjectExpressions($AST);
        }

        $this->processRootEntityAliasSelected();

        // TODO: Is there a way to remove this? It may impact the mixed hydration resultset a lot!
        $this->fixIdentificationVariableOrder($AST);

        return $AST;
    }

    /**
     * Attempts to match the given token with the current lookahead token.
     *
     * If they match, updates the lookahead token; otherwise raises a syntax
     * error.
     *
     * @param int $token The token type.
     *
     * @return void
     *
     * @throws QueryException If the tokens don't match.
     */
    public function match($token)
    {
        $lookaheadType = $this->lexer->lookahead['type'] ?? null;

        // Short-circuit on first condition, usually types match
        if ($lookaheadType === $token) {
            $this->lexer->moveNext();

            return;
        }

        // If parameter is not identifier (1-99) must be exact match
        if ($token < Lexer::T_IDENTIFIER) {
            $this->syntaxError($this->lexer->getLiteral($token));
        }

        // If parameter is keyword (200+) must be exact match
        if ($token > Lexer::T_IDENTIFIER) {
            $this->syntaxError($this->lexer->getLiteral($token));
        }

        // If parameter is T_IDENTIFIER, then matches T_IDENTIFIER (100) and keywords (200+)
        if ($token === Lexer::T_IDENTIFIER && $lookaheadType < Lexer::T_IDENTIFIER) {
            $this->syntaxError($this->lexer->getLiteral($token));
        }

        $this->lexer->moveNext();
    }

    /**
     * Frees this parser, enabling it to be reused.
     *
     * @param bool $deep     Whether to clean peek and reset errors.
     * @param int  $position Position to reset.
     *
     * @return void
     */
    public function free($deep = false, $position = 0)
    {
        // WARNING! Use this method with care. It resets the scanner!
        $this->lexer->resetPosition($position);

        // Deep = true cleans peek and also any previously defined errors
        if ($deep) {
            $this->lexer->resetPeek();
        }

        $this->lexer->token     = null;
        $this->lexer->lookahead = null;
    }

    /**
     * Parses a query string.
     *
     * @return ParserResult
     */
    public function parse()
    {
        $AST = $this->getAST();

        if (($customWalkers = $this->query->getHint(Query::HINT_CUSTOM_TREE_WALKERS)) !== false) {
            $this->customTreeWalkers = $customWalkers;
        }

        if (($customOutputWalker = $this->query->getHint(Query::HINT_CUSTOM_OUTPUT_WALKER)) !== false) {
            $this->customOutputWalker = $customOutputWalker;
        }

        // Run any custom tree walkers over the AST
        if ($this->customTreeWalkers) {
            $treeWalkerChain = new TreeWalkerChain($this->query, $this->parserResult, $this->queryComponents);

            foreach ($this->customTreeWalkers as $walker) {
                $treeWalkerChain->addTreeWalker($walker);
            }

            switch (true) {
                case $AST instanceof AST\UpdateStatement:
                    $treeWalkerChain->walkUpdateStatement($AST);
                    break;

                case $AST instanceof AST\DeleteStatement:
                    $treeWalkerChain->walkDeleteStatement($AST);
                    break;

                case $AST instanceof AST\SelectStatement:
                default:
                    $treeWalkerChain->walkSelectStatement($AST);
            }

            $this->queryComponents = $treeWalkerChain->getQueryComponents();
        }

        $outputWalkerClass = $this->customOutputWalker ?: SqlWalker::class;
        $outputWalker      = new $outputWalkerClass($this->query, $this->parserResult, $this->queryComponents);

        // Assign an SQL executor to the parser result
        $this->parserResult->setSqlExecutor($outputWalker->getExecutor($AST));

        return $this->parserResult;
    }

    /**
     * Fixes order of identification variables.
     *
     * They have to appear in the select clause in the same order as the
     * declarations (from ... x join ... y join ... z ...) appear in the query
     * as the hydration process relies on that order for proper operation.
     *
     * @param AST\SelectStatement|AST\DeleteStatement|AST\UpdateStatement $AST
     *
     * @return void
     */
    private function fixIdentificationVariableOrder($AST)
    {
        if (count($this->identVariableExpressions) <= 1) {
            return;
        }

        assert($AST instanceof AST\SelectStatement);

        foreach ($this->queryComponents as $dqlAlias => $qComp) {
            if (! isset($this->identVariableExpressions[$dqlAlias])) {
                continue;
            }

            $expr = $this->identVariableExpressions[$dqlAlias];
            $key  = array_search($expr, $AST->selectClause->selectExpressions);

            unset($AST->selectClause->selectExpressions[$key]);

            $AST->selectClause->selectExpressions[] = $expr;
        }
    }

    /**
     * Generates a new syntax error.
     *
     * @param string     $expected Expected string.
     * @param array|null $token    Got token.
     *
     * @return void
     * @psalm-return no-return
     *
     * @throws QueryException
     */
    public function syntaxError($expected = '', $token = null)
    {
        if ($token === null) {
            $token = $this->lexer->lookahead;
        }

        $tokenPos = $token['position'] ?? '-1';

        $message  = "line 0, col {$tokenPos}: Error: ";
        $message .= $expected !== '' ? sprintf('Expected %s, got ', $expected) : 'Unexpected ';
        $message .= $this->lexer->lookahead === null ? 'end of string.' : sprintf("'%s'", $token['value']);

        throw QueryException::syntaxError($message, QueryException::dqlError($this->query->getDQL()));
    }

    /**
     * Generates a new semantical error.
     *
     * @param string     $message Optional message.
     * @param array|null $token   Optional token.
     *
     * @return void
     *
     * @throws QueryException
     */
    public function semanticalError($message = '', $token = null)
    {
        if ($token === null) {
            $token = $this->lexer->lookahead ?? ['position' => null];
        }

        // Minimum exposed chars ahead of token
        $distance = 12;

        // Find a position of a final word to display in error string
        $dql    = $this->query->getDQL();
        $length = strlen($dql);
        $pos    = $token['position'] + $distance;
        $pos    = strpos($dql, ' ', $length > $pos ? $pos : $length);
        $length = $pos !== false ? $pos - $token['position'] : $distance;

        $tokenPos = isset($token['position']) && $token['position'] > 0 ? $token['position'] : '-1';
        $tokenStr = substr($dql, $token['position'], $length);

        // Building informative message
        $message = 'line 0, col ' . $tokenPos . " near '" . $tokenStr . "': Error: " . $message;

        throw QueryException::semanticalError($message, QueryException::dqlError($this->query->getDQL()));
    }

    /**
     * Peeks beyond the matched closing parenthesis and returns the first token after that one.
     *
     * @param bool $resetPeek Reset peek after finding the closing parenthesis.
     *
     * @return array
     */
    private function peekBeyondClosingParenthesis($resetPeek = true)
    {
        $token        = $this->lexer->peek();
        $numUnmatched = 1;

        while ($numUnmatched > 0 && $token !== null) {
            switch ($token['type']) {
                case Lexer::T_OPEN_PARENTHESIS:
                    ++$numUnmatched;
                    break;

                case Lexer::T_CLOSE_PARENTHESIS:
                    --$numUnmatched;
                    break;

                default:
                    // Do nothing
            }

            $token = $this->lexer->peek();
        }

        if ($resetPeek) {
            $this->lexer->resetPeek();
        }

        return $token;
    }

    /**
     * Checks if the given token indicates a mathematical operator.
     *
     * @param array $token
     *
     * @return bool TRUE if the token is a mathematical operator, FALSE otherwise.
     */
    private function isMathOperator($token)
    {
        return $token !== null && in_array($token['type'], [Lexer::T_PLUS, Lexer::T_MINUS, Lexer::T_DIVIDE, Lexer::T_MULTIPLY]);
    }

    /**
     * Checks if the next-next (after lookahead) token starts a function.
     *
     * @return bool TRUE if the next-next tokens start a function, FALSE otherwise.
     */
    private function isFunction()
    {
        $lookaheadType = $this->lexer->lookahead['type'];
        $peek          = $this->lexer->peek();

        $this->lexer->resetPeek();

        return $lookaheadType >= Lexer::T_IDENTIFIER && $peek !== null && $peek['type'] === Lexer::T_OPEN_PARENTHESIS;
    }

    /**
     * Checks whether the given token type indicates an aggregate function.
     *
     * @param int $tokenType
     *
     * @return bool TRUE if the token type is an aggregate function, FALSE otherwise.
     */
    private function isAggregateFunction($tokenType)
    {
        return in_array($tokenType, [Lexer::T_AVG, Lexer::T_MIN, Lexer::T_MAX, Lexer::T_SUM, Lexer::T_COUNT]);
    }

    /**
     * Checks whether the current lookahead token of the lexer has the type T_ALL, T_ANY or T_SOME.
     *
     * @return bool
     */
    private function isNextAllAnySome()
    {
        return in_array($this->lexer->lookahead['type'], [Lexer::T_ALL, Lexer::T_ANY, Lexer::T_SOME]);
    }

    /**
     * Validates that the given <tt>IdentificationVariable</tt> is semantically correct.
     * It must exist in query components list.
     *
     * @return void
     */
    private function processDeferredIdentificationVariables()
    {
        foreach ($this->deferredIdentificationVariables as $deferredItem) {
            $identVariable = $deferredItem['expression'];

            // Check if IdentificationVariable exists in queryComponents
            if (! isset($this->queryComponents[$identVariable])) {
                $this->semanticalError(
                    sprintf("'%s' is not defined.", $identVariable),
                    $deferredItem['token']
                );
            }

            $qComp = $this->queryComponents[$identVariable];

            // Check if queryComponent points to an AbstractSchemaName or a ResultVariable
            if (! isset($qComp['metadata'])) {
                $this->semanticalError(
                    sprintf("'%s' does not point to a Class.", $identVariable),
                    $deferredItem['token']
                );
            }

            // Validate if identification variable nesting level is lower or equal than the current one
            if ($qComp['nestingLevel'] > $deferredItem['nestingLevel']) {
                $this->semanticalError(
                    sprintf("'%s' is used outside the scope of its declaration.", $identVariable),
                    $deferredItem['token']
                );
            }
        }
    }

    /**
     * Validates that the given <tt>NewObjectExpression</tt>.
     *
     * @param SelectStatement $AST
     *
     * @return void
     */
    private function processDeferredNewObjectExpressions($AST)
    {
        foreach ($this->deferredNewObjectExpressions as $deferredItem) {
            $expression    = $deferredItem['expression'];
            $token         = $deferredItem['token'];
            $className     = $expression->className;
            $args          = $expression->args;
            $fromClassName = $AST->fromClause->identificationVariableDeclarations[0]->rangeVariableDeclaration->abstractSchemaName ?? null;

            // If the namespace is not given then assumes the first FROM entity namespace
            if (strpos($className, '\\') === false && ! class_exists($className) && strpos($fromClassName, '\\') !== false) {
                $namespace = substr($fromClassName, 0, strrpos($fromClassName, '\\'));
                $fqcn      = $namespace . '\\' . $className;

                if (class_exists($fqcn)) {
                    $expression->className = $fqcn;
                    $className             = $fqcn;
                }
            }

            if (! class_exists($className)) {
                $this->semanticalError(sprintf('Class "%s" is not defined.', $className), $token);
            }

            $class = new ReflectionClass($className);

            if (! $class->isInstantiable()) {
                $this->semanticalError(sprintf('Class "%s" can not be instantiated.', $className), $token);
            }

            if ($class->getConstructor() === null) {
                $this->semanticalError(sprintf('Class "%s" has not a valid constructor.', $className), $token);
            }

            if ($class->getConstructor()->getNumberOfRequiredParameters() > count($args)) {
                $this->semanticalError(sprintf('Number of arguments does not match with "%s" constructor declaration.', $className), $token);
            }
        }
    }

    /**
     * Validates that the given <tt>PartialObjectExpression</tt> is semantically correct.
     * It must exist in query components list.
     *
     * @return void
     */
    private function processDeferredPartialObjectExpressions()
    {
        foreach ($this->deferredPartialObjectExpressions as $deferredItem) {
            $expr  = $deferredItem['expression'];
            $class = $this->queryComponents[$expr->identificationVariable]['metadata'];

            foreach ($expr->partialFieldSet as $field) {
                if (isset($class->fieldMappings[$field])) {
                    continue;
                }

                if (
                    isset($class->associationMappings[$field]) &&
                    $class->associationMappings[$field]['isOwningSide'] &&
                    $class->associationMappings[$field]['type'] & ClassMetadata::TO_ONE
                ) {
                    continue;
                }

                $this->semanticalError(sprintf(
                    "There is no mapped field named '%s' on class %s.",
                    $field,
                    $class->name
                ), $deferredItem['token']);
            }

            if (array_intersect($class->identifier, $expr->partialFieldSet) !== $class->identifier) {
                $this->semanticalError(
                    'The partial field selection of class ' . $class->name . ' must contain the identifier.',
                    $deferredItem['token']
                );
            }
        }
    }

    /**
     * Validates that the given <tt>ResultVariable</tt> is semantically correct.
     * It must exist in query components list.
     *
     * @return void
     */
    private function processDeferredResultVariables()
    {
        foreach ($this->deferredResultVariables as $deferredItem) {
            $resultVariable = $deferredItem['expression'];

            // Check if ResultVariable exists in queryComponents
            if (! isset($this->queryComponents[$resultVariable])) {
                $this->semanticalError(
                    sprintf("'%s' is not defined.", $resultVariable),
                    $deferredItem['token']
                );
            }

            $qComp = $this->queryComponents[$resultVariable];

            // Check if queryComponent points to an AbstractSchemaName or a ResultVariable
            if (! isset($qComp['resultVariable'])) {
                $this->semanticalError(
                    sprintf("'%s' does not point to a ResultVariable.", $resultVariable),
                    $deferredItem['token']
                );
            }

            // Validate if identification variable nesting level is lower or equal than the current one
            if ($qComp['nestingLevel'] > $deferredItem['nestingLevel']) {
                $this->semanticalError(
                    sprintf("'%s' is used outside the scope of its declaration.", $resultVariable),
                    $deferredItem['token']
                );
            }
        }
    }

    /**
     * Validates that the given <tt>PathExpression</tt> is semantically correct for grammar rules:
     *
     * AssociationPathExpression             ::= CollectionValuedPathExpression | SingleValuedAssociationPathExpression
     * SingleValuedPathExpression            ::= StateFieldPathExpression | SingleValuedAssociationPathExpression
     * StateFieldPathExpression              ::= IdentificationVariable "." StateField
     * SingleValuedAssociationPathExpression ::= IdentificationVariable "." SingleValuedAssociationField
     * CollectionValuedPathExpression        ::= IdentificationVariable "." CollectionValuedAssociationField
     *
     * @return void
     */
    private function processDeferredPathExpressions()
    {
        foreach ($this->deferredPathExpressions as $deferredItem) {
            $pathExpression = $deferredItem['expression'];

            $qComp = $this->queryComponents[$pathExpression->identificationVariable];
            $class = $qComp['metadata'];

            if (($field = $pathExpression->field) === null) {
                $field = $pathExpression->field = $class->identifier[0];
            }

            // Check if field or association exists
            if (! isset($class->associationMappings[$field]) && ! isset($class->fieldMappings[$field])) {
                $this->semanticalError(
                    'Class ' . $class->name . ' has no field or association named ' . $field,
                    $deferredItem['token']
                );
            }

            $fieldType = AST\PathExpression::TYPE_STATE_FIELD;

            if (isset($class->associationMappings[$field])) {
                $assoc = $class->associationMappings[$field];

                $fieldType = $assoc['type'] & ClassMetadata::TO_ONE
                    ? AST\PathExpression::TYPE_SINGLE_VALUED_ASSOCIATION
                    : AST\PathExpression::TYPE_COLLECTION_VALUED_ASSOCIATION;
            }

            // Validate if PathExpression is one of the expected types
            $expectedType = $pathExpression->expectedType;

            if (! ($expectedType & $fieldType)) {
                // We need to recognize which was expected type(s)
                $expectedStringTypes = [];

                // Validate state field type
                if ($expectedType & AST\PathExpression::TYPE_STATE_FIELD) {
                    $expectedStringTypes[] = 'StateFieldPathExpression';
                }

                // Validate single valued association (*-to-one)
                if ($expectedType & AST\PathExpression::TYPE_SINGLE_VALUED_ASSOCIATION) {
                    $expectedStringTypes[] = 'SingleValuedAssociationField';
                }

                // Validate single valued association (*-to-many)
                if ($expectedType & AST\PathExpression::TYPE_COLLECTION_VALUED_ASSOCIATION) {
                    $expectedStringTypes[] = 'CollectionValuedAssociationField';
                }

                // Build the error message
                $semanticalError  = 'Invalid PathExpression. ';
                $semanticalError .= count($expectedStringTypes) === 1
                    ? 'Must be a ' . $expectedStringTypes[0] . '.'
                    : implode(' or ', $expectedStringTypes) . ' expected.';

                $this->semanticalError($semanticalError, $deferredItem['token']);
            }

            // We need to force the type in PathExpression
            $pathExpression->type = $fieldType;
        }
    }

    /**
     * @return void
     */
    private function processRootEntityAliasSelected()
    {
        if (! count($this->identVariableExpressions)) {
            return;
        }

        foreach ($this->identVariableExpressions as $dqlAlias => $expr) {
            if (isset($this->queryComponents[$dqlAlias]) && $this->queryComponents[$dqlAlias]['parent'] === null) {
                return;
            }
        }

        $this->semanticalError('Cannot select entity through identification variables without choosing at least one root entity alias.');
    }

    /**
     * QueryLanguage ::= SelectStatement | UpdateStatement | DeleteStatement
     *
     * @return SelectStatement|UpdateStatement|DeleteStatement
     */
    public function QueryLanguage()
    {
        $statement = null;

        $this->lexer->moveNext();

        switch ($this->lexer->lookahead['type'] ?? null) {
            case Lexer::T_SELECT:
                $statement = $this->SelectStatement();
                break;

            case Lexer::T_UPDATE:
                $statement = $this->UpdateStatement();
                break;

            case Lexer::T_DELETE:
                $statement = $this->DeleteStatement();
                break;

            default:
                $this->syntaxError('SELECT, UPDATE or DELETE');
                break;
        }

        // Check for end of string
        if ($this->lexer->lookahead !== null) {
            $this->syntaxError('end of string');
        }

        return $statement;
    }

    /**
     * SelectStatement ::= SelectClause FromClause [WhereClause] [GroupByClause] [HavingClause] [OrderByClause]
     *
     * @return SelectStatement
     */
    public function SelectStatement()
    {
        $selectStatement = new AST\SelectStatement($this->SelectClause(), $this->FromClause());

        $selectStatement->whereClause   = $this->lexer->isNextToken(Lexer::T_WHERE) ? $this->WhereClause() : null;
        $selectStatement->groupByClause = $this->lexer->isNextToken(Lexer::T_GROUP) ? $this->GroupByClause() : null;
        $selectStatement->havingClause  = $this->lexer->isNextToken(Lexer::T_HAVING) ? $this->HavingClause() : null;
        $selectStatement->orderByClause = $this->lexer->isNextToken(Lexer::T_ORDER) ? $this->OrderByClause() : null;

        return $selectStatement;
    }

    /**
     * UpdateStatement ::= UpdateClause [WhereClause]
     *
     * @return UpdateStatement
     */
    public function UpdateStatement()
    {
        $updateStatement = new AST\UpdateStatement($this->UpdateClause());

        $updateStatement->whereClause = $this->lexer->isNextToken(Lexer::T_WHERE) ? $this->WhereClause() : null;

        return $updateStatement;
    }

    /**
     * DeleteStatement ::= DeleteClause [WhereClause]
     *
     * @return DeleteStatement
     */
    public function DeleteStatement()
    {
        $deleteStatement = new AST\DeleteStatement($this->DeleteClause());

        $deleteStatement->whereClause = $this->lexer->isNextToken(Lexer::T_WHERE) ? $this->WhereClause() : null;

        return $deleteStatement;
    }

    /**
     * IdentificationVariable ::= identifier
     *
     * @return string
     */
    public function IdentificationVariable()
    {
        $this->match(Lexer::T_IDENTIFIER);

        $identVariable = $this->lexer->token['value'];

        $this->deferredIdentificationVariables[] = [
            'expression'   => $identVariable,
            'nestingLevel' => $this->nestingLevel,
            'token'        => $this->lexer->token,
        ];

        return $identVariable;
    }

    /**
     * AliasIdentificationVariable = identifier
     *
     * @return string
     */
    public function AliasIdentificationVariable()
    {
        $this->match(Lexer::T_IDENTIFIER);

        $aliasIdentVariable = $this->lexer->token['value'];
        $exists             = isset($this->queryComponents[$aliasIdentVariable]);

        if ($exists) {
            $this->semanticalError("'$aliasIdentVariable' is already defined.", $this->lexer->token);
        }

        return $aliasIdentVariable;
    }

    /**
     * AbstractSchemaName ::= fully_qualified_name | aliased_name | identifier
     *
     * @return string
     */
    public function AbstractSchemaName()
    {
        if ($this->lexer->isNextToken(Lexer::T_FULLY_QUALIFIED_NAME)) {
            $this->match(Lexer::T_FULLY_QUALIFIED_NAME);

            return $this->lexer->token['value'];
        }

        if ($this->lexer->isNextToken(Lexer::T_IDENTIFIER)) {
            $this->match(Lexer::T_IDENTIFIER);

            return $this->lexer->token['value'];
        }

        $this->match(Lexer::T_ALIASED_NAME);

        [$namespaceAlias, $simpleClassName] = explode(':', $this->lexer->token['value']);

        return $this->em->getConfiguration()->getEntityNamespace($namespaceAlias) . '\\' . $simpleClassName;
    }

    /**
     * Validates an AbstractSchemaName, making sure the class exists.
     *
     * @param string $schemaName The name to validate.
     *
     * @throws QueryException if the name does not exist.
     */
    private function validateAbstractSchemaName($schemaName)
    {
        if (! (class_exists($schemaName, true) || interface_exists($schemaName, true))) {
            $this->semanticalError("Class '$schemaName' is not defined.", $this->lexer->token);
        }
    }

    /**
     * AliasResultVariable ::= identifier
     *
     * @return string
     */
    public function AliasResultVariable()
    {
        $this->match(Lexer::T_IDENTIFIER);

        $resultVariable = $this->lexer->token['value'];
        $exists         = isset($this->queryComponents[$resultVariable]);

        if ($exists) {
            $this->semanticalError("'$resultVariable' is already defined.", $this->lexer->token);
        }

        return $resultVariable;
    }

    /**
     * ResultVariable ::= identifier
     *
     * @return string
     */
    public function ResultVariable()
    {
        $this->match(Lexer::T_IDENTIFIER);

        $resultVariable = $this->lexer->token['value'];

        // Defer ResultVariable validation
        $this->deferredResultVariables[] = [
            'expression'   => $resultVariable,
            'nestingLevel' => $this->nestingLevel,
            'token'        => $this->lexer->token,
        ];

        return $resultVariable;
    }

    /**
     * JoinAssociationPathExpression ::= IdentificationVariable "." (CollectionValuedAssociationField | SingleValuedAssociationField)
     *
     * @return JoinAssociationPathExpression
     */
    public function JoinAssociationPathExpression()
    {
        $identVariable = $this->IdentificationVariable();

        if (! isset($this->queryComponents[$identVariable])) {
            $this->semanticalError(
                'Identification Variable ' . $identVariable . ' used in join path expression but was not defined before.'
            );
        }

        $this->match(Lexer::T_DOT);
        $this->match(Lexer::T_IDENTIFIER);

        $field = $this->lexer->token['value'];

        // Validate association field
        $qComp = $this->queryComponents[$identVariable];
        $class = $qComp['metadata'];

        if (! $class->hasAssociation($field)) {
            $this->semanticalError('Class ' . $class->name . ' has no association named ' . $field);
        }

        return new AST\JoinAssociationPathExpression($identVariable, $field);
    }

    /**
     * Parses an arbitrary path expression and defers semantical validation
     * based on expected types.
     *
     * PathExpression ::= IdentificationVariable {"." identifier}*
     *
     * @param int $expectedTypes
     *
     * @return PathExpression
     */
    public function PathExpression($expectedTypes)
    {
        $identVariable = $this->IdentificationVariable();
        $field         = null;

        if ($this->lexer->isNextToken(Lexer::T_DOT)) {
            $this->match(Lexer::T_DOT);
            $this->match(Lexer::T_IDENTIFIER);

            $field = $this->lexer->token['value'];

            while ($this->lexer->isNextToken(Lexer::T_DOT)) {
                $this->match(Lexer::T_DOT);
                $this->match(Lexer::T_IDENTIFIER);
                $field .= '.' . $this->lexer->token['value'];
            }
        }

        // Creating AST node
        $pathExpr = new AST\PathExpression($expectedTypes, $identVariable, $field);

        // Defer PathExpression validation if requested to be deferred
        $this->deferredPathExpressions[] = [
            'expression'   => $pathExpr,
            'nestingLevel' => $this->nestingLevel,
            'token'        => $this->lexer->token,
        ];

        return $pathExpr;
    }

    /**
     * AssociationPathExpression ::= CollectionValuedPathExpression | SingleValuedAssociationPathExpression
     *
     * @return PathExpression
     */
    public function AssociationPathExpression()
    {
        return $this->PathExpression(
            AST\PathExpression::TYPE_SINGLE_VALUED_ASSOCIATION |
            AST\PathExpression::TYPE_COLLECTION_VALUED_ASSOCIATION
        );
    }

    /**
     * SingleValuedPathExpression ::= StateFieldPathExpression | SingleValuedAssociationPathExpression
     *
     * @return PathExpression
     */
    public function SingleValuedPathExpression()
    {
        return $this->PathExpression(
            AST\PathExpression::TYPE_STATE_FIELD |
            AST\PathExpression::TYPE_SINGLE_VALUED_ASSOCIATION
        );
    }

    /**
     * StateFieldPathExpression ::= IdentificationVariable "." StateField
     *
     * @return PathExpression
     */
    public function StateFieldPathExpression()
    {
        return $this->PathExpression(AST\PathExpression::TYPE_STATE_FIELD);
    }

    /**
     * SingleValuedAssociationPathExpression ::= IdentificationVariable "." SingleValuedAssociationField
     *
     * @return PathExpression
     */
    public function SingleValuedAssociationPathExpression()
    {
        return $this->PathExpression(AST\PathExpression::TYPE_SINGLE_VALUED_ASSOCIATION);
    }

    /**
     * CollectionValuedPathExpression ::= IdentificationVariable "." CollectionValuedAssociationField
     *
     * @return PathExpression
     */
    public function CollectionValuedPathExpression()
    {
        return $this->PathExpression(AST\PathExpression::TYPE_COLLECTION_VALUED_ASSOCIATION);
    }

    /**
     * SelectClause ::= "SELECT" ["DISTINCT"] SelectExpression {"," SelectExpression}
     *
     * @return SelectClause
     */
    public function SelectClause()
    {
        $isDistinct = false;
        $this->match(Lexer::T_SELECT);

        // Check for DISTINCT
        if ($this->lexer->isNextToken(Lexer::T_DISTINCT)) {
            $this->match(Lexer::T_DISTINCT);

            $isDistinct = true;
        }

        // Process SelectExpressions (1..N)
        $selectExpressions   = [];
        $selectExpressions[] = $this->SelectExpression();

        while ($this->lexer->isNextToken(Lexer::T_COMMA)) {
            $this->match(Lexer::T_COMMA);

            $selectExpressions[] = $this->SelectExpression();
        }

        return new AST\SelectClause($selectExpressions, $isDistinct);
    }

    /**
     * SimpleSelectClause ::= "SELECT" ["DISTINCT"] SimpleSelectExpression
     *
     * @return SimpleSelectClause
     */
    public function SimpleSelectClause()
    {
        $isDistinct = false;
        $this->match(Lexer::T_SELECT);

        if ($this->lexer->isNextToken(Lexer::T_DISTINCT)) {
            $this->match(Lexer::T_DISTINCT);

            $isDistinct = true;
        }

        return new AST\SimpleSelectClause($this->SimpleSelectExpression(), $isDistinct);
    }

    /**
     * UpdateClause ::= "UPDATE" AbstractSchemaName ["AS"] AliasIdentificationVariable "SET" UpdateItem {"," UpdateItem}*
     *
     * @return UpdateClause
     */
    public function UpdateClause()
    {
        $this->match(Lexer::T_UPDATE);

        $token              = $this->lexer->lookahead;
        $abstractSchemaName = $this->AbstractSchemaName();

        $this->validateAbstractSchemaName($abstractSchemaName);

        if ($this->lexer->isNextToken(Lexer::T_AS)) {
            $this->match(Lexer::T_AS);
        }

        $aliasIdentificationVariable = $this->AliasIdentificationVariable();

        $class = $this->em->getClassMetadata($abstractSchemaName);

        // Building queryComponent
        $queryComponent = [
            'metadata'     => $class,
            'parent'       => null,
            'relation'     => null,
            'map'          => null,
            'nestingLevel' => $this->nestingLevel,
            'token'        => $token,
        ];

        $this->queryComponents[$aliasIdentificationVariable] = $queryComponent;

        $this->match(Lexer::T_SET);

        $updateItems   = [];
        $updateItems[] = $this->UpdateItem();

        while ($this->lexer->isNextToken(Lexer::T_COMMA)) {
            $this->match(Lexer::T_COMMA);

            $updateItems[] = $this->UpdateItem();
        }

        $updateClause                              = new AST\UpdateClause($abstractSchemaName, $updateItems);
        $updateClause->aliasIdentificationVariable = $aliasIdentificationVariable;

        return $updateClause;
    }

    /**
     * DeleteClause ::= "DELETE" ["FROM"] AbstractSchemaName ["AS"] AliasIdentificationVariable
     *
     * @return DeleteClause
     */
    public function DeleteClause()
    {
        $this->match(Lexer::T_DELETE);

        if ($this->lexer->isNextToken(Lexer::T_FROM)) {
            $this->match(Lexer::T_FROM);
        }

        $token              = $this->lexer->lookahead;
        $abstractSchemaName = $this->AbstractSchemaName();

        $this->validateAbstractSchemaName($abstractSchemaName);

        $deleteClause = new AST\DeleteClause($abstractSchemaName);

        if ($this->lexer->isNextToken(Lexer::T_AS)) {
            $this->match(Lexer::T_AS);
        }

        $aliasIdentificationVariable = $this->lexer->isNextToken(Lexer::T_IDENTIFIER)
            ? $this->AliasIdentificationVariable()
            : 'alias_should_have_been_set';

        $deleteClause->aliasIdentificationVariable = $aliasIdentificationVariable;
        $class                                     = $this->em->getClassMetadata($deleteClause->abstractSchemaName);

        // Building queryComponent
        $queryComponent = [
            'metadata'     => $class,
            'parent'       => null,
            'relation'     => null,
            'map'          => null,
            'nestingLevel' => $this->nestingLevel,
            'token'        => $token,
        ];

        $this->queryComponents[$aliasIdentificationVariable] = $queryComponent;

        return $deleteClause;
    }

    /**
     * FromClause ::= "FROM" IdentificationVariableDeclaration {"," IdentificationVariableDeclaration}*
     *
     * @return FromClause
     */
    public function FromClause()
    {
        $this->match(Lexer::T_FROM);

        $identificationVariableDeclarations   = [];
        $identificationVariableDeclarations[] = $this->IdentificationVariableDeclaration();

        while ($this->lexer->isNextToken(Lexer::T_COMMA)) {
            $this->match(Lexer::T_COMMA);

            $identificationVariableDeclarations[] = $this->IdentificationVariableDeclaration();
        }

        return new AST\FromClause($identificationVariableDeclarations);
    }

    /**
     * SubselectFromClause ::= "FROM" SubselectIdentificationVariableDeclaration {"," SubselectIdentificationVariableDeclaration}*
     *
     * @return SubselectFromClause
     */
    public function SubselectFromClause()
    {
        $this->match(Lexer::T_FROM);

        $identificationVariables   = [];
        $identificationVariables[] = $this->SubselectIdentificationVariableDeclaration();

        while ($this->lexer->isNextToken(Lexer::T_COMMA)) {
            $this->match(Lexer::T_COMMA);

            $identificationVariables[] = $this->SubselectIdentificationVariableDeclaration();
        }

        return new AST\SubselectFromClause($identificationVariables);
    }

    /**
     * WhereClause ::= "WHERE" ConditionalExpression
     *
     * @return WhereClause
     */
    public function WhereClause()
    {
        $this->match(Lexer::T_WHERE);

        return new AST\WhereClause($this->ConditionalExpression());
    }

    /**
     * HavingClause ::= "HAVING" ConditionalExpression
     *
     * @return HavingClause
     */
    public function HavingClause()
    {
        $this->match(Lexer::T_HAVING);

        return new AST\HavingClause($this->ConditionalExpression());
    }

    /**
     * GroupByClause ::= "GROUP" "BY" GroupByItem {"," GroupByItem}*
     *
     * @return GroupByClause
     */
    public function GroupByClause()
    {
        $this->match(Lexer::T_GROUP);
        $this->match(Lexer::T_BY);

        $groupByItems = [$this->GroupByItem()];

        while ($this->lexer->isNextToken(Lexer::T_COMMA)) {
            $this->match(Lexer::T_COMMA);

            $groupByItems[] = $this->GroupByItem();
        }

        return new AST\GroupByClause($groupByItems);
    }

    /**
     * OrderByClause ::= "ORDER" "BY" OrderByItem {"," OrderByItem}*
     *
     * @return OrderByClause
     */
    public function OrderByClause()
    {
        $this->match(Lexer::T_ORDER);
        $this->match(Lexer::T_BY);

        $orderByItems   = [];
        $orderByItems[] = $this->OrderByItem();

        while ($this->lexer->isNextToken(Lexer::T_COMMA)) {
            $this->match(Lexer::T_COMMA);

            $orderByItems[] = $this->OrderByItem();
        }

        return new AST\OrderByClause($orderByItems);
    }

    /**
     * Subselect ::= SimpleSelectClause SubselectFromClause [WhereClause] [GroupByClause] [HavingClause] [OrderByClause]
     *
     * @return Subselect
     */
    public function Subselect()
    {
        // Increase query nesting level
        $this->nestingLevel++;

        $subselect = new AST\Subselect($this->SimpleSelectClause(), $this->SubselectFromClause());

        $subselect->whereClause   = $this->lexer->isNextToken(Lexer::T_WHERE) ? $this->WhereClause() : null;
        $subselect->groupByClause = $this->lexer->isNextToken(Lexer::T_GROUP) ? $this->GroupByClause() : null;
        $subselect->havingClause  = $this->lexer->isNextToken(Lexer::T_HAVING) ? $this->HavingClause() : null;
        $subselect->orderByClause = $this->lexer->isNextToken(Lexer::T_ORDER) ? $this->OrderByClause() : null;

        // Decrease query nesting level
        $this->nestingLevel--;

        return $subselect;
    }

    /**
     * UpdateItem ::= SingleValuedPathExpression "=" NewValue
     *
     * @return UpdateItem
     */
    public function UpdateItem()
    {
        $pathExpr = $this->SingleValuedPathExpression();

        $this->match(Lexer::T_EQUALS);

        return new AST\UpdateItem($pathExpr, $this->NewValue());
    }

    /**
     * GroupByItem ::= IdentificationVariable | ResultVariable | SingleValuedPathExpression
     *
     * @return string|PathExpression
     */
    public function GroupByItem()
    {
        // We need to check if we are in a IdentificationVariable or SingleValuedPathExpression
        $glimpse = $this->lexer->glimpse();

        if ($glimpse !== null && $glimpse['type'] === Lexer::T_DOT) {
            return $this->SingleValuedPathExpression();
        }

        // Still need to decide between IdentificationVariable or ResultVariable
        $lookaheadValue = $this->lexer->lookahead['value'];

        if (! isset($this->queryComponents[$lookaheadValue])) {
            $this->semanticalError('Cannot group by undefined identification or result variable.');
        }

        return isset($this->queryComponents[$lookaheadValue]['metadata'])
            ? $this->IdentificationVariable()
            : $this->ResultVariable();
    }

    /**
     * OrderByItem ::= (
     *      SimpleArithmeticExpression | SingleValuedPathExpression | CaseExpression |
     *      ScalarExpression | ResultVariable | FunctionDeclaration
     * ) ["ASC" | "DESC"]
     *
     * @return OrderByItem
     */
    public function OrderByItem()
    {
        $this->lexer->peek(); // lookahead => '.'
        $this->lexer->peek(); // lookahead => token after '.'

        $peek = $this->lexer->peek(); // lookahead => token after the token after the '.'

        $this->lexer->resetPeek();

        $glimpse = $this->lexer->glimpse();

        switch (true) {
            case $this->isMathOperator($peek):
                $expr = $this->SimpleArithmeticExpression();
                break;

            case $glimpse !== null && $glimpse['type'] === Lexer::T_DOT:
                $expr = $this->SingleValuedPathExpression();
                break;

            case $this->lexer->peek() && $this->isMathOperator($this->peekBeyondClosingParenthesis()):
                $expr = $this->ScalarExpression();
                break;

            case $this->lexer->lookahead['type'] === Lexer::T_CASE:
                $expr = $this->CaseExpression();
                break;

            case $this->isFunction():
                $expr = $this->FunctionDeclaration();
                break;

            default:
                $expr = $this->ResultVariable();
                break;
        }

        $type = 'ASC';
        $item = new AST\OrderByItem($expr);

        switch (true) {
            case $this->lexer->isNextToken(Lexer::T_DESC):
                $this->match(Lexer::T_DESC);
                $type = 'DESC';
                break;

            case $this->lexer->isNextToken(Lexer::T_ASC):
                $this->match(Lexer::T_ASC);
                break;

            default:
                // Do nothing
        }

        $item->type = $type;

        return $item;
    }

    /**
     * NewValue ::= SimpleArithmeticExpression | StringPrimary | DatetimePrimary | BooleanPrimary |
     *      EnumPrimary | SimpleEntityExpression | "NULL"
     *
     * NOTE: Since it is not possible to correctly recognize individual types, here is the full
     * grammar that needs to be supported:
     *
     * NewValue ::= SimpleArithmeticExpression | "NULL"
     *
     * SimpleArithmeticExpression covers all *Primary grammar rules and also SimpleEntityExpression
     *
     * @return AST\ArithmeticExpression|AST\InputParameter|null
     */
    public function NewValue()
    {
        if ($this->lexer->isNextToken(Lexer::T_NULL)) {
            $this->match(Lexer::T_NULL);

            return null;
        }

        if ($this->lexer->isNextToken(Lexer::T_INPUT_PARAMETER)) {
            $this->match(Lexer::T_INPUT_PARAMETER);

            return new AST\InputParameter($this->lexer->token['value']);
        }

        return $this->ArithmeticExpression();
    }

    /**
     * IdentificationVariableDeclaration ::= RangeVariableDeclaration [IndexBy] {Join}*
     *
     * @return IdentificationVariableDeclaration
     */
    public function IdentificationVariableDeclaration()
    {
        $joins                    = [];
        $rangeVariableDeclaration = $this->RangeVariableDeclaration();
        $indexBy                  = $this->lexer->isNextToken(Lexer::T_INDEX)
            ? $this->IndexBy()
            : null;

        $rangeVariableDeclaration->isRoot = true;

        while (
            $this->lexer->isNextToken(Lexer::T_LEFT) ||
            $this->lexer->isNextToken(Lexer::T_INNER) ||
            $this->lexer->isNextToken(Lexer::T_JOIN)
        ) {
            $joins[] = $this->Join();
        }

        return new AST\IdentificationVariableDeclaration(
            $rangeVariableDeclaration,
            $indexBy,
            $joins
        );
    }

    /**
     * SubselectIdentificationVariableDeclaration ::= IdentificationVariableDeclaration
     *
     * {Internal note: WARNING: Solution is harder than a bare implementation.
     * Desired EBNF support:
     *
     * SubselectIdentificationVariableDeclaration ::= IdentificationVariableDeclaration | (AssociationPathExpression ["AS"] AliasIdentificationVariable)
     *
     * It demands that entire SQL generation to become programmatical. This is
     * needed because association based subselect requires "WHERE" conditional
     * expressions to be injected, but there is no scope to do that. Only scope
     * accessible is "FROM", prohibiting an easy implementation without larger
     * changes.}
     *
     * @return SubselectIdentificationVariableDeclaration|IdentificationVariableDeclaration
     */
    public function SubselectIdentificationVariableDeclaration()
    {
        /*
        NOT YET IMPLEMENTED!

        $glimpse = $this->lexer->glimpse();

        if ($glimpse['type'] == Lexer::T_DOT) {
            $associationPathExpression = $this->AssociationPathExpression();

            if ($this->lexer->isNextToken(Lexer::T_AS)) {
                $this->match(Lexer::T_AS);
            }

            $aliasIdentificationVariable = $this->AliasIdentificationVariable();
            $identificationVariable      = $associationPathExpression->identificationVariable;
            $field                       = $associationPathExpression->associationField;

            $class       = $this->queryComponents[$identificationVariable]['metadata'];
            $targetClass = $this->em->getClassMetadata($class->associationMappings[$field]['targetEntity']);

            // Building queryComponent
            $joinQueryComponent = array(
                'metadata'     => $targetClass,
                'parent'       => $identificationVariable,
                'relation'     => $class->getAssociationMapping($field),
                'map'          => null,
                'nestingLevel' => $this->nestingLevel,
                'token'        => $this->lexer->lookahead
            );

            $this->queryComponents[$aliasIdentificationVariable] = $joinQueryComponent;

            return new AST\SubselectIdentificationVariableDeclaration(
                $associationPathExpression, $aliasIdentificationVariable
            );
        }
        */

        return $this->IdentificationVariableDeclaration();
    }

    /**
     * Join ::= ["LEFT" ["OUTER"] | "INNER"] "JOIN"
     *          (JoinAssociationDeclaration | RangeVariableDeclaration)
     *          ["WITH" ConditionalExpression]
     *
     * @return Join
     */
    public function Join()
    {
        // Check Join type
        $joinType = AST\Join::JOIN_TYPE_INNER;

        switch (true) {
            case $this->lexer->isNextToken(Lexer::T_LEFT):
                $this->match(Lexer::T_LEFT);

                $joinType = AST\Join::JOIN_TYPE_LEFT;

                // Possible LEFT OUTER join
                if ($this->lexer->isNextToken(Lexer::T_OUTER)) {
                    $this->match(Lexer::T_OUTER);

                    $joinType = AST\Join::JOIN_TYPE_LEFTOUTER;
                }

                break;

            case $this->lexer->isNextToken(Lexer::T_INNER):
                $this->match(Lexer::T_INNER);
                break;

            default:
                // Do nothing
        }

        $this->match(Lexer::T_JOIN);

        $next            = $this->lexer->glimpse();
        $joinDeclaration = $next['type'] === Lexer::T_DOT ? $this->JoinAssociationDeclaration() : $this->RangeVariableDeclaration();
        $adhocConditions = $this->lexer->isNextToken(Lexer::T_WITH);
        $join            = new AST\Join($joinType, $joinDeclaration);

        // Describe non-root join declaration
        if ($joinDeclaration instanceof AST\RangeVariableDeclaration) {
            $joinDeclaration->isRoot = false;
        }

        // Check for ad-hoc Join conditions
        if ($adhocConditions) {
            $this->match(Lexer::T_WITH);

            $join->conditionalExpression = $this->ConditionalExpression();
        }

        return $join;
    }

    /**
     * RangeVariableDeclaration ::= AbstractSchemaName ["AS"] AliasIdentificationVariable
     *
     * @return RangeVariableDeclaration
     *
     * @throws QueryException
     */
    public function RangeVariableDeclaration()
    {
        if ($this->lexer->isNextToken(Lexer::T_OPEN_PARENTHESIS) && $this->lexer->glimpse()['type'] === Lexer::T_SELECT) {
            $this->semanticalError('Subquery is not supported here', $this->lexer->token);
        }

        $abstractSchemaName = $this->AbstractSchemaName();

        $this->validateAbstractSchemaName($abstractSchemaName);

        if ($this->lexer->isNextToken(Lexer::T_AS)) {
            $this->match(Lexer::T_AS);
        }

        $token                       = $this->lexer->lookahead;
        $aliasIdentificationVariable = $this->AliasIdentificationVariable();
        $classMetadata               = $this->em->getClassMetadata($abstractSchemaName);

        // Building queryComponent
        $queryComponent = [
            'metadata'     => $classMetadata,
            'parent'       => null,
            'relation'     => null,
            'map'          => null,
            'nestingLevel' => $this->nestingLevel,
            'token'        => $token,
        ];

        $this->queryComponents[$aliasIdentificationVariable] = $queryComponent;

        return new AST\RangeVariableDeclaration($abstractSchemaName, $aliasIdentificationVariable);
    }

    /**
     * JoinAssociationDeclaration ::= JoinAssociationPathExpression ["AS"] AliasIdentificationVariable [IndexBy]
     *
     * @return AST\JoinAssociationDeclaration
     */
    public function JoinAssociationDeclaration()
    {
        $joinAssociationPathExpression = $this->JoinAssociationPathExpression();

        if ($this->lexer->isNextToken(Lexer::T_AS)) {
            $this->match(Lexer::T_AS);
        }

        $aliasIdentificationVariable = $this->AliasIdentificationVariable();
        $indexBy                     = $this->lexer->isNextToken(Lexer::T_INDEX) ? $this->IndexBy() : null;

        $identificationVariable = $joinAssociationPathExpression->identificationVariable;
        $field                  = $joinAssociationPathExpression->associationField;

        $class       = $this->queryComponents[$identificationVariable]['metadata'];
        $targetClass = $this->em->getClassMetadata($class->associationMappings[$field]['targetEntity']);

        // Building queryComponent
        $joinQueryComponent = [
            'metadata'     => $targetClass,
            'parent'       => $joinAssociationPathExpression->identificationVariable,
            'relation'     => $class->getAssociationMapping($field),
            'map'          => null,
            'nestingLevel' => $this->nestingLevel,
            'token'        => $this->lexer->lookahead,
        ];

        $this->queryComponents[$aliasIdentificationVariable] = $joinQueryComponent;

        return new AST\JoinAssociationDeclaration($joinAssociationPathExpression, $aliasIdentificationVariable, $indexBy);
    }

    /**
     * PartialObjectExpression ::= "PARTIAL" IdentificationVariable "." PartialFieldSet
     * PartialFieldSet ::= "{" SimpleStateField {"," SimpleStateField}* "}"
     *
     * @return PartialObjectExpression
     */
    public function PartialObjectExpression()
    {
        $this->match(Lexer::T_PARTIAL);

        $partialFieldSet = [];

        $identificationVariable = $this->IdentificationVariable();

        $this->match(Lexer::T_DOT);
        $this->match(Lexer::T_OPEN_CURLY_BRACE);
        $this->match(Lexer::T_IDENTIFIER);

        $field = $this->lexer->token['value'];

        // First field in partial expression might be embeddable property
        while ($this->lexer->isNextToken(Lexer::T_DOT)) {
            $this->match(Lexer::T_DOT);
            $this->match(Lexer::T_IDENTIFIER);
            $field .= '.' . $this->lexer->token['value'];
        }

        $partialFieldSet[] = $field;

        while ($this->lexer->isNextToken(Lexer::T_COMMA)) {
            $this->match(Lexer::T_COMMA);
            $this->match(Lexer::T_IDENTIFIER);

            $field = $this->lexer->token['value'];

            while ($this->lexer->isNextToken(Lexer::T_DOT)) {
                $this->match(Lexer::T_DOT);
                $this->match(Lexer::T_IDENTIFIER);
                $field .= '.' . $this->lexer->token['value'];
            }

            $partialFieldSet[] = $field;
        }

        $this->match(Lexer::T_CLOSE_CURLY_BRACE);

        $partialObjectExpression = new AST\PartialObjectExpression($identificationVariable, $partialFieldSet);

        // Defer PartialObjectExpression validation
        $this->deferredPartialObjectExpressions[] = [
            'expression'   => $partialObjectExpression,
            'nestingLevel' => $this->nestingLevel,
            'token'        => $this->lexer->token,
        ];

        return $partialObjectExpression;
    }

    /**
     * NewObjectExpression ::= "NEW" AbstractSchemaName "(" NewObjectArg {"," NewObjectArg}* ")"
     *
     * @return NewObjectExpression
     */
    public function NewObjectExpression()
    {
        $this->match(Lexer::T_NEW);

        $className = $this->AbstractSchemaName(); // note that this is not yet validated
        $token     = $this->lexer->token;

        $this->match(Lexer::T_OPEN_PARENTHESIS);

        $args[] = $this->NewObjectArg();

        while ($this->lexer->isNextToken(Lexer::T_COMMA)) {
            $this->match(Lexer::T_COMMA);

            $args[] = $this->NewObjectArg();
        }

        $this->match(Lexer::T_CLOSE_PARENTHESIS);

        $expression = new AST\NewObjectExpression($className, $args);

        // Defer NewObjectExpression validation
        $this->deferredNewObjectExpressions[] = [
            'token'        => $token,
            'expression'   => $expression,
            'nestingLevel' => $this->nestingLevel,
        ];

        return $expression;
    }

    /**
     * NewObjectArg ::= ScalarExpression | "(" Subselect ")"
     *
     * @return mixed
     */
    public function NewObjectArg()
    {
        $token = $this->lexer->lookahead;
        $peek  = $this->lexer->glimpse();

        if ($token['type'] === Lexer::T_OPEN_PARENTHESIS && $peek['type'] === Lexer::T_SELECT) {
            $this->match(Lexer::T_OPEN_PARENTHESIS);
            $expression = $this->Subselect();
            $this->match(Lexer::T_CLOSE_PARENTHESIS);

            return $expression;
        }

        return $this->ScalarExpression();
    }

    /**
     * IndexBy ::= "INDEX" "BY" StateFieldPathExpression
     *
     * @return IndexBy
     */
    public function IndexBy()
    {
        $this->match(Lexer::T_INDEX);
        $this->match(Lexer::T_BY);
        $pathExpr = $this->StateFieldPathExpression();

        // Add the INDEX BY info to the query component
        $this->queryComponents[$pathExpr->identificationVariable]['map'] = $pathExpr->field;

        return new AST\IndexBy($pathExpr);
    }

    /**
     * ScalarExpression ::= SimpleArithmeticExpression | StringPrimary | DateTimePrimary |
     *                      StateFieldPathExpression | BooleanPrimary | CaseExpression |
     *                      InstanceOfExpression
     *
     * @return mixed One of the possible expressions or subexpressions.
     */
    public function ScalarExpression()
    {
        $lookahead = $this->lexer->lookahead['type'];
        $peek      = $this->lexer->glimpse();

        switch (true) {
            case $lookahead === Lexer::T_INTEGER:
            case $lookahead === Lexer::T_FLOAT:
            // SimpleArithmeticExpression : (- u.value ) or ( + u.value )  or ( - 1 ) or ( + 1 )
            case $lookahead === Lexer::T_MINUS:
            case $lookahead === Lexer::T_PLUS:
                return $this->SimpleArithmeticExpression();

            case $lookahead === Lexer::T_STRING:
                return $this->StringPrimary();

            case $lookahead === Lexer::T_TRUE:
            case $lookahead === Lexer::T_FALSE:
                $this->match($lookahead);

                return new AST\Literal(AST\Literal::BOOLEAN, $this->lexer->token['value']);

            case $lookahead === Lexer::T_INPUT_PARAMETER:
                switch (true) {
                    case $this->isMathOperator($peek):
                        // :param + u.value
                        return $this->SimpleArithmeticExpression();

                    default:
                        return $this->InputParameter();
                }
            case $lookahead === Lexer::T_CASE:
            case $lookahead === Lexer::T_COALESCE:
            case $lookahead === Lexer::T_NULLIF:
                // Since NULLIF and COALESCE can be identified as a function,
                // we need to check these before checking for FunctionDeclaration
                return $this->CaseExpression();

            case $lookahead === Lexer::T_OPEN_PARENTHESIS:
                return $this->SimpleArithmeticExpression();

            // this check must be done before checking for a filed path expression
            case $this->isFunction():
                $this->lexer->peek(); // "("

                switch (true) {
                    case $this->isMathOperator($this->peekBeyondClosingParenthesis()):
                        // SUM(u.id) + COUNT(u.id)
                        return $this->SimpleArithmeticExpression();

                    default:
                        // IDENTITY(u)
                        return $this->FunctionDeclaration();
                }

                break;
            // it is no function, so it must be a field path
            case $lookahead === Lexer::T_IDENTIFIER:
                $this->lexer->peek(); // lookahead => '.'
                $this->lexer->peek(); // lookahead => token after '.'
                $peek = $this->lexer->peek(); // lookahead => token after the token after the '.'
                $this->lexer->resetPeek();

                if ($this->isMathOperator($peek)) {
                    return $this->SimpleArithmeticExpression();
                }

                return $this->StateFieldPathExpression();

            default:
                $this->syntaxError();
        }
    }

    /**
     * CaseExpression ::= GeneralCaseExpression | SimpleCaseExpression | CoalesceExpression | NullifExpression
     * GeneralCaseExpression ::= "CASE" WhenClause {WhenClause}* "ELSE" ScalarExpression "END"
     * WhenClause ::= "WHEN" ConditionalExpression "THEN" ScalarExpression
     * SimpleCaseExpression ::= "CASE" CaseOperand SimpleWhenClause {SimpleWhenClause}* "ELSE" ScalarExpression "END"
     * CaseOperand ::= StateFieldPathExpression | TypeDiscriminator
     * SimpleWhenClause ::= "WHEN" ScalarExpression "THEN" ScalarExpression
     * CoalesceExpression ::= "COALESCE" "(" ScalarExpression {"," ScalarExpression}* ")"
     * NullifExpression ::= "NULLIF" "(" ScalarExpression "," ScalarExpression ")"
     *
     * @return mixed One of the possible expressions or subexpressions.
     */
    public function CaseExpression()
    {
        $lookahead = $this->lexer->lookahead['type'];

        switch ($lookahead) {
            case Lexer::T_NULLIF:
                return $this->NullIfExpression();

            case Lexer::T_COALESCE:
                return $this->CoalesceExpression();

            case Lexer::T_CASE:
                $this->lexer->resetPeek();
                $peek = $this->lexer->peek();

                if ($peek['type'] === Lexer::T_WHEN) {
                    return $this->GeneralCaseExpression();
                }

                return $this->SimpleCaseExpression();

            default:
                // Do nothing
                break;
        }

        $this->syntaxError();
    }

    /**
     * CoalesceExpression ::= "COALESCE" "(" ScalarExpression {"," ScalarExpression}* ")"
     *
     * @return CoalesceExpression
     */
    public function CoalesceExpression()
    {
        $this->match(Lexer::T_COALESCE);
        $this->match(Lexer::T_OPEN_PARENTHESIS);

        // Process ScalarExpressions (1..N)
        $scalarExpressions   = [];
        $scalarExpressions[] = $this->ScalarExpression();

        while ($this->lexer->isNextToken(Lexer::T_COMMA)) {
            $this->match(Lexer::T_COMMA);

            $scalarExpressions[] = $this->ScalarExpression();
        }

        $this->match(Lexer::T_CLOSE_PARENTHESIS);

        return new AST\CoalesceExpression($scalarExpressions);
    }

    /**
     * NullIfExpression ::= "NULLIF" "(" ScalarExpression "," ScalarExpression ")"
     *
     * @return NullIfExpression
     */
    public function NullIfExpression()
    {
        $this->match(Lexer::T_NULLIF);
        $this->match(Lexer::T_OPEN_PARENTHESIS);

        $firstExpression = $this->ScalarExpression();
        $this->match(Lexer::T_COMMA);
        $secondExpression = $this->ScalarExpression();

        $this->match(Lexer::T_CLOSE_PARENTHESIS);

        return new AST\NullIfExpression($firstExpression, $secondExpression);
    }

    /**
     * GeneralCaseExpression ::= "CASE" WhenClause {WhenClause}* "ELSE" ScalarExpression "END"
     *
     * @return GeneralCaseExpression
     */
    public function GeneralCaseExpression()
    {
        $this->match(Lexer::T_CASE);

        // Process WhenClause (1..N)
        $whenClauses = [];

        do {
            $whenClauses[] = $this->WhenClause();
        } while ($this->lexer->isNextToken(Lexer::T_WHEN));

        $this->match(Lexer::T_ELSE);
        $scalarExpression = $this->ScalarExpression();
        $this->match(Lexer::T_END);

        return new AST\GeneralCaseExpression($whenClauses, $scalarExpression);
    }

    /**
     * SimpleCaseExpression ::= "CASE" CaseOperand SimpleWhenClause {SimpleWhenClause}* "ELSE" ScalarExpression "END"
     * CaseOperand ::= StateFieldPathExpression | TypeDiscriminator
     *
     * @return AST\SimpleCaseExpression
     */
    public function SimpleCaseExpression()
    {
        $this->match(Lexer::T_CASE);
        $caseOperand = $this->StateFieldPathExpression();

        // Process SimpleWhenClause (1..N)
        $simpleWhenClauses = [];

        do {
            $simpleWhenClauses[] = $this->SimpleWhenClause();
        } while ($this->lexer->isNextToken(Lexer::T_WHEN));

        $this->match(Lexer::T_ELSE);
        $scalarExpression = $this->ScalarExpression();
        $this->match(Lexer::T_END);

        return new AST\SimpleCaseExpression($caseOperand, $simpleWhenClauses, $scalarExpression);
    }

    /**
     * WhenClause ::= "WHEN" ConditionalExpression "THEN" ScalarExpression
     *
     * @return WhenClause
     */
    public function WhenClause()
    {
        $this->match(Lexer::T_WHEN);
        $conditionalExpression = $this->ConditionalExpression();
        $this->match(Lexer::T_THEN);

        return new AST\WhenClause($conditionalExpression, $this->ScalarExpression());
    }

    /**
     * SimpleWhenClause ::= "WHEN" ScalarExpression "THEN" ScalarExpression
     *
     * @return SimpleWhenClause
     */
    public function SimpleWhenClause()
    {
        $this->match(Lexer::T_WHEN);
        $conditionalExpression = $this->ScalarExpression();
        $this->match(Lexer::T_THEN);

        return new AST\SimpleWhenClause($conditionalExpression, $this->ScalarExpression());
    }

    /**
     * SelectExpression ::= (
     *     IdentificationVariable | ScalarExpression | AggregateExpression | FunctionDeclaration |
     *     PartialObjectExpression | "(" Subselect ")" | CaseExpression | NewObjectExpression
     * ) [["AS"] ["HIDDEN"] AliasResultVariable]
     *
     * @return SelectExpression
     */
    public function SelectExpression()
    {
        $expression    = null;
        $identVariable = null;
        $peek          = $this->lexer->glimpse();
        $lookaheadType = $this->lexer->lookahead['type'];

        switch (true) {
            // ScalarExpression (u.name)
            case $lookaheadType === Lexer::T_IDENTIFIER && $peek['type'] === Lexer::T_DOT:
                $expression = $this->ScalarExpression();
                break;

            // IdentificationVariable (u)
            case $lookaheadType === Lexer::T_IDENTIFIER && $peek['type'] !== Lexer::T_OPEN_PARENTHESIS:
                $expression = $identVariable = $this->IdentificationVariable();
                break;

            // CaseExpression (CASE ... or NULLIF(...) or COALESCE(...))
            case $lookaheadType === Lexer::T_CASE:
            case $lookaheadType === Lexer::T_COALESCE:
            case $lookaheadType === Lexer::T_NULLIF:
                $expression = $this->CaseExpression();
                break;

            // DQL Function (SUM(u.value) or SUM(u.value) + 1)
            case $this->isFunction():
                $this->lexer->peek(); // "("

                switch (true) {
                    case $this->isMathOperator($this->peekBeyondClosingParenthesis()):
                        // SUM(u.id) + COUNT(u.id)
                        $expression = $this->ScalarExpression();
                        break;

                    default:
                        // IDENTITY(u)
                        $expression = $this->FunctionDeclaration();
                        break;
                }

                break;

            // PartialObjectExpression (PARTIAL u.{id, name})
            case $lookaheadType === Lexer::T_PARTIAL:
                $expression    = $this->PartialObjectExpression();
                $identVariable = $expression->identificationVariable;
                break;

            // Subselect
            case $lookaheadType === Lexer::T_OPEN_PARENTHESIS && $peek['type'] === Lexer::T_SELECT:
                $this->match(Lexer::T_OPEN_PARENTHESIS);
                $expression = $this->Subselect();
                $this->match(Lexer::T_CLOSE_PARENTHESIS);
                break;

            // Shortcut: ScalarExpression => SimpleArithmeticExpression
            case $lookaheadType === Lexer::T_OPEN_PARENTHESIS:
            case $lookaheadType === Lexer::T_INTEGER:
            case $lookaheadType === Lexer::T_STRING:
            case $lookaheadType === Lexer::T_FLOAT:
            // SimpleArithmeticExpression : (- u.value ) or ( + u.value )
            case $lookaheadType === Lexer::T_MINUS:
            case $lookaheadType === Lexer::T_PLUS:
                $expression = $this->SimpleArithmeticExpression();
                break;

            // NewObjectExpression (New ClassName(id, name))
            case $lookaheadType === Lexer::T_NEW:
                $expression = $this->NewObjectExpression();
                break;

            default:
                $this->syntaxError(
                    'IdentificationVariable | ScalarExpression | AggregateExpression | FunctionDeclaration | PartialObjectExpression | "(" Subselect ")" | CaseExpression',
                    $this->lexer->lookahead
                );
        }

        // [["AS"] ["HIDDEN"] AliasResultVariable]
        $mustHaveAliasResultVariable = false;

        if ($this->lexer->isNextToken(Lexer::T_AS)) {
            $this->match(Lexer::T_AS);

            $mustHaveAliasResultVariable = true;
        }

        $hiddenAliasResultVariable = false;

        if ($this->lexer->isNextToken(Lexer::T_HIDDEN)) {
            $this->match(Lexer::T_HIDDEN);

            $hiddenAliasResultVariable = true;
        }

        $aliasResultVariable = null;

        if ($mustHaveAliasResultVariable || $this->lexer->isNextToken(Lexer::T_IDENTIFIER)) {
            $token               = $this->lexer->lookahead;
            $aliasResultVariable = $this->AliasResultVariable();

            // Include AliasResultVariable in query components.
            $this->queryComponents[$aliasResultVariable] = [
                'resultVariable' => $expression,
                'nestingLevel'   => $this->nestingLevel,
                'token'          => $token,
            ];
        }

        // AST

        $expr = new AST\SelectExpression($expression, $aliasResultVariable, $hiddenAliasResultVariable);

        if ($identVariable) {
            $this->identVariableExpressions[$identVariable] = $expr;
        }

        return $expr;
    }

    /**
     * SimpleSelectExpression ::= (
     *      StateFieldPathExpression | IdentificationVariable | FunctionDeclaration |
     *      AggregateExpression | "(" Subselect ")" | ScalarExpression
     * ) [["AS"] AliasResultVariable]
     *
     * @return SimpleSelectExpression
     */
    public function SimpleSelectExpression()
    {
        $peek = $this->lexer->glimpse();

        switch ($this->lexer->lookahead['type']) {
            case Lexer::T_IDENTIFIER:
                switch (true) {
                    case $peek['type'] === Lexer::T_DOT:
                        $expression = $this->StateFieldPathExpression();

                        return new AST\SimpleSelectExpression($expression);

                    case $peek['type'] !== Lexer::T_OPEN_PARENTHESIS:
                        $expression = $this->IdentificationVariable();

                        return new AST\SimpleSelectExpression($expression);

                    case $this->isFunction():
                        // SUM(u.id) + COUNT(u.id)
                        if ($this->isMathOperator($this->peekBeyondClosingParenthesis())) {
                            return new AST\SimpleSelectExpression($this->ScalarExpression());
                        }

                        // COUNT(u.id)
                        if ($this->isAggregateFunction($this->lexer->lookahead['type'])) {
                            return new AST\SimpleSelectExpression($this->AggregateExpression());
                        }

                        // IDENTITY(u)
                        return new AST\SimpleSelectExpression($this->FunctionDeclaration());

                    default:
                        // Do nothing
                }

                break;

            case Lexer::T_OPEN_PARENTHESIS:
                if ($peek['type'] !== Lexer::T_SELECT) {
                    // Shortcut: ScalarExpression => SimpleArithmeticExpression
                    $expression = $this->SimpleArithmeticExpression();

                    return new AST\SimpleSelectExpression($expression);
                }

                // Subselect
                $this->match(Lexer::T_OPEN_PARENTHESIS);
                $expression = $this->Subselect();
                $this->match(Lexer::T_CLOSE_PARENTHESIS);

                return new AST\SimpleSelectExpression($expression);

            default:
                // Do nothing
        }

        $this->lexer->peek();

        $expression = $this->ScalarExpression();
        $expr       = new AST\SimpleSelectExpression($expression);

        if ($this->lexer->isNextToken(Lexer::T_AS)) {
            $this->match(Lexer::T_AS);
        }

        if ($this->lexer->isNextToken(Lexer::T_IDENTIFIER)) {
            $token                             = $this->lexer->lookahead;
            $resultVariable                    = $this->AliasResultVariable();
            $expr->fieldIdentificationVariable = $resultVariable;

            // Include AliasResultVariable in query components.
            $this->queryComponents[$resultVariable] = [
                'resultvariable' => $expr,
                'nestingLevel'   => $this->nestingLevel,
                'token'          => $token,
            ];
        }

        return $expr;
    }

    /**
     * ConditionalExpression ::= ConditionalTerm {"OR" ConditionalTerm}*
     *
     * @return AST\ConditionalExpression|AST\ConditionalFactor|AST\ConditionalPrimary|AST\ConditionalTerm
     */
    public function ConditionalExpression()
    {
        $conditionalTerms   = [];
        $conditionalTerms[] = $this->ConditionalTerm();

        while ($this->lexer->isNextToken(Lexer::T_OR)) {
            $this->match(Lexer::T_OR);

            $conditionalTerms[] = $this->ConditionalTerm();
        }

        // Phase 1 AST optimization: Prevent AST\ConditionalExpression
        // if only one AST\ConditionalTerm is defined
        if (count($conditionalTerms) === 1) {
            return $conditionalTerms[0];
        }

        return new AST\ConditionalExpression($conditionalTerms);
    }

    /**
     * ConditionalTerm ::= ConditionalFactor {"AND" ConditionalFactor}*
     *
     * @return AST\ConditionalFactor|AST\ConditionalPrimary|AST\ConditionalTerm
     */
    public function ConditionalTerm()
    {
        $conditionalFactors   = [];
        $conditionalFactors[] = $this->ConditionalFactor();

        while ($this->lexer->isNextToken(Lexer::T_AND)) {
            $this->match(Lexer::T_AND);

            $conditionalFactors[] = $this->ConditionalFactor();
        }

        // Phase 1 AST optimization: Prevent AST\ConditionalTerm
        // if only one AST\ConditionalFactor is defined
        if (count($conditionalFactors) === 1) {
            return $conditionalFactors[0];
        }

        return new AST\ConditionalTerm($conditionalFactors);
    }

    /**
     * ConditionalFactor ::= ["NOT"] ConditionalPrimary
     *
     * @return AST\ConditionalFactor|AST\ConditionalPrimary
     */
    public function ConditionalFactor()
    {
        $not = false;

        if ($this->lexer->isNextToken(Lexer::T_NOT)) {
            $this->match(Lexer::T_NOT);

            $not = true;
        }

        $conditionalPrimary = $this->ConditionalPrimary();

        // Phase 1 AST optimization: Prevent AST\ConditionalFactor
        // if only one AST\ConditionalPrimary is defined
        if (! $not) {
            return $conditionalPrimary;
        }

        $conditionalFactor      = new AST\ConditionalFactor($conditionalPrimary);
        $conditionalFactor->not = $not;

        return $conditionalFactor;
    }

    /**
     * ConditionalPrimary ::= SimpleConditionalExpression | "(" ConditionalExpression ")"
     *
     * @return ConditionalPrimary
     */
    public function ConditionalPrimary()
    {
        $condPrimary = new AST\ConditionalPrimary();

        if (! $this->lexer->isNextToken(Lexer::T_OPEN_PARENTHESIS)) {
            $condPrimary->simpleConditionalExpression = $this->SimpleConditionalExpression();

            return $condPrimary;
        }

        // Peek beyond the matching closing parenthesis ')'
        $peek = $this->peekBeyondClosingParenthesis();

        if (
            $peek !== null && (
            in_array($peek['value'], ['=', '<', '<=', '<>', '>', '>=', '!=']) ||
            in_array($peek['type'], [Lexer::T_NOT, Lexer::T_BETWEEN, Lexer::T_LIKE, Lexer::T_IN, Lexer::T_IS, Lexer::T_EXISTS]) ||
            $this->isMathOperator($peek)
            )
        ) {
            $condPrimary->simpleConditionalExpression = $this->SimpleConditionalExpression();

            return $condPrimary;
        }

        $this->match(Lexer::T_OPEN_PARENTHESIS);
        $condPrimary->conditionalExpression = $this->ConditionalExpression();
        $this->match(Lexer::T_CLOSE_PARENTHESIS);

        return $condPrimary;
    }

    /**
     * SimpleConditionalExpression ::=
     *      ComparisonExpression | BetweenExpression | LikeExpression |
     *      InExpression | NullComparisonExpression | ExistsExpression |
     *      EmptyCollectionComparisonExpression | CollectionMemberExpression |
     *      InstanceOfExpression
     *
     * @return AST\BetweenExpression|
     *         AST\CollectionMemberExpression|
     *         AST\ComparisonExpression|
     *         AST\EmptyCollectionComparisonExpression|
     *         AST\ExistsExpression|
     *         AST\InExpression|
     *         AST\InstanceOfExpression|
     *         AST\LikeExpression|
     *         AST\NullComparisonExpression
     */
    public function SimpleConditionalExpression()
    {
        if ($this->lexer->isNextToken(Lexer::T_EXISTS)) {
            return $this->ExistsExpression();
        }

        $token     = $this->lexer->lookahead;
        $peek      = $this->lexer->glimpse();
        $lookahead = $token;

        if ($this->lexer->isNextToken(Lexer::T_NOT)) {
            $token = $this->lexer->glimpse();
        }

        if ($token['type'] === Lexer::T_IDENTIFIER || $token['type'] === Lexer::T_INPUT_PARAMETER || $this->isFunction()) {
            // Peek beyond the matching closing parenthesis.
            $beyond = $this->lexer->peek();

            switch ($peek['value']) {
                case '(':
                    // Peeks beyond the matched closing parenthesis.
                    $token = $this->peekBeyondClosingParenthesis(false);

                    if ($token['type'] === Lexer::T_NOT) {
                        $token = $this->lexer->peek();
                    }

                    if ($token['type'] === Lexer::T_IS) {
                        $lookahead = $this->lexer->peek();
                    }

                    break;

                default:
                    // Peek beyond the PathExpression or InputParameter.
                    $token = $beyond;

                    while ($token['value'] === '.') {
                        $this->lexer->peek();

                        $token = $this->lexer->peek();
                    }

                    // Also peek beyond a NOT if there is one.
                    if ($token['type'] === Lexer::T_NOT) {
                        $token = $this->lexer->peek();
                    }

                    // We need to go even further in case of IS (differentiate between NULL and EMPTY)
                    $lookahead = $this->lexer->peek();
            }

            // Also peek beyond a NOT if there is one.
            if ($lookahead['type'] === Lexer::T_NOT) {
                $lookahead = $this->lexer->peek();
            }

            $this->lexer->resetPeek();
        }

        if ($token['type'] === Lexer::T_BETWEEN) {
            return $this->BetweenExpression();
        }

        if ($token['type'] === Lexer::T_LIKE) {
            return $this->LikeExpression();
        }

        if ($token['type'] === Lexer::T_IN) {
            return $this->InExpression();
        }

        if ($token['type'] === Lexer::T_INSTANCE) {
            return $this->InstanceOfExpression();
        }

        if ($token['type'] === Lexer::T_MEMBER) {
            return $this->CollectionMemberExpression();
        }

        if ($token['type'] === Lexer::T_IS && $lookahead['type'] === Lexer::T_NULL) {
            return $this->NullComparisonExpression();
        }

        if ($token['type'] === Lexer::T_IS && $lookahead['type'] === Lexer::T_EMPTY) {
            return $this->EmptyCollectionComparisonExpression();
        }

        return $this->ComparisonExpression();
    }

    /**
     * EmptyCollectionComparisonExpression ::= CollectionValuedPathExpression "IS" ["NOT"] "EMPTY"
     *
     * @return EmptyCollectionComparisonExpression
     */
    public function EmptyCollectionComparisonExpression()
    {
        $emptyCollectionCompExpr = new AST\EmptyCollectionComparisonExpression(
            $this->CollectionValuedPathExpression()
        );
        $this->match(Lexer::T_IS);

        if ($this->lexer->isNextToken(Lexer::T_NOT)) {
            $this->match(Lexer::T_NOT);
            $emptyCollectionCompExpr->not = true;
        }

        $this->match(Lexer::T_EMPTY);

        return $emptyCollectionCompExpr;
    }

    /**
     * CollectionMemberExpression ::= EntityExpression ["NOT"] "MEMBER" ["OF"] CollectionValuedPathExpression
     *
     * EntityExpression ::= SingleValuedAssociationPathExpression | SimpleEntityExpression
     * SimpleEntityExpression ::= IdentificationVariable | InputParameter
     *
     * @return CollectionMemberExpression
     */
    public function CollectionMemberExpression()
    {
        $not        = false;
        $entityExpr = $this->EntityExpression();

        if ($this->lexer->isNextToken(Lexer::T_NOT)) {
            $this->match(Lexer::T_NOT);

            $not = true;
        }

        $this->match(Lexer::T_MEMBER);

        if ($this->lexer->isNextToken(Lexer::T_OF)) {
            $this->match(Lexer::T_OF);
        }

        $collMemberExpr      = new AST\CollectionMemberExpression(
            $entityExpr,
            $this->CollectionValuedPathExpression()
        );
        $collMemberExpr->not = $not;

        return $collMemberExpr;
    }

    /**
     * Literal ::= string | char | integer | float | boolean
     *
     * @return Literal
     */
    public function Literal()
    {
        switch ($this->lexer->lookahead['type']) {
            case Lexer::T_STRING:
                $this->match(Lexer::T_STRING);

                return new AST\Literal(AST\Literal::STRING, $this->lexer->token['value']);

            case Lexer::T_INTEGER:
            case Lexer::T_FLOAT:
                $this->match(
                    $this->lexer->isNextToken(Lexer::T_INTEGER) ? Lexer::T_INTEGER : Lexer::T_FLOAT
                );

                return new AST\Literal(AST\Literal::NUMERIC, $this->lexer->token['value']);

            case Lexer::T_TRUE:
            case Lexer::T_FALSE:
                $this->match(
                    $this->lexer->isNextToken(Lexer::T_TRUE) ? Lexer::T_TRUE : Lexer::T_FALSE
                );

                return new AST\Literal(AST\Literal::BOOLEAN, $this->lexer->token['value']);

            default:
                $this->syntaxError('Literal');
        }
    }

    /**
     * InParameter ::= Literal | InputParameter
     *
     * @return AST\InputParameter|AST\Literal
     */
    public function InParameter()
    {
        if ($this->lexer->lookahead['type'] === Lexer::T_INPUT_PARAMETER) {
            return $this->InputParameter();
        }

        return $this->Literal();
    }

    /**
     * InputParameter ::= PositionalParameter | NamedParameter
     *
     * @return InputParameter
     */
    public function InputParameter()
    {
        $this->match(Lexer::T_INPUT_PARAMETER);

        return new AST\InputParameter($this->lexer->token['value']);
    }

    /**
     * ArithmeticExpression ::= SimpleArithmeticExpression | "(" Subselect ")"
     *
     * @return ArithmeticExpression
     */
    public function ArithmeticExpression()
    {
        $expr = new AST\ArithmeticExpression();

        if ($this->lexer->isNextToken(Lexer::T_OPEN_PARENTHESIS)) {
            $peek = $this->lexer->glimpse();

            if ($peek['type'] === Lexer::T_SELECT) {
                $this->match(Lexer::T_OPEN_PARENTHESIS);
                $expr->subselect = $this->Subselect();
                $this->match(Lexer::T_CLOSE_PARENTHESIS);

                return $expr;
            }
        }

        $expr->simpleArithmeticExpression = $this->SimpleArithmeticExpression();

        return $expr;
    }

    /**
     * SimpleArithmeticExpression ::= ArithmeticTerm {("+" | "-") ArithmeticTerm}*
     *
     * @return SimpleArithmeticExpression
     */
    public function SimpleArithmeticExpression()
    {
        $terms   = [];
        $terms[] = $this->ArithmeticTerm();

        while (($isPlus = $this->lexer->isNextToken(Lexer::T_PLUS)) || $this->lexer->isNextToken(Lexer::T_MINUS)) {
            $this->match($isPlus ? Lexer::T_PLUS : Lexer::T_MINUS);

            $terms[] = $this->lexer->token['value'];
            $terms[] = $this->ArithmeticTerm();
        }

        // Phase 1 AST optimization: Prevent AST\SimpleArithmeticExpression
        // if only one AST\ArithmeticTerm is defined
        if (count($terms) === 1) {
            return $terms[0];
        }

        return new AST\SimpleArithmeticExpression($terms);
    }

    /**
     * ArithmeticTerm ::= ArithmeticFactor {("*" | "/") ArithmeticFactor}*
     *
     * @return ArithmeticTerm
     */
    public function ArithmeticTerm()
    {
        $factors   = [];
        $factors[] = $this->ArithmeticFactor();

        while (($isMult = $this->lexer->isNextToken(Lexer::T_MULTIPLY)) || $this->lexer->isNextToken(Lexer::T_DIVIDE)) {
            $this->match($isMult ? Lexer::T_MULTIPLY : Lexer::T_DIVIDE);

            $factors[] = $this->lexer->token['value'];
            $factors[] = $this->ArithmeticFactor();
        }

        // Phase 1 AST optimization: Prevent AST\ArithmeticTerm
        // if only one AST\ArithmeticFactor is defined
        if (count($factors) === 1) {
            return $factors[0];
        }

        return new AST\ArithmeticTerm($factors);
    }

    /**
     * ArithmeticFactor ::= [("+" | "-")] ArithmeticPrimary
     *
     * @return ArithmeticFactor
     */
    public function ArithmeticFactor()
    {
        $sign = null;

        if (($isPlus = $this->lexer->isNextToken(Lexer::T_PLUS)) || $this->lexer->isNextToken(Lexer::T_MINUS)) {
            $this->match($isPlus ? Lexer::T_PLUS : Lexer::T_MINUS);
            $sign = $isPlus;
        }

        $primary = $this->ArithmeticPrimary();

        // Phase 1 AST optimization: Prevent AST\ArithmeticFactor
        // if only one AST\ArithmeticPrimary is defined
        if ($sign === null) {
            return $primary;
        }

        return new AST\ArithmeticFactor($primary, $sign);
    }

    /**
     * ArithmeticPrimary ::= SingleValuedPathExpression | Literal | ParenthesisExpression
     *          | FunctionsReturningNumerics | AggregateExpression | FunctionsReturningStrings
     *          | FunctionsReturningDatetime | IdentificationVariable | ResultVariable
     *          | InputParameter | CaseExpression
     */
    public function ArithmeticPrimary()
    {
        if ($this->lexer->isNextToken(Lexer::T_OPEN_PARENTHESIS)) {
            $this->match(Lexer::T_OPEN_PARENTHESIS);

            $expr = $this->SimpleArithmeticExpression();

            $this->match(Lexer::T_CLOSE_PARENTHESIS);

            return new AST\ParenthesisExpression($expr);
        }

        switch ($this->lexer->lookahead['type']) {
            case Lexer::T_COALESCE:
            case Lexer::T_NULLIF:
            case Lexer::T_CASE:
                return $this->CaseExpression();

            case Lexer::T_IDENTIFIER:
                $peek = $this->lexer->glimpse();

                if ($peek !== null && $peek['value'] === '(') {
                    return $this->FunctionDeclaration();
                }

                if ($peek !== null && $peek['value'] === '.') {
                    return $this->SingleValuedPathExpression();
                }

                if (isset($this->queryComponents[$this->lexer->lookahead['value']]['resultVariable'])) {
                    return $this->ResultVariable();
                }

                return $this->StateFieldPathExpression();

            case Lexer::T_INPUT_PARAMETER:
                return $this->InputParameter();

            default:
                $peek = $this->lexer->glimpse();

                if ($peek !== null && $peek['value'] === '(') {
                    return $this->FunctionDeclaration();
                }

                return $this->Literal();
        }
    }

    /**
     * StringExpression ::= StringPrimary | ResultVariable | "(" Subselect ")"
     *
     * @return Subselect|string
     */
    public function StringExpression()
    {
        $peek = $this->lexer->glimpse();

        // Subselect
        if ($this->lexer->isNextToken(Lexer::T_OPEN_PARENTHESIS) && $peek['type'] === Lexer::T_SELECT) {
            $this->match(Lexer::T_OPEN_PARENTHESIS);
            $expr = $this->Subselect();
            $this->match(Lexer::T_CLOSE_PARENTHESIS);

            return $expr;
        }

        // ResultVariable (string)
        if (
            $this->lexer->isNextToken(Lexer::T_IDENTIFIER) &&
            isset($this->queryComponents[$this->lexer->lookahead['value']]['resultVariable'])
        ) {
            return $this->ResultVariable();
        }

        return $this->StringPrimary();
    }

    /**
     * StringPrimary ::= StateFieldPathExpression | string | InputParameter | FunctionsReturningStrings | AggregateExpression | CaseExpression
     */
    public function StringPrimary()
    {
        $lookaheadType = $this->lexer->lookahead['type'];

        switch ($lookaheadType) {
            case Lexer::T_IDENTIFIER:
                $peek = $this->lexer->glimpse();

                if ($peek['value'] === '.') {
                    return $this->StateFieldPathExpression();
                }

                if ($peek['value'] === '(') {
                    // do NOT directly go to FunctionsReturningString() because it doesn't check for custom functions.
                    return $this->FunctionDeclaration();
                }

                $this->syntaxError("'.' or '('");
                break;

            case Lexer::T_STRING:
                $this->match(Lexer::T_STRING);

                return new AST\Literal(AST\Literal::STRING, $this->lexer->token['value']);

            case Lexer::T_INPUT_PARAMETER:
                return $this->InputParameter();

            case Lexer::T_CASE:
            case Lexer::T_COALESCE:
            case Lexer::T_NULLIF:
                return $this->CaseExpression();

            default:
                if ($this->isAggregateFunction($lookaheadType)) {
                    return $this->AggregateExpression();
                }
        }

        $this->syntaxError(
            'StateFieldPathExpression | string | InputParameter | FunctionsReturningStrings | AggregateExpression'
        );
    }

    /**
     * EntityExpression ::= SingleValuedAssociationPathExpression | SimpleEntityExpression
     *
     * @return AST\InputParameter|PathExpression
     */
    public function EntityExpression()
    {
        $glimpse = $this->lexer->glimpse();

        if ($this->lexer->isNextToken(Lexer::T_IDENTIFIER) && $glimpse['value'] === '.') {
            return $this->SingleValuedAssociationPathExpression();
        }

        return $this->SimpleEntityExpression();
    }

    /**
     * SimpleEntityExpression ::= IdentificationVariable | InputParameter
     *
     * @return AST\InputParameter|AST\PathExpression
     */
    public function SimpleEntityExpression()
    {
        if ($this->lexer->isNextToken(Lexer::T_INPUT_PARAMETER)) {
            return $this->InputParameter();
        }

        return $this->StateFieldPathExpression();
    }

    /**
     * AggregateExpression ::=
     *  ("AVG" | "MAX" | "MIN" | "SUM" | "COUNT") "(" ["DISTINCT"] SimpleArithmeticExpression ")"
     *
     * @return AggregateExpression
     */
    public function AggregateExpression()
    {
        $lookaheadType = $this->lexer->lookahead['type'];
        $isDistinct    = false;

        if (! in_array($lookaheadType, [Lexer::T_COUNT, Lexer::T_AVG, Lexer::T_MAX, Lexer::T_MIN, Lexer::T_SUM])) {
            $this->syntaxError('One of: MAX, MIN, AVG, SUM, COUNT');
        }

        $this->match($lookaheadType);
        $functionName = $this->lexer->token['value'];
        $this->match(Lexer::T_OPEN_PARENTHESIS);

        if ($this->lexer->isNextToken(Lexer::T_DISTINCT)) {
            $this->match(Lexer::T_DISTINCT);
            $isDistinct = true;
        }

        $pathExp = $this->SimpleArithmeticExpression();

        $this->match(Lexer::T_CLOSE_PARENTHESIS);

        return new AST\AggregateExpression($functionName, $pathExp, $isDistinct);
    }

    /**
     * QuantifiedExpression ::= ("ALL" | "ANY" | "SOME") "(" Subselect ")"
     *
     * @return QuantifiedExpression
     */
    public function QuantifiedExpression()
    {
        $lookaheadType = $this->lexer->lookahead['type'];
        $value         = $this->lexer->lookahead['value'];

        if (! in_array($lookaheadType, [Lexer::T_ALL, Lexer::T_ANY, Lexer::T_SOME])) {
            $this->syntaxError('ALL, ANY or SOME');
        }

        $this->match($lookaheadType);
        $this->match(Lexer::T_OPEN_PARENTHESIS);

        $qExpr       = new AST\QuantifiedExpression($this->Subselect());
        $qExpr->type = $value;

        $this->match(Lexer::T_CLOSE_PARENTHESIS);

        return $qExpr;
    }

    /**
     * BetweenExpression ::= ArithmeticExpression ["NOT"] "BETWEEN" ArithmeticExpression "AND" ArithmeticExpression
     *
     * @return BetweenExpression
     */
    public function BetweenExpression()
    {
        $not        = false;
        $arithExpr1 = $this->ArithmeticExpression();

        if ($this->lexer->isNextToken(Lexer::T_NOT)) {
            $this->match(Lexer::T_NOT);
            $not = true;
        }

        $this->match(Lexer::T_BETWEEN);
        $arithExpr2 = $this->ArithmeticExpression();
        $this->match(Lexer::T_AND);
        $arithExpr3 = $this->ArithmeticExpression();

        $betweenExpr      = new AST\BetweenExpression($arithExpr1, $arithExpr2, $arithExpr3);
        $betweenExpr->not = $not;

        return $betweenExpr;
    }

    /**
     * ComparisonExpression ::= ArithmeticExpression ComparisonOperator ( QuantifiedExpression | ArithmeticExpression )
     *
     * @return ComparisonExpression
     */
    public function ComparisonExpression()
    {
        $this->lexer->glimpse();

        $leftExpr  = $this->ArithmeticExpression();
        $operator  = $this->ComparisonOperator();
        $rightExpr = $this->isNextAllAnySome()
            ? $this->QuantifiedExpression()
            : $this->ArithmeticExpression();

        return new AST\ComparisonExpression($leftExpr, $operator, $rightExpr);
    }

    /**
     * InExpression ::= SingleValuedPathExpression ["NOT"] "IN" "(" (InParameter {"," InParameter}* | Subselect) ")"
     *
     * @return InExpression
     */
    public function InExpression()
    {
        $inExpression = new AST\InExpression($this->ArithmeticExpression());

        if ($this->lexer->isNextToken(Lexer::T_NOT)) {
            $this->match(Lexer::T_NOT);
            $inExpression->not = true;
        }

        $this->match(Lexer::T_IN);
        $this->match(Lexer::T_OPEN_PARENTHESIS);

        if ($this->lexer->isNextToken(Lexer::T_SELECT)) {
            $inExpression->subselect = $this->Subselect();
        } else {
            $literals   = [];
            $literals[] = $this->InParameter();

            while ($this->lexer->isNextToken(Lexer::T_COMMA)) {
                $this->match(Lexer::T_COMMA);
                $literals[] = $this->InParameter();
            }

            $inExpression->literals = $literals;
        }

        $this->match(Lexer::T_CLOSE_PARENTHESIS);

        return $inExpression;
    }

    /**
     * InstanceOfExpression ::= IdentificationVariable ["NOT"] "INSTANCE" ["OF"] (InstanceOfParameter | "(" InstanceOfParameter {"," InstanceOfParameter}* ")")
     *
     * @return InstanceOfExpression
     */
    public function InstanceOfExpression()
    {
        $instanceOfExpression = new AST\InstanceOfExpression($this->IdentificationVariable());

        if ($this->lexer->isNextToken(Lexer::T_NOT)) {
            $this->match(Lexer::T_NOT);
            $instanceOfExpression->not = true;
        }

        $this->match(Lexer::T_INSTANCE);
        $this->match(Lexer::T_OF);

        $exprValues = [];

        if ($this->lexer->isNextToken(Lexer::T_OPEN_PARENTHESIS)) {
            $this->match(Lexer::T_OPEN_PARENTHESIS);

            $exprValues[] = $this->InstanceOfParameter();

            while ($this->lexer->isNextToken(Lexer::T_COMMA)) {
                $this->match(Lexer::T_COMMA);

                $exprValues[] = $this->InstanceOfParameter();
            }

            $this->match(Lexer::T_CLOSE_PARENTHESIS);

            $instanceOfExpression->value = $exprValues;

            return $instanceOfExpression;
        }

        $exprValues[] = $this->InstanceOfParameter();

        $instanceOfExpression->value = $exprValues;

        return $instanceOfExpression;
    }

    /**
     * InstanceOfParameter ::= AbstractSchemaName | InputParameter
     *
     * @return mixed
     */
    public function InstanceOfParameter()
    {
        if ($this->lexer->isNextToken(Lexer::T_INPUT_PARAMETER)) {
            $this->match(Lexer::T_INPUT_PARAMETER);

            return new AST\InputParameter($this->lexer->token['value']);
        }

        $abstractSchemaName = $this->AbstractSchemaName();

        $this->validateAbstractSchemaName($abstractSchemaName);

        return $abstractSchemaName;
    }

    /**
     * LikeExpression ::= StringExpression ["NOT"] "LIKE" StringPrimary ["ESCAPE" char]
     *
     * @return LikeExpression
     */
    public function LikeExpression()
    {
        $stringExpr = $this->StringExpression();
        $not        = false;

        if ($this->lexer->isNextToken(Lexer::T_NOT)) {
            $this->match(Lexer::T_NOT);
            $not = true;
        }

        $this->match(Lexer::T_LIKE);

        if ($this->lexer->isNextToken(Lexer::T_INPUT_PARAMETER)) {
            $this->match(Lexer::T_INPUT_PARAMETER);
            $stringPattern = new AST\InputParameter($this->lexer->token['value']);
        } else {
            $stringPattern = $this->StringPrimary();
        }

        $escapeChar = null;

        if ($this->lexer->lookahead !== null && $this->lexer->lookahead['type'] === Lexer::T_ESCAPE) {
            $this->match(Lexer::T_ESCAPE);
            $this->match(Lexer::T_STRING);

            $escapeChar = new AST\Literal(AST\Literal::STRING, $this->lexer->token['value']);
        }

        $likeExpr      = new AST\LikeExpression($stringExpr, $stringPattern, $escapeChar);
        $likeExpr->not = $not;

        return $likeExpr;
    }

    /**
     * NullComparisonExpression ::= (InputParameter | NullIfExpression | CoalesceExpression | AggregateExpression | FunctionDeclaration | IdentificationVariable | SingleValuedPathExpression | ResultVariable) "IS" ["NOT"] "NULL"
     *
     * @return NullComparisonExpression
     */
    public function NullComparisonExpression()
    {
        switch (true) {
            case $this->lexer->isNextToken(Lexer::T_INPUT_PARAMETER):
                $this->match(Lexer::T_INPUT_PARAMETER);

                $expr = new AST\InputParameter($this->lexer->token['value']);
                break;

            case $this->lexer->isNextToken(Lexer::T_NULLIF):
                $expr = $this->NullIfExpression();
                break;

            case $this->lexer->isNextToken(Lexer::T_COALESCE):
                $expr = $this->CoalesceExpression();
                break;

            case $this->isFunction():
                $expr = $this->FunctionDeclaration();
                break;

            default:
                // We need to check if we are in a IdentificationVariable or SingleValuedPathExpression
                $glimpse = $this->lexer->glimpse();

                if ($glimpse['type'] === Lexer::T_DOT) {
                    $expr = $this->SingleValuedPathExpression();

                    // Leave switch statement
                    break;
                }

                $lookaheadValue = $this->lexer->lookahead['value'];

                // Validate existing component
                if (! isset($this->queryComponents[$lookaheadValue])) {
                    $this->semanticalError('Cannot add having condition on undefined result variable.');
                }

                // Validate SingleValuedPathExpression (ie.: "product")
                if (isset($this->queryComponents[$lookaheadValue]['metadata'])) {
                    $expr = $this->SingleValuedPathExpression();
                    break;
                }

                // Validating ResultVariable
                if (! isset($this->queryComponents[$lookaheadValue]['resultVariable'])) {
                    $this->semanticalError('Cannot add having condition on a non result variable.');
                }

                $expr = $this->ResultVariable();
                break;
        }

        $nullCompExpr = new AST\NullComparisonExpression($expr);

        $this->match(Lexer::T_IS);

        if ($this->lexer->isNextToken(Lexer::T_NOT)) {
            $this->match(Lexer::T_NOT);

            $nullCompExpr->not = true;
        }

        $this->match(Lexer::T_NULL);

        return $nullCompExpr;
    }

    /**
     * ExistsExpression ::= ["NOT"] "EXISTS" "(" Subselect ")"
     *
     * @return ExistsExpression
     */
    public function ExistsExpression()
    {
        $not = false;

        if ($this->lexer->isNextToken(Lexer::T_NOT)) {
            $this->match(Lexer::T_NOT);
            $not = true;
        }

        $this->match(Lexer::T_EXISTS);
        $this->match(Lexer::T_OPEN_PARENTHESIS);

        $existsExpression      = new AST\ExistsExpression($this->Subselect());
        $existsExpression->not = $not;

        $this->match(Lexer::T_CLOSE_PARENTHESIS);

        return $existsExpression;
    }

    /**
     * ComparisonOperator ::= "=" | "<" | "<=" | "<>" | ">" | ">=" | "!="
     *
     * @return string
     */
    public function ComparisonOperator()
    {
        switch ($this->lexer->lookahead['value']) {
            case '=':
                $this->match(Lexer::T_EQUALS);

                return '=';

            case '<':
                $this->match(Lexer::T_LOWER_THAN);
                $operator = '<';

                if ($this->lexer->isNextToken(Lexer::T_EQUALS)) {
                    $this->match(Lexer::T_EQUALS);
                    $operator .= '=';
                } elseif ($this->lexer->isNextToken(Lexer::T_GREATER_THAN)) {
                    $this->match(Lexer::T_GREATER_THAN);
                    $operator .= '>';
                }

                return $operator;

            case '>':
                $this->match(Lexer::T_GREATER_THAN);
                $operator = '>';

                if ($this->lexer->isNextToken(Lexer::T_EQUALS)) {
                    $this->match(Lexer::T_EQUALS);
                    $operator .= '=';
                }

                return $operator;

            case '!':
                $this->match(Lexer::T_NEGATE);
                $this->match(Lexer::T_EQUALS);

                return '<>';

            default:
                $this->syntaxError('=, <, <=, <>, >, >=, !=');
        }
    }

    /**
     * FunctionDeclaration ::= FunctionsReturningStrings | FunctionsReturningNumerics | FunctionsReturningDatetime
     *
     * @return FunctionNode
     */
    public function FunctionDeclaration()
    {
        $token    = $this->lexer->lookahead;
        $funcName = strtolower($token['value']);

        $customFunctionDeclaration = $this->CustomFunctionDeclaration();

        // Check for custom functions functions first!
        switch (true) {
            case $customFunctionDeclaration !== null:
                return $customFunctionDeclaration;

            case isset(self::$_STRING_FUNCTIONS[$funcName]):
                return $this->FunctionsReturningStrings();

            case isset(self::$_NUMERIC_FUNCTIONS[$funcName]):
                return $this->FunctionsReturningNumerics();

            case isset(self::$_DATETIME_FUNCTIONS[$funcName]):
                return $this->FunctionsReturningDatetime();

            default:
                $this->syntaxError('known function', $token);
        }
    }

    /**
     * Helper function for FunctionDeclaration grammar rule.
     *
     * @return FunctionNode
     */
    private function CustomFunctionDeclaration()
    {
        $token    = $this->lexer->lookahead;
        $funcName = strtolower($token['value']);

        // Check for custom functions afterwards
        $config = $this->em->getConfiguration();

        switch (true) {
            case $config->getCustomStringFunction($funcName) !== null:
                return $this->CustomFunctionsReturningStrings();

            case $config->getCustomNumericFunction($funcName) !== null:
                return $this->CustomFunctionsReturningNumerics();

            case $config->getCustomDatetimeFunction($funcName) !== null:
                return $this->CustomFunctionsReturningDatetime();

            default:
                return null;
        }
    }

    /**
     * FunctionsReturningNumerics ::=
     *      "LENGTH" "(" StringPrimary ")" |
     *      "LOCATE" "(" StringPrimary "," StringPrimary ["," SimpleArithmeticExpression]")" |
     *      "ABS" "(" SimpleArithmeticExpression ")" |
     *      "SQRT" "(" SimpleArithmeticExpression ")" |
     *      "MOD" "(" SimpleArithmeticExpression "," SimpleArithmeticExpression ")" |
     *      "SIZE" "(" CollectionValuedPathExpression ")" |
     *      "DATE_DIFF" "(" ArithmeticPrimary "," ArithmeticPrimary ")" |
     *      "BIT_AND" "(" ArithmeticPrimary "," ArithmeticPrimary ")" |
     *      "BIT_OR" "(" ArithmeticPrimary "," ArithmeticPrimary ")"
     *
     * @return FunctionNode
     */
    public function FunctionsReturningNumerics()
    {
        $funcNameLower = strtolower($this->lexer->lookahead['value']);
        $funcClass     = self::$_NUMERIC_FUNCTIONS[$funcNameLower];

        $function = new $funcClass($funcNameLower);
        $function->parse($this);

        return $function;
    }

    /**
     * @return FunctionNode
     */
    public function CustomFunctionsReturningNumerics()
    {
        // getCustomNumericFunction is case-insensitive
        $functionName  = strtolower($this->lexer->lookahead['value']);
        $functionClass = $this->em->getConfiguration()->getCustomNumericFunction($functionName);

        Assert::notNull($functionClass);

        $function = is_string($functionClass)
            ? new $functionClass($functionName)
            : call_user_func($functionClass, $functionName);

        $function->parse($this);

        return $function;
    }

    /**
     * FunctionsReturningDateTime ::=
     *     "CURRENT_DATE" |
     *     "CURRENT_TIME" |
     *     "CURRENT_TIMESTAMP" |
     *     "DATE_ADD" "(" ArithmeticPrimary "," ArithmeticPrimary "," StringPrimary ")" |
     *     "DATE_SUB" "(" ArithmeticPrimary "," ArithmeticPrimary "," StringPrimary ")"
     *
     * @return FunctionNode
     */
    public function FunctionsReturningDatetime()
    {
        $funcNameLower = strtolower($this->lexer->lookahead['value']);
        $funcClass     = self::$_DATETIME_FUNCTIONS[$funcNameLower];

        $function = new $funcClass($funcNameLower);
        $function->parse($this);

        return $function;
    }

    /**
     * @return FunctionNode
     */
    public function CustomFunctionsReturningDatetime()
    {
        // getCustomDatetimeFunction is case-insensitive
        $functionName  = $this->lexer->lookahead['value'];
        $functionClass = $this->em->getConfiguration()->getCustomDatetimeFunction($functionName);

        Assert::notNull($functionClass);

        $function = is_string($functionClass)
            ? new $functionClass($functionName)
            : call_user_func($functionClass, $functionName);

        $function->parse($this);

        return $function;
    }

    /**
     * FunctionsReturningStrings ::=
     *   "CONCAT" "(" StringPrimary "," StringPrimary {"," StringPrimary}* ")" |
     *   "SUBSTRING" "(" StringPrimary "," SimpleArithmeticExpression "," SimpleArithmeticExpression ")" |
     *   "TRIM" "(" [["LEADING" | "TRAILING" | "BOTH"] [char] "FROM"] StringPrimary ")" |
     *   "LOWER" "(" StringPrimary ")" |
     *   "UPPER" "(" StringPrimary ")" |
     *   "IDENTITY" "(" SingleValuedAssociationPathExpression {"," string} ")"
     *
     * @return FunctionNode
     */
    public function FunctionsReturningStrings()
    {
        $funcNameLower = strtolower($this->lexer->lookahead['value']);
        $funcClass     = self::$_STRING_FUNCTIONS[$funcNameLower];

        $function = new $funcClass($funcNameLower);
        $function->parse($this);

        return $function;
    }

    /**
     * @return FunctionNode
     */
    public function CustomFunctionsReturningStrings()
    {
        // getCustomStringFunction is case-insensitive
        $functionName  = $this->lexer->lookahead['value'];
        $functionClass = $this->em->getConfiguration()->getCustomStringFunction($functionName);

        Assert::notNull($functionClass);

        $function = is_string($functionClass)
            ? new $functionClass($functionName)
            : call_user_func($functionClass, $functionName);

        $function->parse($this);

        return $function;
    }
}<|MERGE_RESOLUTION|>--- conflicted
+++ resolved
@@ -73,16 +73,13 @@
 use Doctrine\ORM\Query\AST\UpdateClause;
 use Doctrine\ORM\Query\AST\UpdateItem;
 use Doctrine\ORM\Query\AST\UpdateStatement;
-<<<<<<< HEAD
-use Webmozart\Assert\Assert;
-=======
 use Doctrine\ORM\Query\AST\WhenClause;
 use Doctrine\ORM\Query\AST\WhereClause;
 use ReflectionClass;
+use Webmozart\Assert\Assert;
 
 use function array_intersect;
 use function array_search;
->>>>>>> 40f39255
 use function assert;
 use function call_user_func;
 use function class_exists;
@@ -498,9 +495,10 @@
      * @param array|null $token    Got token.
      *
      * @return void
+     *
+     * @throws QueryException
+     *
      * @psalm-return no-return
-     *
-     * @throws QueryException
      */
     public function syntaxError($expected = '', $token = null)
     {
