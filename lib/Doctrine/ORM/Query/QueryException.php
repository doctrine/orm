<?php

<<<<<<< HEAD
/*
 * THIS SOFTWARE IS PROVIDED BY THE COPYRIGHT HOLDERS AND CONTRIBUTORS
 * "AS IS" AND ANY EXPRESS OR IMPLIED WARRANTIES, INCLUDING, BUT NOT
 * LIMITED TO, THE IMPLIED WARRANTIES OF MERCHANTABILITY AND FITNESS FOR
 * A PARTICULAR PURPOSE ARE DISCLAIMED. IN NO EVENT SHALL THE COPYRIGHT
 * OWNER OR CONTRIBUTORS BE LIABLE FOR ANY DIRECT, INDIRECT, INCIDENTAL,
 * SPECIAL, EXEMPLARY, OR CONSEQUENTIAL DAMAGES (INCLUDING, BUT NOT
 * LIMITED TO, PROCUREMENT OF SUBSTITUTE GOODS OR SERVICES; LOSS OF USE,
 * DATA, OR PROFITS; OR BUSINESS INTERRUPTION) HOWEVER CAUSED AND ON ANY
 * THEORY OF LIABILITY, WHETHER IN CONTRACT, STRICT LIABILITY, OR TORT
 * (INCLUDING NEGLIGENCE OR OTHERWISE) ARISING IN ANY WAY OUT OF THE USE
 * OF THIS SOFTWARE, EVEN IF ADVISED OF THE POSSIBILITY OF SUCH DAMAGE.
 *
 * This software consists of voluntary contributions made by many individuals
 * and is licensed under the MIT license. For more information, see
 * <http://www.doctrine-project.org>.
 */

namespace Doctrine\ORM\Query;

use Doctrine\ORM\ORMException;
use Doctrine\ORM\Query\AST\PathExpression;
use Exception;

/**
 * Description of QueryException.
 *
 * @link    www.doctrine-project.org
 */
class QueryException extends ORMException
=======
declare(strict_types=1);

namespace Doctrine\ORM\Query;

use Doctrine\ORM\Exception\ORMException;
use Doctrine\ORM\Mapping\AssociationMetadata;
use Doctrine\ORM\Query\AST\PathExpression;
use Exception;
use LogicException;
use Throwable;
use function sprintf;

/**
 * Description of QueryException.
 */
class QueryException extends LogicException implements ORMException
>>>>>>> fce18e93
{
    /**
     * @param string $dql
     *
     * @return QueryException
     */
    public static function dqlError($dql, ?Throwable $previous = null)
    {
        return new self($dql, 0, $previous);
    }

    /**
     * @param string         $message
     * @param Exception|null $previous
     *
     * @return QueryException
     */
    public static function syntaxError($message, $previous = null)
    {
        return new self('[Syntax Error] ' . $message, 0, $previous);
    }

    /**
     * @param string         $message
     * @param Exception|null $previous
     *
     * @return QueryException
     */
    public static function semanticalError($message, $previous = null)
    {
        return new self('[Semantical Error] ' . $message, 0, $previous);
    }

    /**
     * @return QueryException
     */
    public static function invalidLockMode()
    {
        return new self('Invalid lock mode hint provided.');
    }

    /**
     * @param string $expected
     * @param string $received
     *
     * @return QueryException
     */
    public static function invalidParameterType($expected, $received)
    {
        return new self('Invalid parameter type, ' . $received . ' given, but ' . $expected . ' expected.');
    }

    /**
     * @param string $pos
     *
     * @return QueryException
     */
    public static function invalidParameterPosition($pos)
    {
        return new self('Invalid parameter position: ' . $pos);
    }

    /**
     * @param int $expected
     * @param int $received
     *
     * @return QueryException
     */
    public static function tooManyParameters($expected, $received)
    {
        return new self('Too many parameters: the query defines ' . $expected . ' parameters and you bound ' . $received);
    }

    /**
     * @param int $expected
     * @param int $received
     *
     * @return QueryException
     */
    public static function tooFewParameters($expected, $received)
    {
        return new self('Too few parameters: the query defines ' . $expected . ' parameters but you only bound ' . $received);
    }

    /**
     * @param string $value
     *
     * @return QueryException
     */
    public static function invalidParameterFormat($value)
    {
        return new self('Invalid parameter format, ' . $value . ' given, but :<name> or ?<num> expected.');
    }

    /**
     * @param string $key
     *
     * @return QueryException
     */
    public static function unknownParameter($key)
    {
        return new self('Invalid parameter: token ' . $key . ' is not defined in the query.');
    }

    /**
     * @return QueryException
     */
    public static function parameterTypeMismatch()
    {
        return new self('DQL Query parameter and type numbers mismatch, but have to be exactly equal.');
    }

    /**
     * @param object $pathExpr
     *
     * @return QueryException
     */
    public static function invalidPathExpression($pathExpr)
    {
        return new self(
            "Invalid PathExpression '" . $pathExpr->identificationVariable . '.' . $pathExpr->field . "'."
        );
    }

    /**
     * @param string $literal
     *
     * @return QueryException
     */
    public static function invalidLiteral($literal)
    {
        return new self("Invalid literal '" . $literal . "'");
    }

    /**
     * @param mixed[] $assoc
     *
     * @return QueryException
     */
    public static function iterateWithFetchJoinCollectionNotAllowed($assoc)
    {
        return new self(
            'Invalid query operation: Not allowed to iterate over fetch join collections ' .
            'in class ' . $assoc['sourceEntity'] . ' association ' . $assoc['fieldName']
        );
    }

    /**
     * @return QueryException
     */
    public static function partialObjectsAreDangerous()
    {
        return new self(
            'Loading partial objects is dangerous. Fetch full objects or consider ' .
            'using a different fetch mode. If you really want partial objects, ' .
            'set the doctrine.forcePartialLoad query hint to TRUE.'
        );
    }

    /**
     * @param mixed[] $assoc
     *
     * @return QueryException
     */
    public static function overwritingJoinConditionsNotYetSupported($assoc)
    {
        return new self(
            'Unsupported query operation: It is not yet possible to overwrite the join ' .
            'conditions in class ' . $assoc['sourceEntityName'] . ' association ' . $assoc['fieldName'] . '. ' .
            'Use WITH to append additional join conditions to the association.'
        );
    }

    /**
     * @return QueryException
     */
    public static function associationPathInverseSideNotSupported(PathExpression $pathExpr)
    {
        return new self(
            'A single-valued association path expression to an inverse side is not supported in DQL queries. ' .
            'Instead of "' . $pathExpr->identificationVariable . '.' . $pathExpr->field . '" use an explicit join.'
        );
    }

    /**
     * @return QueryException
     */
    public static function iterateWithFetchJoinNotAllowed(AssociationMetadata $association)
    {
        return new self(
<<<<<<< HEAD
            'Iterate with fetch join in class ' . $assoc['sourceEntity'] .
            ' using association ' . $assoc['fieldName'] . ' not allowed.'
=======
            sprintf(
                'Iterate with fetch join in class %s using association %s not allowed.',
                $association->getSourceEntity(),
                $association->getName()
            )
>>>>>>> fce18e93
        );
    }

    public static function iterateWithMixedResultNotAllowed(): QueryException
    {
        return new self('Iterating a query with mixed results (using scalars) is not supported.');
    }

    /**
     * @return QueryException
     */
    public static function associationPathCompositeKeyNotSupported()
    {
        return new self(
            'A single-valued association path expression to an entity with a composite primary ' .
            'key is not supported. Explicitly name the components of the composite primary key ' .
            'in the query.'
        );
    }

    /**
     * @param string $className
     * @param string $rootClass
     *
     * @return QueryException
     */
    public static function instanceOfUnrelatedClass($className, $rootClass)
    {
        return new self("Cannot check if a child of '" . $rootClass . "' is instanceof '" . $className . "', " .
            'inheritance hierarchy does not exists between these two classes.');
    }

    /**
     * @param string $dqlAlias
     *
     * @return QueryException
     */
    public static function invalidQueryComponent($dqlAlias)
    {
        return new self(
            "Invalid query component given for DQL alias '" . $dqlAlias . "', " .
            "requires 'metadata', 'parent', 'relation', 'map', 'nestingLevel' and 'token' keys."
        );
    }
}<|MERGE_RESOLUTION|>--- conflicted
+++ resolved
@@ -1,37 +1,5 @@
 <?php
 
-<<<<<<< HEAD
-/*
- * THIS SOFTWARE IS PROVIDED BY THE COPYRIGHT HOLDERS AND CONTRIBUTORS
- * "AS IS" AND ANY EXPRESS OR IMPLIED WARRANTIES, INCLUDING, BUT NOT
- * LIMITED TO, THE IMPLIED WARRANTIES OF MERCHANTABILITY AND FITNESS FOR
- * A PARTICULAR PURPOSE ARE DISCLAIMED. IN NO EVENT SHALL THE COPYRIGHT
- * OWNER OR CONTRIBUTORS BE LIABLE FOR ANY DIRECT, INDIRECT, INCIDENTAL,
- * SPECIAL, EXEMPLARY, OR CONSEQUENTIAL DAMAGES (INCLUDING, BUT NOT
- * LIMITED TO, PROCUREMENT OF SUBSTITUTE GOODS OR SERVICES; LOSS OF USE,
- * DATA, OR PROFITS; OR BUSINESS INTERRUPTION) HOWEVER CAUSED AND ON ANY
- * THEORY OF LIABILITY, WHETHER IN CONTRACT, STRICT LIABILITY, OR TORT
- * (INCLUDING NEGLIGENCE OR OTHERWISE) ARISING IN ANY WAY OUT OF THE USE
- * OF THIS SOFTWARE, EVEN IF ADVISED OF THE POSSIBILITY OF SUCH DAMAGE.
- *
- * This software consists of voluntary contributions made by many individuals
- * and is licensed under the MIT license. For more information, see
- * <http://www.doctrine-project.org>.
- */
-
-namespace Doctrine\ORM\Query;
-
-use Doctrine\ORM\ORMException;
-use Doctrine\ORM\Query\AST\PathExpression;
-use Exception;
-
-/**
- * Description of QueryException.
- *
- * @link    www.doctrine-project.org
- */
-class QueryException extends ORMException
-=======
 declare(strict_types=1);
 
 namespace Doctrine\ORM\Query;
@@ -48,7 +16,6 @@
  * Description of QueryException.
  */
 class QueryException extends LogicException implements ORMException
->>>>>>> fce18e93
 {
     /**
      * @param string $dql
@@ -239,22 +206,12 @@
     public static function iterateWithFetchJoinNotAllowed(AssociationMetadata $association)
     {
         return new self(
-<<<<<<< HEAD
-            'Iterate with fetch join in class ' . $assoc['sourceEntity'] .
-            ' using association ' . $assoc['fieldName'] . ' not allowed.'
-=======
             sprintf(
                 'Iterate with fetch join in class %s using association %s not allowed.',
                 $association->getSourceEntity(),
                 $association->getName()
             )
->>>>>>> fce18e93
-        );
-    }
-
-    public static function iterateWithMixedResultNotAllowed(): QueryException
-    {
-        return new self('Iterating a query with mixed results (using scalars) is not supported.');
+        );
     }
 
     /**
