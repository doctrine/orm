<?php

declare(strict_types=1);

namespace Doctrine\ORM\Query;

use Doctrine\ORM\Configuration;
use Doctrine\ORM\EntityManagerInterface;
use Doctrine\ORM\Query\Filter\SQLFilter;
use InvalidArgumentException;

use function assert;
use function ksort;

/**
 * Collection class for all the query filters.
 */
class FilterCollection
{
    /* Filter STATES */

    /**
     * A filter object is in CLEAN state when it has no changed parameters.
     */
    public const FILTERS_STATE_CLEAN = 1;

    /**
     * A filter object is in DIRTY state when it has changed parameters.
     */
    public const FILTERS_STATE_DIRTY = 2;

    private readonly Configuration $config;

    /**
     * Instances of enabled filters.
     *
     * @var array<string, SQLFilter>
     */
    private array $enabledFilters = [];

<<<<<<< HEAD
    /** The filter hash from the last time the query was parsed. */
    private string $filterHash = '';
=======
    /**
     * Instances of suspended filters.
     *
     * @var SQLFilter[]
     * @psalm-var array<string, SQLFilter>
     */
    private $suspendedFilters = [];

    /**
     * The filter hash from the last time the query was parsed.
     *
     * @var string
     */
    private $filterHash = '';
>>>>>>> db279100

    /**
     * The current state of this filter.
     *
     * @psalm-var self::FILTERS_STATE_*
     */
    private int $filtersState = self::FILTERS_STATE_CLEAN;

    public function __construct(
        private readonly EntityManagerInterface $em,
    ) {
        $this->config = $em->getConfiguration();
    }

    /**
     * Gets all the enabled filters.
     *
     * @return array<string, SQLFilter> The enabled filters.
     */
    public function getEnabledFilters(): array
    {
        return $this->enabledFilters;
    }

    /**
     * Gets all the suspended filters.
     *
     * @return SQLFilter[] The suspended filters.
     * @psalm-return array<string, SQLFilter>
     */
    public function getSuspendedFilters(): array
    {
        return $this->suspendedFilters;
    }

    /**
     * Enables a filter from the collection.
     *
     * @throws InvalidArgumentException If the filter does not exist.
     */
    public function enable(string $name): SQLFilter
    {
        if (! $this->has($name)) {
            throw new InvalidArgumentException("Filter '" . $name . "' does not exist.");
        }

        if (! $this->isEnabled($name)) {
            $filterClass = $this->config->getFilterClassName($name);

            assert($filterClass !== null);

            $this->enabledFilters[$name] = new $filterClass($this->em);

            // In case a suspended filter with the same name was forgotten
            unset($this->suspendedFilters[$name]);

            // Keep the enabled filters sorted for the hash
            ksort($this->enabledFilters);

            $this->setFiltersStateDirty();
        }

        return $this->enabledFilters[$name];
    }

    /**
     * Disables a filter.
     *
     * @throws InvalidArgumentException If the filter does not exist.
     */
    public function disable(string $name): SQLFilter
    {
        // Get the filter to return it
        $filter = $this->getFilter($name);

        unset($this->enabledFilters[$name]);

        $this->setFiltersStateDirty();

        return $filter;
    }

    /**
     * Suspend a filter.
     *
     * @param string $name Name of the filter.
     *
     * @return SQLFilter The suspended filter.
     *
     * @throws InvalidArgumentException If the filter does not exist.
     */
    public function suspend(string $name): SQLFilter
    {
        // Get the filter to return it
        $filter = $this->getFilter($name);

        $this->suspendedFilters[$name] = $filter;
        unset($this->enabledFilters[$name]);

        $this->setFiltersStateDirty();

        return $filter;
    }

    /**
     * Restore a disabled filter from the collection.
     *
     * @param string $name Name of the filter.
     *
     * @return SQLFilter The restored filter.
     *
     * @throws InvalidArgumentException If the filter does not exist.
     */
    public function restore(string $name): SQLFilter
    {
        if (! $this->isSuspended($name)) {
            throw new InvalidArgumentException("Filter '" . $name . "' is not suspended.");
        }

        $this->enabledFilters[$name] = $this->suspendedFilters[$name];
        unset($this->suspendedFilters[$name]);

        // Keep the enabled filters sorted for the hash
        ksort($this->enabledFilters);

        $this->setFiltersStateDirty();

        return $this->enabledFilters[$name];
    }

    /**
     * Gets an enabled filter from the collection.
     *
     * @throws InvalidArgumentException If the filter is not enabled.
     */
    public function getFilter(string $name): SQLFilter
    {
        if (! $this->isEnabled($name)) {
            throw new InvalidArgumentException("Filter '" . $name . "' is not enabled.");
        }

        return $this->enabledFilters[$name];
    }

    /**
     * Checks whether filter with given name is defined.
     */
    public function has(string $name): bool
    {
        return $this->config->getFilterClassName($name) !== null;
    }

    /**
     * Checks if a filter is enabled.
     */
    public function isEnabled(string $name): bool
    {
        return isset($this->enabledFilters[$name]);
    }

    /**
     * Checks if a filter is suspended.
     *
     * @param string $name Name of the filter.
     *
     * @return bool True if the filter is suspended, false otherwise.
     */
    public function isSuspended(string $name): bool
    {
        return isset($this->suspendedFilters[$name]);
    }

    /**
     * Checks if the filter collection is clean.
     */
    public function isClean(): bool
    {
        return $this->filtersState === self::FILTERS_STATE_CLEAN;
    }

    /**
     * Generates a string of currently enabled filters to use for the cache id.
     */
    public function getHash(): string
    {
        // If there are only clean filters, the previous hash can be returned
        if ($this->filtersState === self::FILTERS_STATE_CLEAN) {
            return $this->filterHash;
        }

        $filterHash = '';

        foreach ($this->enabledFilters as $name => $filter) {
            $filterHash .= $name . $filter;
        }

        $this->filterHash   = $filterHash;
        $this->filtersState = self::FILTERS_STATE_CLEAN;

        return $filterHash;
    }

    /**
     * Sets the filter state to dirty.
     */
    public function setFiltersStateDirty(): void
    {
        $this->filtersState = self::FILTERS_STATE_DIRTY;
    }
}<|MERGE_RESOLUTION|>--- conflicted
+++ resolved
@@ -38,25 +38,16 @@
      */
     private array $enabledFilters = [];
 
-<<<<<<< HEAD
     /** The filter hash from the last time the query was parsed. */
     private string $filterHash = '';
-=======
+
     /**
      * Instances of suspended filters.
      *
      * @var SQLFilter[]
      * @psalm-var array<string, SQLFilter>
      */
-    private $suspendedFilters = [];
-
-    /**
-     * The filter hash from the last time the query was parsed.
-     *
-     * @var string
-     */
-    private $filterHash = '';
->>>>>>> db279100
+    private array $suspendedFilters = [];
 
     /**
      * The current state of this filter.
