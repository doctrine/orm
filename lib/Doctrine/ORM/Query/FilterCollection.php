--- conflicted
+++ resolved
@@ -1,42 +1,13 @@
 <?php
 
-<<<<<<< HEAD
-/*
- * THIS SOFTWARE IS PROVIDED BY THE COPYRIGHT HOLDERS AND CONTRIBUTORS
- * "AS IS" AND ANY EXPRESS OR IMPLIED WARRANTIES, INCLUDING, BUT NOT
- * LIMITED TO, THE IMPLIED WARRANTIES OF MERCHANTABILITY AND FITNESS FOR
- * A PARTICULAR PURPOSE ARE DISCLAIMED. IN NO EVENT SHALL THE COPYRIGHT
- * OWNER OR CONTRIBUTORS BE LIABLE FOR ANY DIRECT, INDIRECT, INCIDENTAL,
- * SPECIAL, EXEMPLARY, OR CONSEQUENTIAL DAMAGES (INCLUDING, BUT NOT
- * LIMITED TO, PROCUREMENT OF SUBSTITUTE GOODS OR SERVICES; LOSS OF USE,
- * DATA, OR PROFITS; OR BUSINESS INTERRUPTION) HOWEVER CAUSED AND ON ANY
- * THEORY OF LIABILITY, WHETHER IN CONTRACT, STRICT LIABILITY, OR TORT
- * (INCLUDING NEGLIGENCE OR OTHERWISE) ARISING IN ANY WAY OUT OF THE USE
- * OF THIS SOFTWARE, EVEN IF ADVISED OF THE POSSIBILITY OF SUCH DAMAGE.
- *
- * This software consists of voluntary contributions made by many individuals
- * and is licensed under the MIT license. For more information, see
- * <http://www.doctrine-project.org>.
- */
-=======
 declare(strict_types=1);
->>>>>>> fce18e93
 
 namespace Doctrine\ORM\Query;
 
 use Doctrine\ORM\Configuration;
-<<<<<<< HEAD
-use Doctrine\ORM\EntityManager;
 use Doctrine\ORM\EntityManagerInterface;
 use Doctrine\ORM\Query\Filter\SQLFilter;
 use InvalidArgumentException;
-
-use function assert;
-=======
-use Doctrine\ORM\EntityManagerInterface;
-use Doctrine\ORM\Query\Filter\SQLFilter;
-use InvalidArgumentException;
->>>>>>> fce18e93
 use function ksort;
 
 /**
@@ -66,11 +37,7 @@
     /**
      * The EntityManager that "owns" this FilterCollection instance.
      *
-<<<<<<< HEAD
-     * @var EntityManager
-=======
      * @var EntityManagerInterface
->>>>>>> fce18e93
      */
     private $em;
 
@@ -120,8 +87,6 @@
 
         if (! $this->isEnabled($name)) {
             $filterClass = $this->config->getFilterClassName($name);
-
-            assert($filterClass !== null);
 
             $this->enabledFilters[$name] = new $filterClass($this->em);
 
