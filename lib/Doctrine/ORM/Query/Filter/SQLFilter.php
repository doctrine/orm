<?php

/*
 * THIS SOFTWARE IS PROVIDED BY THE COPYRIGHT HOLDERS AND CONTRIBUTORS
 * "AS IS" AND ANY EXPRESS OR IMPLIED WARRANTIES, INCLUDING, BUT NOT
 * LIMITED TO, THE IMPLIED WARRANTIES OF MERCHANTABILITY AND FITNESS FOR
 * A PARTICULAR PURPOSE ARE DISCLAIMED. IN NO EVENT SHALL THE COPYRIGHT
 * OWNER OR CONTRIBUTORS BE LIABLE FOR ANY DIRECT, INDIRECT, INCIDENTAL,
 * SPECIAL, EXEMPLARY, OR CONSEQUENTIAL DAMAGES (INCLUDING, BUT NOT
 * LIMITED TO, PROCUREMENT OF SUBSTITUTE GOODS OR SERVICES; LOSS OF USE,
 * DATA, OR PROFITS; OR BUSINESS INTERRUPTION) HOWEVER CAUSED AND ON ANY
 * THEORY OF LIABILITY, WHETHER IN CONTRACT, STRICT LIABILITY, OR TORT
 * (INCLUDING NEGLIGENCE OR OTHERWISE) ARISING IN ANY WAY OUT OF THE USE
 * OF THIS SOFTWARE, EVEN IF ADVISED OF THE POSSIBILITY OF SUCH DAMAGE.
 *
 * This software consists of voluntary contributions made by many individuals
 * and is licensed under the MIT license. For more information, see
 * <http://www.doctrine-project.org>.
 */

namespace Doctrine\ORM\Query\Filter;

<<<<<<< HEAD
use Doctrine\DBAL\Connection;
=======
use Doctrine\DBAL\Types\Type;
>>>>>>> 9dd1e666
use Doctrine\ORM\EntityManagerInterface;
use Doctrine\ORM\Mapping\ClassMetadata;
use Doctrine\ORM\Query\ParameterTypeInferer;
use InvalidArgumentException;
use RuntimeException;

use function array_map;
use function implode;
use function is_array;
use function ksort;
use function serialize;

/**
 * The base class that user defined filters should extend.
 *
 * Handles the setting and escaping of parameters.
 *
 * @abstract
 */
abstract class SQLFilter
{
    /**
     * The entity manager.
     *
     * @var EntityManagerInterface
     */
    private $em;

    /**
     * Parameters for the filter.
     *
     * @psalm-var array<string,array{type: string, value: mixed}>
     */
    private $parameters = [];

    /**
     * Constructs the SQLFilter object.
     *
     * @param EntityManagerInterface $em The entity manager.
     */
    final public function __construct(EntityManagerInterface $em)
    {
        $this->em = $em;
    }

    /**
     * Sets a parameter that can be used by the filter.
     *
     * @param string      $name  Name of the parameter.
     * @param mixed       $value Value of the parameter.
     * @param string|null $type  The parameter type. If specified, the given value will be run through
     *                           the type conversion of this type. This is usually not needed for
     *                           strings and numeric types.
     *
     * @return self The current SQL filter.
     */
    final public function setParameter($name, $value, $type = null): self
    {
<<<<<<< HEAD
        if ($type === null) {
            $type = ParameterTypeInferer::inferType($value);
=======
        if (null === $type) {
            if (is_array($type)) {
                $type = ParameterTypeInferer::inferType(current($value));
            } else {
                $type = ParameterTypeInferer::inferType($value);
            }
>>>>>>> 9dd1e666
        }

        $this->parameters[$name] = ['value' => $value, 'type' => $type];

        // Keep the parameters sorted for the hash
        ksort($this->parameters);

        // The filter collection of the EM is now dirty
        $this->em->getFilters()->setFiltersStateDirty();

        return $this;
    }

    /**
     * Gets a parameter to use in a query.
     *
     * The function is responsible for the right output escaping to use the
     * value in a query.
     *
     * @param string $name Name of the parameter.
     *
     * @return string The SQL escaped parameter to use in a query.
     *
     * @throws InvalidArgumentException
     */
    final public function getParameter($name)
    {
        if (! isset($this->parameters[$name])) {
            throw new InvalidArgumentException("Parameter '" . $name . "' does not exist.");
        }

        $param = $this->parameters[$name];
        $isTraversable = is_array($param['value']) || $param['value'] instanceof \Traversable;
        if ($isTraversable && !in_array($param['type'], array(Type::TARRAY, Type::SIMPLE_ARRAY, Type::JSON_ARRAY))) {
            $connection = $this->em->getConnection();
            $quoted = array_map(function ($value) use ($connection, $param) {
                return $connection->quote($value, $param['type']);
            }, $param['value']);

            return implode(',', $quoted);
        }

        return $this->em->getConnection()->quote($param['value'], $param['type']);
    }

    /**
     * Gets a parameter to use in a query assuming its a list of entries.
     *
     * The function is responsible for the right output escaping to use the
     * value in a query, seperating each entry by comma to inline it into
     * an IN() query part.
     *
     * @param string $name Name of the parameter.
     *
     * @return string The SQL escaped parameter to use in a query.
     *
     * @throws InvalidArgumentException
     */
    final public function getParameterList(string $name): string
    {
        if (! isset($this->parameters[$name])) {
            throw new InvalidArgumentException("Parameter '" . $name . "' does not exist.");
        }

        $param         = $this->parameters[$name];
        $isTraversable = is_array($param['value']); // WARNING: no Traversable support, because it might break on hashing

        if (! $isTraversable) {
            throw new RuntimeException('Can only call SQLFilter::getParameterList on array values.');
        }

        $connection = $this->em->getConnection();
        $quoted     = array_map(static function ($value) use ($connection, $param) {
            return $connection->quote($value, $param['type']);
        }, $param['value']);

        return implode(',', $quoted);
    }

<<<<<<< HEAD
    /**
     * Checks if a parameter was set for the filter.
     *
     * @param string $name Name of the parameter.
     *
     * @return bool
     */
    final public function hasParameter($name)
    {
        return isset($this->parameters[$name]);
    }

=======
>>>>>>> 9dd1e666
    /**
     * Returns as string representation of the SQLFilter parameters (the state).
     *
     * @return string String representation of the SQLFilter.
     */
    final public function __toString()
    {
        return serialize($this->parameters);
    }

    /**
     * Returns the database connection used by the entity manager
     *
     * @return Connection
     */
    final protected function getConnection()
    {
        return $this->em->getConnection();
    }

    /**
     * Gets the SQL query part to add to a query.
     *
     * @param string $targetTableAlias
     *
     * @return string The constraint SQL if there is available, empty string otherwise.
     */
    abstract public function addFilterConstraint(ClassMetadata $targetEntity, $targetTableAlias);
}<|MERGE_RESOLUTION|>--- conflicted
+++ resolved
@@ -20,11 +20,8 @@
 
 namespace Doctrine\ORM\Query\Filter;
 
-<<<<<<< HEAD
 use Doctrine\DBAL\Connection;
-=======
 use Doctrine\DBAL\Types\Type;
->>>>>>> 9dd1e666
 use Doctrine\ORM\EntityManagerInterface;
 use Doctrine\ORM\Mapping\ClassMetadata;
 use Doctrine\ORM\Query\ParameterTypeInferer;
@@ -83,17 +80,12 @@
      */
     final public function setParameter($name, $value, $type = null): self
     {
-<<<<<<< HEAD
         if ($type === null) {
-            $type = ParameterTypeInferer::inferType($value);
-=======
-        if (null === $type) {
             if (is_array($type)) {
                 $type = ParameterTypeInferer::inferType(current($value));
             } else {
                 $type = ParameterTypeInferer::inferType($value);
             }
->>>>>>> 9dd1e666
         }
 
         $this->parameters[$name] = ['value' => $value, 'type' => $type];
@@ -173,7 +165,6 @@
         return implode(',', $quoted);
     }
 
-<<<<<<< HEAD
     /**
      * Checks if a parameter was set for the filter.
      *
@@ -186,8 +177,6 @@
         return isset($this->parameters[$name]);
     }
 
-=======
->>>>>>> 9dd1e666
     /**
      * Returns as string representation of the SQLFilter parameters (the state).
      *
