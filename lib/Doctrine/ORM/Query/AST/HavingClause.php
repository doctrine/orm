<?php

declare(strict_types=1);

namespace Doctrine\ORM\Query\AST;

use Doctrine\ORM\Query\SqlWalker;

class HavingClause extends Node
{
<<<<<<< HEAD
    /** @param ConditionalExpression $conditionalExpression */
    public function __construct(public $conditionalExpression)
=======
    /** @var ConditionalExpression|Phase2OptimizableConditional */
    public $conditionalExpression;

    /** @param ConditionalExpression|Phase2OptimizableConditional $conditionalExpression */
    public function __construct($conditionalExpression)
>>>>>>> 16028e4f
    {
    }

    public function dispatch(SqlWalker $walker): string
    {
        return $walker->walkHavingClause($this);
    }
}<|MERGE_RESOLUTION|>--- conflicted
+++ resolved
@@ -8,16 +8,8 @@
 
 class HavingClause extends Node
 {
-<<<<<<< HEAD
-    /** @param ConditionalExpression $conditionalExpression */
+    /** @param ConditionalExpression|Phase2OptimizableConditional $conditionalExpression */
     public function __construct(public $conditionalExpression)
-=======
-    /** @var ConditionalExpression|Phase2OptimizableConditional */
-    public $conditionalExpression;
-
-    /** @param ConditionalExpression|Phase2OptimizableConditional $conditionalExpression */
-    public function __construct($conditionalExpression)
->>>>>>> 16028e4f
     {
     }
 
