--- conflicted
+++ resolved
@@ -27,10 +27,7 @@
  */
 class IndexBy extends Node
 {
-<<<<<<< HEAD
-    /**
-     * @var PathExpression
-     */
+    /** @var PathExpression */
     public $singleValuedPathExpression = null;
 
     /**
@@ -38,9 +35,6 @@
      *
      * @var PathExpression
      */
-=======
-    /** @var PathExpression */
->>>>>>> 4cc78d94
     public $simpleStateFieldPathExpression = null;
 
     /**
