<?php

declare(strict_types=1);

namespace Doctrine\ORM\Query\AST;

<<<<<<< HEAD
use Doctrine\ORM\Query\SqlWalker;
=======
use Doctrine\Deprecations\Deprecation;
>>>>>>> 5a8541b4

/**
 * InExpression ::= ArithmeticExpression ["NOT"] "IN" "(" (Literal {"," Literal}* | Subselect) ")"
 *
 * @deprecated Use {@see InListExpression} or {@see InSubselectExpression} instead.
 */
class InExpression extends Node
{
    /** @var bool */
    public $not;

    /** @var mixed[] */
    public $literals = [];

    /** @var Subselect|null */
    public $subselect;

    /** @param ArithmeticExpression $expression */
    public function __construct(public $expression)
    {
<<<<<<< HEAD
=======
        if (! $this instanceof InListExpression && ! $this instanceof InSubselectExpression) {
            Deprecation::trigger(
                'doctrine/orm',
                'https://github.com/doctrine/orm/pull/10267',
                '%s is deprecated, use %s or %s instead.',
                self::class,
                InListExpression::class,
                InSubselectExpression::class
            );
        }

        $this->expression = $expression;
>>>>>>> 5a8541b4
    }

    public function dispatch(SqlWalker $walker): string
    {
<<<<<<< HEAD
        return $walker->walkInExpression($this);
=======
        // We still call the deprecated method in order to not break existing custom SQL walkers.
        return $sqlWalker->walkInExpression($this);
>>>>>>> 5a8541b4
    }
}<|MERGE_RESOLUTION|>--- conflicted
+++ resolved
@@ -4,11 +4,8 @@
 
 namespace Doctrine\ORM\Query\AST;
 
-<<<<<<< HEAD
+use Doctrine\Deprecations\Deprecation;
 use Doctrine\ORM\Query\SqlWalker;
-=======
-use Doctrine\Deprecations\Deprecation;
->>>>>>> 5a8541b4
 
 /**
  * InExpression ::= ArithmeticExpression ["NOT"] "IN" "(" (Literal {"," Literal}* | Subselect) ")"
@@ -29,8 +26,6 @@
     /** @param ArithmeticExpression $expression */
     public function __construct(public $expression)
     {
-<<<<<<< HEAD
-=======
         if (! $this instanceof InListExpression && ! $this instanceof InSubselectExpression) {
             Deprecation::trigger(
                 'doctrine/orm',
@@ -38,21 +33,14 @@
                 '%s is deprecated, use %s or %s instead.',
                 self::class,
                 InListExpression::class,
-                InSubselectExpression::class
+                InSubselectExpression::class,
             );
         }
-
-        $this->expression = $expression;
->>>>>>> 5a8541b4
     }
 
     public function dispatch(SqlWalker $walker): string
     {
-<<<<<<< HEAD
+        // We still call the deprecated method in order to not break existing custom SQL walkers.
         return $walker->walkInExpression($this);
-=======
-        // We still call the deprecated method in order to not break existing custom SQL walkers.
-        return $sqlWalker->walkInExpression($this);
->>>>>>> 5a8541b4
     }
 }