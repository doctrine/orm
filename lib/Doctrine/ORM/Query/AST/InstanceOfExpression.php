--- conflicted
+++ resolved
@@ -4,13 +4,10 @@
 
 namespace Doctrine\ORM\Query\AST;
 
-<<<<<<< HEAD
+use Doctrine\Deprecations\Deprecation;
 use Doctrine\ORM\Query\SqlWalker;
-=======
-use Doctrine\Deprecations\Deprecation;
 
 use function func_num_args;
->>>>>>> 5a8541b4
 
 /**
  * InstanceOfExpression ::= IdentificationVariable ["NOT"] "INSTANCE" ["OF"] (InstanceOfParameter | "(" InstanceOfParameter {"," InstanceOfParameter}* ")")
@@ -20,33 +17,28 @@
  */
 class InstanceOfExpression extends Node
 {
-    /** @var bool */
-    public $not;
-
     /** @var string */
     public $identificationVariable;
-
-    /** @var non-empty-list<InputParameter|string> */
-    public $value;
 
     /**
      * @param string                                $identVariable
      * @param non-empty-list<InputParameter|string> $value
      */
-    public function __construct($identVariable, array $value = [], bool $not = false)
-    {
+    public function __construct(
+        $identVariable,
+        public array $value = [],
+        public bool $not = false,
+    ) {
         if (func_num_args() < 2) {
             Deprecation::trigger(
                 'doctrine/orm',
                 'https://github.com/doctrine/orm/pull/10267',
                 'Not passing a value for $value to %s() is deprecated.',
-                __METHOD__
+                __METHOD__,
             );
         }
 
         $this->identificationVariable = $identVariable;
-        $this->value                  = $value;
-        $this->not                    = $not;
     }
 
     public function dispatch(SqlWalker $walker): string
