<?php

<<<<<<< HEAD
/*
 * THIS SOFTWARE IS PROVIDED BY THE COPYRIGHT HOLDERS AND CONTRIBUTORS
 * "AS IS" AND ANY EXPRESS OR IMPLIED WARRANTIES, INCLUDING, BUT NOT
 * LIMITED TO, THE IMPLIED WARRANTIES OF MERCHANTABILITY AND FITNESS FOR
 * A PARTICULAR PURPOSE ARE DISCLAIMED. IN NO EVENT SHALL THE COPYRIGHT
 * OWNER OR CONTRIBUTORS BE LIABLE FOR ANY DIRECT, INDIRECT, INCIDENTAL,
 * SPECIAL, EXEMPLARY, OR CONSEQUENTIAL DAMAGES (INCLUDING, BUT NOT
 * LIMITED TO, PROCUREMENT OF SUBSTITUTE GOODS OR SERVICES; LOSS OF USE,
 * DATA, OR PROFITS; OR BUSINESS INTERRUPTION) HOWEVER CAUSED AND ON ANY
 * THEORY OF LIABILITY, WHETHER IN CONTRACT, STRICT LIABILITY, OR TORT
 * (INCLUDING NEGLIGENCE OR OTHERWISE) ARISING IN ANY WAY OUT OF THE USE
 * OF THIS SOFTWARE, EVEN IF ADVISED OF THE POSSIBILITY OF SUCH DAMAGE.
 *
 * This software consists of voluntary contributions made by many individuals
 * and is licensed under the MIT license. For more information, see
 * <http://www.doctrine-project.org>.
 */
=======
declare(strict_types=1);
>>>>>>> fce18e93

namespace Doctrine\ORM\Query\AST\Functions;

use Doctrine\ORM\Query\AST\Node;
use Doctrine\ORM\Query\Lexer;
use Doctrine\ORM\Query\Parser;
use Doctrine\ORM\Query\QueryException;
use Doctrine\ORM\Query\SqlWalker;
<<<<<<< HEAD

=======
>>>>>>> fce18e93
use function strtolower;

/**
 * "DATE_ADD" "(" ArithmeticPrimary "," ArithmeticPrimary "," StringPrimary ")"
<<<<<<< HEAD
 *
 * @link    www.doctrine-project.org
=======
>>>>>>> fce18e93
 */
class DateAddFunction extends FunctionNode
{
    /** @var Node */
<<<<<<< HEAD
    public $firstDateExpression = null;

    /** @var Node */
    public $intervalExpression = null;

    /** @var Node */
    public $unit = null;
=======
    public $firstDateExpression;

    /** @var Node */
    public $intervalExpression;

    /** @var Node */
    public $unit;
>>>>>>> fce18e93

    /**
     * @override
     * @inheritdoc
     */
    public function getSql(SqlWalker $sqlWalker)
    {
        switch (strtolower($this->unit->value)) {
            case 'second':
                return $sqlWalker->getConnection()->getDatabasePlatform()->getDateAddSecondsExpression(
                    $this->firstDateExpression->dispatch($sqlWalker),
                    $this->intervalExpression->dispatch($sqlWalker)
                );

            case 'minute':
                return $sqlWalker->getConnection()->getDatabasePlatform()->getDateAddMinutesExpression(
                    $this->firstDateExpression->dispatch($sqlWalker),
                    $this->intervalExpression->dispatch($sqlWalker)
                );

            case 'hour':
                return $sqlWalker->getConnection()->getDatabasePlatform()->getDateAddHourExpression(
                    $this->firstDateExpression->dispatch($sqlWalker),
                    $this->intervalExpression->dispatch($sqlWalker)
                );

            case 'day':
                return $sqlWalker->getConnection()->getDatabasePlatform()->getDateAddDaysExpression(
                    $this->firstDateExpression->dispatch($sqlWalker),
                    $this->intervalExpression->dispatch($sqlWalker)
                );

            case 'week':
                return $sqlWalker->getConnection()->getDatabasePlatform()->getDateAddWeeksExpression(
                    $this->firstDateExpression->dispatch($sqlWalker),
                    $this->intervalExpression->dispatch($sqlWalker)
                );

            case 'month':
                return $sqlWalker->getConnection()->getDatabasePlatform()->getDateAddMonthExpression(
                    $this->firstDateExpression->dispatch($sqlWalker),
                    $this->intervalExpression->dispatch($sqlWalker)
                );

            case 'year':
                return $sqlWalker->getConnection()->getDatabasePlatform()->getDateAddYearsExpression(
                    $this->firstDateExpression->dispatch($sqlWalker),
                    $this->intervalExpression->dispatch($sqlWalker)
                );
            default:
                throw QueryException::semanticalError(
                    'DATE_ADD() only supports units of type second, minute, hour, day, week, month and year.'
                );
        }
    }

    /**
     * @override
     * @inheritdoc
     */
    public function parse(Parser $parser)
    {
        $parser->match(Lexer::T_IDENTIFIER);
        $parser->match(Lexer::T_OPEN_PARENTHESIS);

        $this->firstDateExpression = $parser->ArithmeticPrimary();
        $parser->match(Lexer::T_COMMA);
        $this->intervalExpression = $parser->ArithmeticPrimary();
        $parser->match(Lexer::T_COMMA);
        $this->unit = $parser->StringPrimary();

        $parser->match(Lexer::T_CLOSE_PARENTHESIS);
    }
}<|MERGE_RESOLUTION|>--- conflicted
+++ resolved
@@ -1,26 +1,6 @@
 <?php
 
-<<<<<<< HEAD
-/*
- * THIS SOFTWARE IS PROVIDED BY THE COPYRIGHT HOLDERS AND CONTRIBUTORS
- * "AS IS" AND ANY EXPRESS OR IMPLIED WARRANTIES, INCLUDING, BUT NOT
- * LIMITED TO, THE IMPLIED WARRANTIES OF MERCHANTABILITY AND FITNESS FOR
- * A PARTICULAR PURPOSE ARE DISCLAIMED. IN NO EVENT SHALL THE COPYRIGHT
- * OWNER OR CONTRIBUTORS BE LIABLE FOR ANY DIRECT, INDIRECT, INCIDENTAL,
- * SPECIAL, EXEMPLARY, OR CONSEQUENTIAL DAMAGES (INCLUDING, BUT NOT
- * LIMITED TO, PROCUREMENT OF SUBSTITUTE GOODS OR SERVICES; LOSS OF USE,
- * DATA, OR PROFITS; OR BUSINESS INTERRUPTION) HOWEVER CAUSED AND ON ANY
- * THEORY OF LIABILITY, WHETHER IN CONTRACT, STRICT LIABILITY, OR TORT
- * (INCLUDING NEGLIGENCE OR OTHERWISE) ARISING IN ANY WAY OUT OF THE USE
- * OF THIS SOFTWARE, EVEN IF ADVISED OF THE POSSIBILITY OF SUCH DAMAGE.
- *
- * This software consists of voluntary contributions made by many individuals
- * and is licensed under the MIT license. For more information, see
- * <http://www.doctrine-project.org>.
- */
-=======
 declare(strict_types=1);
->>>>>>> fce18e93
 
 namespace Doctrine\ORM\Query\AST\Functions;
 
@@ -29,32 +9,14 @@
 use Doctrine\ORM\Query\Parser;
 use Doctrine\ORM\Query\QueryException;
 use Doctrine\ORM\Query\SqlWalker;
-<<<<<<< HEAD
-
-=======
->>>>>>> fce18e93
 use function strtolower;
 
 /**
  * "DATE_ADD" "(" ArithmeticPrimary "," ArithmeticPrimary "," StringPrimary ")"
-<<<<<<< HEAD
- *
- * @link    www.doctrine-project.org
-=======
->>>>>>> fce18e93
  */
 class DateAddFunction extends FunctionNode
 {
     /** @var Node */
-<<<<<<< HEAD
-    public $firstDateExpression = null;
-
-    /** @var Node */
-    public $intervalExpression = null;
-
-    /** @var Node */
-    public $unit = null;
-=======
     public $firstDateExpression;
 
     /** @var Node */
@@ -62,7 +24,6 @@
 
     /** @var Node */
     public $unit;
->>>>>>> fce18e93
 
     /**
      * @override
@@ -76,37 +37,31 @@
                     $this->firstDateExpression->dispatch($sqlWalker),
                     $this->intervalExpression->dispatch($sqlWalker)
                 );
-
             case 'minute':
                 return $sqlWalker->getConnection()->getDatabasePlatform()->getDateAddMinutesExpression(
                     $this->firstDateExpression->dispatch($sqlWalker),
                     $this->intervalExpression->dispatch($sqlWalker)
                 );
-
             case 'hour':
                 return $sqlWalker->getConnection()->getDatabasePlatform()->getDateAddHourExpression(
                     $this->firstDateExpression->dispatch($sqlWalker),
                     $this->intervalExpression->dispatch($sqlWalker)
                 );
-
             case 'day':
                 return $sqlWalker->getConnection()->getDatabasePlatform()->getDateAddDaysExpression(
                     $this->firstDateExpression->dispatch($sqlWalker),
                     $this->intervalExpression->dispatch($sqlWalker)
                 );
-
             case 'week':
                 return $sqlWalker->getConnection()->getDatabasePlatform()->getDateAddWeeksExpression(
                     $this->firstDateExpression->dispatch($sqlWalker),
                     $this->intervalExpression->dispatch($sqlWalker)
                 );
-
             case 'month':
                 return $sqlWalker->getConnection()->getDatabasePlatform()->getDateAddMonthExpression(
                     $this->firstDateExpression->dispatch($sqlWalker),
                     $this->intervalExpression->dispatch($sqlWalker)
                 );
-
             case 'year':
                 return $sqlWalker->getConnection()->getDatabasePlatform()->getDateAddYearsExpression(
                     $this->firstDateExpression->dispatch($sqlWalker),
