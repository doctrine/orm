<?php

<<<<<<< HEAD
/*
 * THIS SOFTWARE IS PROVIDED BY THE COPYRIGHT HOLDERS AND CONTRIBUTORS
 * "AS IS" AND ANY EXPRESS OR IMPLIED WARRANTIES, INCLUDING, BUT NOT
 * LIMITED TO, THE IMPLIED WARRANTIES OF MERCHANTABILITY AND FITNESS FOR
 * A PARTICULAR PURPOSE ARE DISCLAIMED. IN NO EVENT SHALL THE COPYRIGHT
 * OWNER OR CONTRIBUTORS BE LIABLE FOR ANY DIRECT, INDIRECT, INCIDENTAL,
 * SPECIAL, EXEMPLARY, OR CONSEQUENTIAL DAMAGES (INCLUDING, BUT NOT
 * LIMITED TO, PROCUREMENT OF SUBSTITUTE GOODS OR SERVICES; LOSS OF USE,
 * DATA, OR PROFITS; OR BUSINESS INTERRUPTION) HOWEVER CAUSED AND ON ANY
 * THEORY OF LIABILITY, WHETHER IN CONTRACT, STRICT LIABILITY, OR TORT
 * (INCLUDING NEGLIGENCE OR OTHERWISE) ARISING IN ANY WAY OUT OF THE USE
 * OF THIS SOFTWARE, EVEN IF ADVISED OF THE POSSIBILITY OF SUCH DAMAGE.
 *
 * This software consists of voluntary contributions made by many individuals
 * and is licensed under the MIT license. For more information, see
 * <http://www.doctrine-project.org>.
 */
=======
declare(strict_types=1);
>>>>>>> fce18e93

namespace Doctrine\ORM\Query\AST\Functions;

use Doctrine\ORM\Query\AST\Node;
use Doctrine\ORM\Query\Lexer;
use Doctrine\ORM\Query\Parser;
use Doctrine\ORM\Query\SqlWalker;
<<<<<<< HEAD

use function call_user_func_array;

/**
 * "CONCAT" "(" StringPrimary "," StringPrimary {"," StringPrimary }* ")"
 *
 * @link    www.doctrine-project.org
=======

/**
 * "CONCAT" "(" StringPrimary "," StringPrimary {"," StringPrimary }* ")"
>>>>>>> fce18e93
 */
class ConcatFunction extends FunctionNode
{
    /** @var Node */
    public $firstStringPrimary;

    /** @var Node */
    public $secondStringPrimary;

    /** @var Node[] */
    public $concatExpressions = [];

    /**
     * @override
     * @inheritdoc
     */
    public function getSql(SqlWalker $sqlWalker)
    {
        $platform = $sqlWalker->getConnection()->getDatabasePlatform();

        $args = [];

        foreach ($this->concatExpressions as $expression) {
            $args[] = $sqlWalker->walkStringPrimary($expression);
        }

<<<<<<< HEAD
        return call_user_func_array([$platform, 'getConcatExpression'], $args);
=======
        return $platform->getConcatExpression(...$args);
>>>>>>> fce18e93
    }

    /**
     * @override
     * @inheritdoc
     */
    public function parse(Parser $parser)
    {
        $parser->match(Lexer::T_IDENTIFIER);
        $parser->match(Lexer::T_OPEN_PARENTHESIS);

        $this->firstStringPrimary  = $parser->StringPrimary();
        $this->concatExpressions[] = $this->firstStringPrimary;

        $parser->match(Lexer::T_COMMA);

        $this->secondStringPrimary = $parser->StringPrimary();
        $this->concatExpressions[] = $this->secondStringPrimary;

        while ($parser->getLexer()->isNextToken(Lexer::T_COMMA)) {
            $parser->match(Lexer::T_COMMA);
            $this->concatExpressions[] = $parser->StringPrimary();
        }

        $parser->match(Lexer::T_CLOSE_PARENTHESIS);
    }
}<|MERGE_RESOLUTION|>--- conflicted
+++ resolved
@@ -1,26 +1,6 @@
 <?php
 
-<<<<<<< HEAD
-/*
- * THIS SOFTWARE IS PROVIDED BY THE COPYRIGHT HOLDERS AND CONTRIBUTORS
- * "AS IS" AND ANY EXPRESS OR IMPLIED WARRANTIES, INCLUDING, BUT NOT
- * LIMITED TO, THE IMPLIED WARRANTIES OF MERCHANTABILITY AND FITNESS FOR
- * A PARTICULAR PURPOSE ARE DISCLAIMED. IN NO EVENT SHALL THE COPYRIGHT
- * OWNER OR CONTRIBUTORS BE LIABLE FOR ANY DIRECT, INDIRECT, INCIDENTAL,
- * SPECIAL, EXEMPLARY, OR CONSEQUENTIAL DAMAGES (INCLUDING, BUT NOT
- * LIMITED TO, PROCUREMENT OF SUBSTITUTE GOODS OR SERVICES; LOSS OF USE,
- * DATA, OR PROFITS; OR BUSINESS INTERRUPTION) HOWEVER CAUSED AND ON ANY
- * THEORY OF LIABILITY, WHETHER IN CONTRACT, STRICT LIABILITY, OR TORT
- * (INCLUDING NEGLIGENCE OR OTHERWISE) ARISING IN ANY WAY OUT OF THE USE
- * OF THIS SOFTWARE, EVEN IF ADVISED OF THE POSSIBILITY OF SUCH DAMAGE.
- *
- * This software consists of voluntary contributions made by many individuals
- * and is licensed under the MIT license. For more information, see
- * <http://www.doctrine-project.org>.
- */
-=======
 declare(strict_types=1);
->>>>>>> fce18e93
 
 namespace Doctrine\ORM\Query\AST\Functions;
 
@@ -28,19 +8,9 @@
 use Doctrine\ORM\Query\Lexer;
 use Doctrine\ORM\Query\Parser;
 use Doctrine\ORM\Query\SqlWalker;
-<<<<<<< HEAD
-
-use function call_user_func_array;
 
 /**
  * "CONCAT" "(" StringPrimary "," StringPrimary {"," StringPrimary }* ")"
- *
- * @link    www.doctrine-project.org
-=======
-
-/**
- * "CONCAT" "(" StringPrimary "," StringPrimary {"," StringPrimary }* ")"
->>>>>>> fce18e93
  */
 class ConcatFunction extends FunctionNode
 {
@@ -67,11 +37,7 @@
             $args[] = $sqlWalker->walkStringPrimary($expression);
         }
 
-<<<<<<< HEAD
-        return call_user_func_array([$platform, 'getConcatExpression'], $args);
-=======
         return $platform->getConcatExpression(...$args);
->>>>>>> fce18e93
     }
 
     /**
