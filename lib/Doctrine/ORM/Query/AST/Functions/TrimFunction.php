--- conflicted
+++ resolved
@@ -1,51 +1,18 @@
 <?php
 
-<<<<<<< HEAD
-/*
- * THIS SOFTWARE IS PROVIDED BY THE COPYRIGHT HOLDERS AND CONTRIBUTORS
- * "AS IS" AND ANY EXPRESS OR IMPLIED WARRANTIES, INCLUDING, BUT NOT
- * LIMITED TO, THE IMPLIED WARRANTIES OF MERCHANTABILITY AND FITNESS FOR
- * A PARTICULAR PURPOSE ARE DISCLAIMED. IN NO EVENT SHALL THE COPYRIGHT
- * OWNER OR CONTRIBUTORS BE LIABLE FOR ANY DIRECT, INDIRECT, INCIDENTAL,
- * SPECIAL, EXEMPLARY, OR CONSEQUENTIAL DAMAGES (INCLUDING, BUT NOT
- * LIMITED TO, PROCUREMENT OF SUBSTITUTE GOODS OR SERVICES; LOSS OF USE,
- * DATA, OR PROFITS; OR BUSINESS INTERRUPTION) HOWEVER CAUSED AND ON ANY
- * THEORY OF LIABILITY, WHETHER IN CONTRACT, STRICT LIABILITY, OR TORT
- * (INCLUDING NEGLIGENCE OR OTHERWISE) ARISING IN ANY WAY OUT OF THE USE
- * OF THIS SOFTWARE, EVEN IF ADVISED OF THE POSSIBILITY OF SUCH DAMAGE.
- *
- * This software consists of voluntary contributions made by many individuals
- * and is licensed under the MIT license. For more information, see
- * <http://www.doctrine-project.org>.
- */
-
-namespace Doctrine\ORM\Query\AST\Functions;
-
-use Doctrine\DBAL\Platforms\AbstractPlatform;
-=======
 declare(strict_types=1);
 
 namespace Doctrine\ORM\Query\AST\Functions;
 
 use Doctrine\DBAL\Platforms\TrimMode;
->>>>>>> fce18e93
 use Doctrine\ORM\Query\AST\Node;
 use Doctrine\ORM\Query\Lexer;
 use Doctrine\ORM\Query\Parser;
 use Doctrine\ORM\Query\SqlWalker;
-<<<<<<< HEAD
-
-=======
->>>>>>> fce18e93
 use function strcasecmp;
 
 /**
  * "TRIM" "(" [["LEADING" | "TRAILING" | "BOTH"] [char] "FROM"] StringPrimary ")"
-<<<<<<< HEAD
- *
- * @link    www.doctrine-project.org
-=======
->>>>>>> fce18e93
  */
 class TrimFunction extends FunctionNode
 {
@@ -126,12 +93,6 @@
         return TrimMode::UNSPECIFIED;
     }
 
-<<<<<<< HEAD
-    /**
-     * @return void
-     */
-=======
->>>>>>> fce18e93
     private function parseTrimMode(Parser $parser)
     {
         $lexer = $parser->getLexer();
