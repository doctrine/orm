--- conflicted
+++ resolved
@@ -1,45 +1,15 @@
 <?php
 
-<<<<<<< HEAD
-/*
- * THIS SOFTWARE IS PROVIDED BY THE COPYRIGHT HOLDERS AND CONTRIBUTORS
- * "AS IS" AND ANY EXPRESS OR IMPLIED WARRANTIES, INCLUDING, BUT NOT
- * LIMITED TO, THE IMPLIED WARRANTIES OF MERCHANTABILITY AND FITNESS FOR
- * A PARTICULAR PURPOSE ARE DISCLAIMED. IN NO EVENT SHALL THE COPYRIGHT
- * OWNER OR CONTRIBUTORS BE LIABLE FOR ANY DIRECT, INDIRECT, INCIDENTAL,
- * SPECIAL, EXEMPLARY, OR CONSEQUENTIAL DAMAGES (INCLUDING, BUT NOT
- * LIMITED TO, PROCUREMENT OF SUBSTITUTE GOODS OR SERVICES; LOSS OF USE,
- * DATA, OR PROFITS; OR BUSINESS INTERRUPTION) HOWEVER CAUSED AND ON ANY
- * THEORY OF LIABILITY, WHETHER IN CONTRACT, STRICT LIABILITY, OR TORT
- * (INCLUDING NEGLIGENCE OR OTHERWISE) ARISING IN ANY WAY OUT OF THE USE
- * OF THIS SOFTWARE, EVEN IF ADVISED OF THE POSSIBILITY OF SUCH DAMAGE.
- *
- * This software consists of voluntary contributions made by many individuals
- * and is licensed under the MIT license. For more information, see
- * <http://www.doctrine-project.org>.
- */
-=======
 declare(strict_types=1);
->>>>>>> fce18e93
 
 namespace Doctrine\ORM\Query\AST\Functions;
 
 use Doctrine\ORM\Query\QueryException;
 use Doctrine\ORM\Query\SqlWalker;
-<<<<<<< HEAD
-
-use function strtolower;
-
-/**
- * "DATE_ADD(date1, interval, unit)"
- *
- * @link    www.doctrine-project.org
-=======
 use function strtolower;
 
 /**
  * "DATE_SUB(date1, interval, unit)"
->>>>>>> fce18e93
  */
 class DateSubFunction extends DateAddFunction
 {
@@ -55,37 +25,31 @@
                     $this->firstDateExpression->dispatch($sqlWalker),
                     $this->intervalExpression->dispatch($sqlWalker)
                 );
-
             case 'minute':
                 return $sqlWalker->getConnection()->getDatabasePlatform()->getDateSubMinutesExpression(
                     $this->firstDateExpression->dispatch($sqlWalker),
                     $this->intervalExpression->dispatch($sqlWalker)
                 );
-
             case 'hour':
                 return $sqlWalker->getConnection()->getDatabasePlatform()->getDateSubHourExpression(
                     $this->firstDateExpression->dispatch($sqlWalker),
                     $this->intervalExpression->dispatch($sqlWalker)
                 );
-
             case 'day':
                 return $sqlWalker->getConnection()->getDatabasePlatform()->getDateSubDaysExpression(
                     $this->firstDateExpression->dispatch($sqlWalker),
                     $this->intervalExpression->dispatch($sqlWalker)
                 );
-
             case 'week':
                 return $sqlWalker->getConnection()->getDatabasePlatform()->getDateSubWeeksExpression(
                     $this->firstDateExpression->dispatch($sqlWalker),
                     $this->intervalExpression->dispatch($sqlWalker)
                 );
-
             case 'month':
                 return $sqlWalker->getConnection()->getDatabasePlatform()->getDateSubMonthExpression(
                     $this->firstDateExpression->dispatch($sqlWalker),
                     $this->intervalExpression->dispatch($sqlWalker)
                 );
-
             case 'year':
                 return $sqlWalker->getConnection()->getDatabasePlatform()->getDateSubYearsExpression(
                     $this->firstDateExpression->dispatch($sqlWalker),
