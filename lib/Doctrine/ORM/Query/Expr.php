--- conflicted
+++ resolved
@@ -1,36 +1,5 @@
 <?php
 
-<<<<<<< HEAD
-/*
- * THIS SOFTWARE IS PROVIDED BY THE COPYRIGHT HOLDERS AND CONTRIBUTORS
- * "AS IS" AND ANY EXPRESS OR IMPLIED WARRANTIES, INCLUDING, BUT NOT
- * LIMITED TO, THE IMPLIED WARRANTIES OF MERCHANTABILITY AND FITNESS FOR
- * A PARTICULAR PURPOSE ARE DISCLAIMED. IN NO EVENT SHALL THE COPYRIGHT
- * OWNER OR CONTRIBUTORS BE LIABLE FOR ANY DIRECT, INDIRECT, INCIDENTAL,
- * SPECIAL, EXEMPLARY, OR CONSEQUENTIAL DAMAGES (INCLUDING, BUT NOT
- * LIMITED TO, PROCUREMENT OF SUBSTITUTE GOODS OR SERVICES; LOSS OF USE,
- * DATA, OR PROFITS; OR BUSINESS INTERRUPTION) HOWEVER CAUSED AND ON ANY
- * THEORY OF LIABILITY, WHETHER IN CONTRACT, STRICT LIABILITY, OR TORT
- * (INCLUDING NEGLIGENCE OR OTHERWISE) ARISING IN ANY WAY OUT OF THE USE
- * OF THIS SOFTWARE, EVEN IF ADVISED OF THE POSSIBILITY OF SUCH DAMAGE.
- *
- * This software consists of voluntary contributions made by many individuals
- * and is licensed under the MIT license. For more information, see
- * <http://www.doctrine-project.org>.
- */
-
-namespace Doctrine\ORM\Query;
-
-use Traversable;
-
-use function func_get_args;
-use function implode;
-use function is_bool;
-use function is_iterable;
-use function is_numeric;
-use function is_string;
-use function iterator_to_array;
-=======
 declare(strict_types=1);
 
 namespace Doctrine\ORM\Query;
@@ -41,17 +10,11 @@
 use function is_bool;
 use function is_numeric;
 use function is_string;
->>>>>>> fce18e93
 use function str_replace;
 
 /**
  * This class is used to generate DQL expressions via a set of PHP static functions.
  *
-<<<<<<< HEAD
- * @link    www.doctrine-project.org
- *
-=======
->>>>>>> fce18e93
  * @todo Rename: ExpressionBuilder
  */
 class Expr
@@ -65,14 +28,8 @@
      *     // (u.type = ?1) AND (u.role = ?2)
      *     $expr->andX($expr->eq('u.type', ':1'), $expr->eq('u.role', ':2'));
      *
-<<<<<<< HEAD
-     * @param Expr\Comparison|Expr\Func|Expr\Andx|Expr\Orx|string $x Optional clause. Defaults to null,
-     *                                                               but requires at least one defined
-     *                                                               when converting to string.
-=======
      * @param Expr\Comparison|Expr\Func|Expr\Orx|string $x Optional clause. Defaults to null, but requires at least one
      *                                                     defined when converting to string.
->>>>>>> fce18e93
      *
      * @return Expr\Andx
      */
@@ -90,9 +47,8 @@
      *     // (u.type = ?1) OR (u.role = ?2)
      *     $q->where($q->expr()->orX('u.type = ?1', 'u.role = ?2'));
      *
-     * @param Expr\Comparison|Expr\Func|Expr\Andx|Expr\Orx|string $x Optional clause. Defaults to null,
-     *                                                               but requires at least one defined
-     *                                                               when converting to string.
+     * @param mixed $x Optional clause. Defaults to null, but requires
+     *                 at least one defined when converting to string.
      *
      * @return Expr\Orx
      */
@@ -482,18 +438,10 @@
      */
     public function in($x, $y)
     {
-        if (is_iterable($y)) {
-            if ($y instanceof Traversable) {
-                $y = iterator_to_array($y);
-            }
-
+        if (is_array($y)) {
             foreach ($y as &$literal) {
                 if (! ($literal instanceof Expr\Literal)) {
-<<<<<<< HEAD
-                    $literal = $this->_quoteLiteral($literal);
-=======
                     $literal = $this->quoteLiteral($literal);
->>>>>>> fce18e93
                 }
             }
         }
@@ -511,18 +459,10 @@
      */
     public function notIn($x, $y)
     {
-        if (is_iterable($y)) {
-            if ($y instanceof Traversable) {
-                $y = iterator_to_array($y);
-            }
-
+        if (is_array($y)) {
             foreach ($y as &$literal) {
                 if (! ($literal instanceof Expr\Literal)) {
-<<<<<<< HEAD
-                    $literal = $this->_quoteLiteral($literal);
-=======
                     $literal = $this->quoteLiteral($literal);
->>>>>>> fce18e93
                 }
             }
         }
@@ -685,7 +625,7 @@
      * @param int|string $x   Starting range value to be used in BETWEEN() function.
      * @param int|string $y   End point value to be used in BETWEEN() function.
      *
-     * @return string A BETWEEN expression.
+     * @return Expr\Func A BETWEEN expression.
      */
     public function between($val, $x, $y)
     {
