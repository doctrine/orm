<?php

<<<<<<< HEAD
/*
 * THIS SOFTWARE IS PROVIDED BY THE COPYRIGHT HOLDERS AND CONTRIBUTORS
 * "AS IS" AND ANY EXPRESS OR IMPLIED WARRANTIES, INCLUDING, BUT NOT
 * LIMITED TO, THE IMPLIED WARRANTIES OF MERCHANTABILITY AND FITNESS FOR
 * A PARTICULAR PURPOSE ARE DISCLAIMED. IN NO EVENT SHALL THE COPYRIGHT
 * OWNER OR CONTRIBUTORS BE LIABLE FOR ANY DIRECT, INDIRECT, INCIDENTAL,
 * SPECIAL, EXEMPLARY, OR CONSEQUENTIAL DAMAGES (INCLUDING, BUT NOT
 * LIMITED TO, PROCUREMENT OF SUBSTITUTE GOODS OR SERVICES; LOSS OF USE,
 * DATA, OR PROFITS; OR BUSINESS INTERRUPTION) HOWEVER CAUSED AND ON ANY
 * THEORY OF LIABILITY, WHETHER IN CONTRACT, STRICT LIABILITY, OR TORT
 * (INCLUDING NEGLIGENCE OR OTHERWISE) ARISING IN ANY WAY OUT OF THE USE
 * OF THIS SOFTWARE, EVEN IF ADVISED OF THE POSSIBILITY OF SUCH DAMAGE.
 *
 * This software consists of voluntary contributions made by many individuals
 * and is licensed under the MIT license. For more information, see
 * <http://www.doctrine-project.org>.
 */
=======
declare(strict_types=1);
>>>>>>> fce18e93

namespace Doctrine\ORM\Query;

use Doctrine\ORM\Query\Exec\AbstractSqlExecutor;

/**
 * Encapsulates the resulting components from a DQL query parsing process that
 * can be serialized.
<<<<<<< HEAD
 *
 * @link        http://www.doctrine-project.org
=======
>>>>>>> fce18e93
 */
class ParserResult
{
    /**
     * The SQL executor used for executing the SQL.
     *
     * @var AbstractSqlExecutor
     */
    private $sqlExecutor;

    /**
     * The ResultSetMapping that describes how to map the SQL result set.
     *
     * @var ResultSetMapping
     */
    private $resultSetMapping;

    /**
     * The mappings of DQL parameter names/positions to SQL parameter positions.
     *
     * @var int[][]
     */
    private $parameterMappings = [];

    /**
     * Initializes a new instance of the <tt>ParserResult</tt> class.
     * The new instance is initialized with an empty <tt>ResultSetMapping</tt>.
     */
    public function __construct()
    {
<<<<<<< HEAD
        $this->_resultSetMapping = new ResultSetMapping();
=======
        $this->resultSetMapping = new ResultSetMapping();
>>>>>>> fce18e93
    }

    /**
     * Gets the ResultSetMapping for the parsed query.
     *
     * @return ResultSetMapping The result set mapping of the parsed query
     */
    public function getResultSetMapping()
    {
        return $this->resultSetMapping;
    }

    /**
     * Sets the ResultSetMapping of the parsed query.
<<<<<<< HEAD
     *
     * @return void
=======
>>>>>>> fce18e93
     */
    public function setResultSetMapping(ResultSetMapping $rsm)
    {
        $this->resultSetMapping = $rsm;
    }

    /**
     * Sets the SQL executor that should be used for this ParserResult.
     *
     * @param AbstractSqlExecutor $executor
<<<<<<< HEAD
     *
     * @return void
=======
>>>>>>> fce18e93
     */
    public function setSqlExecutor($executor)
    {
        $this->sqlExecutor = $executor;
    }

    /**
     * Gets the SQL executor used by this ParserResult.
     *
     * @return AbstractSqlExecutor
     */
    public function getSqlExecutor()
    {
        return $this->sqlExecutor;
    }

    /**
     * Adds a DQL to SQL parameter mapping. One DQL parameter name/position can map to
     * several SQL parameter positions.
     *
     * @param string|int $dqlPosition
     * @param int        $sqlPosition
<<<<<<< HEAD
     *
     * @return void
=======
>>>>>>> fce18e93
     */
    public function addParameterMapping($dqlPosition, $sqlPosition)
    {
        $this->parameterMappings[$dqlPosition][] = $sqlPosition;
    }

    /**
     * Gets all DQL to SQL parameter mappings.
     *
     * @return int[][] The parameter mappings.
     */
    public function getParameterMappings()
    {
        return $this->parameterMappings;
    }

    /**
     * Gets the SQL parameter positions for a DQL parameter name/position.
     *
     * @param string|int $dqlPosition The name or position of the DQL parameter.
     *
     * @return int[] The positions of the corresponding SQL parameters.
     */
    public function getSqlParameterPositions($dqlPosition)
    {
        return $this->parameterMappings[$dqlPosition];
    }
}<|MERGE_RESOLUTION|>--- conflicted
+++ resolved
@@ -1,26 +1,6 @@
 <?php
 
-<<<<<<< HEAD
-/*
- * THIS SOFTWARE IS PROVIDED BY THE COPYRIGHT HOLDERS AND CONTRIBUTORS
- * "AS IS" AND ANY EXPRESS OR IMPLIED WARRANTIES, INCLUDING, BUT NOT
- * LIMITED TO, THE IMPLIED WARRANTIES OF MERCHANTABILITY AND FITNESS FOR
- * A PARTICULAR PURPOSE ARE DISCLAIMED. IN NO EVENT SHALL THE COPYRIGHT
- * OWNER OR CONTRIBUTORS BE LIABLE FOR ANY DIRECT, INDIRECT, INCIDENTAL,
- * SPECIAL, EXEMPLARY, OR CONSEQUENTIAL DAMAGES (INCLUDING, BUT NOT
- * LIMITED TO, PROCUREMENT OF SUBSTITUTE GOODS OR SERVICES; LOSS OF USE,
- * DATA, OR PROFITS; OR BUSINESS INTERRUPTION) HOWEVER CAUSED AND ON ANY
- * THEORY OF LIABILITY, WHETHER IN CONTRACT, STRICT LIABILITY, OR TORT
- * (INCLUDING NEGLIGENCE OR OTHERWISE) ARISING IN ANY WAY OUT OF THE USE
- * OF THIS SOFTWARE, EVEN IF ADVISED OF THE POSSIBILITY OF SUCH DAMAGE.
- *
- * This software consists of voluntary contributions made by many individuals
- * and is licensed under the MIT license. For more information, see
- * <http://www.doctrine-project.org>.
- */
-=======
 declare(strict_types=1);
->>>>>>> fce18e93
 
 namespace Doctrine\ORM\Query;
 
@@ -29,11 +9,6 @@
 /**
  * Encapsulates the resulting components from a DQL query parsing process that
  * can be serialized.
-<<<<<<< HEAD
- *
- * @link        http://www.doctrine-project.org
-=======
->>>>>>> fce18e93
  */
 class ParserResult
 {
@@ -64,17 +39,14 @@
      */
     public function __construct()
     {
-<<<<<<< HEAD
-        $this->_resultSetMapping = new ResultSetMapping();
-=======
         $this->resultSetMapping = new ResultSetMapping();
->>>>>>> fce18e93
     }
 
     /**
      * Gets the ResultSetMapping for the parsed query.
      *
-     * @return ResultSetMapping The result set mapping of the parsed query
+     * @return ResultSetMapping|null The result set mapping of the parsed query or NULL
+     *                               if the query is not a SELECT query.
      */
     public function getResultSetMapping()
     {
@@ -83,11 +55,6 @@
 
     /**
      * Sets the ResultSetMapping of the parsed query.
-<<<<<<< HEAD
-     *
-     * @return void
-=======
->>>>>>> fce18e93
      */
     public function setResultSetMapping(ResultSetMapping $rsm)
     {
@@ -98,11 +65,6 @@
      * Sets the SQL executor that should be used for this ParserResult.
      *
      * @param AbstractSqlExecutor $executor
-<<<<<<< HEAD
-     *
-     * @return void
-=======
->>>>>>> fce18e93
      */
     public function setSqlExecutor($executor)
     {
@@ -125,11 +87,6 @@
      *
      * @param string|int $dqlPosition
      * @param int        $sqlPosition
-<<<<<<< HEAD
-     *
-     * @return void
-=======
->>>>>>> fce18e93
      */
     public function addParameterMapping($dqlPosition, $sqlPosition)
     {
