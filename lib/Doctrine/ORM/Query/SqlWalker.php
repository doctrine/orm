--- conflicted
+++ resolved
@@ -730,15 +730,8 @@
         }
 
         $addMetaColumns = ! $this->query->getHint(Query::HINT_FORCE_PARTIAL_LOAD) &&
-<<<<<<< HEAD
-            $this->query->getHydrationMode() == Query::HYDRATE_OBJECT
+            $this->query->getHydrationMode() === Query::HYDRATE_OBJECT
             || $this->query->getHint(Query::HINT_INCLUDE_META_COLUMNS);
-=======
-            $this->query->getHydrationMode() === Query::HYDRATE_OBJECT
-            ||
-            $this->query->getHydrationMode() !== Query::HYDRATE_OBJECT &&
-            $this->query->getHint(Query::HINT_INCLUDE_META_COLUMNS);
->>>>>>> b6b3c974
 
         foreach ($this->selectedClasses as $selectedClass) {
             $class       = $selectedClass['class'];
