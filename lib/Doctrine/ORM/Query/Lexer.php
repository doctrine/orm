--- conflicted
+++ resolved
@@ -1,34 +1,10 @@
 <?php
 
-<<<<<<< HEAD
-/*
- * THIS SOFTWARE IS PROVIDED BY THE COPYRIGHT HOLDERS AND CONTRIBUTORS
- * "AS IS" AND ANY EXPRESS OR IMPLIED WARRANTIES, INCLUDING, BUT NOT
- * LIMITED TO, THE IMPLIED WARRANTIES OF MERCHANTABILITY AND FITNESS FOR
- * A PARTICULAR PURPOSE ARE DISCLAIMED. IN NO EVENT SHALL THE COPYRIGHT
- * OWNER OR CONTRIBUTORS BE LIABLE FOR ANY DIRECT, INDIRECT, INCIDENTAL,
- * SPECIAL, EXEMPLARY, OR CONSEQUENTIAL DAMAGES (INCLUDING, BUT NOT
- * LIMITED TO, PROCUREMENT OF SUBSTITUTE GOODS OR SERVICES; LOSS OF USE,
- * DATA, OR PROFITS; OR BUSINESS INTERRUPTION) HOWEVER CAUSED AND ON ANY
- * THEORY OF LIABILITY, WHETHER IN CONTRACT, STRICT LIABILITY, OR TORT
- * (INCLUDING NEGLIGENCE OR OTHERWISE) ARISING IN ANY WAY OUT OF THE USE
- * OF THIS SOFTWARE, EVEN IF ADVISED OF THE POSSIBILITY OF SUCH DAMAGE.
- *
- * This software consists of voluntary contributions made by many individuals
- * and is licensed under the MIT license. For more information, see
- * <http://www.doctrine-project.org>.
- */
-=======
 declare(strict_types=1);
->>>>>>> fce18e93
 
 namespace Doctrine\ORM\Query;
 
 use Doctrine\Common\Lexer\AbstractLexer;
-<<<<<<< HEAD
-
-=======
->>>>>>> fce18e93
 use function constant;
 use function ctype_alpha;
 use function defined;
@@ -159,7 +135,7 @@
      */
     protected function getNonCatchablePatterns()
     {
-        return ['\s+', '--.*', '(.)'];
+        return ['\s+', '(.)'];
     }
 
     /**
@@ -213,45 +189,6 @@
             // Recognize symbols
             case $value === '.':
                 return self::T_DOT;
-<<<<<<< HEAD
-
-            case $value === ',':
-                return self::T_COMMA;
-
-            case $value === '(':
-                return self::T_OPEN_PARENTHESIS;
-
-            case $value === ')':
-                return self::T_CLOSE_PARENTHESIS;
-
-            case $value === '=':
-                return self::T_EQUALS;
-
-            case $value === '>':
-                return self::T_GREATER_THAN;
-
-            case $value === '<':
-                return self::T_LOWER_THAN;
-
-            case $value === '+':
-                return self::T_PLUS;
-
-            case $value === '-':
-                return self::T_MINUS;
-
-            case $value === '*':
-                return self::T_MULTIPLY;
-
-            case $value === '/':
-                return self::T_DIVIDE;
-
-            case $value === '!':
-                return self::T_NEGATE;
-
-            case $value === '{':
-                return self::T_OPEN_CURLY_BRACE;
-
-=======
             case $value === ',':
                 return self::T_COMMA;
             case $value === '(':
@@ -276,7 +213,6 @@
                 return self::T_NEGATE;
             case $value === '{':
                 return self::T_OPEN_CURLY_BRACE;
->>>>>>> fce18e93
             case $value === '}':
                 return self::T_CLOSE_CURLY_BRACE;
 
