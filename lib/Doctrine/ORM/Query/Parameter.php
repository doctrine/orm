<?php

<<<<<<< HEAD
/*
 * THIS SOFTWARE IS PROVIDED BY THE COPYRIGHT HOLDERS AND CONTRIBUTORS
 * "AS IS" AND ANY EXPRESS OR IMPLIED WARRANTIES, INCLUDING, BUT NOT
 * LIMITED TO, THE IMPLIED WARRANTIES OF MERCHANTABILITY AND FITNESS FOR
 * A PARTICULAR PURPOSE ARE DISCLAIMED. IN NO EVENT SHALL THE COPYRIGHT
 * OWNER OR CONTRIBUTORS BE LIABLE FOR ANY DIRECT, INDIRECT, INCIDENTAL,
 * SPECIAL, EXEMPLARY, OR CONSEQUENTIAL DAMAGES (INCLUDING, BUT NOT
 * LIMITED TO, PROCUREMENT OF SUBSTITUTE GOODS OR SERVICES; LOSS OF USE,
 * DATA, OR PROFITS; OR BUSINESS INTERRUPTION) HOWEVER CAUSED AND ON ANY
 * THEORY OF LIABILITY, WHETHER IN CONTRACT, STRICT LIABILITY, OR TORT
 * (INCLUDING NEGLIGENCE OR OTHERWISE) ARISING IN ANY WAY OUT OF THE USE
 * OF THIS SOFTWARE, EVEN IF ADVISED OF THE POSSIBILITY OF SUCH DAMAGE.
 *
 * This software consists of voluntary contributions made by many individuals
 * and is licensed under the MIT license. For more information, see
 * <http://www.doctrine-project.org>.
 */
=======
declare(strict_types=1);
>>>>>>> fce18e93

namespace Doctrine\ORM\Query;

use function trim;

/**
 * Defines a Query Parameter.
<<<<<<< HEAD
 *
 * @link    www.doctrine-project.org
=======
>>>>>>> fce18e93
 */
class Parameter
{
    /**
     * Returns the internal representation of a parameter name.
     *
     * @param string|int $name The parameter name or position.
     *
     * @return string The normalized parameter name.
     */
    public static function normalizeName($name)
    {
        return trim((string) $name, ':');
    }

    /**
     * The parameter name.
     *
     * @var string
     */
    private $name;

    /**
     * The parameter value.
     *
     * @var mixed
     */
    private $value;

    /**
     * The parameter type.
     *
     * @var int|string|null
     */
    private $type;

    /**
     * Whether the parameter type was explicitly specified or not
     *
     * @var bool
     */
    private $typeSpecified;

    /**
<<<<<<< HEAD
     * @param string $name  Parameter name
     * @param mixed  $value Parameter value
     * @param mixed  $type  Parameter type
     */
    public function __construct($name, $value, $type = null)
    {
        $this->name          = self::normalizeName($name);
=======
     * @param string          $name  Parameter name
     * @param mixed           $value Parameter value
     * @param int|string|null $type  Parameter type
     */
    public function __construct($name, $value, $type = null)
    {
        $this->name          = trim((string) $name, ':');
>>>>>>> fce18e93
        $this->typeSpecified = $type !== null;

        $this->setValue($value, $type);
    }

    /**
     * Retrieves the Parameter name.
     *
     * @return string
     */
    public function getName()
    {
        return $this->name;
    }

    /**
     * Retrieves the Parameter value.
     *
     * @return mixed
     */
    public function getValue()
    {
        return $this->value;
    }

    /**
     * Retrieves the Parameter type.
     *
     * @return mixed
     */
    public function getType()
    {
        return $this->type;
    }

    /**
     * Defines the Parameter value.
     *
     * @param mixed $value Parameter value.
     * @param mixed $type  Parameter type.
     */
    public function setValue($value, $type = null)
    {
        $this->value = $value;
        $this->type  = $type ?: ParameterTypeInferer::inferType($value);
    }

<<<<<<< HEAD
    public function typeWasSpecified(): bool
=======
    public function typeWasSpecified() : bool
>>>>>>> fce18e93
    {
        return $this->typeSpecified;
    }
}<|MERGE_RESOLUTION|>--- conflicted
+++ resolved
@@ -1,26 +1,6 @@
 <?php
 
-<<<<<<< HEAD
-/*
- * THIS SOFTWARE IS PROVIDED BY THE COPYRIGHT HOLDERS AND CONTRIBUTORS
- * "AS IS" AND ANY EXPRESS OR IMPLIED WARRANTIES, INCLUDING, BUT NOT
- * LIMITED TO, THE IMPLIED WARRANTIES OF MERCHANTABILITY AND FITNESS FOR
- * A PARTICULAR PURPOSE ARE DISCLAIMED. IN NO EVENT SHALL THE COPYRIGHT
- * OWNER OR CONTRIBUTORS BE LIABLE FOR ANY DIRECT, INDIRECT, INCIDENTAL,
- * SPECIAL, EXEMPLARY, OR CONSEQUENTIAL DAMAGES (INCLUDING, BUT NOT
- * LIMITED TO, PROCUREMENT OF SUBSTITUTE GOODS OR SERVICES; LOSS OF USE,
- * DATA, OR PROFITS; OR BUSINESS INTERRUPTION) HOWEVER CAUSED AND ON ANY
- * THEORY OF LIABILITY, WHETHER IN CONTRACT, STRICT LIABILITY, OR TORT
- * (INCLUDING NEGLIGENCE OR OTHERWISE) ARISING IN ANY WAY OUT OF THE USE
- * OF THIS SOFTWARE, EVEN IF ADVISED OF THE POSSIBILITY OF SUCH DAMAGE.
- *
- * This software consists of voluntary contributions made by many individuals
- * and is licensed under the MIT license. For more information, see
- * <http://www.doctrine-project.org>.
- */
-=======
 declare(strict_types=1);
->>>>>>> fce18e93
 
 namespace Doctrine\ORM\Query;
 
@@ -28,26 +8,9 @@
 
 /**
  * Defines a Query Parameter.
-<<<<<<< HEAD
- *
- * @link    www.doctrine-project.org
-=======
->>>>>>> fce18e93
  */
 class Parameter
 {
-    /**
-     * Returns the internal representation of a parameter name.
-     *
-     * @param string|int $name The parameter name or position.
-     *
-     * @return string The normalized parameter name.
-     */
-    public static function normalizeName($name)
-    {
-        return trim((string) $name, ':');
-    }
-
     /**
      * The parameter name.
      *
@@ -77,15 +40,6 @@
     private $typeSpecified;
 
     /**
-<<<<<<< HEAD
-     * @param string $name  Parameter name
-     * @param mixed  $value Parameter value
-     * @param mixed  $type  Parameter type
-     */
-    public function __construct($name, $value, $type = null)
-    {
-        $this->name          = self::normalizeName($name);
-=======
      * @param string          $name  Parameter name
      * @param mixed           $value Parameter value
      * @param int|string|null $type  Parameter type
@@ -93,7 +47,6 @@
     public function __construct($name, $value, $type = null)
     {
         $this->name          = trim((string) $name, ':');
->>>>>>> fce18e93
         $this->typeSpecified = $type !== null;
 
         $this->setValue($value, $type);
@@ -141,11 +94,7 @@
         $this->type  = $type ?: ParameterTypeInferer::inferType($value);
     }
 
-<<<<<<< HEAD
-    public function typeWasSpecified(): bool
-=======
     public function typeWasSpecified() : bool
->>>>>>> fce18e93
     {
         return $this->typeSpecified;
     }
