--- conflicted
+++ resolved
@@ -99,11 +99,7 @@
      *
      * @return void
      */
-<<<<<<< HEAD
-    public function addRootEntityFromClassMetadata($class, $alias, $renamedColumns = array(), $renameMode = null, $resultAlias = null)
-=======
-    public function addRootEntityFromClassMetadata($class, $alias, $renamedColumns = [], $renameMode = null)
->>>>>>> cd1a5fca
+    public function addRootEntityFromClassMetadata($class, $alias, $renamedColumns = [], $renameMode = null, $resultAlias = null)
     {
         $renameMode     = $renameMode ?: $this->defaultRenameMode;
         $columnAliasMap = $this->getColumnAliasMap($class, $renameMode, $renamedColumns);
