--- conflicted
+++ resolved
@@ -1,26 +1,6 @@
 <?php
 
-<<<<<<< HEAD
-/*
- * THIS SOFTWARE IS PROVIDED BY THE COPYRIGHT HOLDERS AND CONTRIBUTORS
- * "AS IS" AND ANY EXPRESS OR IMPLIED WARRANTIES, INCLUDING, BUT NOT
- * LIMITED TO, THE IMPLIED WARRANTIES OF MERCHANTABILITY AND FITNESS FOR
- * A PARTICULAR PURPOSE ARE DISCLAIMED. IN NO EVENT SHALL THE COPYRIGHT
- * OWNER OR CONTRIBUTORS BE LIABLE FOR ANY DIRECT, INDIRECT, INCIDENTAL,
- * SPECIAL, EXEMPLARY, OR CONSEQUENTIAL DAMAGES (INCLUDING, BUT NOT
- * LIMITED TO, PROCUREMENT OF SUBSTITUTE GOODS OR SERVICES; LOSS OF USE,
- * DATA, OR PROFITS; OR BUSINESS INTERRUPTION) HOWEVER CAUSED AND ON ANY
- * THEORY OF LIABILITY, WHETHER IN CONTRACT, STRICT LIABILITY, OR TORT
- * (INCLUDING NEGLIGENCE OR OTHERWISE) ARISING IN ANY WAY OUT OF THE USE
- * OF THIS SOFTWARE, EVEN IF ADVISED OF THE POSSIBILITY OF SUCH DAMAGE.
- *
- * This software consists of voluntary contributions made by many individuals
- * and is licensed under the MIT license. For more information, see
- * <http://www.doctrine-project.org>.
- */
-=======
 declare(strict_types=1);
->>>>>>> fce18e93
 
 namespace Doctrine\ORM\Query\Expr;
 
@@ -28,11 +8,6 @@
 
 /**
  * Expression class for DQL join.
-<<<<<<< HEAD
- *
- * @link    www.doctrine-project.org
-=======
->>>>>>> fce18e93
  */
 class Join
 {
