<?php

<<<<<<< HEAD
/*
 * THIS SOFTWARE IS PROVIDED BY THE COPYRIGHT HOLDERS AND CONTRIBUTORS
 * "AS IS" AND ANY EXPRESS OR IMPLIED WARRANTIES, INCLUDING, BUT NOT
 * LIMITED TO, THE IMPLIED WARRANTIES OF MERCHANTABILITY AND FITNESS FOR
 * A PARTICULAR PURPOSE ARE DISCLAIMED. IN NO EVENT SHALL THE COPYRIGHT
 * OWNER OR CONTRIBUTORS BE LIABLE FOR ANY DIRECT, INDIRECT, INCIDENTAL,
 * SPECIAL, EXEMPLARY, OR CONSEQUENTIAL DAMAGES (INCLUDING, BUT NOT
 * LIMITED TO, PROCUREMENT OF SUBSTITUTE GOODS OR SERVICES; LOSS OF USE,
 * DATA, OR PROFITS; OR BUSINESS INTERRUPTION) HOWEVER CAUSED AND ON ANY
 * THEORY OF LIABILITY, WHETHER IN CONTRACT, STRICT LIABILITY, OR TORT
 * (INCLUDING NEGLIGENCE OR OTHERWISE) ARISING IN ANY WAY OUT OF THE USE
 * OF THIS SOFTWARE, EVEN IF ADVISED OF THE POSSIBILITY OF SUCH DAMAGE.
 *
 * This software consists of voluntary contributions made by many individuals
 * and is licensed under the MIT license. For more information, see
 * <http://www.doctrine-project.org>.
 */
=======
declare(strict_types=1);
>>>>>>> fce18e93

namespace Doctrine\ORM\Query\Expr;

use InvalidArgumentException;
<<<<<<< HEAD

=======
>>>>>>> fce18e93
use function count;
use function get_class;
use function implode;
use function in_array;
use function is_string;
use function sprintf;

/**
 * Abstract base Expr class for building DQL parts.
<<<<<<< HEAD
 *
 * @link    www.doctrine-project.org
=======
>>>>>>> fce18e93
 */
abstract class Base
{
    /** @var string */
    protected $preSeparator = '(';

    /** @var string */
    protected $separator = ', ';

    /** @var string */
    protected $postSeparator = ')';

    /** @var string[] */
    protected $allowedClasses = [];

    /** @var mixed[] */
    protected $parts = [];

    /**
     * @param mixed $args
     */
    public function __construct($args = [])
    {
        $this->addMultiple($args);
    }

    /**
     * @param mixed $args
     *
     * @return static
     */
    public function addMultiple($args = [])
    {
        foreach ((array) $args as $arg) {
            $this->add($arg);
        }

        return $this;
    }

    /**
     * @param mixed $arg
     *
     * @return static
     *
     * @throws InvalidArgumentException
     */
    public function add($arg)
    {
        if ($arg !== null && (! $arg instanceof self || $arg->count() > 0)) {
            // If we decide to keep Expr\Base instances, we can use this check
            if (! is_string($arg)) {
                $class = get_class($arg);

<<<<<<< HEAD
                if (! in_array($class, $this->allowedClasses)) {
                    throw new InvalidArgumentException(sprintf(
                        "Expression of type '%s' not allowed in this context.",
                        $class
                    ));
=======
                if (! in_array($class, $this->allowedClasses, true)) {
                    throw new InvalidArgumentException(
                        sprintf("Expression of type '%s' not allowed in this context.", $class)
                    );
>>>>>>> fce18e93
                }
            }

            $this->parts[] = $arg;
        }

        return $this;
    }

    /**
     * @return int
     */
    public function count()
    {
        return count($this->parts);
    }

    /**
     * @return string
     */
    public function __toString()
    {
        if ($this->count() === 1) {
            return (string) $this->parts[0];
        }

        return $this->preSeparator . implode($this->separator, $this->parts) . $this->postSeparator;
    }
}<|MERGE_RESOLUTION|>--- conflicted
+++ resolved
@@ -1,34 +1,10 @@
 <?php
 
-<<<<<<< HEAD
-/*
- * THIS SOFTWARE IS PROVIDED BY THE COPYRIGHT HOLDERS AND CONTRIBUTORS
- * "AS IS" AND ANY EXPRESS OR IMPLIED WARRANTIES, INCLUDING, BUT NOT
- * LIMITED TO, THE IMPLIED WARRANTIES OF MERCHANTABILITY AND FITNESS FOR
- * A PARTICULAR PURPOSE ARE DISCLAIMED. IN NO EVENT SHALL THE COPYRIGHT
- * OWNER OR CONTRIBUTORS BE LIABLE FOR ANY DIRECT, INDIRECT, INCIDENTAL,
- * SPECIAL, EXEMPLARY, OR CONSEQUENTIAL DAMAGES (INCLUDING, BUT NOT
- * LIMITED TO, PROCUREMENT OF SUBSTITUTE GOODS OR SERVICES; LOSS OF USE,
- * DATA, OR PROFITS; OR BUSINESS INTERRUPTION) HOWEVER CAUSED AND ON ANY
- * THEORY OF LIABILITY, WHETHER IN CONTRACT, STRICT LIABILITY, OR TORT
- * (INCLUDING NEGLIGENCE OR OTHERWISE) ARISING IN ANY WAY OUT OF THE USE
- * OF THIS SOFTWARE, EVEN IF ADVISED OF THE POSSIBILITY OF SUCH DAMAGE.
- *
- * This software consists of voluntary contributions made by many individuals
- * and is licensed under the MIT license. For more information, see
- * <http://www.doctrine-project.org>.
- */
-=======
 declare(strict_types=1);
->>>>>>> fce18e93
 
 namespace Doctrine\ORM\Query\Expr;
 
 use InvalidArgumentException;
-<<<<<<< HEAD
-
-=======
->>>>>>> fce18e93
 use function count;
 use function get_class;
 use function implode;
@@ -38,11 +14,6 @@
 
 /**
  * Abstract base Expr class for building DQL parts.
-<<<<<<< HEAD
- *
- * @link    www.doctrine-project.org
-=======
->>>>>>> fce18e93
  */
 abstract class Base
 {
@@ -72,7 +43,7 @@
     /**
      * @param mixed $args
      *
-     * @return static
+     * @return Base
      */
     public function addMultiple($args = [])
     {
@@ -86,7 +57,7 @@
     /**
      * @param mixed $arg
      *
-     * @return static
+     * @return Base
      *
      * @throws InvalidArgumentException
      */
@@ -97,18 +68,10 @@
             if (! is_string($arg)) {
                 $class = get_class($arg);
 
-<<<<<<< HEAD
-                if (! in_array($class, $this->allowedClasses)) {
-                    throw new InvalidArgumentException(sprintf(
-                        "Expression of type '%s' not allowed in this context.",
-                        $class
-                    ));
-=======
                 if (! in_array($class, $this->allowedClasses, true)) {
                     throw new InvalidArgumentException(
                         sprintf("Expression of type '%s' not allowed in this context.", $class)
                     );
->>>>>>> fce18e93
                 }
             }
 
