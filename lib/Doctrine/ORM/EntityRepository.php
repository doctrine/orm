--- conflicted
+++ resolved
@@ -1,26 +1,6 @@
 <?php
 
-<<<<<<< HEAD
-/*
- * THIS SOFTWARE IS PROVIDED BY THE COPYRIGHT HOLDERS AND CONTRIBUTORS
- * "AS IS" AND ANY EXPRESS OR IMPLIED WARRANTIES, INCLUDING, BUT NOT
- * LIMITED TO, THE IMPLIED WARRANTIES OF MERCHANTABILITY AND FITNESS FOR
- * A PARTICULAR PURPOSE ARE DISCLAIMED. IN NO EVENT SHALL THE COPYRIGHT
- * OWNER OR CONTRIBUTORS BE LIABLE FOR ANY DIRECT, INDIRECT, INCIDENTAL,
- * SPECIAL, EXEMPLARY, OR CONSEQUENTIAL DAMAGES (INCLUDING, BUT NOT
- * LIMITED TO, PROCUREMENT OF SUBSTITUTE GOODS OR SERVICES; LOSS OF USE,
- * DATA, OR PROFITS; OR BUSINESS INTERRUPTION) HOWEVER CAUSED AND ON ANY
- * THEORY OF LIABILITY, WHETHER IN CONTRACT, STRICT LIABILITY, OR TORT
- * (INCLUDING NEGLIGENCE OR OTHERWISE) ARISING IN ANY WAY OUT OF THE USE
- * OF THIS SOFTWARE, EVEN IF ADVISED OF THE POSSIBILITY OF SUCH DAMAGE.
- *
- * This software consists of voluntary contributions made by many individuals
- * and is licensed under the MIT license. For more information, see
- * <http://www.doctrine-project.org>.
- */
-=======
 declare(strict_types=1);
->>>>>>> fce18e93
 
 namespace Doctrine\ORM;
 
@@ -28,31 +8,16 @@
 use Doctrine\Common\Collections\Collection;
 use Doctrine\Common\Collections\Criteria;
 use Doctrine\Common\Collections\Selectable;
-<<<<<<< HEAD
-use Doctrine\Inflector\Inflector;
-use Doctrine\Inflector\InflectorFactory;
-use Doctrine\ORM\Mapping\ClassMetadata;
-use Doctrine\ORM\Query\ResultSetMappingBuilder;
-use Doctrine\Persistence\ObjectRepository;
-
-=======
 use Doctrine\Common\Inflector\Inflector;
 use Doctrine\Common\Persistence\ObjectRepository;
 use Doctrine\ORM\Mapping\ClassMetadata;
 use Doctrine\ORM\Query\ResultSetMappingBuilder;
 use Doctrine\ORM\Repository\Exception\InvalidMagicMethodCall;
->>>>>>> fce18e93
 use function array_slice;
 use function lcfirst;
 use function sprintf;
 use function strpos;
 use function substr;
-<<<<<<< HEAD
-use function trigger_error;
-
-use const E_USER_DEPRECATED;
-=======
->>>>>>> fce18e93
 
 /**
  * An EntityRepository serves as a repository for entities with generic as well as
@@ -60,26 +25,10 @@
  *
  * This class is designed for inheritance and users can subclass this class to
  * write their own repositories with business-specific methods to locate entities.
-<<<<<<< HEAD
- *
- * @template T
- * @template-implements Selectable<int,T>
- * @template-implements ObjectRepository<T>
-=======
->>>>>>> fce18e93
  */
 class EntityRepository implements ObjectRepository, Selectable
 {
     /** @var string */
-<<<<<<< HEAD
-    protected $_entityName;
-
-    /** @var EntityManager */
-    protected $_em;
-
-    /** @var ClassMetadata */
-    protected $_class;
-=======
     protected $entityName;
 
     /** @var EntityManagerInterface */
@@ -87,18 +36,9 @@
 
     /** @var ClassMetadata */
     protected $class;
->>>>>>> fce18e93
-
-    /** @var Inflector */
-    private static $inflector;
 
     /**
      * Initializes a new <tt>EntityRepository</tt>.
-<<<<<<< HEAD
-     *
-     * @psalm-param Mapping\ClassMetadata $class
-=======
->>>>>>> fce18e93
      */
     public function __construct(EntityManagerInterface $em, Mapping\ClassMetadata $class)
     {
@@ -140,53 +80,11 @@
     }
 
     /**
-<<<<<<< HEAD
-     * Creates a new Query instance based on a predefined metadata named query.
-     *
-     * @param string $queryName
-     *
-     * @return Query
-     */
-    public function createNamedQuery($queryName)
-    {
-        return $this->_em->createQuery($this->_class->getNamedQuery($queryName));
-    }
-
-    /**
-     * Creates a native SQL query.
-     *
-     * @param string $queryName
-     *
-     * @return NativeQuery
-     */
-    public function createNativeNamedQuery($queryName)
-    {
-        $queryMapping = $this->_class->getNamedNativeQuery($queryName);
-        $rsm          = new Query\ResultSetMappingBuilder($this->_em);
-        $rsm->addNamedNativeQueryMapping($this->_class, $queryMapping);
-
-        return $this->_em->createNativeQuery($queryMapping['query'], $rsm);
-    }
-
-    /**
      * Clears the repository, causing all managed entities to become detached.
-     *
-     * @deprecated 2.8 This method is being removed from the ORM and won't have any replacement
-     *
-     * @return void
      */
     public function clear()
     {
-        @trigger_error('Method ' . __METHOD__ . '() is deprecated and will be removed in Doctrine ORM 3.0.', E_USER_DEPRECATED);
-
-        $this->_em->clear($this->_class->rootEntityName);
-=======
-     * Clears the repository, causing all managed entities to become detached.
-     */
-    public function clear()
-    {
         $this->em->clear($this->class->getRootClassName());
->>>>>>> fce18e93
     }
 
     /**
@@ -199,8 +97,6 @@
      * @param int|null $lockVersion The lock version.
      *
      * @return object|null The entity instance or NULL if the entity can not be found.
-     *
-     * @psalm-return ?T
      */
     public function find($id, $lockMode = null, $lockVersion = null)
     {
@@ -210,13 +106,7 @@
     /**
      * Finds all entities in the repository.
      *
-<<<<<<< HEAD
-     * @return array The entities.
-     *
-     * @psalm-return list<T>
-=======
      * @return object[] The entities.
->>>>>>> fce18e93
      */
     public function findAll()
     {
@@ -233,13 +123,7 @@
      *
      * @return object[] The objects.
      *
-<<<<<<< HEAD
-     * @return array The objects.
-     *
-     * @psalm-return list<T>
-=======
      * @todo guilhermeblanco Change orderBy to use a blank array by default (requires Common\Persistence change).
->>>>>>> fce18e93
      */
     public function findBy(array $criteria, ?array $orderBy = null, $limit = null, $offset = null)
     {
@@ -255,14 +139,8 @@
      * @param mixed[] $orderBy
      *
      * @return object|null The entity instance or NULL if the entity can not be found.
-     *
-     * @psalm-return ?T
-     */
-<<<<<<< HEAD
-    public function findOneBy(array $criteria, ?array $orderBy = null)
-=======
+     */
     public function findOneBy(array $criteria, array $orderBy = [])
->>>>>>> fce18e93
     {
         $persister = $this->em->getUnitOfWork()->getEntityPersister($this->entityName);
 
@@ -272,11 +150,7 @@
     /**
      * Counts entities by a set of criteria.
      *
-<<<<<<< HEAD
-     * @param array $criteria
-=======
      * @param Criteria[] $criteria
->>>>>>> fce18e93
      *
      * @return int The cardinality of the objects that match the given criteria.
      *
@@ -312,20 +186,12 @@
             return $this->resolveMagicCall('count', substr($method, 7), $arguments);
         }
 
-<<<<<<< HEAD
-        throw new BadMethodCallException(sprintf(
-            'Undefined method "%s". The method name must start with ' .
-            'either findBy, findOneBy or countBy!',
-            $method
-        ));
-=======
         throw new BadMethodCallException(
             sprintf(
                 "Undefined method '%s'. The method name must start with either findBy, findOneBy or countBy!",
                 $method
             )
         );
->>>>>>> fce18e93
     }
 
     /**
@@ -364,13 +230,7 @@
      * Select all elements from a selectable that match the expression and
      * return a new collection containing these elements.
      *
-<<<<<<< HEAD
-     * @return Collection
-     *
-     * @psalm-return Collection<int, T>
-=======
      * @return Collection|object[]
->>>>>>> fce18e93
      */
     public function matching(Criteria $criteria)
     {
@@ -382,15 +242,9 @@
     /**
      * Resolves a magic method call to the proper existent method at `EntityRepository`.
      *
-<<<<<<< HEAD
-     * @param string $method    The method to call
-     * @param string $by        The property name used as condition
-     * @param array  $arguments The arguments to pass at method call
-=======
      * @param string  $method    The method to call
      * @param string  $by        The property name used as condition
      * @param mixed[] $arguments The arguments to pass at method call
->>>>>>> fce18e93
      *
      * @return mixed
      *
@@ -402,11 +256,7 @@
             throw InvalidMagicMethodCall::onMissingParameter($method . $by);
         }
 
-        if (self::$inflector === null) {
-            self::$inflector = InflectorFactory::create()->build();
-        }
-
-        $fieldName = lcfirst(self::$inflector->classify($by));
+        $fieldName = lcfirst(Inflector::classify($by));
 
         if ($this->class->getProperty($fieldName) === null) {
             throw InvalidMagicMethodCall::becauseFieldNotFoundIn(
