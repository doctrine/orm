--- conflicted
+++ resolved
@@ -1,26 +1,6 @@
 <?php
 
-<<<<<<< HEAD
-/*
- * THIS SOFTWARE IS PROVIDED BY THE COPYRIGHT HOLDERS AND CONTRIBUTORS
- * "AS IS" AND ANY EXPRESS OR IMPLIED WARRANTIES, INCLUDING, BUT NOT
- * LIMITED TO, THE IMPLIED WARRANTIES OF MERCHANTABILITY AND FITNESS FOR
- * A PARTICULAR PURPOSE ARE DISCLAIMED. IN NO EVENT SHALL THE COPYRIGHT
- * OWNER OR CONTRIBUTORS BE LIABLE FOR ANY DIRECT, INDIRECT, INCIDENTAL,
- * SPECIAL, EXEMPLARY, OR CONSEQUENTIAL DAMAGES (INCLUDING, BUT NOT
- * LIMITED TO, PROCUREMENT OF SUBSTITUTE GOODS OR SERVICES; LOSS OF USE,
- * DATA, OR PROFITS; OR BUSINESS INTERRUPTION) HOWEVER CAUSED AND ON ANY
- * THEORY OF LIABILITY, WHETHER IN CONTRACT, STRICT LIABILITY, OR TORT
- * (INCLUDING NEGLIGENCE OR OTHERWISE) ARISING IN ANY WAY OUT OF THE USE
- * OF THIS SOFTWARE, EVEN IF ADVISED OF THE POSSIBILITY OF SUCH DAMAGE.
- *
- * This software consists of voluntary contributions made by many individuals
- * and is licensed under the MIT license. For more information, see
- * <http://www.doctrine-project.org>.
- */
-=======
 declare(strict_types=1);
->>>>>>> fce18e93
 
 namespace Doctrine\ORM;
 
@@ -29,12 +9,8 @@
 use Doctrine\Common\Annotations\CachedReader;
 use Doctrine\Common\Cache\ArrayCache;
 use Doctrine\Common\Cache\Cache as CacheDriver;
-<<<<<<< HEAD
-use Doctrine\Common\Proxy\AbstractProxyFactory;
-=======
 use Doctrine\Common\Persistence\ObjectRepository;
 use Doctrine\DBAL\Configuration as DBALConfiguration;
->>>>>>> fce18e93
 use Doctrine\ORM\Cache\CacheConfiguration;
 use Doctrine\ORM\Cache\Exception\MetadataCacheNotConfigured;
 use Doctrine\ORM\Cache\Exception\MetadataCacheUsesNonPersistentCache;
@@ -53,14 +29,6 @@
 use Doctrine\ORM\Query\ResultSetMapping;
 use Doctrine\ORM\Repository\DefaultRepositoryFactory;
 use Doctrine\ORM\Repository\RepositoryFactory;
-<<<<<<< HEAD
-use Doctrine\Persistence\Mapping\Driver\MappingDriver;
-use Doctrine\Persistence\ObjectRepository;
-use ReflectionClass;
-
-use function strtolower;
-use function trim;
-=======
 use ProxyManager\Configuration as ProxyManagerConfiguration;
 use ProxyManager\Factory\LazyLoadingGhostFactory;
 use ProxyManager\FileLocator\FileLocator;
@@ -68,79 +36,18 @@
 use ProxyManager\GeneratorStrategy\FileWriterGeneratorStrategy;
 use ReflectionClass;
 use function strtolower;
->>>>>>> fce18e93
 
 /**
  * Configuration container for all configuration options of Doctrine.
  * It combines all configuration options from DBAL & ORM.
  *
-<<<<<<< HEAD
- * Internal note: When adding a new configuration option just write a getter/setter pair.
-=======
  * {@internal When adding a new configuration option just write a getter/setter pair. }}
->>>>>>> fce18e93
  */
 class Configuration extends DBALConfiguration
 {
     /** @var ProxyManagerConfiguration|null */
     private $proxyManagerConfiguration;
 
-<<<<<<< HEAD
-    /**
-     * Gets the directory where Doctrine generates any necessary proxy class files.
-     *
-     * @deprecated 2.7 We're switch to `ocramius/proxy-manager` and this method isn't applicable any longer
-     *
-     * @see https://github.com/Ocramius/ProxyManager
-     *
-     * @return string|null
-     */
-    public function getProxyDir()
-    {
-        return $this->_attributes['proxyDir'] ?? null;
-    }
-
-    /**
-     * Gets the strategy for automatically generating proxy classes.
-     *
-     * @deprecated 2.7 We're switch to `ocramius/proxy-manager` and this method isn't applicable any longer
-     *
-     * @see https://github.com/Ocramius/ProxyManager
-     *
-     * @return int Possible values are constants of Doctrine\Common\Proxy\AbstractProxyFactory.
-     */
-    public function getAutoGenerateProxyClasses()
-    {
-        return $this->_attributes['autoGenerateProxyClasses'] ?? AbstractProxyFactory::AUTOGENERATE_ALWAYS;
-    }
-
-    /**
-     * Sets the strategy for automatically generating proxy classes.
-     *
-     * @param bool|int $autoGenerate Possible values are constants of Doctrine\Common\Proxy\AbstractProxyFactory.
-     * True is converted to AUTOGENERATE_ALWAYS, false to AUTOGENERATE_NEVER.
-     *
-     * @return void
-     */
-    public function setAutoGenerateProxyClasses($autoGenerate)
-    {
-        $this->_attributes['autoGenerateProxyClasses'] = (int) $autoGenerate;
-    }
-
-    /**
-     * Gets the namespace where proxy classes reside.
-     *
-     * @deprecated 2.7 We're switch to `ocramius/proxy-manager` and this method isn't applicable any longer
-     *
-     * @see https://github.com/Ocramius/ProxyManager
-     *
-     * @return string|null
-     */
-    public function getProxyNamespace()
-    {
-        return $this->_attributes['proxyNamespace'] ?? null;
-    }
-=======
     /** @var MappingDriver|null */
     private $metadataDriver;
 
@@ -152,7 +59,6 @@
 
     /** @var CacheDriver|null */
     private $metadataCache;
->>>>>>> fce18e93
 
     /** @var string[][]|ResultSetMapping[][] tuples of [$sqlString, $resultSetMapping] indexed by query name */
     private $customStringFunctions = [];
@@ -194,16 +100,7 @@
     private $defaultQueryHints = [];
 
     /**
-<<<<<<< HEAD
-     * Sets the cache driver implementation that is used for metadata caching.
-     *
-     * @return void
-     *
-     * @todo Force parameter to be a Closure to ensure lazy evaluation
-     *       (as soon as a metadata cache is in effect, the driver never needs to initialize).
-=======
      * Sets the directory where Doctrine generates any necessary proxy class files.
->>>>>>> fce18e93
      */
     public function setProxyDir(string $directory) : void
     {
@@ -254,15 +151,7 @@
      */
     public function setMetadataDriverImpl(MappingDriver $metadataDriver) : void
     {
-<<<<<<< HEAD
-        if (! isset($this->_attributes['entityNamespaces'][$entityNamespaceAlias])) {
-            throw ORMException::unknownEntityNamespace($entityNamespaceAlias);
-        }
-
-        return trim($this->_attributes['entityNamespaces'][$entityNamespaceAlias], '\\');
-=======
         $this->metadataDriver = $metadataDriver;
->>>>>>> fce18e93
     }
 
     /**
@@ -284,37 +173,19 @@
      */
     public function getMetadataDriverImpl() : ?MappingDriver
     {
-<<<<<<< HEAD
-        return $this->_attributes['metadataDriverImpl'] ?? null;
-=======
         return $this->metadataDriver;
->>>>>>> fce18e93
     }
 
     /**
      * Gets the cache driver implementation that is used for the query cache (SQL cache).
-<<<<<<< HEAD
-     *
-     * @return CacheDriver|null
-=======
->>>>>>> fce18e93
      */
     public function getQueryCacheImpl() : ?CacheDriver
     {
-<<<<<<< HEAD
-        return $this->_attributes['queryCacheImpl'] ?? null;
-=======
         return $this->queryCache;
->>>>>>> fce18e93
     }
 
     /**
      * Sets the cache driver implementation that is used for the query cache (SQL cache).
-<<<<<<< HEAD
-     *
-     * @return void
-=======
->>>>>>> fce18e93
      */
     public function setQueryCacheImpl(CacheDriver $queryCache) : void
     {
@@ -323,28 +194,14 @@
 
     /**
      * Gets the cache driver implementation that is used for the hydration cache (SQL cache).
-<<<<<<< HEAD
-     *
-     * @return CacheDriver|null
-=======
->>>>>>> fce18e93
      */
     public function getHydrationCacheImpl() : ?CacheDriver
     {
-<<<<<<< HEAD
-        return $this->_attributes['hydrationCacheImpl'] ?? null;
-=======
         return $this->hydrationCache;
->>>>>>> fce18e93
     }
 
     /**
      * Sets the cache driver implementation that is used for the hydration cache (SQL cache).
-<<<<<<< HEAD
-     *
-     * @return void
-=======
->>>>>>> fce18e93
      */
     public function setHydrationCacheImpl(CacheDriver $hydrationCache) : void
     {
@@ -353,100 +210,18 @@
 
     /**
      * Gets the cache driver implementation that is used for metadata caching.
-<<<<<<< HEAD
-     *
-     * @return CacheDriver|null
-=======
->>>>>>> fce18e93
      */
     public function getMetadataCacheImpl() : ?CacheDriver
     {
-<<<<<<< HEAD
-        return $this->_attributes['metadataCacheImpl'] ?? null;
-=======
         return $this->metadataCache;
->>>>>>> fce18e93
     }
 
     /**
      * Sets the cache driver implementation that is used for metadata caching.
-<<<<<<< HEAD
-     *
-     * @return void
-     */
-    public function setMetadataCacheImpl(CacheDriver $cacheImpl)
-    {
-        $this->_attributes['metadataCacheImpl'] = $cacheImpl;
-    }
-
-    /**
-     * Adds a named DQL query to the configuration.
-     *
-     * @param string $name The name of the query.
-     * @param string $dql  The DQL query string.
-     *
-     * @return void
-     */
-    public function addNamedQuery($name, $dql)
-    {
-        $this->_attributes['namedQueries'][$name] = $dql;
-    }
-
-    /**
-     * Gets a previously registered named DQL query.
-     *
-     * @param string $name The name of the query.
-     *
-     * @return string The DQL query.
-     *
-     * @throws ORMException
-     */
-    public function getNamedQuery($name)
-    {
-        if (! isset($this->_attributes['namedQueries'][$name])) {
-            throw ORMException::namedQueryNotFound($name);
-        }
-
-        return $this->_attributes['namedQueries'][$name];
-    }
-
-    /**
-     * Adds a named native query to the configuration.
-     *
-     * @param string                 $name The name of the query.
-     * @param string                 $sql  The native SQL query string.
-     * @param Query\ResultSetMapping $rsm  The ResultSetMapping used for the results of the SQL query.
-     *
-     * @return void
-=======
->>>>>>> fce18e93
      */
     public function setMetadataCacheImpl(CacheDriver $metadataCache) : void
     {
-<<<<<<< HEAD
-        $this->_attributes['namedNativeQueries'][$name] = [$sql, $rsm];
-    }
-
-    /**
-     * Gets the components of a previously registered named native query.
-     *
-     * @param string $name The name of the query.
-     *
-     * @return array A tuple with the first element being the SQL string and the second
-     *               element being the ResultSetMapping.
-     *
-     * @throws ORMException
-     */
-    public function getNamedNativeQuery($name)
-    {
-        if (! isset($this->_attributes['namedNativeQueries'][$name])) {
-            throw ORMException::namedNativeQueryNotFound($name);
-        }
-
-        return $this->_attributes['namedNativeQueries'][$name];
-=======
         $this->metadataCache = $metadataCache;
->>>>>>> fce18e93
     }
 
     /**
@@ -461,11 +236,7 @@
         $queryCacheImpl = $this->getQueryCacheImpl();
 
         if (! $queryCacheImpl) {
-<<<<<<< HEAD
-            throw ORMException::queryCacheNotConfigured();
-=======
             throw QueryCacheNotConfigured::create();
->>>>>>> fce18e93
         }
 
         if ($queryCacheImpl instanceof ArrayCache) {
@@ -475,11 +246,7 @@
         $metadataCacheImpl = $this->getMetadataCacheImpl();
 
         if (! $metadataCacheImpl) {
-<<<<<<< HEAD
-            throw ORMException::metadataCacheNotConfigured();
-=======
             throw MetadataCacheNotConfigured::create();
->>>>>>> fce18e93
         }
 
         if ($metadataCacheImpl instanceof ArrayCache) {
@@ -508,25 +275,11 @@
     /**
      * Gets the implementation class name of a registered custom string DQL function.
      *
-<<<<<<< HEAD
-     * @param string $name
-     *
-     * @return string|null
-     *
-     * @psalm-return ?class-string
-=======
      * @return string|callable|null
->>>>>>> fce18e93
      */
     public function getCustomStringFunction(string $functionName)
     {
-<<<<<<< HEAD
-        $name = strtolower($name);
-
-        return $this->_attributes['customStringFunctions'][$name] ?? null;
-=======
         return $this->customStringFunctions[strtolower($functionName)] ?? null;
->>>>>>> fce18e93
     }
 
     /**
@@ -563,25 +316,11 @@
     /**
      * Gets the implementation class name of a registered custom numeric DQL function.
      *
-<<<<<<< HEAD
-     * @param string $name
-     *
-     * @return string|null
-     *
-     * @psalm-return ?class-string
-=======
      * @return string|callable|null
->>>>>>> fce18e93
      */
     public function getCustomNumericFunction(string $functionName)
     {
-<<<<<<< HEAD
-        $name = strtolower($name);
-
-        return $this->_attributes['customNumericFunctions'][$name] ?? null;
-=======
         return $this->customNumericFunctions[strtolower($functionName)] ?? null;
->>>>>>> fce18e93
     }
 
     /**
@@ -608,16 +347,7 @@
      *
      * DQL function names are case-insensitive.
      *
-<<<<<<< HEAD
-     * @param string          $name      Function name.
-     * @param string|callable $className Class name or a callable that returns the function.
-     *
-     * @return void
-     *
-     * @psalm-param class-string|callable $className
-=======
      * @param string|callable $classNameOrFactory Class name or a callable that returns the function.
->>>>>>> fce18e93
      */
     public function addCustomDatetimeFunction(string $functionName, $classNameOrFactory)
     {
@@ -627,25 +357,11 @@
     /**
      * Gets the implementation class name of a registered custom date/time DQL function.
      *
-<<<<<<< HEAD
-     * @param string $name
-     *
-     * @return string|null
-     *
-     * @psalm-return ?class-string $name
-=======
      * @return string|callable|null
->>>>>>> fce18e93
      */
     public function getCustomDatetimeFunction(string $functionName)
     {
-<<<<<<< HEAD
-        $name = strtolower($name);
-
-        return $this->_attributes['customDatetimeFunctions'][$name] ?? null;
-=======
         return $this->customDatetimeFunctions[strtolower($functionName)] ?? null;
->>>>>>> fce18e93
     }
 
     /**
@@ -656,15 +372,7 @@
      *
      * Any previously added date/time functions are discarded.
      *
-<<<<<<< HEAD
-     * @param array $functions The map of custom DQL date/time functions.
-     *
-     * @return void
-     *
-     * @psalm-param array<string, string> $functions
-=======
      * @param iterable|string[] $functions The map of custom DQL date/time functions.
->>>>>>> fce18e93
      */
     public function setCustomDatetimeFunctions(array $functions) : void
     {
@@ -691,16 +399,10 @@
      * Gets the hydrator class for the given hydration mode name.
      *
      * @return string|null The hydrator class name.
-     *
-     * @psalm-return ?class-string
      */
     public function getCustomHydrationMode(string $modeName) : ?string
     {
-<<<<<<< HEAD
-        return $this->_attributes['customHydrationModes'][$modeName] ?? null;
-=======
         return $this->customHydrationModes[$modeName] ?? null;
->>>>>>> fce18e93
     }
 
     /**
@@ -713,39 +415,15 @@
 
     /**
      * Sets a class metadata factory.
-<<<<<<< HEAD
-     *
-     * @param string $cmfName
-     *
-     * @return void
-     *
-     * @psalm-param class-string $cmfName
-=======
->>>>>>> fce18e93
      */
     public function setClassMetadataFactoryName(string $classMetadataFactoryClassName) : void
     {
         $this->classMetadataFactoryClassName = $classMetadataFactoryClassName;
     }
 
-<<<<<<< HEAD
-    /**
-     * @return string
-     *
-     * @psalm-return class-string
-     */
-    public function getClassMetadataFactoryName()
-    {
-        if (! isset($this->_attributes['classMetadataFactoryName'])) {
-            $this->_attributes['classMetadataFactoryName'] = ClassMetadataFactory::class;
-        }
-
-        return $this->_attributes['classMetadataFactoryName'];
-=======
     public function getClassMetadataFactoryName() : string
     {
         return $this->classMetadataFactoryClassName;
->>>>>>> fce18e93
     }
 
     /**
@@ -759,52 +437,24 @@
     /**
      * Gets the class name for a given filter name.
      *
-<<<<<<< HEAD
-     * @param string $name The name of the filter.
-     *
-     * @return string|null The class name of the filter, or null if it is not
-     *  defined.
-     *
-     * @psalm-return ?class-string
-=======
      * @return string|null The class name of the filter
->>>>>>> fce18e93
      */
     public function getFilterClassName(string $filterName) : ?string
     {
-<<<<<<< HEAD
-        return $this->_attributes['filters'][$name] ?? null;
-=======
         return $this->filters[$filterName] ?? null;
->>>>>>> fce18e93
     }
 
     /**
      * Sets default repository class.
      *
-<<<<<<< HEAD
-     * @param string $className
-     *
-     * @return void
-     *
-     * @throws ORMException If $classname is not an ObjectRepository.
-=======
      * @throws ORMException If not is a \Doctrine\Common\Persistence\ObjectRepository implementation.
->>>>>>> fce18e93
      */
     public function setDefaultRepositoryClassName(string $repositoryClassName) : void
     {
-<<<<<<< HEAD
-        $reflectionClass = new ReflectionClass($className);
-
-        if (! $reflectionClass->implementsInterface(ObjectRepository::class)) {
-            throw ORMException::invalidEntityRepository($className);
-=======
         $reflectionClass = new ReflectionClass($repositoryClassName);
 
         if (! $reflectionClass->implementsInterface(ObjectRepository::class)) {
             throw InvalidEntityRepository::fromClassName($repositoryClassName);
->>>>>>> fce18e93
         }
 
         $this->defaultRepositoryClassName = $repositoryClassName;
@@ -812,30 +462,14 @@
 
     /**
      * Get default repository class.
-<<<<<<< HEAD
-     *
-     * @return string
-     *
-     * @psalm-return class-string
-=======
->>>>>>> fce18e93
      */
     public function getDefaultRepositoryClassName() : string
     {
-<<<<<<< HEAD
-        return $this->_attributes['defaultRepositoryClassName'] ?? EntityRepository::class;
-=======
         return $this->defaultRepositoryClassName;
->>>>>>> fce18e93
     }
 
     /**
      * Sets naming strategy.
-<<<<<<< HEAD
-     *
-     * @return void
-=======
->>>>>>> fce18e93
      */
     public function setNamingStrategy(NamingStrategy $namingStrategy) : void
     {
@@ -844,48 +478,11 @@
 
     /**
      * Gets naming strategy..
-<<<<<<< HEAD
-     *
-     * @return NamingStrategy
-     */
-    public function getNamingStrategy()
-    {
-        if (! isset($this->_attributes['namingStrategy'])) {
-            $this->_attributes['namingStrategy'] = new DefaultNamingStrategy();
-        }
-
-        return $this->_attributes['namingStrategy'];
-    }
-
-    /**
-     * Sets quote strategy.
-     *
-     * @return void
-     */
-    public function setQuoteStrategy(QuoteStrategy $quoteStrategy)
-    {
-        $this->_attributes['quoteStrategy'] = $quoteStrategy;
-    }
-
-    /**
-     * Gets quote strategy.
-     *
-     * @return QuoteStrategy
-=======
->>>>>>> fce18e93
      */
     public function getNamingStrategy() : ?NamingStrategy
     {
-<<<<<<< HEAD
-        if (! isset($this->_attributes['quoteStrategy'])) {
-            $this->_attributes['quoteStrategy'] = new DefaultQuoteStrategy();
-        }
-
-        return $this->_attributes['quoteStrategy'];
-=======
         return $this->namingStrategy
             ?? $this->namingStrategy = new DefaultNamingStrategy();
->>>>>>> fce18e93
     }
 
     /**
@@ -898,24 +495,11 @@
 
     /**
      * Get the entity listener resolver.
-<<<<<<< HEAD
-     *
-     * @return EntityListenerResolver
-=======
->>>>>>> fce18e93
      */
     public function getEntityListenerResolver() : EntityListenerResolver
     {
-<<<<<<< HEAD
-        if (! isset($this->_attributes['entityListenerResolver'])) {
-            $this->_attributes['entityListenerResolver'] = new DefaultEntityListenerResolver();
-        }
-
-        return $this->_attributes['entityListenerResolver'];
-=======
         return $this->entityListenerResolver
             ?? $this->entityListenerResolver = new DefaultEntityListenerResolver();
->>>>>>> fce18e93
     }
 
     /**
@@ -928,41 +512,9 @@
 
     /**
      * Get the entity repository factory.
-<<<<<<< HEAD
-     *
-     * @return RepositoryFactory
-=======
->>>>>>> fce18e93
      */
     public function getRepositoryFactory() : RepositoryFactory
     {
-<<<<<<< HEAD
-        return $this->_attributes['repositoryFactory'] ?? new DefaultRepositoryFactory();
-    }
-
-    /**
-     * @return bool
-     */
-    public function isSecondLevelCacheEnabled()
-    {
-        return $this->_attributes['isSecondLevelCacheEnabled'] ?? false;
-    }
-
-    /**
-     * @param bool $flag
-     *
-     * @return void
-     */
-    public function setSecondLevelCacheEnabled($flag = true)
-    {
-        $this->_attributes['isSecondLevelCacheEnabled'] = (bool) $flag;
-    }
-
-    /**
-     * @return void
-     */
-    public function setSecondLevelCacheConfiguration(CacheConfiguration $cacheConfig)
-=======
         return $this->repositoryFactory
             ?? $this->repositoryFactory = new DefaultRepositoryFactory();
     }
@@ -978,23 +530,10 @@
     }
 
     public function setSecondLevelCacheConfiguration(CacheConfiguration $cacheConfig) : void
->>>>>>> fce18e93
     {
         $this->secondLevelCacheConfiguration = $cacheConfig;
     }
 
-<<<<<<< HEAD
-    /**
-     * @return CacheConfiguration|null
-     */
-    public function getSecondLevelCacheConfiguration()
-    {
-        if (! isset($this->_attributes['secondLevelCacheConfiguration']) && $this->isSecondLevelCacheEnabled()) {
-            $this->_attributes['secondLevelCacheConfiguration'] = new CacheConfiguration();
-        }
-
-        return $this->_attributes['secondLevelCacheConfiguration'] ?? null;
-=======
     public function getSecondLevelCacheConfiguration() : ?CacheConfiguration
     {
         if ($this->isSecondLevelCacheEnabled && ! $this->secondLevelCacheConfiguration) {
@@ -1002,35 +541,22 @@
         }
 
         return $this->secondLevelCacheConfiguration;
->>>>>>> fce18e93
     }
 
     /**
      * Returns query hints, which will be applied to every query in application
      *
-<<<<<<< HEAD
-     * @return array
-=======
      * @return mixed[]
->>>>>>> fce18e93
      */
     public function getDefaultQueryHints() : array
     {
-<<<<<<< HEAD
-        return $this->_attributes['defaultQueryHints'] ?? [];
-=======
         return $this->defaultQueryHints;
->>>>>>> fce18e93
     }
 
     /**
      * Sets array of query hints, which will be applied to every query in application
      *
-<<<<<<< HEAD
-     * @param array $defaultQueryHints
-=======
      * @param mixed[] $defaultQueryHints
->>>>>>> fce18e93
      */
     public function setDefaultQueryHints(array $defaultQueryHints) : void
     {
@@ -1040,31 +566,17 @@
     /**
      * Gets the value of a default query hint. If the hint name is not recognized, FALSE is returned.
      *
-<<<<<<< HEAD
-     * @param string $name The name of the hint.
-     *
-=======
->>>>>>> fce18e93
      * @return mixed The value of the hint or FALSE, if the hint name is not recognized.
      */
     public function getDefaultQueryHint(string $hintName)
     {
-<<<<<<< HEAD
-        return $this->_attributes['defaultQueryHints'][$name] ?? false;
-=======
         return $this->defaultQueryHints[$hintName] ?? false;
->>>>>>> fce18e93
     }
 
     /**
      * Sets a default query hint. If the hint name is not recognized, it is silently ignored.
      *
-<<<<<<< HEAD
-     * @param string $name  The name of the hint.
-     * @param mixed  $value The value of the hint.
-=======
      * @param mixed $value The value of the hint.
->>>>>>> fce18e93
      */
     public function setDefaultQueryHint(string $hintName, $value) : void
     {
