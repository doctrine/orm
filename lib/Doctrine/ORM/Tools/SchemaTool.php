--- conflicted
+++ resolved
@@ -1,35 +1,11 @@
 <?php
 
-<<<<<<< HEAD
-/*
- * THIS SOFTWARE IS PROVIDED BY THE COPYRIGHT HOLDERS AND CONTRIBUTORS
- * "AS IS" AND ANY EXPRESS OR IMPLIED WARRANTIES, INCLUDING, BUT NOT
- * LIMITED TO, THE IMPLIED WARRANTIES OF MERCHANTABILITY AND FITNESS FOR
- * A PARTICULAR PURPOSE ARE DISCLAIMED. IN NO EVENT SHALL THE COPYRIGHT
- * OWNER OR CONTRIBUTORS BE LIABLE FOR ANY DIRECT, INDIRECT, INCIDENTAL,
- * SPECIAL, EXEMPLARY, OR CONSEQUENTIAL DAMAGES (INCLUDING, BUT NOT
- * LIMITED TO, PROCUREMENT OF SUBSTITUTE GOODS OR SERVICES; LOSS OF USE,
- * DATA, OR PROFITS; OR BUSINESS INTERRUPTION) HOWEVER CAUSED AND ON ANY
- * THEORY OF LIABILITY, WHETHER IN CONTRACT, STRICT LIABILITY, OR TORT
- * (INCLUDING NEGLIGENCE OR OTHERWISE) ARISING IN ANY WAY OUT OF THE USE
- * OF THIS SOFTWARE, EVEN IF ADVISED OF THE POSSIBILITY OF SUCH DAMAGE.
- *
- * This software consists of voluntary contributions made by many individuals
- * and is licensed under the MIT license. For more information, see
- * <http://www.doctrine-project.org>.
- */
-=======
 declare(strict_types=1);
->>>>>>> fce18e93
 
 namespace Doctrine\ORM\Tools;
 
 use Doctrine\DBAL\Platforms\AbstractPlatform;
-<<<<<<< HEAD
-use Doctrine\DBAL\Schema\AbstractAsset;
-=======
 use Doctrine\DBAL\Schema\Column;
->>>>>>> fce18e93
 use Doctrine\DBAL\Schema\Comparator;
 use Doctrine\DBAL\Schema\Index;
 use Doctrine\DBAL\Schema\Schema;
@@ -39,26 +15,6 @@
 use Doctrine\ORM\EntityManagerInterface;
 use Doctrine\ORM\Mapping\AssociationMetadata;
 use Doctrine\ORM\Mapping\ClassMetadata;
-<<<<<<< HEAD
-use Doctrine\ORM\Mapping\QuoteStrategy;
-use Doctrine\ORM\ORMException;
-use Doctrine\ORM\Tools\Event\GenerateSchemaEventArgs;
-use Doctrine\ORM\Tools\Event\GenerateSchemaTableEventArgs;
-use Throwable;
-
-use function array_diff;
-use function array_diff_key;
-use function array_filter;
-use function array_flip;
-use function array_intersect_key;
-use function assert;
-use function count;
-use function current;
-use function implode;
-use function in_array;
-use function is_array;
-use function is_numeric;
-=======
 use Doctrine\ORM\Mapping\EmbeddedMetadata;
 use Doctrine\ORM\Mapping\FieldMetadata;
 use Doctrine\ORM\Mapping\GeneratorType;
@@ -85,17 +41,11 @@
 use function is_numeric;
 use function reset;
 use function sprintf;
->>>>>>> fce18e93
 use function strtolower;
 
 /**
  * The SchemaTool is a tool to create/drop/update database schemas based on
  * <tt>ClassMetadata</tt> class descriptors.
-<<<<<<< HEAD
- *
- * @link    www.doctrine-project.org
-=======
->>>>>>> fce18e93
  */
 class SchemaTool
 {
@@ -108,29 +58,13 @@
     private $platform;
 
     /**
-<<<<<<< HEAD
-     * The quote strategy.
-     *
-     * @var QuoteStrategy
-     */
-    private $quoteStrategy;
-
-    /**
-=======
->>>>>>> fce18e93
      * Initializes a new SchemaTool instance that uses the connection of the
      * provided EntityManager.
      */
     public function __construct(EntityManagerInterface $em)
     {
-<<<<<<< HEAD
-        $this->em            = $em;
-        $this->platform      = $em->getConnection()->getDatabasePlatform();
-        $this->quoteStrategy = $em->getConfiguration()->getQuoteStrategy();
-=======
         $this->em       = $em;
         $this->platform = $em->getConnection()->getDatabasePlatform();
->>>>>>> fce18e93
     }
 
     /**
@@ -179,17 +113,10 @@
      */
     private function processingNotRequired($class, array $processedClasses)
     {
-<<<<<<< HEAD
-        return isset($processedClasses[$class->name]) ||
-            $class->isMappedSuperclass ||
-            $class->isEmbeddedClass ||
-            ($class->isInheritanceTypeSingleTable() && $class->name !== $class->rootEntityName);
-=======
         return isset($processedClasses[$class->getClassName()]) ||
             $class->isMappedSuperclass ||
             $class->isEmbeddedClass ||
             ($class->inheritanceType === InheritanceType::SINGLE_TABLE && ! $class->isRootEntity());
->>>>>>> fce18e93
     }
 
     /**
@@ -216,11 +143,7 @@
         $blacklistedFks = [];
 
         foreach ($classes as $class) {
-<<<<<<< HEAD
-            assert($class instanceof ClassMetadata);
-=======
             /** @var ClassMetadata $class */
->>>>>>> fce18e93
             if ($this->processingNotRequired($class, $processedClasses)) {
                 continue;
             }
@@ -238,52 +161,14 @@
                     // Aggregate all the information from all classes in the hierarchy
                     $parentClass = $class;
 
-<<<<<<< HEAD
-                foreach ($class->subClasses as $subClassName) {
-                    $subClass = $this->em->getClassMetadata($subClassName);
-                    $this->gatherColumns($subClass, $table);
-                    $this->gatherRelationsSql($subClass, $table, $schema, $addedFks, $blacklistedFks);
-                    $processedClasses[$subClassName] = true;
-                }
-            } elseif ($class->isInheritanceTypeJoined()) {
-                // Add all non-inherited fields as columns
-                foreach ($class->fieldMappings as $fieldName => $mapping) {
-                    if (! isset($mapping['inherited'])) {
-                        $this->gatherColumn($class, $mapping, $table);
-=======
                     while (($parentClass = $parentClass->getParent()) !== null) {
                         // Parent class information is already contained in this class
                         $processedClasses[$parentClass->getClassName()] = true;
->>>>>>> fce18e93
                     }
 
                     foreach ($class->getSubClasses() as $subClassName) {
                         $subClass = $this->em->getClassMetadata($subClassName);
 
-<<<<<<< HEAD
-                // Add the discriminator column only to the root table
-                if ($class->name === $class->rootEntityName) {
-                    $this->addDiscriminatorColumnDefinition($class, $table);
-                } else {
-                    // Add an ID FK column to child tables
-                    $pkColumns           = [];
-                    $inheritedKeyColumns = [];
-
-                    foreach ($class->identifier as $identifierField) {
-                        if (isset($class->fieldMappings[$identifierField]['inherited'])) {
-                            $idMapping = $class->fieldMappings[$identifierField];
-                            $this->gatherColumn($class, $idMapping, $table);
-                            $columnName = $this->quoteStrategy->getColumnName(
-                                $identifierField,
-                                $class,
-                                $this->platform
-                            );
-                            // TODO: This seems rather hackish, can we optimize it?
-                            $table->getColumn($columnName)->setAutoincrement(false);
-
-                            $pkColumns[]           = $columnName;
-                            $inheritedKeyColumns[] = $columnName;
-=======
                         $this->gatherColumns($subClass, $table);
                         $this->gatherRelationsSql($subClass, $table, $schema, $addedFks, $blacklistedFks);
 
@@ -295,7 +180,6 @@
                 case InheritanceType::JOINED:
                     // Add all non-inherited fields as columns
                     $pkColumns = [];
->>>>>>> fce18e93
 
                     foreach ($class->getPropertiesIterator() as $fieldName => $property) {
                         if (! ($property instanceof FieldMetadata)) {
@@ -305,18 +189,7 @@
                         if (! $class->isInheritedProperty($fieldName)) {
                             $columnName = $this->platform->quoteIdentifier($property->getColumnName());
 
-<<<<<<< HEAD
-                            $targetEntity = current(
-                                array_filter(
-                                    $classes,
-                                    static function (ClassMetadata $class) use ($idMapping): bool {
-                                        return $class->name === $idMapping['targetEntity'];
-                                    }
-                                )
-                            );
-=======
                             $this->gatherColumn($class, $property, $table);
->>>>>>> fce18e93
 
                             if ($class->isIdentifier($fieldName)) {
                                 $pkColumns[] = $columnName;
@@ -324,23 +197,6 @@
                         }
                     }
 
-<<<<<<< HEAD
-                    if (! empty($inheritedKeyColumns)) {
-                        // Add a FK constraint on the ID column
-                        $table->addForeignKeyConstraint(
-                            $this->quoteStrategy->getTableName(
-                                $this->em->getClassMetadata($class->rootEntityName),
-                                $this->platform
-                            ),
-                            $inheritedKeyColumns,
-                            $inheritedKeyColumns,
-                            ['onDelete' => 'CASCADE']
-                        );
-                    }
-
-                    if (! empty($pkColumns)) {
-                        $table->setPrimaryKey($pkColumns);
-=======
                     $this->gatherRelationsSql($class, $table, $schema, $addedFks, $blacklistedFks);
 
                     // Add the discriminator column only to the root table
@@ -376,7 +232,6 @@
                                 ['onDelete' => 'CASCADE']
                             );
                         }
->>>>>>> fce18e93
                     }
 
                     $table->setPrimaryKey($pkColumns);
@@ -396,16 +251,6 @@
             $pkColumns = [];
 
             foreach ($class->identifier as $identifierField) {
-<<<<<<< HEAD
-                if (isset($class->fieldMappings[$identifierField])) {
-                    $pkColumns[] = $this->quoteStrategy->getColumnName($identifierField, $class, $this->platform);
-                } elseif (isset($class->associationMappings[$identifierField])) {
-                    $assoc = $class->associationMappings[$identifierField];
-                    assert(is_array($assoc));
-
-                    foreach ($assoc['joinColumns'] as $joinColumn) {
-                        $pkColumns[] = $this->quoteStrategy->getJoinColumnName($joinColumn, $class, $this->platform);
-=======
                 $property = $class->getProperty($identifierField);
 
                 if ($property instanceof FieldMetadata) {
@@ -417,7 +262,6 @@
                 if ($property instanceof ToOneAssociationMetadata) {
                     foreach ($property->getJoinColumns() as $joinColumn) {
                         $pkColumns[] = $this->platform->quoteIdentifier($joinColumn->getColumnName());
->>>>>>> fce18e93
                     }
                 }
             }
@@ -437,12 +281,6 @@
                 }
             }
 
-<<<<<<< HEAD
-            if (isset($class->table['indexes'])) {
-                foreach ($class->table['indexes'] as $indexName => $indexData) {
-                    if (! isset($indexData['flags'])) {
-                        $indexData['flags'] = [];
-=======
             if ($class->table->getIndexes()) {
                 foreach ($class->table->getIndexes() as $indexName => $indexData) {
                     $indexName = is_numeric($indexName) ? null : $indexName;
@@ -453,7 +291,6 @@
                             $table->dropIndex($tableIndexName);
                             break;
                         }
->>>>>>> fce18e93
                     }
 
                     if ($indexData['unique']) {
@@ -488,17 +325,6 @@
 
             $processedClasses[$class->getClassName()] = true;
 
-<<<<<<< HEAD
-            if ($class->isIdGeneratorSequence() && $class->name === $class->rootEntityName) {
-                $seqDef     = $class->sequenceGeneratorDefinition;
-                $quotedName = $this->quoteStrategy->getSequenceName($seqDef, $class, $this->platform);
-                if (! $schema->hasSequence($quotedName)) {
-                    $schema->createSequence(
-                        $quotedName,
-                        $seqDef['allocationSize'],
-                        $seqDef['initialValue']
-                    );
-=======
             foreach ($class->getPropertiesIterator() as $property) {
                 if (! $property instanceof FieldMetadata
                     || ! $property->hasValueGenerator()
@@ -512,7 +338,6 @@
 
                 if (! $schema->hasSequence($quotedName)) {
                     $schema->createSequence($quotedName, $generator->getAllocationSize());
->>>>>>> fce18e93
                 }
             }
 
@@ -543,11 +368,6 @@
      * column of a class.
      *
      * @param ClassMetadata $class
-<<<<<<< HEAD
-     *
-     * @return void
-=======
->>>>>>> fce18e93
      */
     private function addDiscriminatorColumnDefinition($class, Table $table)
     {
@@ -557,20 +377,6 @@
             'notnull' => ! $discrColumn->isNullable(),
         ];
 
-<<<<<<< HEAD
-        if (
-            ! isset($discrColumn['type']) ||
-            (strtolower($discrColumn['type']) === 'string' && ! isset($discrColumn['length']))
-        ) {
-            $discrColumn['type']   = 'string';
-            $discrColumn['length'] = 255;
-        }
-
-        $options = [
-            'length'    => $discrColumn['length'] ?? null,
-            'notnull'   => true,
-        ];
-=======
         switch ($discrColumnType) {
             case 'string':
                 $options['length'] = $discrColumn->getLength() ?? 255;
@@ -581,7 +387,6 @@
                 $options['precision'] = $discrColumn->getPrecision();
                 break;
         }
->>>>>>> fce18e93
 
         if (! empty($discrColumn->getColumnDefinition())) {
             $options['columnDefinition'] = $discrColumn->getColumnDefinition();
@@ -593,13 +398,6 @@
     /**
      * Gathers the column definitions as required by the DBAL of all field mappings
      * found in the given class.
-<<<<<<< HEAD
-     *
-     * @param ClassMetadata $class
-     *
-     * @return void
-=======
->>>>>>> fce18e93
      */
     private function gatherColumns(ClassMetadata $class, Table $table, ?string $columnPrefix = null)
     {
@@ -633,14 +431,7 @@
     /**
      * Creates a column definition as required by the DBAL from an ORM field mapping definition.
      *
-<<<<<<< HEAD
-     * @param ClassMetadata $class   The class that owns the field mapping.
-     * @param array         $mapping The field mapping.
-     *
-     * @return void
-=======
      * @return Column The portable column definition as required by the DBAL.
->>>>>>> fce18e93
      */
     private function gatherColumn(
         ClassMetadata $classMetadata,
@@ -660,23 +451,10 @@
             ],
         ];
 
-<<<<<<< HEAD
-        $options            = [];
-        $options['length']  = $mapping['length'] ?? null;
-        $options['notnull'] = isset($mapping['nullable']) ? ! $mapping['nullable'] : true;
-        if ($class->isInheritanceTypeSingleTable() && $class->parentClasses) {
-            $options['notnull'] = false;
-        }
-
-        $options['platformOptions']            = [];
-        $options['platformOptions']['version'] = $class->isVersioned && $class->versionField === $mapping['fieldName'];
-
-=======
         if ($classMetadata->inheritanceType === InheritanceType::SINGLE_TABLE && $classMetadata->getParent()) {
             $options['notnull'] = false;
         }
 
->>>>>>> fce18e93
         if (strtolower($columnType) === 'string' && $options['length'] === null) {
             $options['length'] = 255;
         }
@@ -693,20 +471,6 @@
             $options['columnDefinition'] = $fieldMetadata->getColumnDefinition();
         }
 
-<<<<<<< HEAD
-        if (isset($mapping['columnDefinition'])) {
-            $options['columnDefinition'] = $mapping['columnDefinition'];
-        }
-
-        // the 'default' option can be overwritten here
-        $options = $this->gatherColumnOptions($mapping) + $options;
-
-        if ($class->isIdGeneratorIdentity() && $class->getIdentifierFieldNames() === [$mapping['fieldName']]) {
-            $options['autoincrement'] = true;
-        }
-
-        if ($class->isInheritanceTypeJoined() && $class->name !== $class->rootEntityName) {
-=======
         $fieldOptions = $fieldMetadata->getOptions();
 
         // the 'default' option can be overwritten here
@@ -717,7 +481,6 @@
         }
 
         if ($classMetadata->inheritanceType === InheritanceType::JOINED && ! $classMetadata->isRootEntity()) {
->>>>>>> fce18e93
             $options['autoincrement'] = false;
         }
 
@@ -749,26 +512,16 @@
      * @param mixed[][]     $addedFks
      * @param bool[]        $blacklistedFks
      *
-<<<<<<< HEAD
-     * @return void
-     *
-=======
->>>>>>> fce18e93
      * @throws ORMException
      */
     private function gatherRelationsSql($class, $table, $schema, &$addedFks, &$blacklistedFks)
     {
-<<<<<<< HEAD
-        foreach ($class->associationMappings as $id => $mapping) {
-            if (isset($mapping['inherited']) && ! in_array($id, $class->identifier, true)) {
-=======
         foreach ($class->getPropertiesIterator() as $fieldName => $property) {
             if (! ($property instanceof AssociationMetadata)) {
                 continue;
             }
 
             if ($class->isInheritedProperty($fieldName) && ! $property->getDeclaringClass()->isMappedSuperclass) {
->>>>>>> fce18e93
                 continue;
             }
 
@@ -778,31 +531,9 @@
 
             $foreignClass = $this->em->getClassMetadata($property->getTargetEntity());
 
-<<<<<<< HEAD
-                $this->gatherRelationJoinColumns(
-                    $mapping['joinColumns'],
-                    $table,
-                    $foreignClass,
-                    $mapping,
-                    $primaryKeyColumns,
-                    $addedFks,
-                    $blacklistedFks
-                );
-            } elseif ($mapping['type'] === ClassMetadata::ONE_TO_MANY && $mapping['isOwningSide']) {
-                //... create join table, one-many through join table supported later
-                throw ORMException::notSupported();
-            } elseif ($mapping['type'] === ClassMetadata::MANY_TO_MANY && $mapping['isOwningSide']) {
-                // create join table
-                $joinTable = $mapping['joinTable'];
-
-                $theJoinTable = $schema->createTable(
-                    $this->quoteStrategy->getJoinTableName($mapping, $foreignClass, $this->platform)
-                );
-=======
             switch (true) {
                 case $property instanceof ToOneAssociationMetadata:
                     $primaryKeyColumns = []; // PK is unnecessary for this relation-type
->>>>>>> fce18e93
 
                     $this->gatherRelationJoinColumns(
                         $property->getJoinColumns(),
@@ -881,20 +612,6 @@
             }
         }
 
-<<<<<<< HEAD
-        if (in_array($referencedColumnName, $class->getIdentifierColumnNames())) {
-            // it seems to be an entity as foreign key
-            foreach ($class->getIdentifierFieldNames() as $fieldName) {
-                if (
-                    $class->hasAssociation($fieldName)
-                    && $class->getSingleAssociationJoinColumnName($fieldName) === $referencedColumnName
-                ) {
-                    return $this->getDefiningClass(
-                        $this->em->getClassMetadata($class->associationMappings[$fieldName]['targetEntity']),
-                        $class->getSingleAssociationReferencedJoinColumnName($fieldName)
-                    );
-                }
-=======
         $idColumns        = $class->getIdentifierColumns($this->em);
         $idColumnNameList = array_keys($idColumns);
 
@@ -922,7 +639,6 @@
                 $targetEntity = $this->em->getClassMetadata($property->getTargetEntity());
 
                 return $this->getDefiningClass($targetEntity, $joinColumn->getReferencedColumnName());
->>>>>>> fce18e93
             }
         }
 
@@ -954,11 +670,7 @@
         $localColumns      = [];
         $foreignColumns    = [];
         $fkOptions         = [];
-<<<<<<< HEAD
-        $foreignTableName  = $this->quoteStrategy->getTableName($class, $this->platform);
-=======
         $foreignTableName  = $class->table->getQuotedQualifiedName($this->platform);
->>>>>>> fce18e93
         $uniqueConstraints = [];
 
         foreach ($joinColumns as $joinColumn) {
@@ -968,16 +680,10 @@
             );
 
             if (! $definingClass) {
-<<<<<<< HEAD
-                throw new ORMException(
-                    'Column name `' . $joinColumn['referencedColumnName'] . '` referenced for relation from '
-                    . $mapping['sourceEntity'] . ' towards ' . $mapping['targetEntity'] . ' does not exist.'
-=======
                 throw MissingColumnException::fromColumnSourceAndTarget(
                     $joinColumn->getReferencedColumnName(),
                     $mapping->getSourceEntity(),
                     $mapping->getTargetEntity()
->>>>>>> fce18e93
                 );
             }
 
@@ -1005,15 +711,6 @@
 
                 $columnType = $property->getTypeName();
 
-<<<<<<< HEAD
-                $columnOptions += $this->gatherColumnOptions($fieldMapping);
-
-                if ($fieldMapping['type'] === 'string' && isset($fieldMapping['length'])) {
-                    $columnOptions['length'] = $fieldMapping['length'];
-                } elseif ($fieldMapping['type'] === 'decimal') {
-                    $columnOptions['scale']     = $fieldMapping['scale'];
-                    $columnOptions['precision'] = $fieldMapping['precision'];
-=======
                 switch ($columnType) {
                     case 'string':
                         $columnOptions['length'] = is_int($property->getLength()) ? $property->getLength() : 255;
@@ -1023,17 +720,12 @@
                         $columnOptions['scale']     = $property->getScale();
                         $columnOptions['precision'] = $property->getPrecision();
                         break;
->>>>>>> fce18e93
                 }
 
                 $theJoinTable->addColumn($quotedColumnName, $columnType, $columnOptions);
             }
 
-<<<<<<< HEAD
-            if (isset($joinColumn['unique']) && $joinColumn['unique'] === true) {
-=======
             if ($joinColumn->isUnique()) {
->>>>>>> fce18e93
                 $uniqueConstraints[] = ['columns' => [$quotedColumnName]];
             }
 
@@ -1049,23 +741,13 @@
         }
 
         $compositeName = $theJoinTable->getName() . '.' . implode('', $localColumns);
-<<<<<<< HEAD
-        if (
-            isset($addedFks[$compositeName])
-=======
 
         if (isset($addedFks[$compositeName])
->>>>>>> fce18e93
             && ($foreignTableName !== $addedFks[$compositeName]['foreignTableName']
             || 0 < count(array_diff($foreignColumns, $addedFks[$compositeName]['foreignColumns'])))
         ) {
             foreach ($theJoinTable->getForeignKeys() as $fkName => $key) {
-<<<<<<< HEAD
-                if (
-                    count(array_diff($key->getLocalColumns(), $localColumns)) === 0
-=======
                 if (count(array_diff($key->getLocalColumns(), $localColumns)) === 0
->>>>>>> fce18e93
                     && (($key->getForeignTableName() !== $foreignTableName)
                     || 0 < count(array_diff($key->getForeignColumns(), $foreignColumns)))
                 ) {
@@ -1076,17 +758,12 @@
 
             $blacklistedFks[$compositeName] = true;
         } elseif (! isset($blacklistedFks[$compositeName])) {
-<<<<<<< HEAD
-            $addedFks[$compositeName] = ['foreignTableName' => $foreignTableName, 'foreignColumns' => $foreignColumns];
-            $theJoinTable->addUnnamedForeignKeyConstraint(
-=======
             $addedFks[$compositeName] = [
                 'foreignTableName' => $foreignTableName,
                 'foreignColumns'   => $foreignColumns,
             ];
 
             $theJoinTable->addForeignKeyConstraint(
->>>>>>> fce18e93
                 $foreignTableName,
                 $localColumns,
                 $foreignColumns,
@@ -1100,16 +777,6 @@
      *
      * @return mixed[]
      */
-<<<<<<< HEAD
-    private function gatherColumnOptions(array $mapping): array
-    {
-        if (! isset($mapping['options'])) {
-            return [];
-        }
-
-        $options                        = array_intersect_key($mapping['options'], array_flip(self::KNOWN_COLUMN_OPTIONS));
-        $options['customSchemaOptions'] = array_diff_key($mapping['options'], $options);
-=======
     private function gatherColumnOptions(array $mapping) : array
     {
         if ($mapping === []) {
@@ -1118,7 +785,6 @@
 
         $options                        = array_intersect_key($mapping, array_flip(self::KNOWN_COLUMN_OPTIONS));
         $options['customSchemaOptions'] = array_diff_key($mapping, $options);
->>>>>>> fce18e93
 
         return $options;
     }
@@ -1192,10 +858,7 @@
         foreach ($fullSchema->getTables() as $table) {
             if (! $schema->hasTable($table->getName())) {
                 foreach ($table->getForeignKeys() as $foreignKey) {
-<<<<<<< HEAD
-=======
                     /** @var $foreignKey ForeignKeyConstraint */
->>>>>>> fce18e93
                     if ($schema->hasTable($foreignKey->getForeignTableName())) {
                         $visitor->acceptForeignKey($table, $foreignKey);
                     }
@@ -1214,11 +877,7 @@
             }
 
             foreach ($schema->getTables() as $table) {
-<<<<<<< HEAD
-                /** @var Table $sequence */
-=======
                 /** @var $sequence Table */
->>>>>>> fce18e93
                 if ($table->hasPrimaryKey()) {
                     $columns = $table->getPrimaryKey()->getColumns();
                     if (count($columns) === 1) {
@@ -1238,17 +897,9 @@
      * Updates the database schema of the given classes by comparing the ClassMetadata
      * instances to the current database schema that is inspected.
      *
-<<<<<<< HEAD
-     * @param mixed[] $classes
-     * @param bool    $saveMode If TRUE, only performs a partial update
-     *                           without dropping assets which are scheduled for deletion.
-     *
-     * @return void
-=======
      * @param ClassMetadata[] $classes
      * @param bool            $saveMode If TRUE, only performs a partial update
      *                                  without dropping assets which are scheduled for deletion.
->>>>>>> fce18e93
      */
     public function updateSchema(array $classes, $saveMode = false)
     {
@@ -1264,29 +915,18 @@
      * Gets the sequence of SQL statements that need to be performed in order
      * to bring the given class mappings in-synch with the relational schema.
      *
-<<<<<<< HEAD
-     * @param mixed[] $classes  The classes to consider.
-     * @param bool    $saveMode If TRUE, only generates SQL for a partial update
-     *                           that does not include SQL for dropping assets which are scheduled for deletion.
-=======
      * @param ClassMetadata[] $classes  The classes to consider.
      * @param bool            $saveMode If TRUE, only generates SQL for a partial update
      *                                  that does not include SQL for dropping assets which are scheduled for deletion.
->>>>>>> fce18e93
      *
      * @return string[] The sequence of SQL statements.
      */
     public function getUpdateSchemaSql(array $classes, $saveMode = false)
     {
-<<<<<<< HEAD
-        $toSchema   = $this->getSchemaFromMetadata($classes);
-        $fromSchema = $this->createSchemaForComparison($toSchema);
-=======
         $sm = $this->em->getConnection()->getSchemaManager();
 
         $fromSchema = $sm->createSchema();
         $toSchema   = $this->getSchemaFromMetadata($classes);
->>>>>>> fce18e93
 
         $comparator = new Comparator();
         $schemaDiff = $comparator->compare($fromSchema, $toSchema);
@@ -1297,35 +937,4 @@
 
         return $schemaDiff->toSql($this->platform);
     }
-
-    /**
-     * Creates the schema from the database, ensuring tables from the target schema are whitelisted for comparison.
-     */
-    private function createSchemaForComparison(Schema $toSchema): Schema
-    {
-        $connection    = $this->em->getConnection();
-        $schemaManager = $connection->getSchemaManager();
-
-        // backup schema assets filter
-        $config         = $connection->getConfiguration();
-        $previousFilter = $config->getSchemaAssetsFilter();
-
-        if ($previousFilter === null) {
-            return $schemaManager->createSchema();
-        }
-
-        // whitelist assets we already know about in $toSchema, use the existing filter otherwise
-        $config->setSchemaAssetsFilter(static function ($asset) use ($previousFilter, $toSchema): bool {
-            $assetName = $asset instanceof AbstractAsset ? $asset->getName() : $asset;
-
-            return $toSchema->hasTable($assetName) || $toSchema->hasSequence($assetName) || $previousFilter($asset);
-        });
-
-        try {
-            return $schemaManager->createSchema();
-        } finally {
-            // restore schema assets filter
-            $config->setSchemaAssetsFilter($previousFilter);
-        }
-    }
 }