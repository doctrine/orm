--- conflicted
+++ resolved
@@ -1,26 +1,6 @@
 <?php
 
-<<<<<<< HEAD
-/*
- * THIS SOFTWARE IS PROVIDED BY THE COPYRIGHT HOLDERS AND CONTRIBUTORS
- * "AS IS" AND ANY EXPRESS OR IMPLIED WARRANTIES, INCLUDING, BUT NOT
- * LIMITED TO, THE IMPLIED WARRANTIES OF MERCHANTABILITY AND FITNESS FOR
- * A PARTICULAR PURPOSE ARE DISCLAIMED. IN NO EVENT SHALL THE COPYRIGHT
- * OWNER OR CONTRIBUTORS BE LIABLE FOR ANY DIRECT, INDIRECT, INCIDENTAL,
- * SPECIAL, EXEMPLARY, OR CONSEQUENTIAL DAMAGES (INCLUDING, BUT NOT
- * LIMITED TO, PROCUREMENT OF SUBSTITUTE GOODS OR SERVICES; LOSS OF USE,
- * DATA, OR PROFITS; OR BUSINESS INTERRUPTION) HOWEVER CAUSED AND ON ANY
- * THEORY OF LIABILITY, WHETHER IN CONTRACT, STRICT LIABILITY, OR TORT
- * (INCLUDING NEGLIGENCE OR OTHERWISE) ARISING IN ANY WAY OUT OF THE USE
- * OF THIS SOFTWARE, EVEN IF ADVISED OF THE POSSIBILITY OF SUCH DAMAGE.
- *
- * This software consists of voluntary contributions made by many individuals
- * and is licensed under the MIT license. For more information, see
- * <http://www.doctrine-project.org>.
- */
-=======
 declare(strict_types=1);
->>>>>>> fce18e93
 
 namespace Doctrine\ORM\Tools;
 
@@ -30,21 +10,10 @@
 use Doctrine\Common\Cache\CacheProvider;
 use Doctrine\Common\Cache\MemcachedCache;
 use Doctrine\Common\Cache\RedisCache;
-<<<<<<< HEAD
-use Doctrine\Common\ClassLoader;
-use Doctrine\ORM\Configuration;
-use Doctrine\ORM\Mapping\Driver\XmlDriver;
-use Doctrine\ORM\Mapping\Driver\YamlDriver;
-use Memcached;
-use Redis;
-
-use function class_exists;
-=======
 use Doctrine\ORM\Configuration;
 use Doctrine\ORM\Mapping\Driver\XmlDriver;
 use Memcached;
 use Redis;
->>>>>>> fce18e93
 use function extension_loaded;
 use function md5;
 use function sys_get_temp_dir;
@@ -55,39 +24,6 @@
 class Setup
 {
     /**
-<<<<<<< HEAD
-     * Use this method to register all autoloads for a downloaded Doctrine library.
-     * Pick the directory the library was uncompressed into.
-     *
-     * @param string $directory
-     *
-     * @return void
-     */
-    public static function registerAutoloadDirectory($directory)
-    {
-        if (! class_exists('Doctrine\Common\ClassLoader', false)) {
-            require_once $directory . '/Doctrine/Common/ClassLoader.php';
-        }
-
-        $loader = new ClassLoader('Doctrine', $directory);
-        $loader->register();
-
-        $loader = new ClassLoader('Symfony\Component', $directory . '/Doctrine');
-        $loader->register();
-    }
-
-    /**
-     * Creates a configuration with an annotation metadata driver.
-     *
-     * @param mixed[] $paths
-     * @param bool    $isDevMode
-     * @param string  $proxyDir
-     * @param bool    $useSimpleAnnotationReader
-     *
-     * @return Configuration
-     */
-    public static function createAnnotationMetadataConfiguration(array $paths, $isDevMode = false, $proxyDir = null, ?Cache $cache = null, $useSimpleAnnotationReader = true)
-=======
      * Creates a configuration with an annotation metadata driver.
      *
      * @param string[] $paths
@@ -97,7 +33,6 @@
      * @return Configuration
      */
     public static function createAnnotationMetadataConfiguration(array $paths, $isDevMode = false, $proxyDir = null, ?Cache $cache = null)
->>>>>>> fce18e93
     {
         $config = self::createConfiguration($isDevMode, $proxyDir, $cache);
         $config->setMetadataDriverImpl($config->newDefaultAnnotationDriver($paths));
@@ -108,15 +43,9 @@
     /**
      * Creates a configuration with a xml metadata driver.
      *
-<<<<<<< HEAD
-     * @param mixed[] $paths
-     * @param bool    $isDevMode
-     * @param string  $proxyDir
-=======
      * @param string[] $paths
      * @param bool     $isDevMode
      * @param string   $proxyDir
->>>>>>> fce18e93
      *
      * @return Configuration
      */
@@ -129,26 +58,6 @@
     }
 
     /**
-<<<<<<< HEAD
-     * Creates a configuration with a yaml metadata driver.
-     *
-     * @param mixed[] $paths
-     * @param bool    $isDevMode
-     * @param string  $proxyDir
-     *
-     * @return Configuration
-     */
-    public static function createYAMLMetadataConfiguration(array $paths, $isDevMode = false, $proxyDir = null, ?Cache $cache = null)
-    {
-        $config = self::createConfiguration($isDevMode, $proxyDir, $cache);
-        $config->setMetadataDriverImpl(new YamlDriver($paths));
-
-        return $config;
-    }
-
-    /**
-=======
->>>>>>> fce18e93
      * Creates a configuration without a metadata driver.
      *
      * @param bool   $isDevMode
@@ -173,11 +82,7 @@
         return $config;
     }
 
-<<<<<<< HEAD
-    private static function createCacheConfiguration(bool $isDevMode, string $proxyDir, ?Cache $cache): Cache
-=======
     private static function createCacheConfiguration(bool $isDevMode, string $proxyDir, ?Cache $cache) : Cache
->>>>>>> fce18e93
     {
         $cache = self::createCacheInstance($isDevMode, $cache);
 
@@ -196,7 +101,7 @@
         return $cache;
     }
 
-    private static function createCacheInstance(bool $isDevMode, ?Cache $cache): Cache
+    private static function createCacheInstance(bool $isDevMode, ?Cache $cache) : Cache
     {
         if ($cache !== null) {
             return $cache;
