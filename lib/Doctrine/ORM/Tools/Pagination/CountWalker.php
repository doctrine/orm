<?php

<<<<<<< HEAD
/*
 * THIS SOFTWARE IS PROVIDED BY THE COPYRIGHT HOLDERS AND CONTRIBUTORS
 * "AS IS" AND ANY EXPRESS OR IMPLIED WARRANTIES, INCLUDING, BUT NOT
 * LIMITED TO, THE IMPLIED WARRANTIES OF MERCHANTABILITY AND FITNESS FOR
 * A PARTICULAR PURPOSE ARE DISCLAIMED. IN NO EVENT SHALL THE COPYRIGHT
 * OWNER OR CONTRIBUTORS BE LIABLE FOR ANY DIRECT, INDIRECT, INCIDENTAL,
 * SPECIAL, EXEMPLARY, OR CONSEQUENTIAL DAMAGES (INCLUDING, BUT NOT
 * LIMITED TO, PROCUREMENT OF SUBSTITUTE GOODS OR SERVICES; LOSS OF USE,
 * DATA, OR PROFITS; OR BUSINESS INTERRUPTION) HOWEVER CAUSED AND ON ANY
 * THEORY OF LIABILITY, WHETHER IN CONTRACT, STRICT LIABILITY, OR TORT
 * (INCLUDING NEGLIGENCE OR OTHERWISE) ARISING IN ANY WAY OUT OF THE USE
 * OF THIS SOFTWARE, EVEN IF ADVISED OF THE POSSIBILITY OF SUCH DAMAGE.
 *
 * This software consists of voluntary contributions made by many individuals
 * and is licensed under the MIT license. For more information, see
 * <http://www.doctrine-project.org>.
 */

namespace Doctrine\ORM\Tools\Pagination;

=======
declare(strict_types=1);

namespace Doctrine\ORM\Tools\Pagination;

use Doctrine\ORM\Mapping\AssociationMetadata;
use Doctrine\ORM\Mapping\ToOneAssociationMetadata;
>>>>>>> fce18e93
use Doctrine\ORM\Query\AST\AggregateExpression;
use Doctrine\ORM\Query\AST\PathExpression;
use Doctrine\ORM\Query\AST\SelectExpression;
use Doctrine\ORM\Query\AST\SelectStatement;
use Doctrine\ORM\Query\TreeWalkerAdapter;
use RuntimeException;
<<<<<<< HEAD

=======
>>>>>>> fce18e93
use function count;
use function reset;

/**
 * Replaces the selectClause of the AST with a COUNT statement.
 */
class CountWalker extends TreeWalkerAdapter
{
    /**
     * Distinct mode hint name.
     */
    public const HINT_DISTINCT = 'doctrine_paginator.distinct';

    /**
     * Walks down a SelectStatement AST node, modifying it to retrieve a COUNT.
     *
<<<<<<< HEAD
     * @return void
     *
=======
>>>>>>> fce18e93
     * @throws RuntimeException
     */
    public function walkSelectStatement(SelectStatement $AST)
    {
        if ($AST->havingClause) {
            throw new RuntimeException('Cannot count query that uses a HAVING clause. Use the output walkers for pagination');
        }

        $queryComponents = $this->getQueryComponents();
        // Get the root entity and alias from the AST fromClause
        $from = $AST->fromClause->identificationVariableDeclarations;

        if (count($from) > 1) {
            throw new RuntimeException('Cannot count query which selects two FROM components, cannot make distinction');
        }

        $fromRoot  = reset($from);
        $rootAlias = $fromRoot->rangeVariableDeclaration->aliasIdentificationVariable;
        $rootClass = $queryComponents[$rootAlias]['metadata'];
        $property  = $rootClass->getProperty($rootClass->getSingleIdentifierFieldName());
        $pathType  = PathExpression::TYPE_STATE_FIELD;

        if ($property instanceof AssociationMetadata) {
            $pathType = $property instanceof ToOneAssociationMetadata
                ? PathExpression::TYPE_SINGLE_VALUED_ASSOCIATION
                : PathExpression::TYPE_COLLECTION_VALUED_ASSOCIATION;
        }

<<<<<<< HEAD
        $pathExpression       = new PathExpression(
            PathExpression::TYPE_STATE_FIELD | PathExpression::TYPE_SINGLE_VALUED_ASSOCIATION,
            $rootAlias,
            $identifierFieldName
=======
        $pathExpression = new PathExpression(
            PathExpression::TYPE_STATE_FIELD | PathExpression::TYPE_SINGLE_VALUED_ASSOCIATION,
            $rootAlias,
            $property->getName()
>>>>>>> fce18e93
        );

        $pathExpression->type = $pathType;

<<<<<<< HEAD
        $distinct                             = $this->_getQuery()->getHint(self::HINT_DISTINCT);
        $AST->selectClause->selectExpressions = [
            new SelectExpression(
                new AggregateExpression('count', $pathExpression, $distinct),
                null
            ),
=======
        $distinct = $this->getQuery()->getHint(self::HINT_DISTINCT);

        $AST->selectClause->selectExpressions = [
            new SelectExpression(new AggregateExpression('count', $pathExpression, $distinct), null),
>>>>>>> fce18e93
        ];

        // ORDER BY is not needed, only increases query execution through unnecessary sorting.
        $AST->orderByClause = null;
    }
}<|MERGE_RESOLUTION|>--- conflicted
+++ resolved
@@ -1,44 +1,17 @@
 <?php
 
-<<<<<<< HEAD
-/*
- * THIS SOFTWARE IS PROVIDED BY THE COPYRIGHT HOLDERS AND CONTRIBUTORS
- * "AS IS" AND ANY EXPRESS OR IMPLIED WARRANTIES, INCLUDING, BUT NOT
- * LIMITED TO, THE IMPLIED WARRANTIES OF MERCHANTABILITY AND FITNESS FOR
- * A PARTICULAR PURPOSE ARE DISCLAIMED. IN NO EVENT SHALL THE COPYRIGHT
- * OWNER OR CONTRIBUTORS BE LIABLE FOR ANY DIRECT, INDIRECT, INCIDENTAL,
- * SPECIAL, EXEMPLARY, OR CONSEQUENTIAL DAMAGES (INCLUDING, BUT NOT
- * LIMITED TO, PROCUREMENT OF SUBSTITUTE GOODS OR SERVICES; LOSS OF USE,
- * DATA, OR PROFITS; OR BUSINESS INTERRUPTION) HOWEVER CAUSED AND ON ANY
- * THEORY OF LIABILITY, WHETHER IN CONTRACT, STRICT LIABILITY, OR TORT
- * (INCLUDING NEGLIGENCE OR OTHERWISE) ARISING IN ANY WAY OUT OF THE USE
- * OF THIS SOFTWARE, EVEN IF ADVISED OF THE POSSIBILITY OF SUCH DAMAGE.
- *
- * This software consists of voluntary contributions made by many individuals
- * and is licensed under the MIT license. For more information, see
- * <http://www.doctrine-project.org>.
- */
-
-namespace Doctrine\ORM\Tools\Pagination;
-
-=======
 declare(strict_types=1);
 
 namespace Doctrine\ORM\Tools\Pagination;
 
 use Doctrine\ORM\Mapping\AssociationMetadata;
 use Doctrine\ORM\Mapping\ToOneAssociationMetadata;
->>>>>>> fce18e93
 use Doctrine\ORM\Query\AST\AggregateExpression;
 use Doctrine\ORM\Query\AST\PathExpression;
 use Doctrine\ORM\Query\AST\SelectExpression;
 use Doctrine\ORM\Query\AST\SelectStatement;
 use Doctrine\ORM\Query\TreeWalkerAdapter;
 use RuntimeException;
-<<<<<<< HEAD
-
-=======
->>>>>>> fce18e93
 use function count;
 use function reset;
 
@@ -55,11 +28,6 @@
     /**
      * Walks down a SelectStatement AST node, modifying it to retrieve a COUNT.
      *
-<<<<<<< HEAD
-     * @return void
-     *
-=======
->>>>>>> fce18e93
      * @throws RuntimeException
      */
     public function walkSelectStatement(SelectStatement $AST)
@@ -88,34 +56,18 @@
                 : PathExpression::TYPE_COLLECTION_VALUED_ASSOCIATION;
         }
 
-<<<<<<< HEAD
-        $pathExpression       = new PathExpression(
-            PathExpression::TYPE_STATE_FIELD | PathExpression::TYPE_SINGLE_VALUED_ASSOCIATION,
-            $rootAlias,
-            $identifierFieldName
-=======
         $pathExpression = new PathExpression(
             PathExpression::TYPE_STATE_FIELD | PathExpression::TYPE_SINGLE_VALUED_ASSOCIATION,
             $rootAlias,
             $property->getName()
->>>>>>> fce18e93
         );
 
         $pathExpression->type = $pathType;
 
-<<<<<<< HEAD
-        $distinct                             = $this->_getQuery()->getHint(self::HINT_DISTINCT);
-        $AST->selectClause->selectExpressions = [
-            new SelectExpression(
-                new AggregateExpression('count', $pathExpression, $distinct),
-                null
-            ),
-=======
         $distinct = $this->getQuery()->getHint(self::HINT_DISTINCT);
 
         $AST->selectClause->selectExpressions = [
             new SelectExpression(new AggregateExpression('count', $pathExpression, $distinct), null),
->>>>>>> fce18e93
         ];
 
         // ORDER BY is not needed, only increases query execution through unnecessary sorting.
