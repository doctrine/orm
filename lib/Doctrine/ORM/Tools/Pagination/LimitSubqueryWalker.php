--- conflicted
+++ resolved
@@ -64,13 +64,8 @@
 
         $pathExpression->type = PathExpression::TYPE_STATE_FIELD;
 
-<<<<<<< HEAD
         $selectStatement->selectClause->selectExpressions = [new SelectExpression($pathExpression, '_dctrn_id')];
-        $selectStatement->selectClause->isDistinct        = true;
-=======
-        $AST->selectClause->selectExpressions = [new SelectExpression($pathExpression, '_dctrn_id')];
-        $AST->selectClause->isDistinct        = ($query->getHints()[Paginator::HINT_ENABLE_DISTINCT] ?? true) === true;
->>>>>>> 48edb33b
+        $selectStatement->selectClause->isDistinct        = ($query->getHints()[Paginator::HINT_ENABLE_DISTINCT] ?? true) === true;
 
         if (! isset($selectStatement->orderByClause)) {
             return;
