--- conflicted
+++ resolved
@@ -1,26 +1,6 @@
 <?php
 
-<<<<<<< HEAD
-/*
- * THIS SOFTWARE IS PROVIDED BY THE COPYRIGHT HOLDERS AND CONTRIBUTORS
- * "AS IS" AND ANY EXPRESS OR IMPLIED WARRANTIES, INCLUDING, BUT NOT
- * LIMITED TO, THE IMPLIED WARRANTIES OF MERCHANTABILITY AND FITNESS FOR
- * A PARTICULAR PURPOSE ARE DISCLAIMED. IN NO EVENT SHALL THE COPYRIGHT
- * OWNER OR CONTRIBUTORS BE LIABLE FOR ANY DIRECT, INDIRECT, INCIDENTAL,
- * SPECIAL, EXEMPLARY, OR CONSEQUENTIAL DAMAGES (INCLUDING, BUT NOT
- * LIMITED TO, PROCUREMENT OF SUBSTITUTE GOODS OR SERVICES; LOSS OF USE,
- * DATA, OR PROFITS; OR BUSINESS INTERRUPTION) HOWEVER CAUSED AND ON ANY
- * THEORY OF LIABILITY, WHETHER IN CONTRACT, STRICT LIABILITY, OR TORT
- * (INCLUDING NEGLIGENCE OR OTHERWISE) ARISING IN ANY WAY OUT OF THE USE
- * OF THIS SOFTWARE, EVEN IF ADVISED OF THE POSSIBILITY OF SUCH DAMAGE.
- *
- * This software consists of voluntary contributions made by many individuals
- * and is licensed under the MIT license. For more information, see
- * <http://www.doctrine-project.org>.
- */
-=======
 declare(strict_types=1);
->>>>>>> fce18e93
 
 namespace Doctrine\ORM\Tools\Pagination;
 
@@ -33,10 +13,6 @@
 use Doctrine\ORM\Query\AST\SelectStatement;
 use Doctrine\ORM\Query\TreeWalkerAdapter;
 use RuntimeException;
-<<<<<<< HEAD
-
-=======
->>>>>>> fce18e93
 use function count;
 use function is_string;
 use function reset;
@@ -46,16 +22,10 @@
  */
 class LimitSubqueryWalker extends TreeWalkerAdapter
 {
-<<<<<<< HEAD
-    public const IDENTIFIER_TYPE = 'doctrine_paginator.id.type';
-
-    public const FORCE_DBAL_TYPE_CONVERSION = 'doctrine_paginator.scalar_result.force_dbal_type_conversion';
-=======
     /**
      * ID type hint.
      */
     public const IDENTIFIER_TYPE = 'doctrine_paginator.id.type';
->>>>>>> fce18e93
 
     /**
      * Counter for generating unique order column aliases.
@@ -68,11 +38,6 @@
      * Walks down a SelectStatement AST node, modifying it to retrieve DISTINCT ids
      * of the root Entity.
      *
-<<<<<<< HEAD
-     * @return void
-     *
-=======
->>>>>>> fce18e93
      * @throws RuntimeException
      */
     public function walkSelectStatement(SelectStatement $AST)
@@ -87,21 +52,14 @@
         $this->validate($AST);
         $property = $rootClass->getProperty($rootClass->getSingleIdentifierFieldName());
 
-<<<<<<< HEAD
-        if (isset($rootClass->associationMappings[$identifier])) {
-            throw new RuntimeException('Paginating an entity with foreign key as identifier only works when using the Output Walkers. Call Paginator#setUseOutputWalkers(true) before iterating the paginator.');
-=======
         if ($property instanceof AssociationMetadata) {
             throw new RuntimeException(
                 'Paginating an entity with foreign key as identifier only works when using the Output Walkers. ' .
                 'Call Paginator#setUseOutputWalkers(true) before iterating the paginator.'
             );
->>>>>>> fce18e93
         }
 
         $this->getQuery()->setHint(self::IDENTIFIER_TYPE, $property->getType());
-
-        $this->_getQuery()->setHint(self::FORCE_DBAL_TYPE_CONVERSION, true);
 
         $pathExpression = new PathExpression(
             PathExpression::TYPE_STATE_FIELD | PathExpression::TYPE_SINGLE_VALUED_ASSOCIATION,
@@ -122,11 +80,7 @@
             if ($item->expression instanceof PathExpression) {
                 $AST->selectClause->selectExpressions[] = new SelectExpression(
                     $this->createSelectExpressionItem($item->expression),
-<<<<<<< HEAD
-                    '_dctrn_ord' . $this->_aliasCounter++
-=======
                     '_dctrn_ord' . $this->aliasCounter++
->>>>>>> fce18e93
                 );
 
                 continue;
@@ -158,32 +112,11 @@
         $from            = $AST->fromClause->identificationVariableDeclarations;
         $fromRoot        = reset($from);
 
-<<<<<<< HEAD
-        if (
-            $query instanceof Query
-            && $query->getMaxResults() !== null
-            && $AST->orderByClause
-            && count($fromRoot->joins)
-        ) {
-=======
         if ($query instanceof Query && $query->getMaxResults() && $AST->orderByClause && count($fromRoot->joins)) {
->>>>>>> fce18e93
             // Check each orderby item.
             // TODO: check complex orderby items too...
             foreach ($AST->orderByClause->orderByItems as $orderByItem) {
                 $expression = $orderByItem->expression;
-<<<<<<< HEAD
-                if (
-                    $orderByItem->expression instanceof PathExpression
-                    && isset($queryComponents[$expression->identificationVariable])
-                ) {
-                    $queryComponent = $queryComponents[$expression->identificationVariable];
-                    if (
-                        isset($queryComponent['parent'])
-                        && $queryComponent['relation']['type'] & ClassMetadataInfo::TO_MANY
-                    ) {
-                        throw new RuntimeException('Cannot select distinct identifiers from query with LIMIT and ORDER BY on a column from a fetch joined to-many association. Use output walkers.');
-=======
 
                 if ($expression instanceof PathExpression && isset($queryComponents[$expression->identificationVariable])) {
                     $queryComponent = $queryComponents[$expression->identificationVariable];
@@ -193,7 +126,6 @@
                             'Cannot select distinct identifiers from query with LIMIT and ORDER BY on a column from a '
                             . 'fetch joined to-many association. Use output walkers.'
                         );
->>>>>>> fce18e93
                     }
                 }
             }
@@ -203,11 +135,7 @@
     /**
      * Retrieve either an IdentityFunction (IDENTITY(u.assoc)) or a state field (u.name).
      *
-<<<<<<< HEAD
-     * @return IdentityFunction|PathExpression
-=======
      * @return IdentityFunction
->>>>>>> fce18e93
      */
     private function createSelectExpressionItem(PathExpression $pathExpression)
     {
