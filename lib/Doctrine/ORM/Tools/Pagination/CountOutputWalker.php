<?php

declare(strict_types=1);

namespace Doctrine\ORM\Tools\Pagination;

use Doctrine\DBAL\Platforms\AbstractPlatform;
use Doctrine\DBAL\Platforms\SQLServerPlatform;
use Doctrine\ORM\Query;
use Doctrine\ORM\Query\AST\SelectStatement;
use Doctrine\ORM\Query\Parser;
use Doctrine\ORM\Query\ParserResult;
use Doctrine\ORM\Query\ResultSetMapping;
use Doctrine\ORM\Query\SqlWalker;
use RuntimeException;

use function array_diff;
use function array_keys;
use function count;
use function implode;
use function reset;
use function sprintf;

/**
 * Wraps the query in order to accurately count the root objects.
 *
 * Given a DQL like `SELECT u FROM User u` it will generate an SQL query like:
 * SELECT COUNT(*) (SELECT DISTINCT <id> FROM (<original SQL>))
 *
 * Works with composite keys but cannot deal with queries that have multiple
 * root entities (e.g. `SELECT f, b from Foo, Bar`)
 *
 * Note that the ORDER BY clause is not removed. Many SQL implementations (e.g. MySQL)
 * are able to cache subqueries. By keeping the ORDER BY clause intact, the limitSubQuery
 * that will most likely be executed next can be read from the native SQL cache.
 *
 * @psalm-import-type QueryComponent from Parser
 */
class CountOutputWalker extends SqlWalker
{
    private readonly AbstractPlatform $platform;
    private readonly ResultSetMapping $rsm;

    /**
     * {@inheritdoc}
     */
    public function __construct(Query $query, ParserResult $parserResult, array $queryComponents)
    {
        $this->platform = $query->getEntityManager()->getConnection()->getDatabasePlatform();
        $this->rsm      = $parserResult->getResultSetMapping();

        parent::__construct($query, $parserResult, $queryComponents);
    }

<<<<<<< HEAD
    public function walkSelectStatement(SelectStatement $selectStatement): string
=======
    /**
     * {@inheritDoc}
     */
    public function walkSelectStatement(SelectStatement $AST)
>>>>>>> a056552d
    {
        if ($this->platform instanceof SQLServerPlatform) {
            $selectStatement->orderByClause = null;
        }

        $sql = parent::walkSelectStatement($selectStatement);

        if ($selectStatement->groupByClause) {
            return sprintf(
                'SELECT COUNT(*) AS dctrn_count FROM (%s) dctrn_table',
                $sql,
            );
        }

        // Find out the SQL alias of the identifier column of the root entity
        // It may be possible to make this work with multiple root entities but that
        // would probably require issuing multiple queries or doing a UNION SELECT
        // so for now, It's not supported.

        // Get the root entity and alias from the AST fromClause
        $from = $selectStatement->fromClause->identificationVariableDeclarations;
        if (count($from) > 1) {
            throw new RuntimeException('Cannot count query which selects two FROM components, cannot make distinction');
        }

        $fromRoot       = reset($from);
        $rootAlias      = $fromRoot->rangeVariableDeclaration->aliasIdentificationVariable;
        $rootClass      = $this->getMetadataForDqlAlias($rootAlias);
        $rootIdentifier = $rootClass->identifier;

        // For every identifier, find out the SQL alias by combing through the ResultSetMapping
        $sqlIdentifier = [];
        foreach ($rootIdentifier as $property) {
            if (isset($rootClass->fieldMappings[$property])) {
                foreach (array_keys($this->rsm->fieldMappings, $property, true) as $alias) {
                    if ($this->rsm->columnOwnerMap[$alias] === $rootAlias) {
                        $sqlIdentifier[$property] = $alias;
                    }
                }
            }

            if (isset($rootClass->associationMappings[$property])) {
                $joinColumn = $rootClass->associationMappings[$property]['joinColumns'][0]['name'];

                foreach (array_keys($this->rsm->metaMappings, $joinColumn, true) as $alias) {
                    if ($this->rsm->columnOwnerMap[$alias] === $rootAlias) {
                        $sqlIdentifier[$property] = $alias;
                    }
                }
            }
        }

        if (count($rootIdentifier) !== count($sqlIdentifier)) {
            throw new RuntimeException(sprintf(
                'Not all identifier properties can be found in the ResultSetMapping: %s',
                implode(', ', array_diff($rootIdentifier, array_keys($sqlIdentifier))),
            ));
        }

        // Build the counter query
        return sprintf(
            'SELECT COUNT(*) AS dctrn_count FROM (SELECT DISTINCT %s FROM (%s) dctrn_result) dctrn_table',
            implode(', ', $sqlIdentifier),
            $sql,
        );
    }
}<|MERGE_RESOLUTION|>--- conflicted
+++ resolved
@@ -42,7 +42,7 @@
     private readonly ResultSetMapping $rsm;
 
     /**
-     * {@inheritdoc}
+     * {@inheritDoc}
      */
     public function __construct(Query $query, ParserResult $parserResult, array $queryComponents)
     {
@@ -52,14 +52,7 @@
         parent::__construct($query, $parserResult, $queryComponents);
     }
 
-<<<<<<< HEAD
     public function walkSelectStatement(SelectStatement $selectStatement): string
-=======
-    /**
-     * {@inheritDoc}
-     */
-    public function walkSelectStatement(SelectStatement $AST)
->>>>>>> a056552d
     {
         if ($this->platform instanceof SQLServerPlatform) {
             $selectStatement->orderByClause = null;
