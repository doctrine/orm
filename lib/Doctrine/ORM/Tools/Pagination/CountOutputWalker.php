<?php

<<<<<<< HEAD
/*
 * THIS SOFTWARE IS PROVIDED BY THE COPYRIGHT HOLDERS AND CONTRIBUTORS
 * "AS IS" AND ANY EXPRESS OR IMPLIED WARRANTIES, INCLUDING, BUT NOT
 * LIMITED TO, THE IMPLIED WARRANTIES OF MERCHANTABILITY AND FITNESS FOR
 * A PARTICULAR PURPOSE ARE DISCLAIMED. IN NO EVENT SHALL THE COPYRIGHT
 * OWNER OR CONTRIBUTORS BE LIABLE FOR ANY DIRECT, INDIRECT, INCIDENTAL,
 * SPECIAL, EXEMPLARY, OR CONSEQUENTIAL DAMAGES (INCLUDING, BUT NOT
 * LIMITED TO, PROCUREMENT OF SUBSTITUTE GOODS OR SERVICES; LOSS OF USE,
 * DATA, OR PROFITS; OR BUSINESS INTERRUPTION) HOWEVER CAUSED AND ON ANY
 * THEORY OF LIABILITY, WHETHER IN CONTRACT, STRICT LIABILITY, OR TORT
 * (INCLUDING NEGLIGENCE OR OTHERWISE) ARISING IN ANY WAY OUT OF THE USE
 * OF THIS SOFTWARE, EVEN IF ADVISED OF THE POSSIBILITY OF SUCH DAMAGE.
 *
 * This software consists of voluntary contributions made by many individuals
 * and is licensed under the MIT license. For more information, see
 * <http://www.doctrine-project.org>.
 */
=======
declare(strict_types=1);
>>>>>>> fce18e93

namespace Doctrine\ORM\Tools\Pagination;

use Doctrine\DBAL\Platforms\AbstractPlatform;
<<<<<<< HEAD
=======
use Doctrine\ORM\Mapping\AssociationMetadata;
use Doctrine\ORM\Mapping\FieldMetadata;
>>>>>>> fce18e93
use Doctrine\ORM\Query;
use Doctrine\ORM\Query\AST\SelectStatement;
use Doctrine\ORM\Query\ParserResult;
use Doctrine\ORM\Query\ResultSetMapping;
use Doctrine\ORM\Query\SqlWalker;
use RuntimeException;
<<<<<<< HEAD

=======
>>>>>>> fce18e93
use function array_diff;
use function array_keys;
use function count;
use function implode;
use function reset;
use function sprintf;

/**
 * Wraps the query in order to accurately count the root objects.
 *
 * Given a DQL like `SELECT u FROM User u` it will generate an SQL query like:
 * SELECT COUNT(*) (SELECT DISTINCT <id> FROM (<original SQL>))
 *
 * Works with composite keys but cannot deal with queries that have multiple
 * root entities (e.g. `SELECT f, b from Foo, Bar`)
 */
class CountOutputWalker extends SqlWalker
{
    /** @var AbstractPlatform */
    private $platform;

    /** @var ResultSetMapping */
    private $rsm;

<<<<<<< HEAD
    /** @var mixed[] */
=======
    /** @var mixed[][] */
>>>>>>> fce18e93
    private $queryComponents;

    /**
     * Stores various parameters that are otherwise unavailable
     * because Doctrine\ORM\Query\SqlWalker keeps everything private without
     * accessors.
     *
     * @param Query        $query
     * @param ParserResult $parserResult
<<<<<<< HEAD
     * @param mixed[]      $queryComponents
=======
     * @param mixed[][]    $queryComponents
>>>>>>> fce18e93
     */
    public function __construct($query, $parserResult, array $queryComponents)
    {
        $this->platform        = $query->getEntityManager()->getConnection()->getDatabasePlatform();
        $this->rsm             = $parserResult->getResultSetMapping();
        $this->queryComponents = $queryComponents;

        parent::__construct($query, $parserResult, $queryComponents);
    }

    /**
     * Walks down a SelectStatement AST node, wrapping it in a COUNT (SELECT DISTINCT).
     *
     * Note that the ORDER BY clause is not removed. Many SQL implementations (e.g. MySQL)
     * are able to cache subqueries. By keeping the ORDER BY clause intact, the limitSubQuery
     * that will most likely be executed next can be read from the native SQL cache.
     *
     * @return string
     *
     * @throws RuntimeException
     */
    public function walkSelectStatement(SelectStatement $AST)
    {
        if ($this->platform->getName() === 'mssql') {
            $AST->orderByClause = null;
        }

        $sql = parent::walkSelectStatement($AST);

        if ($AST->groupByClause) {
            return sprintf(
                'SELECT %s AS dctrn_count FROM (%s) dctrn_table',
                $this->platform->getCountExpression('*'),
                $sql
            );
        }

        // Find out the SQL alias of the identifier column of the root entity
        // It may be possible to make this work with multiple root entities but that
        // would probably require issuing multiple queries or doing a UNION SELECT
        // so for now, It's not supported.

        // Get the root entity and alias from the AST fromClause
        $from = $AST->fromClause->identificationVariableDeclarations;
        if (count($from) > 1) {
            throw new RuntimeException('Cannot count query which selects two FROM components, cannot make distinction');
        }

        $fromRoot       = reset($from);
        $rootAlias      = $fromRoot->rangeVariableDeclaration->aliasIdentificationVariable;
        $rootClass      = $this->queryComponents[$rootAlias]['metadata'];
        $rootIdentifier = $rootClass->identifier;

        // For every identifier, find out the SQL alias by combing through the ResultSetMapping
        $sqlIdentifier = [];
<<<<<<< HEAD
        foreach ($rootIdentifier as $property) {
            if (isset($rootClass->fieldMappings[$property])) {
                foreach (array_keys($this->rsm->fieldMappings, $property) as $alias) {
                    if ($this->rsm->columnOwnerMap[$alias] === $rootAlias) {
                        $sqlIdentifier[$property] = $alias;
=======
        foreach ($rootIdentifier as $identifier) {
            $property = $rootClass->getProperty($identifier);

            if ($property instanceof FieldMetadata) {
                foreach (array_keys($this->rsm->fieldMappings, $identifier, true) as $alias) {
                    if ($this->rsm->columnOwnerMap[$alias] === $rootAlias) {
                        $sqlIdentifier[$identifier] = $alias;
>>>>>>> fce18e93
                    }
                }
            } elseif ($property instanceof AssociationMetadata) {
                $joinColumns = $property->getJoinColumns();
                $joinColumn  = reset($joinColumns);

<<<<<<< HEAD
                foreach (array_keys($this->rsm->metaMappings, $joinColumn) as $alias) {
                    if ($this->rsm->columnOwnerMap[$alias] === $rootAlias) {
                        $sqlIdentifier[$property] = $alias;
=======
                foreach (array_keys($this->rsm->metaMappings, $joinColumn->getColumnName(), true) as $alias) {
                    if ($this->rsm->columnOwnerMap[$alias] === $rootAlias) {
                        $sqlIdentifier[$identifier] = $alias;
>>>>>>> fce18e93
                    }
                }
            }
        }

        if (count($rootIdentifier) !== count($sqlIdentifier)) {
            throw new RuntimeException(sprintf(
                'Not all identifier properties can be found in the ResultSetMapping: %s',
                implode(', ', array_diff($rootIdentifier, array_keys($sqlIdentifier)))
            ));
        }

        // Build the counter query
        return sprintf(
            'SELECT %s AS dctrn_count FROM (SELECT DISTINCT %s FROM (%s) dctrn_result) dctrn_table',
            $this->platform->getCountExpression('*'),
            implode(', ', $sqlIdentifier),
            $sql
        );
    }
}<|MERGE_RESOLUTION|>--- conflicted
+++ resolved
@@ -1,45 +1,18 @@
 <?php
 
-<<<<<<< HEAD
-/*
- * THIS SOFTWARE IS PROVIDED BY THE COPYRIGHT HOLDERS AND CONTRIBUTORS
- * "AS IS" AND ANY EXPRESS OR IMPLIED WARRANTIES, INCLUDING, BUT NOT
- * LIMITED TO, THE IMPLIED WARRANTIES OF MERCHANTABILITY AND FITNESS FOR
- * A PARTICULAR PURPOSE ARE DISCLAIMED. IN NO EVENT SHALL THE COPYRIGHT
- * OWNER OR CONTRIBUTORS BE LIABLE FOR ANY DIRECT, INDIRECT, INCIDENTAL,
- * SPECIAL, EXEMPLARY, OR CONSEQUENTIAL DAMAGES (INCLUDING, BUT NOT
- * LIMITED TO, PROCUREMENT OF SUBSTITUTE GOODS OR SERVICES; LOSS OF USE,
- * DATA, OR PROFITS; OR BUSINESS INTERRUPTION) HOWEVER CAUSED AND ON ANY
- * THEORY OF LIABILITY, WHETHER IN CONTRACT, STRICT LIABILITY, OR TORT
- * (INCLUDING NEGLIGENCE OR OTHERWISE) ARISING IN ANY WAY OUT OF THE USE
- * OF THIS SOFTWARE, EVEN IF ADVISED OF THE POSSIBILITY OF SUCH DAMAGE.
- *
- * This software consists of voluntary contributions made by many individuals
- * and is licensed under the MIT license. For more information, see
- * <http://www.doctrine-project.org>.
- */
-=======
 declare(strict_types=1);
->>>>>>> fce18e93
 
 namespace Doctrine\ORM\Tools\Pagination;
 
 use Doctrine\DBAL\Platforms\AbstractPlatform;
-<<<<<<< HEAD
-=======
 use Doctrine\ORM\Mapping\AssociationMetadata;
 use Doctrine\ORM\Mapping\FieldMetadata;
->>>>>>> fce18e93
 use Doctrine\ORM\Query;
 use Doctrine\ORM\Query\AST\SelectStatement;
 use Doctrine\ORM\Query\ParserResult;
 use Doctrine\ORM\Query\ResultSetMapping;
 use Doctrine\ORM\Query\SqlWalker;
 use RuntimeException;
-<<<<<<< HEAD
-
-=======
->>>>>>> fce18e93
 use function array_diff;
 use function array_keys;
 use function count;
@@ -64,11 +37,7 @@
     /** @var ResultSetMapping */
     private $rsm;
 
-<<<<<<< HEAD
-    /** @var mixed[] */
-=======
     /** @var mixed[][] */
->>>>>>> fce18e93
     private $queryComponents;
 
     /**
@@ -78,11 +47,7 @@
      *
      * @param Query        $query
      * @param ParserResult $parserResult
-<<<<<<< HEAD
-     * @param mixed[]      $queryComponents
-=======
      * @param mixed[][]    $queryComponents
->>>>>>> fce18e93
      */
     public function __construct($query, $parserResult, array $queryComponents)
     {
@@ -138,13 +103,6 @@
 
         // For every identifier, find out the SQL alias by combing through the ResultSetMapping
         $sqlIdentifier = [];
-<<<<<<< HEAD
-        foreach ($rootIdentifier as $property) {
-            if (isset($rootClass->fieldMappings[$property])) {
-                foreach (array_keys($this->rsm->fieldMappings, $property) as $alias) {
-                    if ($this->rsm->columnOwnerMap[$alias] === $rootAlias) {
-                        $sqlIdentifier[$property] = $alias;
-=======
         foreach ($rootIdentifier as $identifier) {
             $property = $rootClass->getProperty($identifier);
 
@@ -152,22 +110,15 @@
                 foreach (array_keys($this->rsm->fieldMappings, $identifier, true) as $alias) {
                     if ($this->rsm->columnOwnerMap[$alias] === $rootAlias) {
                         $sqlIdentifier[$identifier] = $alias;
->>>>>>> fce18e93
                     }
                 }
             } elseif ($property instanceof AssociationMetadata) {
                 $joinColumns = $property->getJoinColumns();
                 $joinColumn  = reset($joinColumns);
 
-<<<<<<< HEAD
-                foreach (array_keys($this->rsm->metaMappings, $joinColumn) as $alias) {
-                    if ($this->rsm->columnOwnerMap[$alias] === $rootAlias) {
-                        $sqlIdentifier[$property] = $alias;
-=======
                 foreach (array_keys($this->rsm->metaMappings, $joinColumn->getColumnName(), true) as $alias) {
                     if ($this->rsm->columnOwnerMap[$alias] === $rootAlias) {
                         $sqlIdentifier[$identifier] = $alias;
->>>>>>> fce18e93
                     }
                 }
             }
