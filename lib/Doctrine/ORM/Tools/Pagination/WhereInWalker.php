<?php

<<<<<<< HEAD
/*
 * THIS SOFTWARE IS PROVIDED BY THE COPYRIGHT HOLDERS AND CONTRIBUTORS
 * "AS IS" AND ANY EXPRESS OR IMPLIED WARRANTIES, INCLUDING, BUT NOT
 * LIMITED TO, THE IMPLIED WARRANTIES OF MERCHANTABILITY AND FITNESS FOR
 * A PARTICULAR PURPOSE ARE DISCLAIMED. IN NO EVENT SHALL THE COPYRIGHT
 * OWNER OR CONTRIBUTORS BE LIABLE FOR ANY DIRECT, INDIRECT, INCIDENTAL,
 * SPECIAL, EXEMPLARY, OR CONSEQUENTIAL DAMAGES (INCLUDING, BUT NOT
 * LIMITED TO, PROCUREMENT OF SUBSTITUTE GOODS OR SERVICES; LOSS OF USE,
 * DATA, OR PROFITS; OR BUSINESS INTERRUPTION) HOWEVER CAUSED AND ON ANY
 * THEORY OF LIABILITY, WHETHER IN CONTRACT, STRICT LIABILITY, OR TORT
 * (INCLUDING NEGLIGENCE OR OTHERWISE) ARISING IN ANY WAY OUT OF THE USE
 * OF THIS SOFTWARE, EVEN IF ADVISED OF THE POSSIBILITY OF SUCH DAMAGE.
 *
 * This software consists of voluntary contributions made by many individuals
 * and is licensed under the MIT license. For more information, see
 * <http://www.doctrine-project.org>.
 */

namespace Doctrine\ORM\Tools\Pagination;

use Doctrine\ORM\Mapping\ClassMetadata;
=======
declare(strict_types=1);

namespace Doctrine\ORM\Tools\Pagination;

use Doctrine\ORM\Mapping\AssociationMetadata;
use Doctrine\ORM\Mapping\ToOneAssociationMetadata;
>>>>>>> fce18e93
use Doctrine\ORM\Query\AST\ArithmeticExpression;
use Doctrine\ORM\Query\AST\ConditionalExpression;
use Doctrine\ORM\Query\AST\ConditionalFactor;
use Doctrine\ORM\Query\AST\ConditionalPrimary;
use Doctrine\ORM\Query\AST\ConditionalTerm;
use Doctrine\ORM\Query\AST\InExpression;
use Doctrine\ORM\Query\AST\InputParameter;
use Doctrine\ORM\Query\AST\NullComparisonExpression;
use Doctrine\ORM\Query\AST\PathExpression;
use Doctrine\ORM\Query\AST\SelectStatement;
use Doctrine\ORM\Query\AST\SimpleArithmeticExpression;
use Doctrine\ORM\Query\AST\WhereClause;
use Doctrine\ORM\Query\TreeWalkerAdapter;
<<<<<<< HEAD
use Doctrine\ORM\Utility\PersisterHelper;
use RuntimeException;

use function array_map;
use function assert;
use function count;
use function is_array;
=======
use RuntimeException;
use function count;
>>>>>>> fce18e93
use function reset;

/**
 * Replaces the whereClause of the AST with a WHERE id IN (:foo_1, :foo_2) equivalent.
 */
class WhereInWalker extends TreeWalkerAdapter
{
    /**
     * ID Count hint name.
     */
    public const HINT_PAGINATOR_ID_COUNT = 'doctrine.id.count';

    /**
     * Primary key alias for query.
     */
    public const PAGINATOR_ID_ALIAS = 'dpid';

    /**
     * Replaces the whereClause in the AST.
     *
     * Generates a clause equivalent to WHERE IN (:dpid_1, :dpid_2, ...)
     *
     * The parameter namespace (dpid) is defined by
     * the PAGINATOR_ID_ALIAS
     *
     * The total number of parameters is retrieved from
     * the HINT_PAGINATOR_ID_COUNT query hint.
     *
<<<<<<< HEAD
     * @return void
     *
=======
>>>>>>> fce18e93
     * @throws RuntimeException
     */
    public function walkSelectStatement(SelectStatement $AST)
    {
        $queryComponents = $this->getQueryComponents();
        // Get the root entity and alias from the AST fromClause
        $from = $AST->fromClause->identificationVariableDeclarations;

        if (count($from) > 1) {
            throw new RuntimeException('Cannot count query which selects two FROM components, cannot make distinction');
        }

        $fromRoot  = reset($from);
        $rootAlias = $fromRoot->rangeVariableDeclaration->aliasIdentificationVariable;
        $rootClass = $queryComponents[$rootAlias]['metadata'];
<<<<<<< HEAD
        assert($rootClass instanceof ClassMetadata);
        $identifierFieldName = $rootClass->getSingleIdentifierFieldName();
=======
        $property  = $rootClass->getProperty($rootClass->getSingleIdentifierFieldName());
        $pathType  = PathExpression::TYPE_STATE_FIELD;
>>>>>>> fce18e93

        if ($property instanceof AssociationMetadata) {
            $pathType = $property instanceof ToOneAssociationMetadata
                ? PathExpression::TYPE_SINGLE_VALUED_ASSOCIATION
                : PathExpression::TYPE_COLLECTION_VALUED_ASSOCIATION;
        }

        $pathExpression = new PathExpression(
            PathExpression::TYPE_STATE_FIELD | PathExpression::TYPE_SINGLE_VALUED_ASSOCIATION,
            $rootAlias,
            $property->getName()
        );

        $pathExpression->type = $pathType;

        $count = $this->getQuery()->getHint(self::HINT_PAGINATOR_ID_COUNT);

        if ($count > 0) {
            $arithmeticExpression                             = new ArithmeticExpression();
            $arithmeticExpression->simpleArithmeticExpression = new SimpleArithmeticExpression(
                [$pathExpression]
            );
            $expression                                       = new InExpression($arithmeticExpression);
            $expression->literals[]                           = new InputParameter(':' . self::PAGINATOR_ID_ALIAS);
<<<<<<< HEAD

            $this->convertWhereInIdentifiersToDatabaseValue(
                PersisterHelper::getTypeOfField(
                    $identifierFieldName,
                    $rootClass,
                    $this->_getQuery()
                        ->getEntityManager()
                )[0]
            );
=======
>>>>>>> fce18e93
        } else {
            $expression      = new NullComparisonExpression($pathExpression);
            $expression->not = false;
        }

        $conditionalPrimary                              = new ConditionalPrimary();
        $conditionalPrimary->simpleConditionalExpression = $expression;

        if ($AST->whereClause) {
            if ($AST->whereClause->conditionalExpression instanceof ConditionalTerm) {
                $AST->whereClause->conditionalExpression->conditionalFactors[] = $conditionalPrimary;
            } elseif ($AST->whereClause->conditionalExpression instanceof ConditionalPrimary) {
<<<<<<< HEAD
                $AST->whereClause->conditionalExpression = new ConditionalExpression(
                    [
                        new ConditionalTerm(
                            [
                                $AST->whereClause->conditionalExpression,
                                $conditionalPrimary,
                            ]
                        ),
                    ]
                );
            } elseif (
                $AST->whereClause->conditionalExpression instanceof ConditionalExpression
=======
                $AST->whereClause->conditionalExpression = new ConditionalExpression([
                    new ConditionalTerm([
                        $AST->whereClause->conditionalExpression,
                        $conditionalPrimary,
                    ]),
                ]);
            } elseif ($AST->whereClause->conditionalExpression instanceof ConditionalExpression
>>>>>>> fce18e93
                || $AST->whereClause->conditionalExpression instanceof ConditionalFactor
            ) {
                $tmpPrimary                              = new ConditionalPrimary();
                $tmpPrimary->conditionalExpression       = $AST->whereClause->conditionalExpression;
                $AST->whereClause->conditionalExpression = new ConditionalTerm(
                    [
                        $tmpPrimary,
                        $conditionalPrimary,
                    ]
                );
            }
        } else {
            $AST->whereClause = new WhereClause(
                new ConditionalExpression(
                    [new ConditionalTerm([$conditionalPrimary])]
                )
            );
        }
    }

    private function convertWhereInIdentifiersToDatabaseValue(string $type): void
    {
        $query                = $this->_getQuery();
        $identifiersParameter = $query->getParameter(self::PAGINATOR_ID_ALIAS);

        assert($identifiersParameter !== null);

        $identifiers = $identifiersParameter->getValue();

        assert(is_array($identifiers));

        $connection = $this->_getQuery()
            ->getEntityManager()
            ->getConnection();

        $query->setParameter(self::PAGINATOR_ID_ALIAS, array_map(static function ($id) use ($connection, $type) {
            return $connection->convertToDatabaseValue($id, $type);
        }, $identifiers));
    }
}<|MERGE_RESOLUTION|>--- conflicted
+++ resolved
@@ -1,35 +1,11 @@
 <?php
 
-<<<<<<< HEAD
-/*
- * THIS SOFTWARE IS PROVIDED BY THE COPYRIGHT HOLDERS AND CONTRIBUTORS
- * "AS IS" AND ANY EXPRESS OR IMPLIED WARRANTIES, INCLUDING, BUT NOT
- * LIMITED TO, THE IMPLIED WARRANTIES OF MERCHANTABILITY AND FITNESS FOR
- * A PARTICULAR PURPOSE ARE DISCLAIMED. IN NO EVENT SHALL THE COPYRIGHT
- * OWNER OR CONTRIBUTORS BE LIABLE FOR ANY DIRECT, INDIRECT, INCIDENTAL,
- * SPECIAL, EXEMPLARY, OR CONSEQUENTIAL DAMAGES (INCLUDING, BUT NOT
- * LIMITED TO, PROCUREMENT OF SUBSTITUTE GOODS OR SERVICES; LOSS OF USE,
- * DATA, OR PROFITS; OR BUSINESS INTERRUPTION) HOWEVER CAUSED AND ON ANY
- * THEORY OF LIABILITY, WHETHER IN CONTRACT, STRICT LIABILITY, OR TORT
- * (INCLUDING NEGLIGENCE OR OTHERWISE) ARISING IN ANY WAY OUT OF THE USE
- * OF THIS SOFTWARE, EVEN IF ADVISED OF THE POSSIBILITY OF SUCH DAMAGE.
- *
- * This software consists of voluntary contributions made by many individuals
- * and is licensed under the MIT license. For more information, see
- * <http://www.doctrine-project.org>.
- */
-
-namespace Doctrine\ORM\Tools\Pagination;
-
-use Doctrine\ORM\Mapping\ClassMetadata;
-=======
 declare(strict_types=1);
 
 namespace Doctrine\ORM\Tools\Pagination;
 
 use Doctrine\ORM\Mapping\AssociationMetadata;
 use Doctrine\ORM\Mapping\ToOneAssociationMetadata;
->>>>>>> fce18e93
 use Doctrine\ORM\Query\AST\ArithmeticExpression;
 use Doctrine\ORM\Query\AST\ConditionalExpression;
 use Doctrine\ORM\Query\AST\ConditionalFactor;
@@ -43,18 +19,8 @@
 use Doctrine\ORM\Query\AST\SimpleArithmeticExpression;
 use Doctrine\ORM\Query\AST\WhereClause;
 use Doctrine\ORM\Query\TreeWalkerAdapter;
-<<<<<<< HEAD
-use Doctrine\ORM\Utility\PersisterHelper;
-use RuntimeException;
-
-use function array_map;
-use function assert;
-use function count;
-use function is_array;
-=======
 use RuntimeException;
 use function count;
->>>>>>> fce18e93
 use function reset;
 
 /**
@@ -83,11 +49,6 @@
      * The total number of parameters is retrieved from
      * the HINT_PAGINATOR_ID_COUNT query hint.
      *
-<<<<<<< HEAD
-     * @return void
-     *
-=======
->>>>>>> fce18e93
      * @throws RuntimeException
      */
     public function walkSelectStatement(SelectStatement $AST)
@@ -103,13 +64,8 @@
         $fromRoot  = reset($from);
         $rootAlias = $fromRoot->rangeVariableDeclaration->aliasIdentificationVariable;
         $rootClass = $queryComponents[$rootAlias]['metadata'];
-<<<<<<< HEAD
-        assert($rootClass instanceof ClassMetadata);
-        $identifierFieldName = $rootClass->getSingleIdentifierFieldName();
-=======
         $property  = $rootClass->getProperty($rootClass->getSingleIdentifierFieldName());
         $pathType  = PathExpression::TYPE_STATE_FIELD;
->>>>>>> fce18e93
 
         if ($property instanceof AssociationMetadata) {
             $pathType = $property instanceof ToOneAssociationMetadata
@@ -134,18 +90,6 @@
             );
             $expression                                       = new InExpression($arithmeticExpression);
             $expression->literals[]                           = new InputParameter(':' . self::PAGINATOR_ID_ALIAS);
-<<<<<<< HEAD
-
-            $this->convertWhereInIdentifiersToDatabaseValue(
-                PersisterHelper::getTypeOfField(
-                    $identifierFieldName,
-                    $rootClass,
-                    $this->_getQuery()
-                        ->getEntityManager()
-                )[0]
-            );
-=======
->>>>>>> fce18e93
         } else {
             $expression      = new NullComparisonExpression($pathExpression);
             $expression->not = false;
@@ -158,20 +102,6 @@
             if ($AST->whereClause->conditionalExpression instanceof ConditionalTerm) {
                 $AST->whereClause->conditionalExpression->conditionalFactors[] = $conditionalPrimary;
             } elseif ($AST->whereClause->conditionalExpression instanceof ConditionalPrimary) {
-<<<<<<< HEAD
-                $AST->whereClause->conditionalExpression = new ConditionalExpression(
-                    [
-                        new ConditionalTerm(
-                            [
-                                $AST->whereClause->conditionalExpression,
-                                $conditionalPrimary,
-                            ]
-                        ),
-                    ]
-                );
-            } elseif (
-                $AST->whereClause->conditionalExpression instanceof ConditionalExpression
-=======
                 $AST->whereClause->conditionalExpression = new ConditionalExpression([
                     new ConditionalTerm([
                         $AST->whereClause->conditionalExpression,
@@ -179,7 +109,6 @@
                     ]),
                 ]);
             } elseif ($AST->whereClause->conditionalExpression instanceof ConditionalExpression
->>>>>>> fce18e93
                 || $AST->whereClause->conditionalExpression instanceof ConditionalFactor
             ) {
                 $tmpPrimary                              = new ConditionalPrimary();
@@ -199,24 +128,4 @@
             );
         }
     }
-
-    private function convertWhereInIdentifiersToDatabaseValue(string $type): void
-    {
-        $query                = $this->_getQuery();
-        $identifiersParameter = $query->getParameter(self::PAGINATOR_ID_ALIAS);
-
-        assert($identifiersParameter !== null);
-
-        $identifiers = $identifiersParameter->getValue();
-
-        assert(is_array($identifiers));
-
-        $connection = $this->_getQuery()
-            ->getEntityManager()
-            ->getConnection();
-
-        $query->setParameter(self::PAGINATOR_ID_ALIAS, array_map(static function ($id) use ($connection, $type) {
-            return $connection->convertToDatabaseValue($id, $type);
-        }, $identifiers));
-    }
 }