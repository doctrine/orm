<?php

declare(strict_types=1);

namespace Doctrine\ORM\Tools\Pagination;

use Doctrine\ORM\Query\AST\ArithmeticExpression;
use Doctrine\ORM\Query\AST\ConditionalExpression;
use Doctrine\ORM\Query\AST\ConditionalFactor;
use Doctrine\ORM\Query\AST\ConditionalPrimary;
use Doctrine\ORM\Query\AST\ConditionalTerm;
use Doctrine\ORM\Query\AST\InListExpression;
use Doctrine\ORM\Query\AST\InputParameter;
use Doctrine\ORM\Query\AST\NullComparisonExpression;
use Doctrine\ORM\Query\AST\PathExpression;
use Doctrine\ORM\Query\AST\SelectStatement;
use Doctrine\ORM\Query\AST\SimpleArithmeticExpression;
use Doctrine\ORM\Query\AST\WhereClause;
use Doctrine\ORM\Query\TreeWalkerAdapter;
use RuntimeException;

use function count;
use function reset;

/**
 * Appends a condition equivalent to "WHERE IN (:dpid_1, :dpid_2, ...)" to the whereClause of the AST.
 *
 * The parameter namespace (dpid) is defined by
 * the PAGINATOR_ID_ALIAS
 *
 * The total number of parameters is retrieved from
 * the HINT_PAGINATOR_ID_COUNT query hint.
 */
class WhereInWalker extends TreeWalkerAdapter
{
    /**
     * ID Count hint name.
     */
    public const HINT_PAGINATOR_ID_COUNT = 'doctrine.id.count';

    /**
     * Primary key alias for query.
     */
    public const PAGINATOR_ID_ALIAS = 'dpid';

    public function walkSelectStatement(SelectStatement $selectStatement): void
    {
        // Get the root entity and alias from the AST fromClause
        $from = $selectStatement->fromClause->identificationVariableDeclarations;

        if (count($from) > 1) {
            throw new RuntimeException('Cannot count query which selects two FROM components, cannot make distinction');
        }

        $fromRoot            = reset($from);
        $rootAlias           = $fromRoot->rangeVariableDeclaration->aliasIdentificationVariable;
        $rootClass           = $this->getMetadataForDqlAlias($rootAlias);
        $identifierFieldName = $rootClass->getSingleIdentifierFieldName();

        $pathType = PathExpression::TYPE_STATE_FIELD;
        if (isset($rootClass->associationMappings[$identifierFieldName])) {
            $pathType = PathExpression::TYPE_SINGLE_VALUED_ASSOCIATION;
        }

        $pathExpression       = new PathExpression(PathExpression::TYPE_STATE_FIELD | PathExpression::TYPE_SINGLE_VALUED_ASSOCIATION, $rootAlias, $identifierFieldName);
        $pathExpression->type = $pathType;

        $count = $this->_getQuery()->getHint(self::HINT_PAGINATOR_ID_COUNT);

        if ($count > 0) {
            $arithmeticExpression                             = new ArithmeticExpression();
            $arithmeticExpression->simpleArithmeticExpression = new SimpleArithmeticExpression(
                [$pathExpression],
            );
            $expression                                       = new InListExpression(
                $arithmeticExpression,
                [new InputParameter(':' . self::PAGINATOR_ID_ALIAS)],
            );
<<<<<<< HEAD

            $this->convertWhereInIdentifiersToDatabaseValue(
                PersisterHelper::getTypeOfField(
                    $identifierFieldName,
                    $rootClass,
                    $this->_getQuery()
                        ->getEntityManager(),
                )[0],
            );
=======
>>>>>>> db0b9d13
        } else {
            $expression = new NullComparisonExpression($pathExpression);
        }

        $conditionalPrimary                              = new ConditionalPrimary();
        $conditionalPrimary->simpleConditionalExpression = $expression;
        if ($selectStatement->whereClause) {
            if ($selectStatement->whereClause->conditionalExpression instanceof ConditionalTerm) {
                $selectStatement->whereClause->conditionalExpression->conditionalFactors[] = $conditionalPrimary;
            } elseif ($selectStatement->whereClause->conditionalExpression instanceof ConditionalPrimary) {
                $selectStatement->whereClause->conditionalExpression = new ConditionalExpression(
                    [
                        new ConditionalTerm(
                            [
                                $selectStatement->whereClause->conditionalExpression,
                                $conditionalPrimary,
                            ],
                        ),
                    ],
                );
            } elseif (
                $selectStatement->whereClause->conditionalExpression instanceof ConditionalExpression
                || $selectStatement->whereClause->conditionalExpression instanceof ConditionalFactor
            ) {
                $tmpPrimary                                          = new ConditionalPrimary();
                $tmpPrimary->conditionalExpression                   = $selectStatement->whereClause->conditionalExpression;
                $selectStatement->whereClause->conditionalExpression = new ConditionalTerm(
                    [
                        $tmpPrimary,
                        $conditionalPrimary,
                    ],
                );
            }
        } else {
            $selectStatement->whereClause = new WhereClause(
                new ConditionalExpression(
                    [new ConditionalTerm([$conditionalPrimary])],
                ),
            );
        }
    }
<<<<<<< HEAD

    private function convertWhereInIdentifiersToDatabaseValue(string $type): void
    {
        $query                = $this->_getQuery();
        $identifiersParameter = $query->getParameter(self::PAGINATOR_ID_ALIAS);

        assert($identifiersParameter !== null);

        $identifiers = $identifiersParameter->getValue();

        assert(is_array($identifiers));

        $connection = $this->_getQuery()
            ->getEntityManager()
            ->getConnection();

        $query->setParameter(
            self::PAGINATOR_ID_ALIAS,
            array_map(static fn (mixed $id): mixed => $connection->convertToDatabaseValue($id, $type), $identifiers),
        );
    }
=======
>>>>>>> db0b9d13
}<|MERGE_RESOLUTION|>--- conflicted
+++ resolved
@@ -76,18 +76,6 @@
                 $arithmeticExpression,
                 [new InputParameter(':' . self::PAGINATOR_ID_ALIAS)],
             );
-<<<<<<< HEAD
-
-            $this->convertWhereInIdentifiersToDatabaseValue(
-                PersisterHelper::getTypeOfField(
-                    $identifierFieldName,
-                    $rootClass,
-                    $this->_getQuery()
-                        ->getEntityManager(),
-                )[0],
-            );
-=======
->>>>>>> db0b9d13
         } else {
             $expression = new NullComparisonExpression($pathExpression);
         }
@@ -129,28 +117,4 @@
             );
         }
     }
-<<<<<<< HEAD
-
-    private function convertWhereInIdentifiersToDatabaseValue(string $type): void
-    {
-        $query                = $this->_getQuery();
-        $identifiersParameter = $query->getParameter(self::PAGINATOR_ID_ALIAS);
-
-        assert($identifiersParameter !== null);
-
-        $identifiers = $identifiersParameter->getValue();
-
-        assert(is_array($identifiers));
-
-        $connection = $this->_getQuery()
-            ->getEntityManager()
-            ->getConnection();
-
-        $query->setParameter(
-            self::PAGINATOR_ID_ALIAS,
-            array_map(static fn (mixed $id): mixed => $connection->convertToDatabaseValue($id, $type), $identifiers),
-        );
-    }
-=======
->>>>>>> db0b9d13
 }