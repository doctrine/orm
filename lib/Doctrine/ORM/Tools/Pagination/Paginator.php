<?php

declare(strict_types=1);

namespace Doctrine\ORM\Tools\Pagination;

use ArrayIterator;
use Countable;
use Doctrine\Common\Collections\Collection;
use Doctrine\ORM\Internal\SQLResultCasing;
use Doctrine\ORM\NoResultException;
use Doctrine\ORM\Query;
use Doctrine\ORM\Query\Parameter;
use Doctrine\ORM\Query\Parser;
use Doctrine\ORM\Query\ResultSetMapping;
use Doctrine\ORM\QueryBuilder;
use IteratorAggregate;
use ReturnTypeWillChange;

use function array_key_exists;
use function array_map;
use function array_sum;
use function count;

/**
 * The paginator can handle various complex scenarios with DQL.
 *
 * @template T
 */
class Paginator implements Countable, IteratorAggregate
{
    use SQLResultCasing;

    /** @var Query */
    private $query;

    /** @var bool */
    private $fetchJoinCollection;

    /** @var bool|null */
    private $useOutputWalkers;

    /** @var int */
    private $count;

    /**
<<<<<<< HEAD
     * @var bool
     */
    private $fullyLoadChildCollection;

    /**
     * Constructor.
     *
     * @param Query|QueryBuilder $query               A Doctrine ORM query or query builder.
     * @param boolean            $fetchJoinCollection Whether the query joins a collection (true by default).
     * @param boolean            $fullyLoadChildCollection Whether the query fully load a child collection.
=======
     * @param Query|QueryBuilder $query               A Doctrine ORM query or query builder.
     * @param bool               $fetchJoinCollection Whether the query joins a collection (true by default).
>>>>>>> 02a4e409
     */
    public function __construct($query, $fetchJoinCollection = true, $fullyLoadChildCollection = false)
    {
        if ($query instanceof QueryBuilder) {
            $query = $query->getQuery();
        }

        $this->query               = $query;
        $this->fetchJoinCollection = (bool) $fetchJoinCollection;
        $this->fullyLoadChildCollection = (bool) $fullyLoadChildCollection;
    }

    /**
     * Returns the query.
     *
     * @return Query
     */
    public function getQuery()
    {
        return $this->query;
    }

    /**
     * Returns whether the query joins a collection.
     *
     * @return bool Whether the query joins a collection.
     */
    public function getFetchJoinCollection()
    {
        return $this->fetchJoinCollection;
    }

    /**
     * Returns whether the paginator will use an output walker.
     *
     * @return bool|null
     */
    public function getUseOutputWalkers()
    {
        return $this->useOutputWalkers;
    }

    /**
     * Sets whether the paginator will use an output walker.
     *
     * @param bool|null $useOutputWalkers
     *
     * @return $this
     * @psalm-return static<T>
     */
    public function setUseOutputWalkers($useOutputWalkers)
    {
        $this->useOutputWalkers = $useOutputWalkers;

        return $this;
    }

    /**
     * {@inheritdoc}
     *
     * @return int
     */
    #[ReturnTypeWillChange]
    public function count()
    {
        if ($this->count === null) {
            try {
                $this->count = (int) array_sum(array_map('current', $this->getCountQuery()->getScalarResult()));
            } catch (NoResultException $e) {
                $this->count = 0;
            }
        }

        return $this->count;
    }

    /**
     * {@inheritdoc}
     *
     * @return ArrayIterator
     * @psalm-return ArrayIterator<array-key, T>
     */
    #[ReturnTypeWillChange]
    public function getIterator()
    {
        $offset = $this->query->getFirstResult();
        $length = $this->query->getMaxResults();

        if ($this->fetchJoinCollection && $length !== null) {
            $subQuery = $this->cloneQuery($this->query);

            if ($this->useOutputWalker($subQuery)) {
                $subQuery->setHint(Query::HINT_CUSTOM_OUTPUT_WALKER, LimitSubqueryOutputWalker::class);
            } else {
                $this->appendTreeWalker($subQuery, LimitSubqueryWalker::class);
                $this->unbindUnusedQueryParams($subQuery);
            }

            $subQuery->setFirstResult($offset)->setMaxResults($length);

            $foundIdRows = $subQuery->getScalarResult();

            // don't do this for an empty id array
            if ($foundIdRows === []) {
                return new ArrayIterator([]);
            }

            $whereInQuery = $this->cloneQuery($this->query);
            $ids          = array_map('current', $foundIdRows);

            $this->appendTreeWalker($whereInQuery, WhereInWalker::class);

            if ($this->fullyLoadChildCollection) {
                $whereInQuery->setHint(WhereInWalker::HINT_FULLY_LOAD_CHILD_COLLECTION, true);
                // Unbind unused parameters since where clause was replaced with IN condition
                $this->unbindUnusedQueryParams($whereInQuery);
            }

            $whereInQuery->setHint(WhereInWalker::HINT_PAGINATOR_ID_COUNT, count($ids));
            $whereInQuery->setFirstResult(null)->setMaxResults(null);
            $whereInQuery->setParameter(WhereInWalker::PAGINATOR_ID_ALIAS, $ids);
            $whereInQuery->setCacheable($this->query->isCacheable());
            $whereInQuery->expireQueryCache();

            $result = $whereInQuery->getResult($this->query->getHydrationMode());
        } else {
            $result = $this->cloneQuery($this->query)
                ->setMaxResults($length)
                ->setFirstResult($offset)
                ->setCacheable($this->query->isCacheable())
                ->getResult($this->query->getHydrationMode());
        }

        return new ArrayIterator($result);
    }

    private function cloneQuery(Query $query): Query
    {
        $cloneQuery = clone $query;

        $cloneQuery->setParameters(clone $query->getParameters());
        $cloneQuery->setCacheable(false);

        foreach ($query->getHints() as $name => $value) {
            $cloneQuery->setHint($name, $value);
        }

        return $cloneQuery;
    }

    /**
     * Determines whether to use an output walker for the query.
     */
    private function useOutputWalker(Query $query): bool
    {
        if ($this->useOutputWalkers === null) {
            return (bool) $query->getHint(Query::HINT_CUSTOM_OUTPUT_WALKER) === false;
        }

        return $this->useOutputWalkers;
    }

    /**
     * Appends a custom tree walker to the tree walkers hint.
     *
     * @psalm-param class-string $walkerClass
     */
    private function appendTreeWalker(Query $query, string $walkerClass): void
    {
        $hints = $query->getHint(Query::HINT_CUSTOM_TREE_WALKERS);

        if ($hints === false) {
            $hints = [];
        }

        $hints[] = $walkerClass;
        $query->setHint(Query::HINT_CUSTOM_TREE_WALKERS, $hints);
    }

    /**
     * Returns Query prepared to count.
     */
    private function getCountQuery(): Query
    {
        $countQuery = $this->cloneQuery($this->query);

        if (! $countQuery->hasHint(CountWalker::HINT_DISTINCT)) {
            $countQuery->setHint(CountWalker::HINT_DISTINCT, true);
        }

        if ($this->useOutputWalker($countQuery)) {
            $platform = $countQuery->getEntityManager()->getConnection()->getDatabasePlatform(); // law of demeter win

            $rsm = new ResultSetMapping();
            $rsm->addScalarResult($this->getSQLResultCasing($platform, 'dctrn_count'), 'count');

            $countQuery->setHint(Query::HINT_CUSTOM_OUTPUT_WALKER, CountOutputWalker::class);
            $countQuery->setResultSetMapping($rsm);
        } else {
            $this->appendTreeWalker($countQuery, CountWalker::class);
            $this->unbindUnusedQueryParams($countQuery);
        }

        $countQuery->setFirstResult(null)->setMaxResults(null);

        return $countQuery;
    }

    private function unbindUnusedQueryParams(Query $query): void
    {
        $parser            = new Parser($query);
        $parameterMappings = $parser->parse()->getParameterMappings();
        /** @var Collection|Parameter[] $parameters */
        $parameters = $query->getParameters();

        foreach ($parameters as $key => $parameter) {
            $parameterName = $parameter->getName();

            if (! (isset($parameterMappings[$parameterName]) || array_key_exists($parameterName, $parameterMappings))) {
                unset($parameters[$key]);
            }
        }

        $query->setParameters($parameters);
    }
}<|MERGE_RESOLUTION|>--- conflicted
+++ resolved
@@ -44,7 +44,6 @@
     private $count;
 
     /**
-<<<<<<< HEAD
      * @var bool
      */
     private $fullyLoadChildCollection;
@@ -52,13 +51,9 @@
     /**
      * Constructor.
      *
-     * @param Query|QueryBuilder $query               A Doctrine ORM query or query builder.
-     * @param boolean            $fetchJoinCollection Whether the query joins a collection (true by default).
-     * @param boolean            $fullyLoadChildCollection Whether the query fully load a child collection.
-=======
      * @param Query|QueryBuilder $query               A Doctrine ORM query or query builder.
      * @param bool               $fetchJoinCollection Whether the query joins a collection (true by default).
->>>>>>> 02a4e409
+     * @param boolean            $fullyLoadChildCollection Whether the query fully load a child collection.
      */
     public function __construct($query, $fetchJoinCollection = true, $fullyLoadChildCollection = false)
     {
