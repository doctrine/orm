--- conflicted
+++ resolved
@@ -26,12 +26,8 @@
 /**
  * The paginator can handle various complex scenarios with DQL.
  *
-<<<<<<< HEAD
  * @template-covariant T
-=======
- * @template T
  * @implements IteratorAggregate<array-key, T>
->>>>>>> 57ac2751
  */
 class Paginator implements Countable, IteratorAggregate
 {
