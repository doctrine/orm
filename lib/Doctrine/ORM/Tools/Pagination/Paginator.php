<?php

declare(strict_types=1);

namespace Doctrine\ORM\Tools\Pagination;

use ArrayIterator;
use Countable;
use Doctrine\Common\Collections\Collection;
use Doctrine\ORM\Internal\SQLResultCasing;
use Doctrine\ORM\NoResultException;
use Doctrine\ORM\Query;
use Doctrine\ORM\Query\Parameter;
use Doctrine\ORM\Query\Parser;
use Doctrine\ORM\Query\ResultSetMapping;
use Doctrine\ORM\QueryBuilder;
use Iterator;
use IteratorAggregate;
<<<<<<< HEAD
=======
use ReturnTypeWillChange;
use Traversable;
>>>>>>> 7a9037e9

use function array_key_exists;
use function array_map;
use function array_sum;
use function count;

/**
 * The paginator can handle various complex scenarios with DQL.
 *
 * @template-covariant T
 */
class Paginator implements Countable, IteratorAggregate
{
    use SQLResultCasing;

    private readonly Query $query;
    private bool|null $useOutputWalkers = null;
    private int|null $count             = null;

    /** @param bool $fetchJoinCollection Whether the query joins a collection (true by default). */
    public function __construct(
        Query|QueryBuilder $query,
        private readonly bool $fetchJoinCollection = true,
    ) {
        if ($query instanceof QueryBuilder) {
            $query = $query->getQuery();
        }

        $this->query = $query;
    }

    /**
     * Returns the query.
     */
    public function getQuery(): Query
    {
        return $this->query;
    }

    /**
     * Returns whether the query joins a collection.
     *
     * @return bool Whether the query joins a collection.
     */
    public function getFetchJoinCollection(): bool
    {
        return $this->fetchJoinCollection;
    }

    /**
     * Returns whether the paginator will use an output walker.
     */
    public function getUseOutputWalkers(): bool|null
    {
        return $this->useOutputWalkers;
    }

    /**
     * Sets whether the paginator will use an output walker.
     *
     * @return $this
     */
    public function setUseOutputWalkers(bool|null $useOutputWalkers): static
    {
        $this->useOutputWalkers = $useOutputWalkers;

        return $this;
    }

    public function count(): int
    {
        if ($this->count === null) {
            try {
                $this->count = (int) array_sum(array_map('current', $this->getCountQuery()->getScalarResult()));
            } catch (NoResultException) {
                $this->count = 0;
            }
        }

        return $this->count;
    }

    /**
     * {@inheritdoc}
     *
<<<<<<< HEAD
     * @psalm-return Iterator<array-key, T>
=======
     * @return Traversable
     * @psalm-return Traversable<array-key, T>
>>>>>>> 7a9037e9
     */
    public function getIterator(): Iterator
    {
        $offset = $this->query->getFirstResult();
        $length = $this->query->getMaxResults();

        if ($this->fetchJoinCollection && $length !== null) {
            $subQuery = $this->cloneQuery($this->query);

            if ($this->useOutputWalker($subQuery)) {
                $subQuery->setHint(Query::HINT_CUSTOM_OUTPUT_WALKER, LimitSubqueryOutputWalker::class);
            } else {
                $this->appendTreeWalker($subQuery, LimitSubqueryWalker::class);
                $this->unbindUnusedQueryParams($subQuery);
            }

            $subQuery->setFirstResult($offset)->setMaxResults($length);

            $foundIdRows = $subQuery->getScalarResult();

            // don't do this for an empty id array
            if ($foundIdRows === []) {
                return new ArrayIterator([]);
            }

            $whereInQuery = $this->cloneQuery($this->query);
            $ids          = array_map('current', $foundIdRows);

            $this->appendTreeWalker($whereInQuery, WhereInWalker::class);
            $whereInQuery->setHint(WhereInWalker::HINT_PAGINATOR_ID_COUNT, count($ids));
            $whereInQuery->setFirstResult(0)->setMaxResults(null);
            $whereInQuery->setParameter(WhereInWalker::PAGINATOR_ID_ALIAS, $ids);
            $whereInQuery->setCacheable($this->query->isCacheable());
            $whereInQuery->expireQueryCache();

            $result = $whereInQuery->getResult($this->query->getHydrationMode());
        } else {
            $result = $this->cloneQuery($this->query)
                ->setMaxResults($length)
                ->setFirstResult($offset)
                ->setCacheable($this->query->isCacheable())
                ->getResult($this->query->getHydrationMode());
        }

        return new ArrayIterator($result);
    }

    private function cloneQuery(Query $query): Query
    {
        $cloneQuery = clone $query;

        $cloneQuery->setParameters(clone $query->getParameters());
        $cloneQuery->setCacheable(false);

        foreach ($query->getHints() as $name => $value) {
            $cloneQuery->setHint($name, $value);
        }

        return $cloneQuery;
    }

    /**
     * Determines whether to use an output walker for the query.
     */
    private function useOutputWalker(Query $query): bool
    {
        if ($this->useOutputWalkers === null) {
            return (bool) $query->getHint(Query::HINT_CUSTOM_OUTPUT_WALKER) === false;
        }

        return $this->useOutputWalkers;
    }

    /**
     * Appends a custom tree walker to the tree walkers hint.
     *
     * @psalm-param class-string $walkerClass
     */
    private function appendTreeWalker(Query $query, string $walkerClass): void
    {
        $hints = $query->getHint(Query::HINT_CUSTOM_TREE_WALKERS);

        if ($hints === false) {
            $hints = [];
        }

        $hints[] = $walkerClass;
        $query->setHint(Query::HINT_CUSTOM_TREE_WALKERS, $hints);
    }

    /**
     * Returns Query prepared to count.
     */
    private function getCountQuery(): Query
    {
        $countQuery = $this->cloneQuery($this->query);

        if (! $countQuery->hasHint(CountWalker::HINT_DISTINCT)) {
            $countQuery->setHint(CountWalker::HINT_DISTINCT, true);
        }

        if ($this->useOutputWalker($countQuery)) {
            $platform = $countQuery->getEntityManager()->getConnection()->getDatabasePlatform(); // law of demeter win

            $rsm = new ResultSetMapping();
            $rsm->addScalarResult($this->getSQLResultCasing($platform, 'dctrn_count'), 'count');

            $countQuery->setHint(Query::HINT_CUSTOM_OUTPUT_WALKER, CountOutputWalker::class);
            $countQuery->setResultSetMapping($rsm);
        } else {
            $this->appendTreeWalker($countQuery, CountWalker::class);
            $this->unbindUnusedQueryParams($countQuery);
        }

        $countQuery->setFirstResult(0)->setMaxResults(null);

        return $countQuery;
    }

    private function unbindUnusedQueryParams(Query $query): void
    {
        $parser            = new Parser($query);
        $parameterMappings = $parser->parse()->getParameterMappings();
        /** @var Collection|Parameter[] $parameters */
        $parameters = $query->getParameters();

        foreach ($parameters as $key => $parameter) {
            $parameterName = $parameter->getName();

            if (! (isset($parameterMappings[$parameterName]) || array_key_exists($parameterName, $parameterMappings))) {
                unset($parameters[$key]);
            }
        }

        $query->setParameters($parameters);
    }
}<|MERGE_RESOLUTION|>--- conflicted
+++ resolved
@@ -14,13 +14,8 @@
 use Doctrine\ORM\Query\Parser;
 use Doctrine\ORM\Query\ResultSetMapping;
 use Doctrine\ORM\QueryBuilder;
-use Iterator;
 use IteratorAggregate;
-<<<<<<< HEAD
-=======
-use ReturnTypeWillChange;
 use Traversable;
->>>>>>> 7a9037e9
 
 use function array_key_exists;
 use function array_map;
@@ -106,14 +101,9 @@
     /**
      * {@inheritdoc}
      *
-<<<<<<< HEAD
-     * @psalm-return Iterator<array-key, T>
-=======
-     * @return Traversable
      * @psalm-return Traversable<array-key, T>
->>>>>>> 7a9037e9
-     */
-    public function getIterator(): Iterator
+     */
+    public function getIterator(): Traversable
     {
         $offset = $this->query->getFirstResult();
         $length = $this->query->getMaxResults();
