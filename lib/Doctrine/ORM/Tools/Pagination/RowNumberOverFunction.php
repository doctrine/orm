--- conflicted
+++ resolved
@@ -9,11 +9,7 @@
 use Doctrine\ORM\Query\AST\OrderByClause;
 use Doctrine\ORM\Query\Parser;
 use Doctrine\ORM\Query\SqlWalker;
-<<<<<<< HEAD
-
-=======
 use Doctrine\ORM\Tools\Pagination\Exception\RowNumberOverFunctionNotEnabled;
->>>>>>> fce18e93
 use function trim;
 
 /**
@@ -45,10 +41,6 @@
      */
     public function parse(Parser $parser)
     {
-<<<<<<< HEAD
-        throw new ORMException('The RowNumberOverFunction is not intended for, nor is it enabled for use in DQL.');
-=======
         throw RowNumberOverFunctionNotEnabled::create();
->>>>>>> fce18e93
     }
 }