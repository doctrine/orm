--- conflicted
+++ resolved
@@ -397,13 +397,8 @@
         $fieldSearchPattern = '/(?<![a-z0-9_])%s\.%s(?![a-z0-9_])/i';
 
         // Generate search patterns for each field's path expression in the order by clause
-<<<<<<< HEAD
         foreach($this->_rsm->fieldMappings as $fieldAlias => $columnName) {
             $dqlAliasForFieldAlias = $this->_rsm->columnOwnerMap[$fieldAlias];
-            $columnName = $this->_quoteStrategy->getColumnName(
-=======
-        foreach($this->rsm->fieldMappings as $fieldAlias => $columnName) {
-            $dqlAliasForFieldAlias = $this->rsm->columnOwnerMap[$fieldAlias];
             $class = $dqlAliasToClassMap[$dqlAliasForFieldAlias];
 
             // If the field is from a joined child table, we won't be ordering
@@ -412,8 +407,7 @@
                 continue;
             }
 
-            $columnName = $this->quoteStrategy->getColumnName(
->>>>>>> 0cd2f66f
+            $columnName = $this->_quoteStrategy->getColumnName(
                 $columnName,
                 $dqlAliasToClassMap[$dqlAliasForFieldAlias],
                 $this->_em->getConnection()->getDatabasePlatform()
