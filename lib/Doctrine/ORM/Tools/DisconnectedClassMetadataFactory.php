<?php

<<<<<<< HEAD
/*
 * THIS SOFTWARE IS PROVIDED BY THE COPYRIGHT HOLDERS AND CONTRIBUTORS
 * "AS IS" AND ANY EXPRESS OR IMPLIED WARRANTIES, INCLUDING, BUT NOT
 * LIMITED TO, THE IMPLIED WARRANTIES OF MERCHANTABILITY AND FITNESS FOR
 * A PARTICULAR PURPOSE ARE DISCLAIMED. IN NO EVENT SHALL THE COPYRIGHT
 * OWNER OR CONTRIBUTORS BE LIABLE FOR ANY DIRECT, INDIRECT, INCIDENTAL,
 * SPECIAL, EXEMPLARY, OR CONSEQUENTIAL DAMAGES (INCLUDING, BUT NOT
 * LIMITED TO, PROCUREMENT OF SUBSTITUTE GOODS OR SERVICES; LOSS OF USE,
 * DATA, OR PROFITS; OR BUSINESS INTERRUPTION) HOWEVER CAUSED AND ON ANY
 * THEORY OF LIABILITY, WHETHER IN CONTRACT, STRICT LIABILITY, OR TORT
 * (INCLUDING NEGLIGENCE OR OTHERWISE) ARISING IN ANY WAY OUT OF THE USE
 * OF THIS SOFTWARE, EVEN IF ADVISED OF THE POSSIBILITY OF SUCH DAMAGE.
 *
 * This software consists of voluntary contributions made by many individuals
 * and is licensed under the MIT license. For more information, see
 * <http://www.doctrine-project.org>.
 */
=======
declare(strict_types=1);
>>>>>>> fce18e93

namespace Doctrine\ORM\Tools;

use Doctrine\ORM\Mapping\ClassMetadataFactory;
<<<<<<< HEAD
use Doctrine\Persistence\Mapping\StaticReflectionService;
=======
use Doctrine\ORM\Reflection\ReflectionService;
use Doctrine\ORM\Reflection\StaticReflectionService;
>>>>>>> fce18e93

/**
 * The DisconnectedClassMetadataFactory is used to create ClassMetadata objects
 * that do not require the entity class actually exist. This allows us to
 * load some mapping information and use it to do things like generate code
 * from the mapping information.
<<<<<<< HEAD
 *
 * @link    www.doctrine-project.org
 */
class DisconnectedClassMetadataFactory extends ClassMetadataFactory
{
    /**
     * @return StaticReflectionService
     */
    public function getReflectionService()
=======
 */
class DisconnectedClassMetadataFactory extends ClassMetadataFactory
{
    public function getReflectionService() : ReflectionService
>>>>>>> fce18e93
    {
        if ($this->reflectionService === null) {
            $this->reflectionService = new StaticReflectionService();
        }

        return $this->reflectionService;
    }
}<|MERGE_RESOLUTION|>--- conflicted
+++ resolved
@@ -1,58 +1,22 @@
 <?php
 
-<<<<<<< HEAD
-/*
- * THIS SOFTWARE IS PROVIDED BY THE COPYRIGHT HOLDERS AND CONTRIBUTORS
- * "AS IS" AND ANY EXPRESS OR IMPLIED WARRANTIES, INCLUDING, BUT NOT
- * LIMITED TO, THE IMPLIED WARRANTIES OF MERCHANTABILITY AND FITNESS FOR
- * A PARTICULAR PURPOSE ARE DISCLAIMED. IN NO EVENT SHALL THE COPYRIGHT
- * OWNER OR CONTRIBUTORS BE LIABLE FOR ANY DIRECT, INDIRECT, INCIDENTAL,
- * SPECIAL, EXEMPLARY, OR CONSEQUENTIAL DAMAGES (INCLUDING, BUT NOT
- * LIMITED TO, PROCUREMENT OF SUBSTITUTE GOODS OR SERVICES; LOSS OF USE,
- * DATA, OR PROFITS; OR BUSINESS INTERRUPTION) HOWEVER CAUSED AND ON ANY
- * THEORY OF LIABILITY, WHETHER IN CONTRACT, STRICT LIABILITY, OR TORT
- * (INCLUDING NEGLIGENCE OR OTHERWISE) ARISING IN ANY WAY OUT OF THE USE
- * OF THIS SOFTWARE, EVEN IF ADVISED OF THE POSSIBILITY OF SUCH DAMAGE.
- *
- * This software consists of voluntary contributions made by many individuals
- * and is licensed under the MIT license. For more information, see
- * <http://www.doctrine-project.org>.
- */
-=======
 declare(strict_types=1);
->>>>>>> fce18e93
 
 namespace Doctrine\ORM\Tools;
 
 use Doctrine\ORM\Mapping\ClassMetadataFactory;
-<<<<<<< HEAD
-use Doctrine\Persistence\Mapping\StaticReflectionService;
-=======
 use Doctrine\ORM\Reflection\ReflectionService;
 use Doctrine\ORM\Reflection\StaticReflectionService;
->>>>>>> fce18e93
 
 /**
  * The DisconnectedClassMetadataFactory is used to create ClassMetadata objects
  * that do not require the entity class actually exist. This allows us to
  * load some mapping information and use it to do things like generate code
  * from the mapping information.
-<<<<<<< HEAD
- *
- * @link    www.doctrine-project.org
- */
-class DisconnectedClassMetadataFactory extends ClassMetadataFactory
-{
-    /**
-     * @return StaticReflectionService
-     */
-    public function getReflectionService()
-=======
  */
 class DisconnectedClassMetadataFactory extends ClassMetadataFactory
 {
     public function getReflectionService() : ReflectionService
->>>>>>> fce18e93
     {
         if ($this->reflectionService === null) {
             $this->reflectionService = new StaticReflectionService();
