--- conflicted
+++ resolved
@@ -1,41 +1,14 @@
 <?php
 
-<<<<<<< HEAD
-/*
- * THIS SOFTWARE IS PROVIDED BY THE COPYRIGHT HOLDERS AND CONTRIBUTORS
- * "AS IS" AND ANY EXPRESS OR IMPLIED WARRANTIES, INCLUDING, BUT NOT
- * LIMITED TO, THE IMPLIED WARRANTIES OF MERCHANTABILITY AND FITNESS FOR
- * A PARTICULAR PURPOSE ARE DISCLAIMED. IN NO EVENT SHALL THE COPYRIGHT
- * OWNER OR CONTRIBUTORS BE LIABLE FOR ANY DIRECT, INDIRECT, INCIDENTAL,
- * SPECIAL, EXEMPLARY, OR CONSEQUENTIAL DAMAGES (INCLUDING, BUT NOT
- * LIMITED TO, PROCUREMENT OF SUBSTITUTE GOODS OR SERVICES; LOSS OF USE,
- * DATA, OR PROFITS; OR BUSINESS INTERRUPTION) HOWEVER CAUSED AND ON ANY
- * THEORY OF LIABILITY, WHETHER IN CONTRACT, STRICT LIABILITY, OR TORT
- * (INCLUDING NEGLIGENCE OR OTHERWISE) ARISING IN ANY WAY OUT OF THE USE
- * OF THIS SOFTWARE, EVEN IF ADVISED OF THE POSSIBILITY OF SUCH DAMAGE.
- *
- * This software consists of voluntary contributions made by many individuals
- * and is licensed under the MIT license. For more information, see
- * <http://www.doctrine-project.org>.
- */
-=======
 declare(strict_types=1);
->>>>>>> fce18e93
 
 namespace Doctrine\ORM\Tools\Console;
 
 use ArrayIterator;
 use Countable;
-<<<<<<< HEAD
-use Doctrine\Persistence\Mapping\ClassMetadata;
-use FilterIterator;
-use RuntimeException;
-
-=======
 use Doctrine\ORM\Mapping\ClassMetadata;
 use FilterIterator;
 use RuntimeException;
->>>>>>> fce18e93
 use function count;
 use function iterator_to_array;
 use function preg_match;
@@ -43,19 +16,10 @@
 
 /**
  * Used by CLI Tools to restrict entity-based commands to given patterns.
-<<<<<<< HEAD
- *
- * @link        www.doctrine-project.com
- */
-class MetadataFilter extends FilterIterator implements Countable
-{
-    /** @var mixed[] */
-=======
  */
 class MetadataFilter extends FilterIterator implements Countable
 {
     /** @var string[] */
->>>>>>> fce18e93
     private $filter = [];
 
     /**
@@ -64,11 +28,7 @@
      * @param ClassMetadata[] $metadatas
      * @param string[]|string $filter
      *
-<<<<<<< HEAD
-     * @return ClassMetadata[]
-=======
      * @return string[]
->>>>>>> fce18e93
      */
     public static function filter(array $metadatas, $filter)
     {
@@ -78,11 +38,7 @@
     }
 
     /**
-<<<<<<< HEAD
-     * @param mixed[]|string $filter
-=======
      * @param string[]|string $filter
->>>>>>> fce18e93
      */
     public function __construct(ArrayIterator $metadata, $filter)
     {
