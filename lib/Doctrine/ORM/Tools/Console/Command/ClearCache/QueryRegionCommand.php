--- conflicted
+++ resolved
@@ -1,26 +1,6 @@
 <?php
 
-<<<<<<< HEAD
-/*
- * THIS SOFTWARE IS PROVIDED BY THE COPYRIGHT HOLDERS AND CONTRIBUTORS
- * "AS IS" AND ANY EXPRESS OR IMPLIED WARRANTIES, INCLUDING, BUT NOT
- * LIMITED TO, THE IMPLIED WARRANTIES OF MERCHANTABILITY AND FITNESS FOR
- * A PARTICULAR PURPOSE ARE DISCLAIMED. IN NO EVENT SHALL THE COPYRIGHT
- * OWNER OR CONTRIBUTORS BE LIABLE FOR ANY DIRECT, INDIRECT, INCIDENTAL,
- * SPECIAL, EXEMPLARY, OR CONSEQUENTIAL DAMAGES (INCLUDING, BUT NOT
- * LIMITED TO, PROCUREMENT OF SUBSTITUTE GOODS OR SERVICES; LOSS OF USE,
- * DATA, OR PROFITS; OR BUSINESS INTERRUPTION) HOWEVER CAUSED AND ON ANY
- * THEORY OF LIABILITY, WHETHER IN CONTRACT, STRICT LIABILITY, OR TORT
- * (INCLUDING NEGLIGENCE OR OTHERWISE) ARISING IN ANY WAY OUT OF THE USE
- * OF THIS SOFTWARE, EVEN IF ADVISED OF THE POSSIBILITY OF SUCH DAMAGE.
- *
- * This software consists of voluntary contributions made by many individuals
- * and is licensed under the MIT license. For more information, see
- * <http://www.doctrine-project.org>.
- */
-=======
 declare(strict_types=1);
->>>>>>> fce18e93
 
 namespace Doctrine\ORM\Tools\Console\Command\ClearCache;
 
@@ -33,11 +13,6 @@
 use Symfony\Component\Console\Input\InputOption;
 use Symfony\Component\Console\Output\OutputInterface;
 use Symfony\Component\Console\Style\SymfonyStyle;
-use function get_class;
-use function gettype;
-use function is_object;
-use function sprintf;
-
 use function get_class;
 use function gettype;
 use function is_object;
@@ -124,7 +99,7 @@
                 )
             );
 
-            return 0;
+            return;
         }
 
         if ($input->getOption('all')) {
@@ -132,12 +107,10 @@
 
             $cache->evictQueryRegions();
 
-            return 0;
+            return;
         }
 
         $ui->comment(sprintf('Clearing second-level cache query region named <info>"%s"</info>', $name));
         $cache->evictQueryRegion($name);
-
-        return 0;
     }
 }