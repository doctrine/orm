--- conflicted
+++ resolved
@@ -1,34 +1,11 @@
 <?php
 
-<<<<<<< HEAD
-/*
- * THIS SOFTWARE IS PROVIDED BY THE COPYRIGHT HOLDERS AND CONTRIBUTORS
- * "AS IS" AND ANY EXPRESS OR IMPLIED WARRANTIES, INCLUDING, BUT NOT
- * LIMITED TO, THE IMPLIED WARRANTIES OF MERCHANTABILITY AND FITNESS FOR
- * A PARTICULAR PURPOSE ARE DISCLAIMED. IN NO EVENT SHALL THE COPYRIGHT
- * OWNER OR CONTRIBUTORS BE LIABLE FOR ANY DIRECT, INDIRECT, INCIDENTAL,
- * SPECIAL, EXEMPLARY, OR CONSEQUENTIAL DAMAGES (INCLUDING, BUT NOT
- * LIMITED TO, PROCUREMENT OF SUBSTITUTE GOODS OR SERVICES; LOSS OF USE,
- * DATA, OR PROFITS; OR BUSINESS INTERRUPTION) HOWEVER CAUSED AND ON ANY
- * THEORY OF LIABILITY, WHETHER IN CONTRACT, STRICT LIABILITY, OR TORT
- * (INCLUDING NEGLIGENCE OR OTHERWISE) ARISING IN ANY WAY OUT OF THE USE
- * OF THIS SOFTWARE, EVEN IF ADVISED OF THE POSSIBILITY OF SUCH DAMAGE.
- *
- * This software consists of voluntary contributions made by many individuals
- * and is licensed under the MIT license. For more information, see
- * <http://www.doctrine-project.org>.
- */
-=======
 declare(strict_types=1);
->>>>>>> fce18e93
 
 namespace Doctrine\ORM\Tools\Console\Command;
 
+use Doctrine\Common\Persistence\Mapping\MappingException;
 use Doctrine\ORM\EntityManagerInterface;
-<<<<<<< HEAD
-use Doctrine\ORM\Mapping\ClassMetadata;
-use Doctrine\Persistence\Mapping\MappingException;
-=======
 use Doctrine\ORM\Mapping\AssociationMetadata;
 use Doctrine\ORM\Mapping\ClassMetadata;
 use Doctrine\ORM\Mapping\ColumnMetadata;
@@ -38,7 +15,6 @@
 use Doctrine\ORM\Mapping\TableMetadata;
 use Doctrine\ORM\Mapping\ValueGeneratorMetadata;
 use Doctrine\ORM\Sequencing\Generator;
->>>>>>> fce18e93
 use InvalidArgumentException;
 use Symfony\Component\Console\Command\Command;
 use Symfony\Component\Console\Input\InputArgument;
@@ -66,35 +42,8 @@
 use function strtolower;
 use function ucfirst;
 
-use function array_filter;
-use function array_map;
-use function array_merge;
-use function assert;
-use function count;
-use function current;
-use function get_class;
-use function implode;
-use function is_array;
-use function is_bool;
-use function is_object;
-use function is_scalar;
-use function json_encode;
-use function preg_match;
-use function preg_quote;
-use function print_r;
-use function sprintf;
-
-use const JSON_PRETTY_PRINT;
-use const JSON_UNESCAPED_SLASHES;
-use const JSON_UNESCAPED_UNICODE;
-
 /**
  * Show information about mapped entities.
-<<<<<<< HEAD
- *
- * @link    www.doctrine-project.org
-=======
->>>>>>> fce18e93
  */
 final class MappingDescribeCommand extends Command
 {
@@ -125,12 +74,8 @@
     {
         $ui = new SymfonyStyle($input, $output);
 
-<<<<<<< HEAD
-=======
         /** @var EntityManagerInterface $entityManager */
->>>>>>> fce18e93
         $entityManager = $this->getHelper('em')->getEntityManager();
-        assert($entityManager instanceof EntityManagerInterface);
 
         $this->displayEntity($input->getArgument('entityName'), $entityManager, $ui);
 
@@ -193,7 +138,7 @@
      *
      * @return string[]
      */
-    private function getMappedEntities(EntityManagerInterface $entityManager): array
+    private function getMappedEntities(EntityManagerInterface $entityManager)
     {
         $entityClassNames = $entityManager->getConfiguration()
                                           ->getMetadataDriverImpl()
@@ -316,7 +261,7 @@
         }
 
         if (is_array($value)) {
-            return json_encode($value, JSON_UNESCAPED_UNICODE | JSON_UNESCAPED_SLASHES | JSON_PRETTY_PRINT);
+            return json_encode($value, JSON_UNESCAPED_UNICODE | JSON_UNESCAPED_SLASHES);
         }
 
         if (is_object($value)) {
@@ -324,7 +269,7 @@
         }
 
         if (is_scalar($value)) {
-            return (string) $value;
+            return $value;
         }
 
         throw new InvalidArgumentException(sprintf('Do not know how to format value "%s"', print_r($value, true)));
@@ -337,13 +282,8 @@
      * @param mixed  $value A Value to show
      *
      * @return string[]
-<<<<<<< HEAD
-     *
-     * @psalm-return array{0: string, 1: string}
-=======
->>>>>>> fce18e93
-     */
-    private function formatField($label, $value): array
+     */
+    private function formatField($label, $value)
     {
         if ($value === null) {
             $value = '<comment>None</comment>';
@@ -357,17 +297,9 @@
      *
      * @param iterable|Property[] $propertyMappings
      *
-<<<<<<< HEAD
-     * @return string[][]
-     *
-     * @psalm-return list<array{0: string, 1: string}>
-     */
-    private function formatMappings(array $propertyMappings): array
-=======
      * @return string[]
      */
     private function formatPropertyMappings(iterable $propertyMappings)
->>>>>>> fce18e93
     {
         $output = [];
 
@@ -443,15 +375,9 @@
      *
      * @param object[] $entityListeners
      *
-<<<<<<< HEAD
-     * @return string[]
-     *
-     * @psalm-return array{0: string, 1: string}
-=======
      * @return string
->>>>>>> fce18e93
-     */
-    private function formatEntityListeners(array $entityListeners): array
+     */
+    private function formatEntityListeners(array $entityListeners)
     {
         return $this->formatField('Entity listeners', array_map('get_class', $entityListeners));
     }
