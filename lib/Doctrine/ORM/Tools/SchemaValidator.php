--- conflicted
+++ resolved
@@ -20,12 +20,8 @@
 use Doctrine\DBAL\Types\Type;
 use Doctrine\ORM\EntityManagerInterface;
 use Doctrine\ORM\Mapping\ClassMetadata;
-<<<<<<< HEAD
 use Doctrine\ORM\Mapping\FieldMapping;
-=======
-use Doctrine\ORM\Mapping\ClassMetadataInfo;
 use ReflectionEnum;
->>>>>>> 1a4fe6e0
 use ReflectionNamedType;
 
 use function array_diff;
@@ -375,7 +371,7 @@
                                 $class->name,
                                 $fieldName,
                                 $propertyType,
-                                $fieldMapping['enumType']
+                                $fieldMapping['enumType'],
                             );
                         }
 
