--- conflicted
+++ resolved
@@ -51,15 +51,6 @@
  */
 class SchemaValidator
 {
-<<<<<<< HEAD
-=======
-    /** @var EntityManagerInterface */
-    private $em;
-
-    /** @var bool */
-    private $validatePropertyTypes;
-
->>>>>>> a98e3063
     /**
      * It maps built-in Doctrine types to PHP types
      */
@@ -78,15 +69,10 @@
         TextType::class => 'string',
     ];
 
-<<<<<<< HEAD
-    public function __construct(private readonly EntityManagerInterface $em)
-    {
-=======
-    public function __construct(EntityManagerInterface $em, bool $validatePropertyTypes = true)
-    {
-        $this->em                    = $em;
-        $this->validatePropertyTypes = $validatePropertyTypes;
->>>>>>> a98e3063
+    public function __construct(
+        private readonly EntityManagerInterface $em,
+        private readonly bool $validatePropertyTypes = true,
+    ) {
     }
 
     /**
@@ -385,7 +371,7 @@
                                     $fieldName,
                                     $propertyType,
                                     $backingType,
-                                    $metadataFieldType
+                                    $metadataFieldType,
                                 );
                             }
 
@@ -420,7 +406,7 @@
                                 $fieldName,
                                 $fieldMapping['enumType'],
                                 $backingType,
-                                $metadataFieldType
+                                $metadataFieldType,
                             );
                         }
 
