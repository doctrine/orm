--- conflicted
+++ resolved
@@ -112,26 +112,6 @@
     <xs:attribute name="discriminator-column" type="xs:string" use="optional" />
   </xs:complexType>
 
-<<<<<<< HEAD
-=======
-  <xs:complexType name="sql-result-set-mapping">
-    <xs:choice minOccurs="0" maxOccurs="unbounded">
-        <xs:choice minOccurs="0" maxOccurs="unbounded">
-            <xs:element name="entity-result" type="orm:entity-result"/>
-            <xs:element name="column-result" type="orm:column-result"/>
-        </xs:choice>
-        <xs:any minOccurs="0" maxOccurs="unbounded" namespace="##other"/>
-    </xs:choice>
-    <xs:attribute name="name" type="xs:string" use="required" />
-  </xs:complexType>
-
-  <xs:complexType name="sql-result-set-mappings">
-    <xs:choice minOccurs="0" maxOccurs="unbounded">
-      <xs:element name="sql-result-set-mapping" type="orm:sql-result-set-mapping" minOccurs="1" maxOccurs="unbounded" />
-    </xs:choice>
-  </xs:complexType>
-
->>>>>>> 2b8d6f87
   <xs:complexType name="cache">
     <xs:attribute name="usage" type="orm:cache-usage-type" />
     <xs:attribute name="region" type="xs:string" />
