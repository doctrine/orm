--- conflicted
+++ resolved
@@ -24,23 +24,13 @@
         "doctrine/annotations": "^1.8",
         "doctrine/cache": "^1.9.1",
         "doctrine/collections": "^1.5",
-<<<<<<< HEAD
-        "doctrine/common": "^2.11",
+        "doctrine/common": "^2.11 || ^3.0",
         "doctrine/dbal": "^2.10.0",
-=======
-        "doctrine/common": "^2.11 || ^3.0",
-        "doctrine/dbal": "^2.9.3",
->>>>>>> d95e03ba
         "doctrine/event-manager": "^1.1",
-        "doctrine/inflector": "^1.0",
+        "doctrine/inflector": "^1.4|^2.0",
         "doctrine/instantiator": "^1.3",
-<<<<<<< HEAD
-        "doctrine/inflector": "^1.4|^2.0",
-        "doctrine/persistence": "^1.3.3",
-=======
         "doctrine/lexer": "^1.0",
         "doctrine/persistence": "^1.3.3 || ^2.0",
->>>>>>> d95e03ba
         "ocramius/package-versions": "^1.2",
         "symfony/console": "^3.0|^4.0|^5.0"
     },
