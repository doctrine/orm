{
    "name": "doctrine/orm",
    "type": "library",
    "description": "Object-Relational-Mapper for PHP",
    "keywords": ["orm", "database"],
    "homepage": "https://www.doctrine-project.org/projects/orm.html",
    "license": "MIT",
    "authors": [
        {"name": "Guilherme Blanco", "email": "guilhermeblanco@gmail.com"},
        {"name": "Roman Borschel", "email": "roman@code-factory.org"},
        {"name": "Benjamin Eberlei", "email": "kontakt@beberlei.de"},
        {"name": "Jonathan Wage", "email": "jonwage@gmail.com"},
        {"name": "Marco Pivetta", "email": "ocramius@gmail.com"}
    ],
    "config": {
        "allow-plugins": {
            "composer/package-versions-deprecated": true,
            "dealerdirect/phpcodesniffer-composer-installer": true
        },
        "sort-packages": true
    },
    "require": {
        "php": "^8.1",
        "composer-runtime-api": "^2",
        "ext-ctype": "*",
        "doctrine/collections": "^2.0",
        "doctrine/common": "^3.3",
        "doctrine/dbal": "^3.5",
        "doctrine/deprecations": "^0.5.3 || ^1",
        "doctrine/event-manager": "^1.2 || ^2",
        "doctrine/inflector": "^1.4 || ^2.0",
        "doctrine/instantiator": "^1.3",
        "doctrine/lexer": "^1.2.3",
        "doctrine/persistence": "^3",
        "psr/cache": "^1 || ^2 || ^3",
        "symfony/console": "^5.4 || ^6.0"
    },
    "require-dev": {
        "doctrine/coding-standard": "^10.0",
        "phpbench/phpbench": "^1.0",
        "phpstan/phpstan": "1.9.2",
        "phpunit/phpunit": "^9.5",
        "psr/log": "^1 || ^2 || ^3",
        "squizlabs/php_codesniffer": "3.7.1",
<<<<<<< HEAD
        "symfony/cache": "^5.4 || ^6.0",
        "vimeo/psalm": "5.1.0"
=======
        "symfony/cache": "^4.4 || ^5.4 || ^6.0",
        "symfony/var-exporter": "^4.4 || ^5.4 || ^6.2",
        "symfony/yaml": "^3.4 || ^4.0 || ^5.0 || ^6.0",
        "vimeo/psalm": "4.30.0 || 5.1.0"
    },
    "conflict": {
        "doctrine/annotations": "<1.13 || >= 2.0"
>>>>>>> 284e8140
    },
    "suggest": {
        "ext-dom": "Provides support for XSD validation for XML mapping files",
        "symfony/cache": "Provides cache support for Setup Tool with doctrine/cache 2.0"
    },
    "autoload": {
        "psr-4": { "Doctrine\\ORM\\": "lib/Doctrine/ORM" }
    },
    "autoload-dev": {
        "psr-4": {
            "Doctrine\\Tests\\": "tests/Doctrine/Tests",
            "Doctrine\\StaticAnalysis\\": "tests/Doctrine/StaticAnalysis",
            "Doctrine\\Performance\\": "tests/Doctrine/Performance"
        }
    },
    "archive": {
        "exclude": ["!vendor", "tests", "*phpunit.xml", "build.xml", "build.properties", "composer.phar", "vendor/satooshi", "lib/vendor", "*.swp"]
    }
}<|MERGE_RESOLUTION|>--- conflicted
+++ resolved
@@ -42,18 +42,9 @@
         "phpunit/phpunit": "^9.5",
         "psr/log": "^1 || ^2 || ^3",
         "squizlabs/php_codesniffer": "3.7.1",
-<<<<<<< HEAD
         "symfony/cache": "^5.4 || ^6.0",
+        "symfony/var-exporter": "^5.4 || ^6.2",
         "vimeo/psalm": "5.1.0"
-=======
-        "symfony/cache": "^4.4 || ^5.4 || ^6.0",
-        "symfony/var-exporter": "^4.4 || ^5.4 || ^6.2",
-        "symfony/yaml": "^3.4 || ^4.0 || ^5.0 || ^6.0",
-        "vimeo/psalm": "4.30.0 || 5.1.0"
-    },
-    "conflict": {
-        "doctrine/annotations": "<1.13 || >= 2.0"
->>>>>>> 284e8140
     },
     "suggest": {
         "ext-dom": "Provides support for XSD validation for XML mapping files",
