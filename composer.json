--- conflicted
+++ resolved
@@ -42,18 +42,8 @@
         "phpunit/phpunit": "^10.4.0",
         "psr/log": "^1 || ^2 || ^3",
         "squizlabs/php_codesniffer": "3.7.2",
-<<<<<<< HEAD
         "symfony/cache": "^5.4 || ^6.2 || ^7.0",
-        "vimeo/psalm": "5.16.0"
-=======
-        "symfony/cache": "^4.4 || ^5.4 || ^6.4 || ^7.0",
-        "symfony/var-exporter": "^4.4 || ^5.4 || ^6.2 || ^7.0",
-        "symfony/yaml": "^3.4 || ^4.0 || ^5.0 || ^6.0 || ^7.0",
-        "vimeo/psalm": "4.30.0 || 5.22.2"
-    },
-    "conflict": {
-        "doctrine/annotations": "<1.13 || >= 3.0"
->>>>>>> 52a6a213
+        "vimeo/psalm": "5.22.2"
     },
     "suggest": {
         "ext-dom": "Provides support for XSD validation for XML mapping files",
