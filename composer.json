{
    "name": "doctrine/orm",
    "type": "library",
    "description": "Object-Relational-Mapper for PHP",
    "keywords": ["orm", "database"],
    "homepage": "https://www.doctrine-project.org/projects/orm.html",
    "license": "MIT",
    "authors": [
        {"name": "Guilherme Blanco", "email": "guilhermeblanco@gmail.com"},
        {"name": "Roman Borschel", "email": "roman@code-factory.org"},
        {"name": "Benjamin Eberlei", "email": "kontakt@beberlei.de"},
        {"name": "Jonathan Wage", "email": "jonwage@gmail.com"},
        {"name": "Marco Pivetta", "email": "ocramius@gmail.com"}
    ],
    "config": {
        "allow-plugins": {
            "composer/package-versions-deprecated": true,
            "dealerdirect/phpcodesniffer-composer-installer": true
        },
        "sort-packages": true
    },
    "require": {
        "php": "^8.1",
        "composer-runtime-api": "^2",
        "ext-ctype": "*",
<<<<<<< HEAD
        "doctrine/collections": "^1.5",
        "doctrine/common": "^3.3",
        "doctrine/dbal": "^3.4",
=======
        "doctrine/cache": "^1.12.1 || ^2.1.1",
        "doctrine/collections": "^1.5 || ^2.0",
        "doctrine/common": "^3.0.3",
        "doctrine/dbal": "^2.13.1 || ^3.2",
>>>>>>> b05fb96a
        "doctrine/deprecations": "^0.5.3 || ^1",
        "doctrine/event-manager": "^1.1",
        "doctrine/inflector": "^1.4 || ^2.0",
        "doctrine/instantiator": "^1.3",
        "doctrine/lexer": "^1.2.3",
        "doctrine/persistence": "^3",
        "psr/cache": "^1 || ^2 || ^3",
        "symfony/console": "^4.4 || ^5.4 || ^6.0"
    },
    "require-dev": {
        "doctrine/annotations": "^1.13",
        "doctrine/coding-standard": "^10.0",
        "phpbench/phpbench": "^1.0",
        "phpstan/phpstan": "1.8.5",
        "phpunit/phpunit": "^9.5",
        "psr/log": "^1 || ^2 || ^3",
        "squizlabs/php_codesniffer": "3.7.1",
        "symfony/cache": "^4.4 || ^5.4 || ^6.0",
        "vimeo/psalm": "4.27.0"
    },
    "conflict": {
        "doctrine/annotations": "<1.13 || >= 2.0"
    },
    "suggest": {
        "ext-dom": "Provides support for XSD validation for XML mapping files",
        "symfony/cache": "Provides cache support for Setup Tool with doctrine/cache 2.0"
    },
    "autoload": {
        "psr-4": { "Doctrine\\ORM\\": "lib/Doctrine/ORM" }
    },
    "autoload-dev": {
        "psr-4": {
            "Doctrine\\Tests\\": "tests/Doctrine/Tests",
            "Doctrine\\StaticAnalysis\\": "tests/Doctrine/StaticAnalysis",
            "Doctrine\\Performance\\": "tests/Doctrine/Performance"
        }
    },
    "archive": {
        "exclude": ["!vendor", "tests", "*phpunit.xml", "build.xml", "build.properties", "composer.phar", "vendor/satooshi", "lib/vendor", "*.swp"]
    }
}<|MERGE_RESOLUTION|>--- conflicted
+++ resolved
@@ -23,16 +23,9 @@
         "php": "^8.1",
         "composer-runtime-api": "^2",
         "ext-ctype": "*",
-<<<<<<< HEAD
-        "doctrine/collections": "^1.5",
+        "doctrine/collections": "^1.5 || ^2.0",
         "doctrine/common": "^3.3",
         "doctrine/dbal": "^3.4",
-=======
-        "doctrine/cache": "^1.12.1 || ^2.1.1",
-        "doctrine/collections": "^1.5 || ^2.0",
-        "doctrine/common": "^3.0.3",
-        "doctrine/dbal": "^2.13.1 || ^3.2",
->>>>>>> b05fb96a
         "doctrine/deprecations": "^0.5.3 || ^1",
         "doctrine/event-manager": "^1.1",
         "doctrine/inflector": "^1.4 || ^2.0",
