{
    "name": "doctrine/orm",
    "type": "library",
    "description": "Object-Relational-Mapper for PHP",
    "keywords": ["orm", "database"],
    "homepage": "https://www.doctrine-project.org/projects/orm.html",
    "license": "MIT",
    "authors": [
        {"name": "Guilherme Blanco", "email": "guilhermeblanco@gmail.com"},
        {"name": "Roman Borschel", "email": "roman@code-factory.org"},
        {"name": "Benjamin Eberlei", "email": "kontakt@beberlei.de"},
        {"name": "Jonathan Wage", "email": "jonwage@gmail.com"},
        {"name": "Marco Pivetta", "email": "ocramius@gmail.com"}
    ],
    "config": {
        "platform": {
            "php": "7.2.31"
        },
        "sort-packages": true
    },
    "require": {
        "php": "^7.2",
        "ext-pdo": "*",
        "composer/package-versions-deprecated": "^1.8",
        "doctrine/annotations": "^1.8",
        "doctrine/cache": "^1.9.1",
        "doctrine/collections": "^1.5",
        "doctrine/common": "^3.0",
        "doctrine/dbal": "^2.10.0",
        "doctrine/event-manager": "^1.1",
        "doctrine/inflector": "^1.4|^2.0",
        "doctrine/instantiator": "^1.3",
        "doctrine/lexer": "^1.0",
<<<<<<< HEAD
        "doctrine/persistence": "^2.0",
        "ocramius/package-versions": "^1.2",
=======
        "doctrine/persistence": "^1.3.3 || ^2.0",
>>>>>>> a438e900
        "symfony/console": "^3.0|^4.0|^5.0"
    },
    "require-dev": {
        "doctrine/coding-standard": "^5.0",
        "phpstan/phpstan": "^0.12.18",
        "phpunit/phpunit": "^7.5",
        "symfony/yaml": "^3.4|^4.0|^5.0",
        "vimeo/psalm": "^3.11"
    },
    "suggest": {
        "symfony/yaml": "If you want to use YAML Metadata Mapping Driver"
    },
    "autoload": {
        "psr-4": { "Doctrine\\ORM\\": "lib/Doctrine/ORM" }
    },
    "autoload-dev": {
        "psr-4": {
            "Doctrine\\Tests\\": "tests/Doctrine/Tests",
            "Doctrine\\Performance\\": "tests/Doctrine/Performance"
        }
    },
    "bin": ["bin/doctrine"],
    "extra": {
        "branch-alias": {
            "dev-master": "2.7.x-dev"
        }
    },
    "archive": {
        "exclude": ["!vendor", "tests", "*phpunit.xml", ".travis.yml", "build.xml", "build.properties", "composer.phar", "vendor/satooshi", "lib/vendor", "*.swp"]
    }
}<|MERGE_RESOLUTION|>--- conflicted
+++ resolved
@@ -31,12 +31,7 @@
         "doctrine/inflector": "^1.4|^2.0",
         "doctrine/instantiator": "^1.3",
         "doctrine/lexer": "^1.0",
-<<<<<<< HEAD
         "doctrine/persistence": "^2.0",
-        "ocramius/package-versions": "^1.2",
-=======
-        "doctrine/persistence": "^1.3.3 || ^2.0",
->>>>>>> a438e900
         "symfony/console": "^3.0|^4.0|^5.0"
     },
     "require-dev": {
