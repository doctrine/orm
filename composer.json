{
    "name": "doctrine/orm",
    "type": "library",
    "description": "Object-Relational-Mapper for PHP",
    "keywords": ["orm", "database"],
    "homepage": "https://www.doctrine-project.org/projects/orm.html",
    "license": "MIT",
    "authors": [
        {"name": "Guilherme Blanco", "email": "guilhermeblanco@gmail.com"},
        {"name": "Roman Borschel", "email": "roman@code-factory.org"},
        {"name": "Benjamin Eberlei", "email": "kontakt@beberlei.de"},
        {"name": "Jonathan Wage", "email": "jonwage@gmail.com"},
        {"name": "Marco Pivetta", "email": "ocramius@gmail.com"}
    ],
    "config": {
        "allow-plugins": {
            "composer/package-versions-deprecated": true,
            "dealerdirect/phpcodesniffer-composer-installer": true
        },
        "sort-packages": true
    },
    "require": {
        "php": "^8.1",
        "composer-runtime-api": "^2",
        "ext-ctype": "*",
        "doctrine/collections": "^2.1",
        "doctrine/common": "^3.3",
        "doctrine/dbal": "^3.6",
        "doctrine/deprecations": "^0.5.3 || ^1",
        "doctrine/event-manager": "^1.2 || ^2",
        "doctrine/inflector": "^1.4 || ^2.0",
        "doctrine/instantiator": "^1.3 || ^2",
        "doctrine/lexer": "^2.1 || ^3",
        "doctrine/persistence": "^3.1.1",
        "psr/cache": "^1 || ^2 || ^3",
<<<<<<< HEAD
        "symfony/console": "^5.4 || ^6.0"
=======
        "symfony/console": "^4.2 || ^5.0 || ^6.0 || ^7.0",
        "symfony/polyfill-php72": "^1.23",
        "symfony/polyfill-php80": "^1.16"
>>>>>>> 8961bfe9
    },
    "require-dev": {
        "doctrine/coding-standard": "^12.0",
        "phpbench/phpbench": "^1.0",
        "phpstan/phpstan": "1.10.14",
        "phpunit/phpunit": "^10.0.14",
        "psr/log": "^1 || ^2 || ^3",
        "squizlabs/php_codesniffer": "3.7.2",
        "symfony/cache": "^5.4 || ^6.0",
        "symfony/var-exporter": "^5.4 || ^6.2",
        "vimeo/psalm": "5.11.0"
    },
    "suggest": {
        "ext-dom": "Provides support for XSD validation for XML mapping files",
        "symfony/cache": "Provides cache support for Setup Tool with doctrine/cache 2.0"
    },
    "autoload": {
        "psr-4": { "Doctrine\\ORM\\": "lib/Doctrine/ORM" }
    },
    "autoload-dev": {
        "psr-4": {
            "Doctrine\\Tests\\": "tests/Doctrine/Tests",
            "Doctrine\\StaticAnalysis\\": "tests/Doctrine/StaticAnalysis",
            "Doctrine\\Performance\\": "tests/Doctrine/Performance"
        }
    },
    "archive": {
        "exclude": ["!vendor", "tests", "*phpunit.xml", "build.xml", "build.properties", "composer.phar", "vendor/satooshi", "lib/vendor", "*.swp"]
    }
}<|MERGE_RESOLUTION|>--- conflicted
+++ resolved
@@ -33,13 +33,7 @@
         "doctrine/lexer": "^2.1 || ^3",
         "doctrine/persistence": "^3.1.1",
         "psr/cache": "^1 || ^2 || ^3",
-<<<<<<< HEAD
-        "symfony/console": "^5.4 || ^6.0"
-=======
-        "symfony/console": "^4.2 || ^5.0 || ^6.0 || ^7.0",
-        "symfony/polyfill-php72": "^1.23",
-        "symfony/polyfill-php80": "^1.16"
->>>>>>> 8961bfe9
+        "symfony/console": "^5.4 || ^6.0 || ^7.0"
     },
     "require-dev": {
         "doctrine/coding-standard": "^12.0",
