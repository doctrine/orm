{
    "name": "doctrine/orm",
    "type": "library",
    "description": "Object-Relational-Mapper for PHP",
    "keywords": ["orm", "database"],
    "homepage": "https://www.doctrine-project.org/projects/orm.html",
    "license": "MIT",
    "authors": [
        {"name": "Guilherme Blanco", "email": "guilhermeblanco@gmail.com"},
        {"name": "Roman Borschel", "email": "roman@code-factory.org"},
        {"name": "Benjamin Eberlei", "email": "kontakt@beberlei.de"},
        {"name": "Jonathan Wage", "email": "jonwage@gmail.com"},
        {"name": "Marco Pivetta", "email": "ocramius@gmail.com"}
    ],
    "config": {
        "sort-packages": true
    },
    "require": {
        "php": "^7.2|^8.0",
        "ext-pdo": "*",
        "composer/package-versions-deprecated": "^1.8",
        "doctrine/annotations": "^1.12",
        "doctrine/cache": "^1.9.1",
        "doctrine/collections": "^1.5",
        "doctrine/common": "^3.0.3",
        "doctrine/dbal": "^2.13.0",
        "doctrine/deprecations": "^0.5.3",
        "doctrine/event-manager": "^1.1",
        "doctrine/inflector": "^1.4|^2.0",
        "doctrine/instantiator": "^1.3",
        "doctrine/lexer": "^1.0",
        "doctrine/persistence": "^2.0",
        "symfony/console": "^3.0|^4.0|^5.0"
    },
    "require-dev": {
        "doctrine/coding-standard": "^9.0",
        "phpstan/phpstan": "^0.12.83",
        "phpunit/phpunit": "^8.5|^9.4",
        "squizlabs/php_codesniffer": "3.6.0",
        "symfony/yaml": "^3.4|^4.0|^5.0",
<<<<<<< HEAD
        "vimeo/psalm": "4.3.2"
=======
        "vimeo/psalm": "4.7.0"
>>>>>>> da3a9fa3
    },
    "suggest": {
        "symfony/yaml": "If you want to use YAML Metadata Mapping Driver"
    },
    "autoload": {
        "psr-4": { "Doctrine\\ORM\\": "lib/Doctrine/ORM" }
    },
    "autoload-dev": {
        "psr-4": {
            "Doctrine\\Tests\\": "tests/Doctrine/Tests",
            "Doctrine\\Performance\\": "tests/Doctrine/Performance"
        }
    },
    "bin": ["bin/doctrine"],
    "archive": {
        "exclude": ["!vendor", "tests", "*phpunit.xml", "build.xml", "build.properties", "composer.phar", "vendor/satooshi", "lib/vendor", "*.swp"]
    }
}<|MERGE_RESOLUTION|>--- conflicted
+++ resolved
@@ -38,11 +38,7 @@
         "phpunit/phpunit": "^8.5|^9.4",
         "squizlabs/php_codesniffer": "3.6.0",
         "symfony/yaml": "^3.4|^4.0|^5.0",
-<<<<<<< HEAD
-        "vimeo/psalm": "4.3.2"
-=======
         "vimeo/psalm": "4.7.0"
->>>>>>> da3a9fa3
     },
     "suggest": {
         "symfony/yaml": "If you want to use YAML Metadata Mapping Driver"
