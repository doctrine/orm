--- conflicted
+++ resolved
@@ -13,18 +13,14 @@
 use Doctrine\ORM\Mapping\QuoteStrategy;
 use Doctrine\ORM\OptimisticLockException;
 use Doctrine\ORM\Query;
-use Doctrine\ORM\Query\AST\DeleteStatement;
+use Doctrine\ORM\Query\AST;
 use Doctrine\ORM\Query\AST\OrderByClause;
 use Doctrine\ORM\Query\AST\PathExpression;
 use Doctrine\ORM\Query\AST\SelectExpression;
 use Doctrine\ORM\Query\AST\SelectStatement;
-<<<<<<< HEAD
 use Doctrine\ORM\Query\AST\Subselect;
-=======
-use Doctrine\ORM\Query\AST\UpdateStatement;
 use Doctrine\ORM\Query\Exec\SingleSelectSqlFinalizer;
 use Doctrine\ORM\Query\Exec\SqlFinalizer;
->>>>>>> 8ed6c223
 use Doctrine\ORM\Query\Parser;
 use Doctrine\ORM\Query\ParserResult;
 use Doctrine\ORM\Query\QueryException;
@@ -149,7 +145,7 @@
 
     public function walkSelectStatement(SelectStatement $selectStatement): string
     {
-        $sqlFinalizer = $this->getFinalizer($AST);
+        $sqlFinalizer = $this->getFinalizer($selectStatement);
 
         $query = $this->getQuery();
 
@@ -158,31 +154,19 @@
         return $abstractSqlExecutor->getSqlStatements();
     }
 
-    /**
-     * @param DeleteStatement|UpdateStatement|SelectStatement $AST
-     *
-     * @return SingleSelectSqlFinalizer
-     */
-    public function getFinalizer($AST): SqlFinalizer
+    public function getFinalizer(AST\DeleteStatement|AST\UpdateStatement|AST\SelectStatement $AST): SqlFinalizer
     {
         if (! $AST instanceof SelectStatement) {
             throw new LogicException(self::class . ' is to be used on SelectStatements only');
         }
 
         if ($this->platformSupportsRowNumber()) {
-<<<<<<< HEAD
-            return $this->walkSelectStatementWithRowNumber($selectStatement);
-        }
-
-        return $this->walkSelectStatementWithoutRowNumber($selectStatement);
-=======
             $sql = $this->createSqlWithRowNumber($AST);
         } else {
             $sql = $this->createSqlWithoutRowNumber($AST);
         }
 
         return new SingleSelectSqlFinalizer($sql);
->>>>>>> 8ed6c223
     }
 
     /**
@@ -197,7 +181,7 @@
         return $this->platform->modifyLimitQuery(
             $this->createSqlWithRowNumber($AST),
             $this->maxResults,
-            $this->firstResult
+            $this->firstResult,
         );
     }
 
@@ -231,16 +215,6 @@
             $sql .= $orderGroupBy . $outerOrderBy;
         }
 
-<<<<<<< HEAD
-        // Apply the limit and offset.
-        $sql = $this->platform->modifyLimitQuery(
-            $sql,
-            $this->maxResults,
-            $this->firstResult,
-        );
-
-=======
->>>>>>> 8ed6c223
         // Add the columns to the ResultSetMapping. It's not really nice but
         // it works. Preferably I'd clear the RSM or simply create a new one
         // but that is not possible from inside the output walker, so we dirty
@@ -264,7 +238,7 @@
         return $this->platform->modifyLimitQuery(
             $this->createSqlWithoutRowNumber($AST, $addMissingItemsFromOrderByToSelect),
             $this->maxResults,
-            $this->firstResult
+            $this->firstResult,
         );
     }
 
@@ -297,16 +271,6 @@
         // https://github.com/doctrine/orm/issues/2630
         $sql = $this->preserveSqlOrdering($sqlIdentifier, $innerSql, $sql, $orderByClause);
 
-<<<<<<< HEAD
-        // Apply the limit and offset.
-        $sql = $this->platform->modifyLimitQuery(
-            $sql,
-            $this->maxResults,
-            $this->firstResult,
-        );
-
-=======
->>>>>>> 8ed6c223
         // Add the columns to the ResultSetMapping. It's not really nice but
         // it works. Preferably I'd clear the RSM or simply create a new one
         // but that is not possible from inside the output walker, so we dirty
