--- conflicted
+++ resolved
@@ -798,13 +798,6 @@
         // TRICKY: since the association is specular source and target are flipped
         foreach ($owningAssoc->targetToSourceKeyColumns as $sourceKeyColumn => $targetKeyColumn) {
             if (! isset($sourceClass->fieldNames[$sourceKeyColumn])) {
-<<<<<<< HEAD
-                throw MappingException::joinColumnMustPointToMappedField(
-                    $sourceClass->name,
-                    $sourceKeyColumn,
-                );
-            }
-=======
                 // The likely case here is that the column is a join column
                 // in an association mapping. However, there is no guarantee
                 // at this point that a corresponding (generally identifying)
@@ -824,12 +817,11 @@
                             $dataValue;
                     }
                 }
->>>>>>> 168ac310
 
                 if (! $resolvedSourceData) {
                     throw MappingException::joinColumnMustPointToMappedField(
                         $sourceClass->name,
-                        $sourceKeyColumn
+                        $sourceKeyColumn,
                     );
                 }
             } else {
