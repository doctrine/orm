--- conflicted
+++ resolved
@@ -246,13 +246,7 @@
     /**
      * Gets the implementation class name of a registered custom numeric DQL function.
      *
-<<<<<<< HEAD
      * @psalm-return ?class-string<FunctionNode>|callable(string):FunctionNode
-=======
-     * @param string $name
-     *
-     * @return class-string|callable|null
->>>>>>> 488a5dd3
      */
     public function getCustomNumericFunction(string $name): string|callable|null
     {
@@ -270,7 +264,7 @@
      * Any previously added numeric functions are discarded.
      *
      * @param array<string, class-string> $functions The map of custom
-     *                                                     DQL numeric functions.
+     *                                               DQL numeric functions.
      */
     public function setCustomNumericFunctions(array $functions): void
     {
@@ -297,13 +291,7 @@
     /**
      * Gets the implementation class name of a registered custom date/time DQL function.
      *
-<<<<<<< HEAD
-     * @psalm-return class-string|callable|null
-=======
-     * @param string $name
-     *
      * @return class-string|callable|null
->>>>>>> 488a5dd3
      */
     public function getCustomDatetimeFunction(string $name): string|callable|null
     {
@@ -363,13 +351,7 @@
     /**
      * Gets the hydrator class for the given hydration mode name.
      *
-<<<<<<< HEAD
-     * @psalm-return class-string<AbstractHydrator>|null
-=======
-     * @param string $modeName The hydration mode name.
-     *
-     * @return class-string<AbstractHydrator>|null The hydrator class name.
->>>>>>> 488a5dd3
+     * @return class-string<AbstractHydrator>|null
      */
     public function getCustomHydrationMode(string $modeName): string|null
     {
@@ -379,14 +361,7 @@
     /**
      * Adds a custom hydration mode.
      *
-<<<<<<< HEAD
-     * @psalm-param class-string<AbstractHydrator> $hydrator
-=======
-     * @param string                         $modeName The hydration mode name.
-     * @param class-string<AbstractHydrator> $hydrator The hydrator class name.
-     *
-     * @return void
->>>>>>> 488a5dd3
+     * @param class-string<AbstractHydrator> $hydrator
      */
     public function addCustomHydrationMode(string $modeName, string $hydrator): void
     {
@@ -396,26 +371,15 @@
     /**
      * Sets a class metadata factory.
      *
-<<<<<<< HEAD
-     * @psalm-param class-string $cmfName
-=======
      * @param class-string $cmfName
-     *
-     * @return void
->>>>>>> 488a5dd3
      */
     public function setClassMetadataFactoryName(string $cmfName): void
     {
         $this->attributes['classMetadataFactoryName'] = $cmfName;
     }
 
-<<<<<<< HEAD
-    /** @psalm-return class-string */
+    /** @return class-string */
     public function getClassMetadataFactoryName(): string
-=======
-    /** @return class-string */
-    public function getClassMetadataFactoryName()
->>>>>>> 488a5dd3
     {
         if (! isset($this->attributes['classMetadataFactoryName'])) {
             $this->attributes['classMetadataFactoryName'] = ClassMetadataFactory::class;
@@ -427,15 +391,7 @@
     /**
      * Adds a filter to the list of possible filters.
      *
-<<<<<<< HEAD
-     * @param string $className The class name of the filter.
-     * @psalm-param class-string<SQLFilter> $className
-=======
-     * @param string                  $name      The name of the filter.
      * @param class-string<SQLFilter> $className The class name of the filter.
-     *
-     * @return void
->>>>>>> 488a5dd3
      */
     public function addFilter(string $name, string $className): void
     {
@@ -444,17 +400,9 @@
 
     /**
      * Gets the class name for a given filter name.
-     *
-<<<<<<< HEAD
-     * @return string|null The class name of the filter, or null if it is not
-     *  defined.
-     * @psalm-return class-string<SQLFilter>|null
-=======
-     * @param string $name The name of the filter.
      *
      * @return class-string<SQLFilter>|null The class name of the filter,
      *                                      or null if it is not defined.
->>>>>>> 488a5dd3
      */
     public function getFilterClassName(string $name): string|null
     {
@@ -464,11 +412,7 @@
     /**
      * Sets default repository class.
      *
-<<<<<<< HEAD
-     * @psalm-param class-string<EntityRepository> $className
-=======
      * @param class-string<EntityRepository> $className
->>>>>>> 488a5dd3
      *
      * @throws InvalidEntityRepository If $classname is not an ObjectRepository.
      */
@@ -484,11 +428,7 @@
     /**
      * Get default repository class.
      *
-<<<<<<< HEAD
-     * @psalm-return class-string<EntityRepository>
-=======
      * @return class-string<EntityRepository>
->>>>>>> 488a5dd3
      */
     public function getDefaultRepositoryClassName(): string
     {
