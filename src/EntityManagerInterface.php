--- conflicted
+++ resolved
@@ -234,12 +234,7 @@
      *
      * @psalm-param string|class-string<T> $className
      *
-<<<<<<< HEAD
-     * @psalm-return Mapping\ClassMetadata<T>
-=======
-     * @return Mapping\ClassMetadata
      * @psalm-return ($className is class-string<T> ? Mapping\ClassMetadata<T> : Mapping\ClassMetadata<object>)
->>>>>>> b2748934
      *
      * @psalm-template T of object
      */
