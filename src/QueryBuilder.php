<?php

declare(strict_types=1);

namespace Doctrine\ORM;

use Doctrine\Common\Collections\ArrayCollection;
use Doctrine\Common\Collections\Criteria;
use Doctrine\DBAL\ArrayParameterType;
use Doctrine\DBAL\ParameterType;
<<<<<<< HEAD
use Doctrine\ORM\Internal\NoUnknownNamedArguments;
=======
use Doctrine\ORM\Internal\CriteriaOrderings;
>>>>>>> 20a6efdf
use Doctrine\ORM\Internal\QueryType;
use Doctrine\ORM\Query\Expr;
use Doctrine\ORM\Query\Parameter;
use Doctrine\ORM\Query\QueryExpressionVisitor;
use InvalidArgumentException;
use RuntimeException;
use Stringable;

use function array_keys;
use function array_unshift;
use function assert;
use function count;
use function implode;
use function in_array;
use function is_array;
use function is_numeric;
use function is_object;
use function is_string;
use function key;
use function reset;
use function sprintf;
use function str_starts_with;
use function strpos;
use function strrpos;
use function substr;

/**
 * This class is responsible for building DQL query strings via an object oriented
 * PHP interface.
 */
class QueryBuilder implements Stringable
{
<<<<<<< HEAD
    use NoUnknownNamedArguments;
=======
    use CriteriaOrderings;
>>>>>>> 20a6efdf

    /**
     * The array of DQL parts collected.
     *
     * @psalm-var array<string, mixed>
     */
    private array $dqlParts = [
        'distinct' => false,
        'select'  => [],
        'from'    => [],
        'join'    => [],
        'set'     => [],
        'where'   => null,
        'groupBy' => [],
        'having'  => null,
        'orderBy' => [],
    ];

    private QueryType $type = QueryType::Select;

    /**
     * The complete DQL string for this query.
     */
    private string|null $dql = null;

    /**
     * The query parameters.
     *
     * @psalm-var ArrayCollection<int, Parameter>
     */
    private ArrayCollection $parameters;

    /**
     * The index of the first result to retrieve.
     */
    private int $firstResult = 0;

    /**
     * The maximum number of results to retrieve.
     */
    private int|null $maxResults = null;

    /**
     * Keeps root entity alias names for join entities.
     *
     * @psalm-var array<string, string>
     */
    private array $joinRootAliases = [];

    /**
     * Whether to use second level cache, if available.
     */
    protected bool $cacheable = false;

    /**
     * Second level cache region name.
     */
    protected string|null $cacheRegion = null;

    /**
     * Second level query cache mode.
     *
     * @psalm-var Cache::MODE_*|null
     */
    protected int|null $cacheMode = null;

    protected int $lifetime = 0;

    /**
     * Initializes a new <tt>QueryBuilder</tt> that uses the given <tt>EntityManager</tt>.
     *
     * @param EntityManagerInterface $em The EntityManager to use.
     */
    public function __construct(
        private readonly EntityManagerInterface $em,
    ) {
        $this->parameters = new ArrayCollection();
    }

    /**
     * Gets an ExpressionBuilder used for object-oriented construction of query expressions.
     * This producer method is intended for convenient inline usage. Example:
     *
     * <code>
     *     $qb = $em->createQueryBuilder();
     *     $qb
     *         ->select('u')
     *         ->from('User', 'u')
     *         ->where($qb->expr()->eq('u.id', 1));
     * </code>
     *
     * For more complex expression construction, consider storing the expression
     * builder object in a local variable.
     */
    public function expr(): Expr
    {
        return $this->em->getExpressionBuilder();
    }

    /**
     * Enable/disable second level query (result) caching for this query.
     *
     * @return $this
     */
    public function setCacheable(bool $cacheable): static
    {
        $this->cacheable = $cacheable;

        return $this;
    }

    /**
     * Are the query results enabled for second level cache?
     */
    public function isCacheable(): bool
    {
        return $this->cacheable;
    }

    /** @return $this */
    public function setCacheRegion(string $cacheRegion): static
    {
        $this->cacheRegion = $cacheRegion;

        return $this;
    }

    /**
     * Obtain the name of the second level query cache region in which query results will be stored
     *
     * @return string|null The cache region name; NULL indicates the default region.
     */
    public function getCacheRegion(): string|null
    {
        return $this->cacheRegion;
    }

    public function getLifetime(): int
    {
        return $this->lifetime;
    }

    /**
     * Sets the life-time for this query into second level cache.
     *
     * @return $this
     */
    public function setLifetime(int $lifetime): static
    {
        $this->lifetime = $lifetime;

        return $this;
    }

    /** @psalm-return Cache::MODE_*|null */
    public function getCacheMode(): int|null
    {
        return $this->cacheMode;
    }

    /**
     * @psalm-param Cache::MODE_* $cacheMode
     *
     * @return $this
     */
    public function setCacheMode(int $cacheMode): static
    {
        $this->cacheMode = $cacheMode;

        return $this;
    }

    /**
     * Gets the associated EntityManager for this query builder.
     */
    public function getEntityManager(): EntityManagerInterface
    {
        return $this->em;
    }

    /**
     * Gets the complete DQL string formed by the current specifications of this QueryBuilder.
     *
     * <code>
     *     $qb = $em->createQueryBuilder()
     *         ->select('u')
     *         ->from('User', 'u');
     *     echo $qb->getDql(); // SELECT u FROM User u
     * </code>
     */
    public function getDQL(): string
    {
        return $this->dql ??= match ($this->type) {
            QueryType::Select => $this->getDQLForSelect(),
            QueryType::Delete => $this->getDQLForDelete(),
            QueryType::Update => $this->getDQLForUpdate(),
        };
    }

    /**
     * Constructs a Query instance from the current specifications of the builder.
     *
     * <code>
     *     $qb = $em->createQueryBuilder()
     *         ->select('u')
     *         ->from('User', 'u');
     *     $q = $qb->getQuery();
     *     $results = $q->execute();
     * </code>
     */
    public function getQuery(): Query
    {
        $parameters = clone $this->parameters;
        $query      = $this->em->createQuery($this->getDQL())
            ->setParameters($parameters)
            ->setFirstResult($this->firstResult)
            ->setMaxResults($this->maxResults);

        if ($this->lifetime) {
            $query->setLifetime($this->lifetime);
        }

        if ($this->cacheMode) {
            $query->setCacheMode($this->cacheMode);
        }

        if ($this->cacheable) {
            $query->setCacheable($this->cacheable);
        }

        if ($this->cacheRegion) {
            $query->setCacheRegion($this->cacheRegion);
        }

        return $query;
    }

    /**
     * Finds the root entity alias of the joined entity.
     *
     * @param string $alias       The alias of the new join entity
     * @param string $parentAlias The parent entity alias of the join relationship
     */
    private function findRootAlias(string $alias, string $parentAlias): string
    {
        if (in_array($parentAlias, $this->getRootAliases(), true)) {
            $rootAlias = $parentAlias;
        } elseif (isset($this->joinRootAliases[$parentAlias])) {
            $rootAlias = $this->joinRootAliases[$parentAlias];
        } else {
            // Should never happen with correct joining order. Might be
            // thoughtful to throw exception instead.
            $rootAlias = $this->getRootAlias();
        }

        $this->joinRootAliases[$alias] = $rootAlias;

        return $rootAlias;
    }

    /**
     * Gets the FIRST root alias of the query. This is the first entity alias involved
     * in the construction of the query.
     *
     * <code>
     * $qb = $em->createQueryBuilder()
     *     ->select('u')
     *     ->from('User', 'u');
     *
     * echo $qb->getRootAlias(); // u
     * </code>
     *
     * @deprecated Please use $qb->getRootAliases() instead.
     *
     * @throws RuntimeException
     */
    public function getRootAlias(): string
    {
        $aliases = $this->getRootAliases();

        if (! isset($aliases[0])) {
            throw new RuntimeException('No alias was set before invoking getRootAlias().');
        }

        return $aliases[0];
    }

    /**
     * Gets the root aliases of the query. This is the entity aliases involved
     * in the construction of the query.
     *
     * <code>
     *     $qb = $em->createQueryBuilder()
     *         ->select('u')
     *         ->from('User', 'u');
     *
     *     $qb->getRootAliases(); // array('u')
     * </code>
     *
     * @return string[]
     * @psalm-return list<string>
     */
    public function getRootAliases(): array
    {
        $aliases = [];

        foreach ($this->dqlParts['from'] as &$fromClause) {
            if (is_string($fromClause)) {
                $spacePos = strrpos($fromClause, ' ');

                /** @psalm-var class-string $from */
                $from  = substr($fromClause, 0, $spacePos);
                $alias = substr($fromClause, $spacePos + 1);

                $fromClause = new Query\Expr\From($from, $alias);
            }

            $aliases[] = $fromClause->getAlias();
        }

        return $aliases;
    }

    /**
     * Gets all the aliases that have been used in the query.
     * Including all select root aliases and join aliases
     *
     * <code>
     *     $qb = $em->createQueryBuilder()
     *         ->select('u')
     *         ->from('User', 'u')
     *         ->join('u.articles','a');
     *
     *     $qb->getAllAliases(); // array('u','a')
     * </code>
     *
     * @return string[]
     * @psalm-return list<string>
     */
    public function getAllAliases(): array
    {
        return [...$this->getRootAliases(), ...array_keys($this->joinRootAliases)];
    }

    /**
     * Gets the root entities of the query. This is the entity classes involved
     * in the construction of the query.
     *
     * <code>
     *     $qb = $em->createQueryBuilder()
     *         ->select('u')
     *         ->from('User', 'u');
     *
     *     $qb->getRootEntities(); // array('User')
     * </code>
     *
     * @return string[]
     * @psalm-return list<class-string>
     */
    public function getRootEntities(): array
    {
        $entities = [];

        foreach ($this->dqlParts['from'] as &$fromClause) {
            if (is_string($fromClause)) {
                $spacePos = strrpos($fromClause, ' ');

                /** @psalm-var class-string $from */
                $from  = substr($fromClause, 0, $spacePos);
                $alias = substr($fromClause, $spacePos + 1);

                $fromClause = new Query\Expr\From($from, $alias);
            }

            $entities[] = $fromClause->getFrom();
        }

        return $entities;
    }

    /**
     * Sets a query parameter for the query being constructed.
     *
     * <code>
     *     $qb = $em->createQueryBuilder()
     *         ->select('u')
     *         ->from('User', 'u')
     *         ->where('u.id = :user_id')
     *         ->setParameter('user_id', 1);
     * </code>
     *
     * @param string|int                                       $key  The parameter position or name.
     * @param ParameterType|ArrayParameterType|string|int|null $type ParameterType::*, ArrayParameterType::* or \Doctrine\DBAL\Types\Type::* constant
     *
     * @return $this
     */
    public function setParameter(string|int $key, mixed $value, ParameterType|ArrayParameterType|string|int|null $type = null): static
    {
        $existingParameter = $this->getParameter($key);

        if ($existingParameter !== null) {
            $existingParameter->setValue($value, $type);

            return $this;
        }

        $this->parameters->add(new Parameter($key, $value, $type));

        return $this;
    }

    /**
     * Sets a collection of query parameters for the query being constructed.
     *
     * <code>
     *     $qb = $em->createQueryBuilder()
     *         ->select('u')
     *         ->from('User', 'u')
     *         ->where('u.id = :user_id1 OR u.id = :user_id2')
     *         ->setParameters(new ArrayCollection(array(
     *             new Parameter('user_id1', 1),
     *             new Parameter('user_id2', 2)
     *        )));
     * </code>
     *
     * @psalm-param ArrayCollection<int, Parameter> $parameters
     *
     * @return $this
     */
    public function setParameters(ArrayCollection $parameters): static
    {
        $this->parameters = $parameters;

        return $this;
    }

    /**
     * Gets all defined query parameters for the query being constructed.
     *
     * @psalm-return ArrayCollection<int, Parameter>
     */
    public function getParameters(): ArrayCollection
    {
        return $this->parameters;
    }

    /**
     * Gets a (previously set) query parameter of the query being constructed.
     */
    public function getParameter(string|int $key): Parameter|null
    {
        $key = Parameter::normalizeName($key);

        $filteredParameters = $this->parameters->filter(
            static fn (Parameter $parameter): bool => $key === $parameter->getName()
        );

        return ! $filteredParameters->isEmpty() ? $filteredParameters->first() : null;
    }

    /**
     * Sets the position of the first result to retrieve (the "offset").
     *
     * @return $this
     */
    public function setFirstResult(int|null $firstResult): static
    {
        $this->firstResult = (int) $firstResult;

        return $this;
    }

    /**
     * Gets the position of the first result the query object was set to retrieve (the "offset").
     */
    public function getFirstResult(): int
    {
        return $this->firstResult;
    }

    /**
     * Sets the maximum number of results to retrieve (the "limit").
     *
     * @return $this
     */
    public function setMaxResults(int|null $maxResults): static
    {
        $this->maxResults = $maxResults;

        return $this;
    }

    /**
     * Gets the maximum number of results the query object was set to retrieve (the "limit").
     * Returns NULL if {@link setMaxResults} was not applied to this query builder.
     */
    public function getMaxResults(): int|null
    {
        return $this->maxResults;
    }

    /**
     * Either appends to or replaces a single, generic query part.
     *
     * The available parts are: 'select', 'from', 'join', 'set', 'where',
     * 'groupBy', 'having' and 'orderBy'.
     *
     * @psalm-param string|object|list<string>|array{join: array<int|string, object>} $dqlPart
     *
     * @return $this
     */
    public function add(string $dqlPartName, string|object|array $dqlPart, bool $append = false): static
    {
        if ($append && ($dqlPartName === 'where' || $dqlPartName === 'having')) {
            throw new InvalidArgumentException(
                "Using \$append = true does not have an effect with 'where' or 'having' " .
                'parts. See QueryBuilder#andWhere() for an example for correct usage.',
            );
        }

        $isMultiple = is_array($this->dqlParts[$dqlPartName])
            && ! ($dqlPartName === 'join' && ! $append);

        // Allow adding any part retrieved from self::getDQLParts().
        if (is_array($dqlPart) && $dqlPartName !== 'join') {
            $dqlPart = reset($dqlPart);
        }

        // This is introduced for backwards compatibility reasons.
        // TODO: Remove for 3.0
        if ($dqlPartName === 'join') {
            $newDqlPart = [];

            foreach ($dqlPart as $k => $v) {
                $k = is_numeric($k) ? $this->getRootAlias() : $k;

                $newDqlPart[$k] = $v;
            }

            $dqlPart = $newDqlPart;
        }

        if ($append && $isMultiple) {
            if (is_array($dqlPart)) {
                $key = key($dqlPart);

                $this->dqlParts[$dqlPartName][$key][] = $dqlPart[$key];
            } else {
                $this->dqlParts[$dqlPartName][] = $dqlPart;
            }
        } else {
            $this->dqlParts[$dqlPartName] = $isMultiple ? [$dqlPart] : $dqlPart;
        }

        $this->dql = null;

        return $this;
    }

    /**
     * Specifies an item that is to be returned in the query result.
     * Replaces any previously specified selections, if any.
     *
     * <code>
     *     $qb = $em->createQueryBuilder()
     *         ->select('u', 'p')
     *         ->from('User', 'u')
     *         ->leftJoin('u.Phonenumbers', 'p');
     * </code>
     *
     * @return $this
     */
    public function select(mixed ...$select): static
    {
        self::validateVariadicParameter($select);

        $this->type = QueryType::Select;

        if ($select === []) {
            return $this;
        }

        return $this->add('select', new Expr\Select($select), false);
    }

    /**
     * Adds a DISTINCT flag to this query.
     *
     * <code>
     *     $qb = $em->createQueryBuilder()
     *         ->select('u')
     *         ->distinct()
     *         ->from('User', 'u');
     * </code>
     *
     * @return $this
     */
    public function distinct(bool $flag = true): static
    {
        if ($this->dqlParts['distinct'] !== $flag) {
            $this->dqlParts['distinct'] = $flag;
            $this->dql                  = null;
        }

        return $this;
    }

    /**
     * Adds an item that is to be returned in the query result.
     *
     * <code>
     *     $qb = $em->createQueryBuilder()
     *         ->select('u')
     *         ->addSelect('p')
     *         ->from('User', 'u')
     *         ->leftJoin('u.Phonenumbers', 'p');
     * </code>
     *
     * @return $this
     */
    public function addSelect(mixed ...$select): static
    {
        self::validateVariadicParameter($select);

        $this->type = QueryType::Select;

        if ($select === []) {
            return $this;
        }

        return $this->add('select', new Expr\Select($select), true);
    }

    /**
     * Turns the query being built into a bulk delete query that ranges over
     * a certain entity type.
     *
     * <code>
     *     $qb = $em->createQueryBuilder()
     *         ->delete('User', 'u')
     *         ->where('u.id = :user_id')
     *         ->setParameter('user_id', 1);
     * </code>
     *
     * @param class-string|null $delete The class/type whose instances are subject to the deletion.
     * @param string|null       $alias  The class/type alias used in the constructed query.
     *
     * @return $this
     */
    public function delete(string|null $delete = null, string|null $alias = null): static
    {
        $this->type = QueryType::Delete;

        if (! $delete) {
            return $this;
        }

        if (! $alias) {
            throw new InvalidArgumentException(sprintf(
                '%s(): The alias for entity %s must not be omitted.',
                __METHOD__,
                $delete,
            ));
        }

        return $this->add('from', new Expr\From($delete, $alias));
    }

    /**
     * Turns the query being built into a bulk update query that ranges over
     * a certain entity type.
     *
     * <code>
     *     $qb = $em->createQueryBuilder()
     *         ->update('User', 'u')
     *         ->set('u.password', '?1')
     *         ->where('u.id = ?2');
     * </code>
     *
     * @param class-string|null $update The class/type whose instances are subject to the update.
     * @param string|null       $alias  The class/type alias used in the constructed query.
     *
     * @return $this
     */
    public function update(string|null $update = null, string|null $alias = null): static
    {
        $this->type = QueryType::Update;

        if (! $update) {
            return $this;
        }

        if (! $alias) {
            throw new InvalidArgumentException(sprintf(
                '%s(): The alias for entity %s must not be omitted.',
                __METHOD__,
                $update,
            ));
        }

        return $this->add('from', new Expr\From($update, $alias));
    }

    /**
     * Creates and adds a query root corresponding to the entity identified by the given alias,
     * forming a cartesian product with any existing query roots.
     *
     * <code>
     *     $qb = $em->createQueryBuilder()
     *         ->select('u')
     *         ->from('User', 'u');
     * </code>
     *
     * @param class-string $from    The class name.
     * @param string       $alias   The alias of the class.
     * @param string|null  $indexBy The index for the from.
     *
     * @return $this
     */
    public function from(string $from, string $alias, string|null $indexBy = null): static
    {
        return $this->add('from', new Expr\From($from, $alias, $indexBy), true);
    }

    /**
     * Updates a query root corresponding to an entity setting its index by. This method is intended to be used with
     * EntityRepository->createQueryBuilder(), which creates the initial FROM clause and do not allow you to update it
     * setting an index by.
     *
     * <code>
     *     $qb = $userRepository->createQueryBuilder('u')
     *         ->indexBy('u', 'u.id');
     *
     *     // Is equivalent to...
     *
     *     $qb = $em->createQueryBuilder()
     *         ->select('u')
     *         ->from('User', 'u', 'u.id');
     * </code>
     *
     * @return $this
     *
     * @throws Query\QueryException
     */
    public function indexBy(string $alias, string $indexBy): static
    {
        $rootAliases = $this->getRootAliases();

        if (! in_array($alias, $rootAliases, true)) {
            throw new Query\QueryException(
                sprintf('Specified root alias %s must be set before invoking indexBy().', $alias),
            );
        }

        foreach ($this->dqlParts['from'] as &$fromClause) {
            assert($fromClause instanceof Expr\From);
            if ($fromClause->getAlias() !== $alias) {
                continue;
            }

            $fromClause = new Expr\From($fromClause->getFrom(), $fromClause->getAlias(), $indexBy);
        }

        return $this;
    }

    /**
     * Creates and adds a join over an entity association to the query.
     *
     * The entities in the joined association will be fetched as part of the query
     * result if the alias used for the joined association is placed in the select
     * expressions.
     *
     * <code>
     *     $qb = $em->createQueryBuilder()
     *         ->select('u')
     *         ->from('User', 'u')
     *         ->join('u.Phonenumbers', 'p', Expr\Join::WITH, 'p.is_primary = 1');
     * </code>
     *
     * @psalm-param Expr\Join::ON|Expr\Join::WITH|null $conditionType
     *
     * @return $this
     */
    public function join(
        string $join,
        string $alias,
        string|null $conditionType = null,
        string|Expr\Composite|Expr\Comparison|Expr\Func|null $condition = null,
        string|null $indexBy = null,
    ): static {
        return $this->innerJoin($join, $alias, $conditionType, $condition, $indexBy);
    }

    /**
     * Creates and adds a join over an entity association to the query.
     *
     * The entities in the joined association will be fetched as part of the query
     * result if the alias used for the joined association is placed in the select
     * expressions.
     *
     *     [php]
     *     $qb = $em->createQueryBuilder()
     *         ->select('u')
     *         ->from('User', 'u')
     *         ->innerJoin('u.Phonenumbers', 'p', Expr\Join::WITH, 'p.is_primary = 1');
     *
     * @psalm-param Expr\Join::ON|Expr\Join::WITH|null $conditionType
     *
     * @return $this
     */
    public function innerJoin(
        string $join,
        string $alias,
        string|null $conditionType = null,
        string|Expr\Composite|Expr\Comparison|Expr\Func|null $condition = null,
        string|null $indexBy = null,
    ): static {
        $parentAlias = substr($join, 0, (int) strpos($join, '.'));

        $rootAlias = $this->findRootAlias($alias, $parentAlias);

        $join = new Expr\Join(
            Expr\Join::INNER_JOIN,
            $join,
            $alias,
            $conditionType,
            $condition,
            $indexBy,
        );

        return $this->add('join', [$rootAlias => $join], true);
    }

    /**
     * Creates and adds a left join over an entity association to the query.
     *
     * The entities in the joined association will be fetched as part of the query
     * result if the alias used for the joined association is placed in the select
     * expressions.
     *
     * <code>
     *     $qb = $em->createQueryBuilder()
     *         ->select('u')
     *         ->from('User', 'u')
     *         ->leftJoin('u.Phonenumbers', 'p', Expr\Join::WITH, 'p.is_primary = 1');
     * </code>
     *
     * @psalm-param Expr\Join::ON|Expr\Join::WITH|null $conditionType
     *
     * @return $this
     */
    public function leftJoin(
        string $join,
        string $alias,
        string|null $conditionType = null,
        string|Expr\Composite|Expr\Comparison|Expr\Func|null $condition = null,
        string|null $indexBy = null,
    ): static {
        $parentAlias = substr($join, 0, (int) strpos($join, '.'));

        $rootAlias = $this->findRootAlias($alias, $parentAlias);

        $join = new Expr\Join(
            Expr\Join::LEFT_JOIN,
            $join,
            $alias,
            $conditionType,
            $condition,
            $indexBy,
        );

        return $this->add('join', [$rootAlias => $join], true);
    }

    /**
     * Sets a new value for a field in a bulk update query.
     *
     * <code>
     *     $qb = $em->createQueryBuilder()
     *         ->update('User', 'u')
     *         ->set('u.password', '?1')
     *         ->where('u.id = ?2');
     * </code>
     *
     * @return $this
     */
    public function set(string $key, mixed $value): static
    {
        return $this->add('set', new Expr\Comparison($key, Expr\Comparison::EQ, $value), true);
    }

    /**
     * Specifies one or more restrictions to the query result.
     * Replaces any previously specified restrictions, if any.
     *
     * <code>
     *     $qb = $em->createQueryBuilder()
     *         ->select('u')
     *         ->from('User', 'u')
     *         ->where('u.id = ?');
     *
     *     // You can optionally programmatically build and/or expressions
     *     $qb = $em->createQueryBuilder();
     *
     *     $or = $qb->expr()->orX();
     *     $or->add($qb->expr()->eq('u.id', 1));
     *     $or->add($qb->expr()->eq('u.id', 2));
     *
     *     $qb->update('User', 'u')
     *         ->set('u.password', '?')
     *         ->where($or);
     * </code>
     *
     * @return $this
     */
    public function where(mixed ...$predicates): static
    {
        self::validateVariadicParameter($predicates);

        if (! (count($predicates) === 1 && $predicates[0] instanceof Expr\Composite)) {
            $predicates = new Expr\Andx($predicates);
        }

        return $this->add('where', $predicates);
    }

    /**
     * Adds one or more restrictions to the query results, forming a logical
     * conjunction with any previously specified restrictions.
     *
     * <code>
     *     $qb = $em->createQueryBuilder()
     *         ->select('u')
     *         ->from('User', 'u')
     *         ->where('u.username LIKE ?')
     *         ->andWhere('u.is_active = 1');
     * </code>
     *
     * @see where()
     *
     * @return $this
     */
    public function andWhere(mixed ...$where): static
    {
        self::validateVariadicParameter($where);

        $dql = $this->getDQLPart('where');

        if ($dql instanceof Expr\Andx) {
            $dql->addMultiple($where);
        } else {
            array_unshift($where, $dql);
            $dql = new Expr\Andx($where);
        }

        return $this->add('where', $dql);
    }

    /**
     * Adds one or more restrictions to the query results, forming a logical
     * disjunction with any previously specified restrictions.
     *
     * <code>
     *     $qb = $em->createQueryBuilder()
     *         ->select('u')
     *         ->from('User', 'u')
     *         ->where('u.id = 1')
     *         ->orWhere('u.id = 2');
     * </code>
     *
     * @see where()
     *
     * @return $this
     */
    public function orWhere(mixed ...$where): static
    {
        self::validateVariadicParameter($where);

        $dql = $this->getDQLPart('where');

        if ($dql instanceof Expr\Orx) {
            $dql->addMultiple($where);
        } else {
            array_unshift($where, $dql);
            $dql = new Expr\Orx($where);
        }

        return $this->add('where', $dql);
    }

    /**
     * Specifies a grouping over the results of the query.
     * Replaces any previously specified groupings, if any.
     *
     * <code>
     *     $qb = $em->createQueryBuilder()
     *         ->select('u')
     *         ->from('User', 'u')
     *         ->groupBy('u.id');
     * </code>
     *
     * @return $this
     */
    public function groupBy(string ...$groupBy): static
    {
        self::validateVariadicParameter($groupBy);

        return $this->add('groupBy', new Expr\GroupBy($groupBy));
    }

    /**
     * Adds a grouping expression to the query.
     *
     * <code>
     *     $qb = $em->createQueryBuilder()
     *         ->select('u')
     *         ->from('User', 'u')
     *         ->groupBy('u.lastLogin')
     *         ->addGroupBy('u.createdAt');
     * </code>
     *
     * @return $this
     */
    public function addGroupBy(string ...$groupBy): static
    {
        self::validateVariadicParameter($groupBy);

        return $this->add('groupBy', new Expr\GroupBy($groupBy), true);
    }

    /**
     * Specifies a restriction over the groups of the query.
     * Replaces any previous having restrictions, if any.
     *
     * @return $this
     */
    public function having(mixed ...$having): static
    {
        self::validateVariadicParameter($having);

        if (! (count($having) === 1 && ($having[0] instanceof Expr\Andx || $having[0] instanceof Expr\Orx))) {
            $having = new Expr\Andx($having);
        }

        return $this->add('having', $having);
    }

    /**
     * Adds a restriction over the groups of the query, forming a logical
     * conjunction with any existing having restrictions.
     *
     * @return $this
     */
    public function andHaving(mixed ...$having): static
    {
        self::validateVariadicParameter($having);

        $dql = $this->getDQLPart('having');

        if ($dql instanceof Expr\Andx) {
            $dql->addMultiple($having);
        } else {
            array_unshift($having, $dql);
            $dql = new Expr\Andx($having);
        }

        return $this->add('having', $dql);
    }

    /**
     * Adds a restriction over the groups of the query, forming a logical
     * disjunction with any existing having restrictions.
     *
     * @return $this
     */
    public function orHaving(mixed ...$having): static
    {
        self::validateVariadicParameter($having);

        $dql = $this->getDQLPart('having');

        if ($dql instanceof Expr\Orx) {
            $dql->addMultiple($having);
        } else {
            array_unshift($having, $dql);
            $dql = new Expr\Orx($having);
        }

        return $this->add('having', $dql);
    }

    /**
     * Specifies an ordering for the query results.
     * Replaces any previously specified orderings, if any.
     *
     * @return $this
     */
    public function orderBy(string|Expr\OrderBy $sort, string|null $order = null): static
    {
        $orderBy = $sort instanceof Expr\OrderBy ? $sort : new Expr\OrderBy($sort, $order);

        return $this->add('orderBy', $orderBy);
    }

    /**
     * Adds an ordering to the query results.
     *
     * @return $this
     */
    public function addOrderBy(string|Expr\OrderBy $sort, string|null $order = null): static
    {
        $orderBy = $sort instanceof Expr\OrderBy ? $sort : new Expr\OrderBy($sort, $order);

        return $this->add('orderBy', $orderBy, true);
    }

    /**
     * Adds criteria to the query.
     *
     * Adds where expressions with AND operator.
     * Adds orderings.
     * Overrides firstResult and maxResults if they're set.
     *
     * @return $this
     *
     * @throws Query\QueryException
     */
    public function addCriteria(Criteria $criteria): static
    {
        $allAliases = $this->getAllAliases();
        if (! isset($allAliases[0])) {
            throw new Query\QueryException('No aliases are set before invoking addCriteria().');
        }

        $visitor = new QueryExpressionVisitor($this->getAllAliases());

        $whereExpression = $criteria->getWhereExpression();
        if ($whereExpression) {
            $this->andWhere($visitor->dispatch($whereExpression));
            foreach ($visitor->getParameters() as $parameter) {
                $this->parameters->add($parameter);
            }
        }

        foreach (self::getCriteriaOrderings($criteria) as $sort => $order) {
            $hasValidAlias = false;
            foreach ($allAliases as $alias) {
                if (str_starts_with($sort . '.', $alias . '.')) {
                    $hasValidAlias = true;
                    break;
                }
            }

            if (! $hasValidAlias) {
                $sort = $allAliases[0] . '.' . $sort;
            }

            $this->addOrderBy($sort, $order);
        }

        // Overwrite limits only if they was set in criteria
        $firstResult = $criteria->getFirstResult();
        if ($firstResult > 0) {
            $this->setFirstResult($firstResult);
        }

        $maxResults = $criteria->getMaxResults();
        if ($maxResults !== null) {
            $this->setMaxResults($maxResults);
        }

        return $this;
    }

    /**
     * Gets a query part by its name.
     */
    public function getDQLPart(string $queryPartName): mixed
    {
        return $this->dqlParts[$queryPartName];
    }

    /**
     * Gets all query parts.
     *
     * @psalm-return array<string, mixed> $dqlParts
     */
    public function getDQLParts(): array
    {
        return $this->dqlParts;
    }

    private function getDQLForDelete(): string
    {
         return 'DELETE'
              . $this->getReducedDQLQueryPart('from', ['pre' => ' ', 'separator' => ', '])
              . $this->getReducedDQLQueryPart('where', ['pre' => ' WHERE '])
              . $this->getReducedDQLQueryPart('orderBy', ['pre' => ' ORDER BY ', 'separator' => ', ']);
    }

    private function getDQLForUpdate(): string
    {
         return 'UPDATE'
              . $this->getReducedDQLQueryPart('from', ['pre' => ' ', 'separator' => ', '])
              . $this->getReducedDQLQueryPart('set', ['pre' => ' SET ', 'separator' => ', '])
              . $this->getReducedDQLQueryPart('where', ['pre' => ' WHERE '])
              . $this->getReducedDQLQueryPart('orderBy', ['pre' => ' ORDER BY ', 'separator' => ', ']);
    }

    private function getDQLForSelect(): string
    {
        $dql = 'SELECT'
             . ($this->dqlParts['distinct'] === true ? ' DISTINCT' : '')
             . $this->getReducedDQLQueryPart('select', ['pre' => ' ', 'separator' => ', ']);

        $fromParts   = $this->getDQLPart('from');
        $joinParts   = $this->getDQLPart('join');
        $fromClauses = [];

        // Loop through all FROM clauses
        if (! empty($fromParts)) {
            $dql .= ' FROM ';

            foreach ($fromParts as $from) {
                $fromClause = (string) $from;

                if ($from instanceof Expr\From && isset($joinParts[$from->getAlias()])) {
                    foreach ($joinParts[$from->getAlias()] as $join) {
                        $fromClause .= ' ' . ((string) $join);
                    }
                }

                $fromClauses[] = $fromClause;
            }
        }

        $dql .= implode(', ', $fromClauses)
              . $this->getReducedDQLQueryPart('where', ['pre' => ' WHERE '])
              . $this->getReducedDQLQueryPart('groupBy', ['pre' => ' GROUP BY ', 'separator' => ', '])
              . $this->getReducedDQLQueryPart('having', ['pre' => ' HAVING '])
              . $this->getReducedDQLQueryPart('orderBy', ['pre' => ' ORDER BY ', 'separator' => ', ']);

        return $dql;
    }

    /** @psalm-param array<string, mixed> $options */
    private function getReducedDQLQueryPart(string $queryPartName, array $options = []): string
    {
        $queryPart = $this->getDQLPart($queryPartName);

        if (empty($queryPart)) {
            return $options['empty'] ?? '';
        }

        return ($options['pre'] ?? '')
             . (is_array($queryPart) ? implode($options['separator'], $queryPart) : $queryPart)
             . ($options['post'] ?? '');
    }

    /**
     * Resets DQL parts.
     *
     * @param string[]|null $parts
     * @psalm-param list<string>|null $parts
     *
     * @return $this
     */
    public function resetDQLParts(array|null $parts = null): static
    {
        if ($parts === null) {
            $parts = array_keys($this->dqlParts);
        }

        foreach ($parts as $part) {
            $this->resetDQLPart($part);
        }

        return $this;
    }

    /**
     * Resets single DQL part.
     *
     * @return $this
     */
    public function resetDQLPart(string $part): static
    {
        $this->dqlParts[$part] = is_array($this->dqlParts[$part]) ? [] : null;
        $this->dql             = null;

        return $this;
    }

    /**
     * Gets a string representation of this QueryBuilder which corresponds to
     * the final DQL query being constructed.
     */
    public function __toString(): string
    {
        return $this->getDQL();
    }

    /**
     * Deep clones all expression objects in the DQL parts.
     *
     * @return void
     */
    public function __clone()
    {
        foreach ($this->dqlParts as $part => $elements) {
            if (is_array($this->dqlParts[$part])) {
                foreach ($this->dqlParts[$part] as $idx => $element) {
                    if (is_object($element)) {
                        $this->dqlParts[$part][$idx] = clone $element;
                    }
                }
            } elseif (is_object($elements)) {
                $this->dqlParts[$part] = clone $elements;
            }
        }

        $parameters = [];

        foreach ($this->parameters as $parameter) {
            $parameters[] = clone $parameter;
        }

        $this->parameters = new ArrayCollection($parameters);
    }
}<|MERGE_RESOLUTION|>--- conflicted
+++ resolved
@@ -8,11 +8,8 @@
 use Doctrine\Common\Collections\Criteria;
 use Doctrine\DBAL\ArrayParameterType;
 use Doctrine\DBAL\ParameterType;
-<<<<<<< HEAD
+use Doctrine\ORM\Internal\CriteriaOrderings;
 use Doctrine\ORM\Internal\NoUnknownNamedArguments;
-=======
-use Doctrine\ORM\Internal\CriteriaOrderings;
->>>>>>> 20a6efdf
 use Doctrine\ORM\Internal\QueryType;
 use Doctrine\ORM\Query\Expr;
 use Doctrine\ORM\Query\Parameter;
@@ -45,11 +42,8 @@
  */
 class QueryBuilder implements Stringable
 {
-<<<<<<< HEAD
+    use CriteriaOrderings;
     use NoUnknownNamedArguments;
-=======
-    use CriteriaOrderings;
->>>>>>> 20a6efdf
 
     /**
      * The array of DQL parts collected.
