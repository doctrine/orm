--- conflicted
+++ resolved
@@ -1566,7 +1566,6 @@
 
         return implode(
             ' ',
-<<<<<<< HEAD
             array_map(
                 static function ($value) {
                     if ($value instanceof BackedEnum) {
@@ -1584,9 +1583,6 @@
                 },
                 $identifier,
             ),
-=======
-            $identifier,
->>>>>>> 93eb8a1b
         );
     }
 
