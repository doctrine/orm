--- conflicted
+++ resolved
@@ -24,11 +24,6 @@
 use Doctrine\ORM\Query\FilterCollection;
 use Doctrine\ORM\Query\ResultSetMapping;
 use Doctrine\ORM\Repository\RepositoryFactory;
-<<<<<<< HEAD
-=======
-use Doctrine\Persistence\Mapping\MappingException;
-use InvalidArgumentException;
->>>>>>> 488a5dd3
 use Throwable;
 
 use function array_keys;
@@ -265,29 +260,7 @@
     }
 
     /**
-<<<<<<< HEAD
      * {@inheritDoc}
-=======
-     * Finds an Entity by its identifier.
-     *
-     * @param class-string<T> $className   The class name of the entity to find.
-     * @param mixed           $id          The identity of the entity to find.
-     * @param int|null        $lockMode    One of the \Doctrine\DBAL\LockMode::* constants
-     *                                     or NULL if no specific lock mode should be used
-     *                                     during the search.
-     * @param int|null        $lockVersion The version of the entity to find when using
-     *                                     optimistic locking.
-     * @psalm-param LockMode::*|null $lockMode
-     *
-     * @return T|null The entity instance or NULL if the entity can not be found.
-     *
-     * @throws OptimisticLockException
-     * @throws ORMInvalidArgumentException
-     * @throws TransactionRequiredException
-     * @throws ORMException
-     *
-     * @template T of object
->>>>>>> 488a5dd3
      */
     public function find($className, mixed $id, LockMode|int|null $lockMode = null, int|null $lockVersion = null): object|null
     {
@@ -506,15 +479,9 @@
     /**
      * Gets the repository for an entity class.
      *
-<<<<<<< HEAD
-     * @psalm-param class-string<T> $className
-     *
-     * @psalm-return EntityRepository<T>
-=======
-     * @param class-string<T> $entityName The name of the entity.
+     * @param class-string<T> $className The name of the entity.
      *
      * @return EntityRepository<T> The repository class.
->>>>>>> 488a5dd3
      *
      * @template T of object
      */
