--- conflicted
+++ resolved
@@ -24,12 +24,6 @@
 use Doctrine\ORM\Query\FilterCollection;
 use Doctrine\ORM\Query\ResultSetMapping;
 use Doctrine\ORM\Repository\RepositoryFactory;
-<<<<<<< HEAD
-use Throwable;
-=======
-use Doctrine\Persistence\Mapping\MappingException;
-use InvalidArgumentException;
->>>>>>> 8ed6c223
 
 use function array_keys;
 use function is_array;
@@ -179,46 +173,7 @@
         return $this->cache;
     }
 
-<<<<<<< HEAD
     public function wrapInTransaction(callable $func): mixed
-=======
-    /**
-     * {@inheritDoc}
-     */
-    public function transactional($func)
-    {
-        if (! is_callable($func)) {
-            throw new InvalidArgumentException('Expected argument of type "callable", got "' . gettype($func) . '"');
-        }
-
-        $this->conn->beginTransaction();
-
-        $successful = false;
-
-        try {
-            $return = $func($this);
-
-            $this->flush();
-            $this->conn->commit();
-
-            $successful = true;
-
-            return $return ?: true;
-        } finally {
-            if (! $successful) {
-                $this->close();
-                if ($this->conn->isTransactionActive()) {
-                    $this->conn->rollBack();
-                }
-            }
-        }
-    }
-
-    /**
-     * {@inheritDoc}
-     */
-    public function wrapInTransaction(callable $func)
->>>>>>> 8ed6c223
     {
         $this->conn->beginTransaction();
 
