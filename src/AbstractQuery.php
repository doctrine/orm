--- conflicted
+++ resolved
@@ -18,7 +18,6 @@
 use Doctrine\ORM\Mapping\MappingException as ORMMappingException;
 use Doctrine\ORM\NoResultException;
 use Doctrine\ORM\Proxy\DefaultProxyClassNameResolver;
-use Doctrine\ORM\NoResultException;
 use Doctrine\ORM\Query\Parameter;
 use Doctrine\ORM\Query\QueryException;
 use Doctrine\ORM\Query\ResultSetMapping;
@@ -820,11 +819,7 @@
         } catch (NoResultException) {
             return null;
         }
-<<<<<<< HEAD
-    }    
-=======
-    }
->>>>>>> 1e643657
+    }
 
     /**
      * Sets a query hint. If the hint name is not recognized, it is silently ignored.
