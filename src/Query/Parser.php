<?php

declare(strict_types=1);

namespace Doctrine\ORM\Query;

use Doctrine\Common\Lexer\Token;
use Doctrine\Deprecations\Deprecation;
use Doctrine\ORM\EntityManagerInterface;
use Doctrine\ORM\Internal\Hydration\HydrationException;
use Doctrine\ORM\Mapping\AssociationMapping;
use Doctrine\ORM\Mapping\ClassMetadata;
use Doctrine\ORM\Query;
use Doctrine\ORM\Query\AST\Functions;
use Doctrine\ORM\Query\Exec\SqlFinalizer;
use LogicException;
use ReflectionClass;

use function array_intersect;
use function array_search;
use function assert;
use function class_exists;
use function count;
use function implode;
use function in_array;
use function interface_exists;
use function is_string;
use function sprintf;
use function str_contains;
use function strlen;
use function strpos;
use function strrpos;
use function strtolower;
use function substr;

/**
 * An LL(*) recursive-descent parser for the context-free grammar of the Doctrine Query Language.
 * Parses a DQL query, reports any errors in it, and generates an AST.
 *
 * @psalm-type DqlToken = Token<TokenType, string>
 * @psalm-type QueryComponent = array{
 *                 metadata?: ClassMetadata<object>,
 *                 parent?: string|null,
 *                 relation?: AssociationMapping|null,
 *                 map?: string|null,
 *                 resultVariable?: AST\Node|string,
 *                 nestingLevel: int,
 *                 token: DqlToken,
 *             }
 */
final class Parser
{
    /**
     * @readonly Maps BUILT-IN string function names to AST class names.
     * @var array<string, class-string<Functions\FunctionNode>>
     */
    private static array $stringFunctions = [
        'concat'    => Functions\ConcatFunction::class,
        'substring' => Functions\SubstringFunction::class,
        'trim'      => Functions\TrimFunction::class,
        'lower'     => Functions\LowerFunction::class,
        'upper'     => Functions\UpperFunction::class,
        'identity'  => Functions\IdentityFunction::class,
    ];

    /**
     * @readonly Maps BUILT-IN numeric function names to AST class names.
     * @var array<string, class-string<Functions\FunctionNode>>
     */
    private static array $numericFunctions = [
        'length'    => Functions\LengthFunction::class,
        'locate'    => Functions\LocateFunction::class,
        'abs'       => Functions\AbsFunction::class,
        'sqrt'      => Functions\SqrtFunction::class,
        'mod'       => Functions\ModFunction::class,
        'size'      => Functions\SizeFunction::class,
        'date_diff' => Functions\DateDiffFunction::class,
        'bit_and'   => Functions\BitAndFunction::class,
        'bit_or'    => Functions\BitOrFunction::class,

        // Aggregate functions
        'min'       => Functions\MinFunction::class,
        'max'       => Functions\MaxFunction::class,
        'avg'       => Functions\AvgFunction::class,
        'sum'       => Functions\SumFunction::class,
        'count'     => Functions\CountFunction::class,
    ];

    /**
     * @readonly Maps BUILT-IN datetime function names to AST class names.
     * @var array<string, class-string<Functions\FunctionNode>>
     */
    private static array $datetimeFunctions = [
        'current_date'      => Functions\CurrentDateFunction::class,
        'current_time'      => Functions\CurrentTimeFunction::class,
        'current_timestamp' => Functions\CurrentTimestampFunction::class,
        'date_add'          => Functions\DateAddFunction::class,
        'date_sub'          => Functions\DateSubFunction::class,
    ];

    /*
     * Expressions that were encountered during parsing of identifiers and expressions
     * and still need to be validated.
     */

    /** @psalm-var list<array{token: DqlToken|null, expression: mixed, nestingLevel: int}> */
    private array $deferredIdentificationVariables = [];

    /** @psalm-var list<array{token: DqlToken|null, expression: AST\PartialObjectExpression, nestingLevel: int}> */
    private array $deferredPartialObjectExpressions = [];

    /** @psalm-var list<array{token: DqlToken|null, expression: AST\PathExpression, nestingLevel: int}> */
    private array $deferredPathExpressions = [];

    /** @psalm-var list<array{token: DqlToken|null, expression: mixed, nestingLevel: int}> */
    private array $deferredResultVariables = [];

    /** @psalm-var list<array{token: DqlToken|null, expression: AST\NewObjectExpression, nestingLevel: int}> */
    private array $deferredNewObjectExpressions = [];

    /**
     * The lexer.
     */
    private readonly Lexer $lexer;

    /**
     * The parser result.
     */
    private readonly ParserResult $parserResult;

    /**
     * The EntityManager.
     */
    private readonly EntityManagerInterface $em;

    /**
     * Map of declared query components in the parsed query.
     *
     * @psalm-var array<string, QueryComponent>
     */
    private array $queryComponents = [];

    /**
     * Keeps the nesting level of defined ResultVariables.
     */
    private int $nestingLevel = 0;

    /**
     * Any additional custom tree walkers that modify the AST.
     *
     * @var list<class-string<TreeWalker>>
     */
    private array $customTreeWalkers = [];

    /**
     * The custom last tree walker, if any, that is responsible for producing the output.
     *
     * @var class-string<SqlWalker>|null
     */
    private $customOutputWalker;

    /** @psalm-var array<string, AST\SelectExpression> */
    private array $identVariableExpressions = [];

    /**
     * Creates a new query parser object.
     *
     * @param Query $query The Query to parse.
     */
    public function __construct(private readonly Query $query)
    {
        $this->em           = $query->getEntityManager();
        $this->lexer        = new Lexer((string) $query->getDQL());
        $this->parserResult = new ParserResult();
    }

    /**
     * Sets a custom tree walker that produces output.
     * This tree walker will be run last over the AST, after any other walkers.
     *
     * @param class-string<SqlWalker> $className
     */
    public function setCustomOutputTreeWalker(string $className): void
    {
        Deprecation::trigger(
            'doctrine/orm',
            'https://github.com/doctrine/orm/pull/11641',
            '%s is deprecated, set the output walker class with the \Doctrine\ORM\Query::HINT_CUSTOM_OUTPUT_WALKER query hint instead',
            __METHOD__,
        );

        $this->customOutputWalker = $className;
    }

    /**
     * Adds a custom tree walker for modifying the AST.
     *
     * @param class-string<TreeWalker> $className
     */
    public function addCustomTreeWalker(string $className): void
    {
        $this->customTreeWalkers[] = $className;
    }

    /**
     * Gets the lexer used by the parser.
     */
    public function getLexer(): Lexer
    {
        return $this->lexer;
    }

    /**
     * Gets the ParserResult that is being filled with information during parsing.
     */
    public function getParserResult(): ParserResult
    {
        return $this->parserResult;
    }

    /**
     * Gets the EntityManager used by the parser.
     */
    public function getEntityManager(): EntityManagerInterface
    {
        return $this->em;
    }

    /**
     * Parses and builds AST for the given Query.
     */
    public function getAST(): AST\SelectStatement|AST\UpdateStatement|AST\DeleteStatement
    {
        // Parse & build AST
        $AST = $this->QueryLanguage();

        // Process any deferred validations of some nodes in the AST.
        // This also allows post-processing of the AST for modification purposes.
        $this->processDeferredIdentificationVariables();

        if ($this->deferredPartialObjectExpressions) {
            $this->processDeferredPartialObjectExpressions();
        }

        if ($this->deferredPathExpressions) {
            $this->processDeferredPathExpressions();
        }

        if ($this->deferredResultVariables) {
            $this->processDeferredResultVariables();
        }

        if ($this->deferredNewObjectExpressions) {
            $this->processDeferredNewObjectExpressions($AST);
        }

        $this->processRootEntityAliasSelected();

        // TODO: Is there a way to remove this? It may impact the mixed hydration resultset a lot!
        $this->fixIdentificationVariableOrder($AST);

        return $AST;
    }

    /**
     * Attempts to match the given token with the current lookahead token.
     *
     * If they match, updates the lookahead token; otherwise raises a syntax
     * error.
     *
     * @throws QueryException If the tokens don't match.
     */
    public function match(TokenType $token): void
    {
        $lookaheadType = $this->lexer->lookahead->type ?? null;

        // Short-circuit on first condition, usually types match
        if ($lookaheadType === $token) {
            $this->lexer->moveNext();

            return;
        }

        // If parameter is not identifier (1-99) must be exact match
        if ($token->value < TokenType::T_IDENTIFIER->value) {
            $this->syntaxError($this->lexer->getLiteral($token));
        }

        // If parameter is keyword (200+) must be exact match
        if ($token->value > TokenType::T_IDENTIFIER->value) {
            $this->syntaxError($this->lexer->getLiteral($token));
        }

        // If parameter is T_IDENTIFIER, then matches T_IDENTIFIER (100) and keywords (200+)
        if ($token->value === TokenType::T_IDENTIFIER->value && $lookaheadType->value < TokenType::T_IDENTIFIER->value) {
            $this->syntaxError($this->lexer->getLiteral($token));
        }

        $this->lexer->moveNext();
    }

    /**
     * Frees this parser, enabling it to be reused.
     *
     * @param bool $deep     Whether to clean peek and reset errors.
     * @param int  $position Position to reset.
     */
    public function free(bool $deep = false, int $position = 0): void
    {
        // WARNING! Use this method with care. It resets the scanner!
        $this->lexer->resetPosition($position);

        // Deep = true cleans peek and also any previously defined errors
        if ($deep) {
            $this->lexer->resetPeek();
        }

        $this->lexer->token     = null;
        $this->lexer->lookahead = null;
    }

    /**
     * Parses a query string.
     */
    public function parse(): ParserResult
    {
        $AST = $this->getAST();

        $customWalkers = $this->query->getHint(Query::HINT_CUSTOM_TREE_WALKERS);
        if ($customWalkers !== false) {
            $this->customTreeWalkers = $customWalkers;
        }

        $customOutputWalker = $this->query->getHint(Query::HINT_CUSTOM_OUTPUT_WALKER);
        if ($customOutputWalker !== false) {
            $this->customOutputWalker = $customOutputWalker;
        }

        // Run any custom tree walkers over the AST
        if ($this->customTreeWalkers) {
            $treeWalkerChain = new TreeWalkerChain($this->query, $this->parserResult, $this->queryComponents);

            foreach ($this->customTreeWalkers as $walker) {
                $treeWalkerChain->addTreeWalker($walker);
            }

            match (true) {
                $AST instanceof AST\UpdateStatement => $treeWalkerChain->walkUpdateStatement($AST),
                $AST instanceof AST\DeleteStatement => $treeWalkerChain->walkDeleteStatement($AST),
                $AST instanceof AST\SelectStatement => $treeWalkerChain->walkSelectStatement($AST),
            };

            $this->queryComponents = $treeWalkerChain->getQueryComponents();
        }

        $outputWalkerClass = $this->customOutputWalker ?: SqlOutputWalker::class;
        $outputWalker      = new $outputWalkerClass($this->query, $this->parserResult, $this->queryComponents);

        if ($outputWalker instanceof OutputWalker) {
            $finalizer = $outputWalker->getFinalizer($AST);
            $this->parserResult->setSqlFinalizer($finalizer);
        } else {
            Deprecation::trigger(
                'doctrine/orm',
                'https://github.com/doctrine/orm/pull/11188/',
                'Your output walker class %s should implement %s in order to provide a %s. This also means the output walker should not use the query firstResult/maxResult values, which should be read from the query by the SqlFinalizer only.',
                $outputWalkerClass,
                OutputWalker::class,
                SqlFinalizer::class
            );
            // @phpstan-ignore method.deprecated
            $executor = $outputWalker->getExecutor($AST);
            // @phpstan-ignore method.deprecated
            $this->parserResult->setSqlExecutor($executor);
        }

        return $this->parserResult;
    }

    /**
     * Fixes order of identification variables.
     *
     * They have to appear in the select clause in the same order as the
     * declarations (from ... x join ... y join ... z ...) appear in the query
     * as the hydration process relies on that order for proper operation.
     */
    private function fixIdentificationVariableOrder(AST\SelectStatement|AST\DeleteStatement|AST\UpdateStatement $AST): void
    {
        if (count($this->identVariableExpressions) <= 1) {
            return;
        }

        assert($AST instanceof AST\SelectStatement);

        foreach ($this->queryComponents as $dqlAlias => $qComp) {
            if (! isset($this->identVariableExpressions[$dqlAlias])) {
                continue;
            }

            $expr = $this->identVariableExpressions[$dqlAlias];
            $key  = array_search($expr, $AST->selectClause->selectExpressions, true);

            unset($AST->selectClause->selectExpressions[$key]);

            $AST->selectClause->selectExpressions[] = $expr;
        }
    }

    /**
     * Generates a new syntax error.
     *
     * @param string        $expected Expected string.
     * @param DqlToken|null $token    Got token.
     *
     * @throws QueryException
     */
    public function syntaxError(string $expected = '', Token|null $token = null): never
    {
        if ($token === null) {
            $token = $this->lexer->lookahead;
        }

        $tokenPos = $token->position ?? '-1';

        $message  = sprintf('line 0, col %d: Error: ', $tokenPos);
        $message .= $expected !== '' ? sprintf('Expected %s, got ', $expected) : 'Unexpected ';
        $message .= $this->lexer->lookahead === null ? 'end of string.' : sprintf("'%s'", $token->value);

        throw QueryException::syntaxError($message, QueryException::dqlError($this->query->getDQL() ?? ''));
    }

    /**
     * Generates a new semantical error.
     *
     * @param string $message Optional message.
     * @psalm-param DqlToken|null $token
     *
     * @throws QueryException
     */
    public function semanticalError(string $message = '', Token|null $token = null): never
    {
        if ($token === null) {
            $token = $this->lexer->lookahead ?? new Token('fake token', 42, 0);
        }

        // Minimum exposed chars ahead of token
        $distance = 12;

        // Find a position of a final word to display in error string
        $dql    = $this->query->getDQL();
        $length = strlen($dql);
        $pos    = $token->position + $distance;
        $pos    = strpos($dql, ' ', $length > $pos ? $pos : $length);
        $length = $pos !== false ? $pos - $token->position : $distance;

        $tokenPos = $token->position > 0 ? $token->position : '-1';
        $tokenStr = substr($dql, $token->position, $length);

        // Building informative message
        $message = 'line 0, col ' . $tokenPos . " near '" . $tokenStr . "': Error: " . $message;

        throw QueryException::semanticalError($message, QueryException::dqlError($this->query->getDQL()));
    }

    /**
     * Peeks beyond the matched closing parenthesis and returns the first token after that one.
     *
     * @param bool $resetPeek Reset peek after finding the closing parenthesis.
     *
     * @psalm-return DqlToken|null
     */
    private function peekBeyondClosingParenthesis(bool $resetPeek = true): Token|null
    {
        $token        = $this->lexer->peek();
        $numUnmatched = 1;

        while ($numUnmatched > 0 && $token !== null) {
            switch ($token->type) {
                case TokenType::T_OPEN_PARENTHESIS:
                    ++$numUnmatched;
                    break;

                case TokenType::T_CLOSE_PARENTHESIS:
                    --$numUnmatched;
                    break;

                default:
                    // Do nothing
            }

            $token = $this->lexer->peek();
        }

        if ($resetPeek) {
            $this->lexer->resetPeek();
        }

        return $token;
    }

    /**
     * Checks if the given token indicates a mathematical operator.
     *
     * @psalm-param DqlToken|null $token
     */
    private function isMathOperator(Token|null $token): bool
    {
        return $token !== null && in_array($token->type, [TokenType::T_PLUS, TokenType::T_MINUS, TokenType::T_DIVIDE, TokenType::T_MULTIPLY], true);
    }

    /**
     * Checks if the next-next (after lookahead) token starts a function.
     *
     * @return bool TRUE if the next-next tokens start a function, FALSE otherwise.
     */
    private function isFunction(): bool
    {
        assert($this->lexer->lookahead !== null);
        $lookaheadType = $this->lexer->lookahead->type;
        $peek          = $this->lexer->peek();

        $this->lexer->resetPeek();

        return $lookaheadType->value >= TokenType::T_IDENTIFIER->value && $peek !== null && $peek->type === TokenType::T_OPEN_PARENTHESIS;
    }

    /**
     * Checks whether the given token type indicates an aggregate function.
     *
     * @return bool TRUE if the token type is an aggregate function, FALSE otherwise.
     */
    private function isAggregateFunction(TokenType $tokenType): bool
    {
        return in_array(
            $tokenType,
            [TokenType::T_AVG, TokenType::T_MIN, TokenType::T_MAX, TokenType::T_SUM, TokenType::T_COUNT],
            true,
        );
    }

    /**
     * Checks whether the current lookahead token of the lexer has the type T_ALL, T_ANY or T_SOME.
     */
    private function isNextAllAnySome(): bool
    {
        assert($this->lexer->lookahead !== null);

        return in_array(
            $this->lexer->lookahead->type,
            [TokenType::T_ALL, TokenType::T_ANY, TokenType::T_SOME],
            true,
        );
    }

    /**
     * Validates that the given <tt>IdentificationVariable</tt> is semantically correct.
     * It must exist in query components list.
     */
    private function processDeferredIdentificationVariables(): void
    {
        foreach ($this->deferredIdentificationVariables as $deferredItem) {
            $identVariable = $deferredItem['expression'];

            // Check if IdentificationVariable exists in queryComponents
            if (! isset($this->queryComponents[$identVariable])) {
                $this->semanticalError(
                    sprintf("'%s' is not defined.", $identVariable),
                    $deferredItem['token'],
                );
            }

            $qComp = $this->queryComponents[$identVariable];

            // Check if queryComponent points to an AbstractSchemaName or a ResultVariable
            if (! isset($qComp['metadata'])) {
                $this->semanticalError(
                    sprintf("'%s' does not point to a Class.", $identVariable),
                    $deferredItem['token'],
                );
            }

            // Validate if identification variable nesting level is lower or equal than the current one
            if ($qComp['nestingLevel'] > $deferredItem['nestingLevel']) {
                $this->semanticalError(
                    sprintf("'%s' is used outside the scope of its declaration.", $identVariable),
                    $deferredItem['token'],
                );
            }
        }
    }

    /**
     * Validates that the given <tt>NewObjectExpression</tt>.
     */
    private function processDeferredNewObjectExpressions(AST\SelectStatement $AST): void
    {
        foreach ($this->deferredNewObjectExpressions as $deferredItem) {
            $expression    = $deferredItem['expression'];
            $token         = $deferredItem['token'];
            $className     = $expression->className;
            $args          = $expression->args;
            $fromClassName = $AST->fromClause->identificationVariableDeclarations[0]->rangeVariableDeclaration->abstractSchemaName ?? null;

            // If the namespace is not given then assumes the first FROM entity namespace
            if (! str_contains($className, '\\') && ! class_exists($className) && is_string($fromClassName) && str_contains($fromClassName, '\\')) {
                $namespace = substr($fromClassName, 0, strrpos($fromClassName, '\\'));
                $fqcn      = $namespace . '\\' . $className;

                if (class_exists($fqcn)) {
                    $expression->className = $fqcn;
                    $className             = $fqcn;
                }
            }

            if (! class_exists($className)) {
                $this->semanticalError(sprintf('Class "%s" is not defined.', $className), $token);
            }

            $class = new ReflectionClass($className);

            if (! $class->isInstantiable()) {
                $this->semanticalError(sprintf('Class "%s" can not be instantiated.', $className), $token);
            }

            if ($class->getConstructor() === null) {
                $this->semanticalError(sprintf('Class "%s" has not a valid constructor.', $className), $token);
            }

            if ($class->getConstructor()->getNumberOfRequiredParameters() > count($args)) {
                $this->semanticalError(sprintf('Number of arguments does not match with "%s" constructor declaration.', $className), $token);
            }
        }
    }

    /**
     * Validates that the given <tt>PartialObjectExpression</tt> is semantically correct.
     * It must exist in query components list.
     */
    private function processDeferredPartialObjectExpressions(): void
    {
        foreach ($this->deferredPartialObjectExpressions as $deferredItem) {
            $expr  = $deferredItem['expression'];
            $class = $this->getMetadataForDqlAlias($expr->identificationVariable);

            foreach ($expr->partialFieldSet as $field) {
                if (isset($class->fieldMappings[$field])) {
                    continue;
                }

                if (
                    isset($class->associationMappings[$field]) &&
                    $class->associationMappings[$field]->isToOneOwningSide()
                ) {
                    continue;
                }

                $this->semanticalError(sprintf(
                    "There is no mapped field named '%s' on class %s.",
                    $field,
                    $class->name,
                ), $deferredItem['token']);
            }

            if (array_intersect($class->identifier, $expr->partialFieldSet) !== $class->identifier) {
                $this->semanticalError(
                    'The partial field selection of class ' . $class->name . ' must contain the identifier.',
                    $deferredItem['token'],
                );
            }
        }
    }

    /**
     * Validates that the given <tt>ResultVariable</tt> is semantically correct.
     * It must exist in query components list.
     */
    private function processDeferredResultVariables(): void
    {
        foreach ($this->deferredResultVariables as $deferredItem) {
            $resultVariable = $deferredItem['expression'];

            // Check if ResultVariable exists in queryComponents
            if (! isset($this->queryComponents[$resultVariable])) {
                $this->semanticalError(
                    sprintf("'%s' is not defined.", $resultVariable),
                    $deferredItem['token'],
                );
            }

            $qComp = $this->queryComponents[$resultVariable];

            // Check if queryComponent points to an AbstractSchemaName or a ResultVariable
            if (! isset($qComp['resultVariable'])) {
                $this->semanticalError(
                    sprintf("'%s' does not point to a ResultVariable.", $resultVariable),
                    $deferredItem['token'],
                );
            }

            // Validate if identification variable nesting level is lower or equal than the current one
            if ($qComp['nestingLevel'] > $deferredItem['nestingLevel']) {
                $this->semanticalError(
                    sprintf("'%s' is used outside the scope of its declaration.", $resultVariable),
                    $deferredItem['token'],
                );
            }
        }
    }

    /**
     * Validates that the given <tt>PathExpression</tt> is semantically correct for grammar rules:
     *
     * AssociationPathExpression             ::= CollectionValuedPathExpression | SingleValuedAssociationPathExpression
     * SingleValuedPathExpression            ::= StateFieldPathExpression | SingleValuedAssociationPathExpression
     * StateFieldPathExpression              ::= IdentificationVariable "." StateField
     * SingleValuedAssociationPathExpression ::= IdentificationVariable "." SingleValuedAssociationField
     * CollectionValuedPathExpression        ::= IdentificationVariable "." CollectionValuedAssociationField
     */
    private function processDeferredPathExpressions(): void
    {
        foreach ($this->deferredPathExpressions as $deferredItem) {
            $pathExpression = $deferredItem['expression'];

            $class = $this->getMetadataForDqlAlias($pathExpression->identificationVariable);

            $field = $pathExpression->field;
            if ($field === null) {
                $field = $pathExpression->field = $class->identifier[0];
            }

            // Check if field or association exists
            if (! isset($class->associationMappings[$field]) && ! isset($class->fieldMappings[$field])) {
                $this->semanticalError(
                    'Class ' . $class->name . ' has no field or association named ' . $field,
                    $deferredItem['token'],
                );
            }

            $fieldType = AST\PathExpression::TYPE_STATE_FIELD;

            if (isset($class->associationMappings[$field])) {
                $assoc = $class->associationMappings[$field];

                $fieldType = $assoc->isToOne()
                    ? AST\PathExpression::TYPE_SINGLE_VALUED_ASSOCIATION
                    : AST\PathExpression::TYPE_COLLECTION_VALUED_ASSOCIATION;
            }

            // Validate if PathExpression is one of the expected types
            $expectedType = $pathExpression->expectedType;

            if (! ($expectedType & $fieldType)) {
                // We need to recognize which was expected type(s)
                $expectedStringTypes = [];

                // Validate state field type
                if ($expectedType & AST\PathExpression::TYPE_STATE_FIELD) {
                    $expectedStringTypes[] = 'StateFieldPathExpression';
                }

                // Validate single valued association (*-to-one)
                if ($expectedType & AST\PathExpression::TYPE_SINGLE_VALUED_ASSOCIATION) {
                    $expectedStringTypes[] = 'SingleValuedAssociationField';
                }

                // Validate single valued association (*-to-many)
                if ($expectedType & AST\PathExpression::TYPE_COLLECTION_VALUED_ASSOCIATION) {
                    $expectedStringTypes[] = 'CollectionValuedAssociationField';
                }

                // Build the error message
                $semanticalError  = 'Invalid PathExpression. ';
                $semanticalError .= count($expectedStringTypes) === 1
                    ? 'Must be a ' . $expectedStringTypes[0] . '.'
                    : implode(' or ', $expectedStringTypes) . ' expected.';

                $this->semanticalError($semanticalError, $deferredItem['token']);
            }

            // We need to force the type in PathExpression
            $pathExpression->type = $fieldType;
        }
    }

    private function processRootEntityAliasSelected(): void
    {
        if (! count($this->identVariableExpressions)) {
            return;
        }

        foreach ($this->identVariableExpressions as $dqlAlias => $expr) {
            if (isset($this->queryComponents[$dqlAlias]) && ! isset($this->queryComponents[$dqlAlias]['parent'])) {
                return;
            }
        }

        $this->semanticalError('Cannot select entity through identification variables without choosing at least one root entity alias.');
    }

    /**
     * QueryLanguage ::= SelectStatement | UpdateStatement | DeleteStatement
     */
    public function QueryLanguage(): AST\SelectStatement|AST\UpdateStatement|AST\DeleteStatement
    {
        $statement = null;

        $this->lexer->moveNext();

        switch ($this->lexer->lookahead->type ?? null) {
            case TokenType::T_SELECT:
                $statement = $this->SelectStatement();
                break;

            case TokenType::T_UPDATE:
                $statement = $this->UpdateStatement();
                break;

            case TokenType::T_DELETE:
                $statement = $this->DeleteStatement();
                break;

            default:
                $this->syntaxError('SELECT, UPDATE or DELETE');
                break;
        }

        // Check for end of string
        if ($this->lexer->lookahead !== null) {
            $this->syntaxError('end of string');
        }

        return $statement;
    }

    /**
     * SelectStatement ::= SelectClause FromClause [WhereClause] [GroupByClause] [HavingClause] [OrderByClause]
     */
    public function SelectStatement(): AST\SelectStatement
    {
        $selectStatement = new AST\SelectStatement($this->SelectClause(), $this->FromClause());

        $selectStatement->whereClause   = $this->lexer->isNextToken(TokenType::T_WHERE) ? $this->WhereClause() : null;
        $selectStatement->groupByClause = $this->lexer->isNextToken(TokenType::T_GROUP) ? $this->GroupByClause() : null;
        $selectStatement->havingClause  = $this->lexer->isNextToken(TokenType::T_HAVING) ? $this->HavingClause() : null;
        $selectStatement->orderByClause = $this->lexer->isNextToken(TokenType::T_ORDER) ? $this->OrderByClause() : null;

        return $selectStatement;
    }

    /**
     * UpdateStatement ::= UpdateClause [WhereClause]
     */
    public function UpdateStatement(): AST\UpdateStatement
    {
        $updateStatement = new AST\UpdateStatement($this->UpdateClause());

        $updateStatement->whereClause = $this->lexer->isNextToken(TokenType::T_WHERE) ? $this->WhereClause() : null;

        return $updateStatement;
    }

    /**
     * DeleteStatement ::= DeleteClause [WhereClause]
     */
    public function DeleteStatement(): AST\DeleteStatement
    {
        $deleteStatement = new AST\DeleteStatement($this->DeleteClause());

        $deleteStatement->whereClause = $this->lexer->isNextToken(TokenType::T_WHERE) ? $this->WhereClause() : null;

        return $deleteStatement;
    }

    /**
     * IdentificationVariable ::= identifier
     */
    public function IdentificationVariable(): string
    {
        $this->match(TokenType::T_IDENTIFIER);

        assert($this->lexer->token !== null);
        $identVariable = $this->lexer->token->value;

        $this->deferredIdentificationVariables[] = [
            'expression'   => $identVariable,
            'nestingLevel' => $this->nestingLevel,
            'token'        => $this->lexer->token,
        ];

        return $identVariable;
    }

    /**
     * AliasIdentificationVariable = identifier
     */
    public function AliasIdentificationVariable(): string
    {
        $this->match(TokenType::T_IDENTIFIER);

        assert($this->lexer->token !== null);
        $aliasIdentVariable = $this->lexer->token->value;
        $exists             = isset($this->queryComponents[$aliasIdentVariable]);

        if ($exists) {
            $this->semanticalError(
                sprintf("'%s' is already defined.", $aliasIdentVariable),
                $this->lexer->token,
            );
        }

        return $aliasIdentVariable;
    }

    /**
     * AbstractSchemaName ::= fully_qualified_name | identifier
     */
    public function AbstractSchemaName(): string
    {
        if ($this->lexer->isNextToken(TokenType::T_FULLY_QUALIFIED_NAME)) {
            $this->match(TokenType::T_FULLY_QUALIFIED_NAME);
            assert($this->lexer->token !== null);

            return $this->lexer->token->value;
        }

        $this->match(TokenType::T_IDENTIFIER);
        assert($this->lexer->token !== null);

        return $this->lexer->token->value;
    }

    /**
     * Validates an AbstractSchemaName, making sure the class exists.
     *
     * @param string $schemaName The name to validate.
     *
     * @throws QueryException if the name does not exist.
     */
    private function validateAbstractSchemaName(string $schemaName): void
    {
        assert($this->lexer->token !== null);
        if (! (class_exists($schemaName, true) || interface_exists($schemaName, true))) {
            $this->semanticalError(
                sprintf("Class '%s' is not defined.", $schemaName),
                $this->lexer->token,
            );
        }
    }

    /**
     * AliasResultVariable ::= identifier
     */
    public function AliasResultVariable(): string
    {
        $this->match(TokenType::T_IDENTIFIER);

        assert($this->lexer->token !== null);
        $resultVariable = $this->lexer->token->value;
        $exists         = isset($this->queryComponents[$resultVariable]);

        if ($exists) {
            $this->semanticalError(
                sprintf("'%s' is already defined.", $resultVariable),
                $this->lexer->token,
            );
        }

        return $resultVariable;
    }

    /**
     * ResultVariable ::= identifier
     */
    public function ResultVariable(): string
    {
        $this->match(TokenType::T_IDENTIFIER);

        assert($this->lexer->token !== null);
        $resultVariable = $this->lexer->token->value;

        // Defer ResultVariable validation
        $this->deferredResultVariables[] = [
            'expression'   => $resultVariable,
            'nestingLevel' => $this->nestingLevel,
            'token'        => $this->lexer->token,
        ];

        return $resultVariable;
    }

    /**
     * JoinAssociationPathExpression ::= IdentificationVariable "." (CollectionValuedAssociationField | SingleValuedAssociationField)
     */
    public function JoinAssociationPathExpression(): AST\JoinAssociationPathExpression
    {
        $identVariable = $this->IdentificationVariable();

        if (! isset($this->queryComponents[$identVariable])) {
            $this->semanticalError(
                'Identification Variable ' . $identVariable . ' used in join path expression but was not defined before.',
            );
        }

        $this->match(TokenType::T_DOT);
        $this->match(TokenType::T_IDENTIFIER);

        assert($this->lexer->token !== null);
        $field = $this->lexer->token->value;

        // Validate association field
        $class = $this->getMetadataForDqlAlias($identVariable);

        if (! $class->hasAssociation($field)) {
            $this->semanticalError('Class ' . $class->name . ' has no association named ' . $field);
        }

        return new AST\JoinAssociationPathExpression($identVariable, $field);
    }

    /**
     * Parses an arbitrary path expression and defers semantical validation
     * based on expected types.
     *
     * PathExpression ::= IdentificationVariable {"." identifier}*
     *
     * @psalm-param int-mask-of<AST\PathExpression::TYPE_*> $expectedTypes
     */
    public function PathExpression(int $expectedTypes): AST\PathExpression
    {
        $identVariable = $this->IdentificationVariable();
        $field         = null;

        assert($this->lexer->token !== null);
        if ($this->lexer->isNextToken(TokenType::T_DOT)) {
            $this->match(TokenType::T_DOT);
            $this->match(TokenType::T_IDENTIFIER);

            $field = $this->lexer->token->value;

            while ($this->lexer->isNextToken(TokenType::T_DOT)) {
                $this->match(TokenType::T_DOT);
                $this->match(TokenType::T_IDENTIFIER);
                $field .= '.' . $this->lexer->token->value;
            }
        }

        // Creating AST node
        $pathExpr = new AST\PathExpression($expectedTypes, $identVariable, $field);

        // Defer PathExpression validation if requested to be deferred
        $this->deferredPathExpressions[] = [
            'expression'   => $pathExpr,
            'nestingLevel' => $this->nestingLevel,
            'token'        => $this->lexer->token,
        ];

        return $pathExpr;
    }

    /**
     * AssociationPathExpression ::= CollectionValuedPathExpression | SingleValuedAssociationPathExpression
     */
    public function AssociationPathExpression(): AST\PathExpression
    {
        return $this->PathExpression(
            AST\PathExpression::TYPE_SINGLE_VALUED_ASSOCIATION |
            AST\PathExpression::TYPE_COLLECTION_VALUED_ASSOCIATION,
        );
    }

    /**
     * SingleValuedPathExpression ::= StateFieldPathExpression | SingleValuedAssociationPathExpression
     */
    public function SingleValuedPathExpression(): AST\PathExpression
    {
        return $this->PathExpression(
            AST\PathExpression::TYPE_STATE_FIELD |
            AST\PathExpression::TYPE_SINGLE_VALUED_ASSOCIATION,
        );
    }

    /**
     * StateFieldPathExpression ::= IdentificationVariable "." StateField
     */
    public function StateFieldPathExpression(): AST\PathExpression
    {
        return $this->PathExpression(AST\PathExpression::TYPE_STATE_FIELD);
    }

    /**
     * SingleValuedAssociationPathExpression ::= IdentificationVariable "." SingleValuedAssociationField
     */
    public function SingleValuedAssociationPathExpression(): AST\PathExpression
    {
        return $this->PathExpression(AST\PathExpression::TYPE_SINGLE_VALUED_ASSOCIATION);
    }

    /**
     * CollectionValuedPathExpression ::= IdentificationVariable "." CollectionValuedAssociationField
     */
    public function CollectionValuedPathExpression(): AST\PathExpression
    {
        return $this->PathExpression(AST\PathExpression::TYPE_COLLECTION_VALUED_ASSOCIATION);
    }

    /**
     * SelectClause ::= "SELECT" ["DISTINCT"] SelectExpression {"," SelectExpression}
     */
    public function SelectClause(): AST\SelectClause
    {
        $isDistinct = false;
        $this->match(TokenType::T_SELECT);

        // Check for DISTINCT
        if ($this->lexer->isNextToken(TokenType::T_DISTINCT)) {
            $this->match(TokenType::T_DISTINCT);

            $isDistinct = true;
        }

        // Process SelectExpressions (1..N)
        $selectExpressions   = [];
        $selectExpressions[] = $this->SelectExpression();

        while ($this->lexer->isNextToken(TokenType::T_COMMA)) {
            $this->match(TokenType::T_COMMA);

            $selectExpressions[] = $this->SelectExpression();
        }

        return new AST\SelectClause($selectExpressions, $isDistinct);
    }

    /**
     * SimpleSelectClause ::= "SELECT" ["DISTINCT"] SimpleSelectExpression
     */
    public function SimpleSelectClause(): AST\SimpleSelectClause
    {
        $isDistinct = false;
        $this->match(TokenType::T_SELECT);

        if ($this->lexer->isNextToken(TokenType::T_DISTINCT)) {
            $this->match(TokenType::T_DISTINCT);

            $isDistinct = true;
        }

        return new AST\SimpleSelectClause($this->SimpleSelectExpression(), $isDistinct);
    }

    /**
     * UpdateClause ::= "UPDATE" AbstractSchemaName ["AS"] AliasIdentificationVariable "SET" UpdateItem {"," UpdateItem}*
     */
    public function UpdateClause(): AST\UpdateClause
    {
        $this->match(TokenType::T_UPDATE);
        assert($this->lexer->lookahead !== null);

        $token              = $this->lexer->lookahead;
        $abstractSchemaName = $this->AbstractSchemaName();

        $this->validateAbstractSchemaName($abstractSchemaName);

        if ($this->lexer->isNextToken(TokenType::T_AS)) {
            $this->match(TokenType::T_AS);
        }

        $aliasIdentificationVariable = $this->AliasIdentificationVariable();

        $class = $this->em->getClassMetadata($abstractSchemaName);

        // Building queryComponent
        $queryComponent = [
            'metadata'     => $class,
            'parent'       => null,
            'relation'     => null,
            'map'          => null,
            'nestingLevel' => $this->nestingLevel,
            'token'        => $token,
        ];

        $this->queryComponents[$aliasIdentificationVariable] = $queryComponent;

        $this->match(TokenType::T_SET);

        $updateItems   = [];
        $updateItems[] = $this->UpdateItem();

        while ($this->lexer->isNextToken(TokenType::T_COMMA)) {
            $this->match(TokenType::T_COMMA);

            $updateItems[] = $this->UpdateItem();
        }

        $updateClause                              = new AST\UpdateClause($abstractSchemaName, $updateItems);
        $updateClause->aliasIdentificationVariable = $aliasIdentificationVariable;

        return $updateClause;
    }

    /**
     * DeleteClause ::= "DELETE" ["FROM"] AbstractSchemaName ["AS"] AliasIdentificationVariable
     */
    public function DeleteClause(): AST\DeleteClause
    {
        $this->match(TokenType::T_DELETE);

        if ($this->lexer->isNextToken(TokenType::T_FROM)) {
            $this->match(TokenType::T_FROM);
        }

        assert($this->lexer->lookahead !== null);
        $token              = $this->lexer->lookahead;
        $abstractSchemaName = $this->AbstractSchemaName();

        $this->validateAbstractSchemaName($abstractSchemaName);

        $deleteClause = new AST\DeleteClause($abstractSchemaName);

        if ($this->lexer->isNextToken(TokenType::T_AS)) {
            $this->match(TokenType::T_AS);
        }

        $aliasIdentificationVariable = $this->lexer->isNextToken(TokenType::T_IDENTIFIER)
            ? $this->AliasIdentificationVariable()
            : 'alias_should_have_been_set';

        $deleteClause->aliasIdentificationVariable = $aliasIdentificationVariable;
        $class                                     = $this->em->getClassMetadata($deleteClause->abstractSchemaName);

        // Building queryComponent
        $queryComponent = [
            'metadata'     => $class,
            'parent'       => null,
            'relation'     => null,
            'map'          => null,
            'nestingLevel' => $this->nestingLevel,
            'token'        => $token,
        ];

        $this->queryComponents[$aliasIdentificationVariable] = $queryComponent;

        return $deleteClause;
    }

    /**
     * FromClause ::= "FROM" IdentificationVariableDeclaration {"," IdentificationVariableDeclaration}*
     */
    public function FromClause(): AST\FromClause
    {
        $this->match(TokenType::T_FROM);

        $identificationVariableDeclarations   = [];
        $identificationVariableDeclarations[] = $this->IdentificationVariableDeclaration();

        while ($this->lexer->isNextToken(TokenType::T_COMMA)) {
            $this->match(TokenType::T_COMMA);

            $identificationVariableDeclarations[] = $this->IdentificationVariableDeclaration();
        }

        return new AST\FromClause($identificationVariableDeclarations);
    }

    /**
     * SubselectFromClause ::= "FROM" SubselectIdentificationVariableDeclaration {"," SubselectIdentificationVariableDeclaration}*
     */
    public function SubselectFromClause(): AST\SubselectFromClause
    {
        $this->match(TokenType::T_FROM);

        $identificationVariables   = [];
        $identificationVariables[] = $this->SubselectIdentificationVariableDeclaration();

        while ($this->lexer->isNextToken(TokenType::T_COMMA)) {
            $this->match(TokenType::T_COMMA);

            $identificationVariables[] = $this->SubselectIdentificationVariableDeclaration();
        }

        return new AST\SubselectFromClause($identificationVariables);
    }

    /**
     * WhereClause ::= "WHERE" ConditionalExpression
     */
    public function WhereClause(): AST\WhereClause
    {
        $this->match(TokenType::T_WHERE);

        return new AST\WhereClause($this->ConditionalExpression());
    }

    /**
     * HavingClause ::= "HAVING" ConditionalExpression
     */
    public function HavingClause(): AST\HavingClause
    {
        $this->match(TokenType::T_HAVING);

        return new AST\HavingClause($this->ConditionalExpression());
    }

    /**
     * GroupByClause ::= "GROUP" "BY" GroupByItem {"," GroupByItem}*
     */
    public function GroupByClause(): AST\GroupByClause
    {
        $this->match(TokenType::T_GROUP);
        $this->match(TokenType::T_BY);

        $groupByItems = [$this->GroupByItem()];

        while ($this->lexer->isNextToken(TokenType::T_COMMA)) {
            $this->match(TokenType::T_COMMA);

            $groupByItems[] = $this->GroupByItem();
        }

        return new AST\GroupByClause($groupByItems);
    }

    /**
     * OrderByClause ::= "ORDER" "BY" OrderByItem {"," OrderByItem}*
     */
    public function OrderByClause(): AST\OrderByClause
    {
        $this->match(TokenType::T_ORDER);
        $this->match(TokenType::T_BY);

        $orderByItems   = [];
        $orderByItems[] = $this->OrderByItem();

        while ($this->lexer->isNextToken(TokenType::T_COMMA)) {
            $this->match(TokenType::T_COMMA);

            $orderByItems[] = $this->OrderByItem();
        }

        return new AST\OrderByClause($orderByItems);
    }

    /**
     * Subselect ::= SimpleSelectClause SubselectFromClause [WhereClause] [GroupByClause] [HavingClause] [OrderByClause]
     */
    public function Subselect(): AST\Subselect
    {
        // Increase query nesting level
        $this->nestingLevel++;

        $subselect = new AST\Subselect($this->SimpleSelectClause(), $this->SubselectFromClause());

        $subselect->whereClause   = $this->lexer->isNextToken(TokenType::T_WHERE) ? $this->WhereClause() : null;
        $subselect->groupByClause = $this->lexer->isNextToken(TokenType::T_GROUP) ? $this->GroupByClause() : null;
        $subselect->havingClause  = $this->lexer->isNextToken(TokenType::T_HAVING) ? $this->HavingClause() : null;
        $subselect->orderByClause = $this->lexer->isNextToken(TokenType::T_ORDER) ? $this->OrderByClause() : null;

        // Decrease query nesting level
        $this->nestingLevel--;

        return $subselect;
    }

    /**
     * UpdateItem ::= SingleValuedPathExpression "=" NewValue
     */
    public function UpdateItem(): AST\UpdateItem
    {
        $pathExpr = $this->SingleValuedPathExpression();

        $this->match(TokenType::T_EQUALS);

        return new AST\UpdateItem($pathExpr, $this->NewValue());
    }

    /**
     * GroupByItem ::= IdentificationVariable | ResultVariable | SingleValuedPathExpression
     */
    public function GroupByItem(): string|AST\PathExpression
    {
        // We need to check if we are in a IdentificationVariable or SingleValuedPathExpression
        $glimpse = $this->lexer->glimpse();

        if ($glimpse !== null && $glimpse->type === TokenType::T_DOT) {
            return $this->SingleValuedPathExpression();
        }

        assert($this->lexer->lookahead !== null);
        // Still need to decide between IdentificationVariable or ResultVariable
        $lookaheadValue = $this->lexer->lookahead->value;

        if (! isset($this->queryComponents[$lookaheadValue])) {
            $this->semanticalError('Cannot group by undefined identification or result variable.');
        }

        return isset($this->queryComponents[$lookaheadValue]['metadata'])
            ? $this->IdentificationVariable()
            : $this->ResultVariable();
    }

    /**
     * OrderByItem ::= (
     *      SimpleArithmeticExpression | SingleValuedPathExpression | CaseExpression |
     *      ScalarExpression | ResultVariable | FunctionDeclaration
     * ) ["ASC" | "DESC"]
     */
    public function OrderByItem(): AST\OrderByItem
    {
        $this->lexer->peek(); // lookahead => '.'
        $this->lexer->peek(); // lookahead => token after '.'

        $peek = $this->lexer->peek(); // lookahead => token after the token after the '.'

        $this->lexer->resetPeek();

        $glimpse = $this->lexer->glimpse();

        assert($this->lexer->lookahead !== null);
        $expr = match (true) {
            $this->isMathOperator($peek) => $this->SimpleArithmeticExpression(),
            $glimpse !== null && $glimpse->type === TokenType::T_DOT => $this->SingleValuedPathExpression(),
            $this->lexer->peek() && $this->isMathOperator($this->peekBeyondClosingParenthesis()) => $this->ScalarExpression(),
            $this->lexer->lookahead->type === TokenType::T_CASE => $this->CaseExpression(),
            $this->isFunction() => $this->FunctionDeclaration(),
            default => $this->ResultVariable(),
        };

        $type = 'ASC';
        $item = new AST\OrderByItem($expr);

        switch (true) {
            case $this->lexer->isNextToken(TokenType::T_DESC):
                $this->match(TokenType::T_DESC);
                $type = 'DESC';
                break;

            case $this->lexer->isNextToken(TokenType::T_ASC):
                $this->match(TokenType::T_ASC);
                break;

            default:
                // Do nothing
        }

        $item->type = $type;

        return $item;
    }

    /**
     * NewValue ::= SimpleArithmeticExpression | StringPrimary | DatetimePrimary | BooleanPrimary |
     *      EnumPrimary | SimpleEntityExpression | "NULL"
     *
     * NOTE: Since it is not possible to correctly recognize individual types, here is the full
     * grammar that needs to be supported:
     *
     * NewValue ::= SimpleArithmeticExpression | "NULL"
     *
     * SimpleArithmeticExpression covers all *Primary grammar rules and also SimpleEntityExpression
     */
    public function NewValue(): AST\ArithmeticExpression|AST\InputParameter|null
    {
        if ($this->lexer->isNextToken(TokenType::T_NULL)) {
            $this->match(TokenType::T_NULL);

            return null;
        }

        if ($this->lexer->isNextToken(TokenType::T_INPUT_PARAMETER)) {
            $this->match(TokenType::T_INPUT_PARAMETER);
            assert($this->lexer->token !== null);

            return new AST\InputParameter($this->lexer->token->value);
        }

        return $this->ArithmeticExpression();
    }

    /**
     * IdentificationVariableDeclaration ::= RangeVariableDeclaration [IndexBy] {Join}*
     */
    public function IdentificationVariableDeclaration(): AST\IdentificationVariableDeclaration
    {
        $joins                    = [];
        $rangeVariableDeclaration = $this->RangeVariableDeclaration();
        $indexBy                  = $this->lexer->isNextToken(TokenType::T_INDEX)
            ? $this->IndexBy()
            : null;

        $rangeVariableDeclaration->isRoot = true;

        while (
            $this->lexer->isNextToken(TokenType::T_LEFT) ||
            $this->lexer->isNextToken(TokenType::T_INNER) ||
            $this->lexer->isNextToken(TokenType::T_JOIN)
        ) {
            $joins[] = $this->Join();
        }

        return new AST\IdentificationVariableDeclaration(
            $rangeVariableDeclaration,
            $indexBy,
            $joins,
        );
    }

    /**
     * SubselectIdentificationVariableDeclaration ::= IdentificationVariableDeclaration
     *
     * {Internal note: WARNING: Solution is harder than a bare implementation.
     * Desired EBNF support:
     *
     * SubselectIdentificationVariableDeclaration ::= IdentificationVariableDeclaration | (AssociationPathExpression ["AS"] AliasIdentificationVariable)
     *
     * It demands that entire SQL generation to become programmatical. This is
     * needed because association based subselect requires "WHERE" conditional
     * expressions to be injected, but there is no scope to do that. Only scope
     * accessible is "FROM", prohibiting an easy implementation without larger
     * changes.}
     */
    public function SubselectIdentificationVariableDeclaration(): AST\IdentificationVariableDeclaration
    {
        /*
        NOT YET IMPLEMENTED!

        $glimpse = $this->lexer->glimpse();

        if ($glimpse->type == TokenType::T_DOT) {
            $associationPathExpression = $this->AssociationPathExpression();

            if ($this->lexer->isNextToken(TokenType::T_AS)) {
                $this->match(TokenType::T_AS);
            }

            $aliasIdentificationVariable = $this->AliasIdentificationVariable();
            $identificationVariable      = $associationPathExpression->identificationVariable;
            $field                       = $associationPathExpression->associationField;

            $class       = $this->queryComponents[$identificationVariable]['metadata'];
            $targetClass = $this->em->getClassMetadata($class->associationMappings[$field]['targetEntity']);

            // Building queryComponent
            $joinQueryComponent = array(
                'metadata'     => $targetClass,
                'parent'       => $identificationVariable,
                'relation'     => $class->getAssociationMapping($field),
                'map'          => null,
                'nestingLevel' => $this->nestingLevel,
                'token'        => $this->lexer->lookahead
            );

            $this->queryComponents[$aliasIdentificationVariable] = $joinQueryComponent;

            return new AST\SubselectIdentificationVariableDeclaration(
                $associationPathExpression, $aliasIdentificationVariable
            );
        }
        */

        return $this->IdentificationVariableDeclaration();
    }

    /**
     * Join ::= ["LEFT" ["OUTER"] | "INNER"] "JOIN"
     *          (JoinAssociationDeclaration | RangeVariableDeclaration)
     *          ["WITH" ConditionalExpression]
     */
    public function Join(): AST\Join
    {
        // Check Join type
        $joinType = AST\Join::JOIN_TYPE_INNER;

        switch (true) {
            case $this->lexer->isNextToken(TokenType::T_LEFT):
                $this->match(TokenType::T_LEFT);

                $joinType = AST\Join::JOIN_TYPE_LEFT;

                // Possible LEFT OUTER join
                if ($this->lexer->isNextToken(TokenType::T_OUTER)) {
                    $this->match(TokenType::T_OUTER);

                    $joinType = AST\Join::JOIN_TYPE_LEFTOUTER;
                }

                break;

            case $this->lexer->isNextToken(TokenType::T_INNER):
                $this->match(TokenType::T_INNER);
                break;

            default:
                // Do nothing
        }

        $this->match(TokenType::T_JOIN);

        $next = $this->lexer->glimpse();
        assert($next !== null);
        $joinDeclaration = $next->type === TokenType::T_DOT ? $this->JoinAssociationDeclaration() : $this->RangeVariableDeclaration();
        $adhocConditions = $this->lexer->isNextToken(TokenType::T_WITH);
        $join            = new AST\Join($joinType, $joinDeclaration);

        // Describe non-root join declaration
        if ($joinDeclaration instanceof AST\RangeVariableDeclaration) {
            $joinDeclaration->isRoot = false;
        }

        // Check for ad-hoc Join conditions
        if ($adhocConditions) {
            $this->match(TokenType::T_WITH);

            $join->conditionalExpression = $this->ConditionalExpression();
        }

        return $join;
    }

    /**
     * RangeVariableDeclaration ::= AbstractSchemaName ["AS"] AliasIdentificationVariable
     *
     * @throws QueryException
     */
    public function RangeVariableDeclaration(): AST\RangeVariableDeclaration
    {
        if ($this->lexer->isNextToken(TokenType::T_OPEN_PARENTHESIS) && $this->lexer->glimpse()->type === TokenType::T_SELECT) {
            $this->semanticalError('Subquery is not supported here', $this->lexer->token);
        }

        $abstractSchemaName = $this->AbstractSchemaName();

        $this->validateAbstractSchemaName($abstractSchemaName);

        if ($this->lexer->isNextToken(TokenType::T_AS)) {
            $this->match(TokenType::T_AS);
        }

        assert($this->lexer->lookahead !== null);
        $token                       = $this->lexer->lookahead;
        $aliasIdentificationVariable = $this->AliasIdentificationVariable();
        $classMetadata               = $this->em->getClassMetadata($abstractSchemaName);

        // Building queryComponent
        $queryComponent = [
            'metadata'     => $classMetadata,
            'parent'       => null,
            'relation'     => null,
            'map'          => null,
            'nestingLevel' => $this->nestingLevel,
            'token'        => $token,
        ];

        $this->queryComponents[$aliasIdentificationVariable] = $queryComponent;

        return new AST\RangeVariableDeclaration($abstractSchemaName, $aliasIdentificationVariable);
    }

    /**
     * JoinAssociationDeclaration ::= JoinAssociationPathExpression ["AS"] AliasIdentificationVariable [IndexBy]
     */
    public function JoinAssociationDeclaration(): AST\JoinAssociationDeclaration
    {
        $joinAssociationPathExpression = $this->JoinAssociationPathExpression();

        if ($this->lexer->isNextToken(TokenType::T_AS)) {
            $this->match(TokenType::T_AS);
        }

        assert($this->lexer->lookahead !== null);

        $aliasIdentificationVariable = $this->AliasIdentificationVariable();
        $indexBy                     = $this->lexer->isNextToken(TokenType::T_INDEX) ? $this->IndexBy() : null;

        $identificationVariable = $joinAssociationPathExpression->identificationVariable;
        $field                  = $joinAssociationPathExpression->associationField;

        $class       = $this->getMetadataForDqlAlias($identificationVariable);
        $targetClass = $this->em->getClassMetadata($class->associationMappings[$field]->targetEntity);

        // Building queryComponent
        $joinQueryComponent = [
            'metadata'     => $targetClass,
            'parent'       => $joinAssociationPathExpression->identificationVariable,
            'relation'     => $class->getAssociationMapping($field),
            'map'          => null,
            'nestingLevel' => $this->nestingLevel,
            'token'        => $this->lexer->lookahead,
        ];

        $this->queryComponents[$aliasIdentificationVariable] = $joinQueryComponent;

        return new AST\JoinAssociationDeclaration($joinAssociationPathExpression, $aliasIdentificationVariable, $indexBy);
    }

    /**
     * PartialObjectExpression ::= "PARTIAL" IdentificationVariable "." PartialFieldSet
     * PartialFieldSet ::= "{" SimpleStateField {"," SimpleStateField}* "}"
     */
    public function PartialObjectExpression(): AST\PartialObjectExpression
    {
<<<<<<< HEAD
        if ($this->query->getHydrationMode() === Query::HYDRATE_OBJECT) {
            throw HydrationException::partialObjectHydrationDisallowed();
        }

=======
>>>>>>> 8ed6c223
        $this->match(TokenType::T_PARTIAL);

        $partialFieldSet = [];

        $identificationVariable = $this->IdentificationVariable();

        $this->match(TokenType::T_DOT);
        $this->match(TokenType::T_OPEN_CURLY_BRACE);
        $this->match(TokenType::T_IDENTIFIER);

        assert($this->lexer->token !== null);
        $field = $this->lexer->token->value;

        // First field in partial expression might be embeddable property
        while ($this->lexer->isNextToken(TokenType::T_DOT)) {
            $this->match(TokenType::T_DOT);
            $this->match(TokenType::T_IDENTIFIER);
            $field .= '.' . $this->lexer->token->value;
        }

        $partialFieldSet[] = $field;

        while ($this->lexer->isNextToken(TokenType::T_COMMA)) {
            $this->match(TokenType::T_COMMA);
            $this->match(TokenType::T_IDENTIFIER);

            $field = $this->lexer->token->value;

            while ($this->lexer->isNextToken(TokenType::T_DOT)) {
                $this->match(TokenType::T_DOT);
                $this->match(TokenType::T_IDENTIFIER);
                $field .= '.' . $this->lexer->token->value;
            }

            $partialFieldSet[] = $field;
        }

        $this->match(TokenType::T_CLOSE_CURLY_BRACE);

        $partialObjectExpression = new AST\PartialObjectExpression($identificationVariable, $partialFieldSet);

        // Defer PartialObjectExpression validation
        $this->deferredPartialObjectExpressions[] = [
            'expression'   => $partialObjectExpression,
            'nestingLevel' => $this->nestingLevel,
            'token'        => $this->lexer->token,
        ];

        return $partialObjectExpression;
    }

    /**
     * NewObjectExpression ::= "NEW" AbstractSchemaName "(" NewObjectArg {"," NewObjectArg}* ")"
     */
    public function NewObjectExpression(): AST\NewObjectExpression
    {
        $args = [];
        $this->match(TokenType::T_NEW);

        $className = $this->AbstractSchemaName(); // note that this is not yet validated
        $token     = $this->lexer->token;

        $this->match(TokenType::T_OPEN_PARENTHESIS);

        $args[] = $this->NewObjectArg();

        while ($this->lexer->isNextToken(TokenType::T_COMMA)) {
            $this->match(TokenType::T_COMMA);

            $args[] = $this->NewObjectArg();
        }

        $this->match(TokenType::T_CLOSE_PARENTHESIS);

        $expression = new AST\NewObjectExpression($className, $args);

        // Defer NewObjectExpression validation
        $this->deferredNewObjectExpressions[] = [
            'token'        => $token,
            'expression'   => $expression,
            'nestingLevel' => $this->nestingLevel,
        ];

        return $expression;
    }

    /**
     * NewObjectArg ::= ScalarExpression | "(" Subselect ")" | NewObjectExpression
     */
    public function NewObjectArg(): mixed
    {
        assert($this->lexer->lookahead !== null);
        $token = $this->lexer->lookahead;
        $peek  = $this->lexer->glimpse();

        assert($peek !== null);
        if ($token->type === TokenType::T_OPEN_PARENTHESIS && $peek->type === TokenType::T_SELECT) {
            $this->match(TokenType::T_OPEN_PARENTHESIS);
            $expression = $this->Subselect();
            $this->match(TokenType::T_CLOSE_PARENTHESIS);

            return $expression;
        }

        if ($token->type === TokenType::T_NEW) {
            return $this->NewObjectExpression();
        }

        return $this->ScalarExpression();
    }

    /**
     * IndexBy ::= "INDEX" "BY" SingleValuedPathExpression
     */
    public function IndexBy(): AST\IndexBy
    {
        $this->match(TokenType::T_INDEX);
        $this->match(TokenType::T_BY);
        $pathExpr = $this->SingleValuedPathExpression();

        // Add the INDEX BY info to the query component
        $this->queryComponents[$pathExpr->identificationVariable]['map'] = $pathExpr->field;

        return new AST\IndexBy($pathExpr);
    }

    /**
     * ScalarExpression ::= SimpleArithmeticExpression | StringPrimary | DateTimePrimary |
     *                      StateFieldPathExpression | BooleanPrimary | CaseExpression |
     *                      InstanceOfExpression
     *
     * @return mixed One of the possible expressions or subexpressions.
     */
    public function ScalarExpression(): mixed
    {
        assert($this->lexer->token !== null);
        assert($this->lexer->lookahead !== null);
        $lookahead = $this->lexer->lookahead->type;
        $peek      = $this->lexer->glimpse();

        switch (true) {
            case $lookahead === TokenType::T_INTEGER:
            case $lookahead === TokenType::T_FLOAT:
            // SimpleArithmeticExpression : (- u.value ) or ( + u.value )  or ( - 1 ) or ( + 1 )
            case $lookahead === TokenType::T_MINUS:
            case $lookahead === TokenType::T_PLUS:
                return $this->SimpleArithmeticExpression();

            case $lookahead === TokenType::T_STRING:
                return $this->StringPrimary();

            case $lookahead === TokenType::T_TRUE:
            case $lookahead === TokenType::T_FALSE:
                $this->match($lookahead);

                return new AST\Literal(AST\Literal::BOOLEAN, $this->lexer->token->value);

            case $lookahead === TokenType::T_INPUT_PARAMETER:
                return match (true) {
                    $this->isMathOperator($peek) => $this->SimpleArithmeticExpression(),
                    default => $this->InputParameter(),
                };

            case $lookahead === TokenType::T_CASE:
            case $lookahead === TokenType::T_COALESCE:
            case $lookahead === TokenType::T_NULLIF:
                // Since NULLIF and COALESCE can be identified as a function,
                // we need to check these before checking for FunctionDeclaration
                return $this->CaseExpression();

            case $lookahead === TokenType::T_OPEN_PARENTHESIS:
                return $this->SimpleArithmeticExpression();

            // this check must be done before checking for a filed path expression
            case $this->isFunction():
                $this->lexer->peek();

                return match (true) {
                    $this->isMathOperator($this->peekBeyondClosingParenthesis()) => $this->SimpleArithmeticExpression(),
                    default => $this->FunctionDeclaration(),
                };

            // it is no function, so it must be a field path
            case $lookahead === TokenType::T_IDENTIFIER:
                $this->lexer->peek(); // lookahead => '.'
                $this->lexer->peek(); // lookahead => token after '.'
                $peek = $this->lexer->peek(); // lookahead => token after the token after the '.'
                $this->lexer->resetPeek();

                if ($this->isMathOperator($peek)) {
                    return $this->SimpleArithmeticExpression();
                }

                return $this->StateFieldPathExpression();

            default:
                $this->syntaxError();
        }
    }

    /**
     * CaseExpression ::= GeneralCaseExpression | SimpleCaseExpression | CoalesceExpression | NullifExpression
     * GeneralCaseExpression ::= "CASE" WhenClause {WhenClause}* "ELSE" ScalarExpression "END"
     * WhenClause ::= "WHEN" ConditionalExpression "THEN" ScalarExpression
     * SimpleCaseExpression ::= "CASE" CaseOperand SimpleWhenClause {SimpleWhenClause}* "ELSE" ScalarExpression "END"
     * CaseOperand ::= StateFieldPathExpression | TypeDiscriminator
     * SimpleWhenClause ::= "WHEN" ScalarExpression "THEN" ScalarExpression
     * CoalesceExpression ::= "COALESCE" "(" ScalarExpression {"," ScalarExpression}* ")"
     * NullifExpression ::= "NULLIF" "(" ScalarExpression "," ScalarExpression ")"
     *
     * @return mixed One of the possible expressions or subexpressions.
     */
    public function CaseExpression(): mixed
    {
        assert($this->lexer->lookahead !== null);
        $lookahead = $this->lexer->lookahead->type;

        switch ($lookahead) {
            case TokenType::T_NULLIF:
                return $this->NullIfExpression();

            case TokenType::T_COALESCE:
                return $this->CoalesceExpression();

            case TokenType::T_CASE:
                $this->lexer->resetPeek();
                $peek = $this->lexer->peek();

                assert($peek !== null);
                if ($peek->type === TokenType::T_WHEN) {
                    return $this->GeneralCaseExpression();
                }

                return $this->SimpleCaseExpression();

            default:
                // Do nothing
                break;
        }

        $this->syntaxError();
    }

    /**
     * CoalesceExpression ::= "COALESCE" "(" ScalarExpression {"," ScalarExpression}* ")"
     */
    public function CoalesceExpression(): AST\CoalesceExpression
    {
        $this->match(TokenType::T_COALESCE);
        $this->match(TokenType::T_OPEN_PARENTHESIS);

        // Process ScalarExpressions (1..N)
        $scalarExpressions   = [];
        $scalarExpressions[] = $this->ScalarExpression();

        while ($this->lexer->isNextToken(TokenType::T_COMMA)) {
            $this->match(TokenType::T_COMMA);

            $scalarExpressions[] = $this->ScalarExpression();
        }

        $this->match(TokenType::T_CLOSE_PARENTHESIS);

        return new AST\CoalesceExpression($scalarExpressions);
    }

    /**
     * NullIfExpression ::= "NULLIF" "(" ScalarExpression "," ScalarExpression ")"
     */
    public function NullIfExpression(): AST\NullIfExpression
    {
        $this->match(TokenType::T_NULLIF);
        $this->match(TokenType::T_OPEN_PARENTHESIS);

        $firstExpression = $this->ScalarExpression();
        $this->match(TokenType::T_COMMA);
        $secondExpression = $this->ScalarExpression();

        $this->match(TokenType::T_CLOSE_PARENTHESIS);

        return new AST\NullIfExpression($firstExpression, $secondExpression);
    }

    /**
     * GeneralCaseExpression ::= "CASE" WhenClause {WhenClause}* "ELSE" ScalarExpression "END"
     */
    public function GeneralCaseExpression(): AST\GeneralCaseExpression
    {
        $this->match(TokenType::T_CASE);

        // Process WhenClause (1..N)
        $whenClauses = [];

        do {
            $whenClauses[] = $this->WhenClause();
        } while ($this->lexer->isNextToken(TokenType::T_WHEN));

        $this->match(TokenType::T_ELSE);
        $scalarExpression = $this->ScalarExpression();
        $this->match(TokenType::T_END);

        return new AST\GeneralCaseExpression($whenClauses, $scalarExpression);
    }

    /**
     * SimpleCaseExpression ::= "CASE" CaseOperand SimpleWhenClause {SimpleWhenClause}* "ELSE" ScalarExpression "END"
     * CaseOperand ::= StateFieldPathExpression | TypeDiscriminator
     */
    public function SimpleCaseExpression(): AST\SimpleCaseExpression
    {
        $this->match(TokenType::T_CASE);
        $caseOperand = $this->StateFieldPathExpression();

        // Process SimpleWhenClause (1..N)
        $simpleWhenClauses = [];

        do {
            $simpleWhenClauses[] = $this->SimpleWhenClause();
        } while ($this->lexer->isNextToken(TokenType::T_WHEN));

        $this->match(TokenType::T_ELSE);
        $scalarExpression = $this->ScalarExpression();
        $this->match(TokenType::T_END);

        return new AST\SimpleCaseExpression($caseOperand, $simpleWhenClauses, $scalarExpression);
    }

    /**
     * WhenClause ::= "WHEN" ConditionalExpression "THEN" ScalarExpression
     */
    public function WhenClause(): AST\WhenClause
    {
        $this->match(TokenType::T_WHEN);
        $conditionalExpression = $this->ConditionalExpression();
        $this->match(TokenType::T_THEN);

        return new AST\WhenClause($conditionalExpression, $this->ScalarExpression());
    }

    /**
     * SimpleWhenClause ::= "WHEN" ScalarExpression "THEN" ScalarExpression
     */
    public function SimpleWhenClause(): AST\SimpleWhenClause
    {
        $this->match(TokenType::T_WHEN);
        $conditionalExpression = $this->ScalarExpression();
        $this->match(TokenType::T_THEN);

        return new AST\SimpleWhenClause($conditionalExpression, $this->ScalarExpression());
    }

    /**
     * SelectExpression ::= (
     *     IdentificationVariable | ScalarExpression | AggregateExpression | FunctionDeclaration |
     *     PartialObjectExpression | "(" Subselect ")" | CaseExpression | NewObjectExpression
     * ) [["AS"] ["HIDDEN"] AliasResultVariable]
     */
    public function SelectExpression(): AST\SelectExpression
    {
        assert($this->lexer->lookahead !== null);
        $expression    = null;
        $identVariable = null;
        $peek          = $this->lexer->glimpse();
        $lookaheadType = $this->lexer->lookahead->type;
        assert($peek !== null);

        switch (true) {
            // ScalarExpression (u.name)
            case $lookaheadType === TokenType::T_IDENTIFIER && $peek->type === TokenType::T_DOT:
                $expression = $this->ScalarExpression();
                break;

            // IdentificationVariable (u)
            case $lookaheadType === TokenType::T_IDENTIFIER && $peek->type !== TokenType::T_OPEN_PARENTHESIS:
                $expression = $identVariable = $this->IdentificationVariable();
                break;

            // CaseExpression (CASE ... or NULLIF(...) or COALESCE(...))
            case $lookaheadType === TokenType::T_CASE:
            case $lookaheadType === TokenType::T_COALESCE:
            case $lookaheadType === TokenType::T_NULLIF:
                $expression = $this->CaseExpression();
                break;

            // DQL Function (SUM(u.value) or SUM(u.value) + 1)
            case $this->isFunction():
                $this->lexer->peek(); // "("

                $expression = match (true) {
                    $this->isMathOperator($this->peekBeyondClosingParenthesis()) => $this->ScalarExpression(),
                    default => $this->FunctionDeclaration(),
                };

                break;

            // PartialObjectExpression (PARTIAL u.{id, name})
            case $lookaheadType === TokenType::T_PARTIAL:
                $expression    = $this->PartialObjectExpression();
                $identVariable = $expression->identificationVariable;
                break;

            // Subselect
            case $lookaheadType === TokenType::T_OPEN_PARENTHESIS && $peek->type === TokenType::T_SELECT:
                $this->match(TokenType::T_OPEN_PARENTHESIS);
                $expression = $this->Subselect();
                $this->match(TokenType::T_CLOSE_PARENTHESIS);
                break;

            // Shortcut: ScalarExpression => SimpleArithmeticExpression
            case $lookaheadType === TokenType::T_OPEN_PARENTHESIS:
            case $lookaheadType === TokenType::T_INTEGER:
            case $lookaheadType === TokenType::T_STRING:
            case $lookaheadType === TokenType::T_FLOAT:
            // SimpleArithmeticExpression : (- u.value ) or ( + u.value )
            case $lookaheadType === TokenType::T_MINUS:
            case $lookaheadType === TokenType::T_PLUS:
                $expression = $this->SimpleArithmeticExpression();
                break;

            // NewObjectExpression (New ClassName(id, name))
            case $lookaheadType === TokenType::T_NEW:
                $expression = $this->NewObjectExpression();
                break;

            default:
                $this->syntaxError(
                    'IdentificationVariable | ScalarExpression | AggregateExpression | FunctionDeclaration | PartialObjectExpression | "(" Subselect ")" | CaseExpression',
                    $this->lexer->lookahead,
                );
        }

        // [["AS"] ["HIDDEN"] AliasResultVariable]
        $mustHaveAliasResultVariable = false;

        if ($this->lexer->isNextToken(TokenType::T_AS)) {
            $this->match(TokenType::T_AS);

            $mustHaveAliasResultVariable = true;
        }

        $hiddenAliasResultVariable = false;

        if ($this->lexer->isNextToken(TokenType::T_HIDDEN)) {
            $this->match(TokenType::T_HIDDEN);

            $hiddenAliasResultVariable = true;
        }

        $aliasResultVariable = null;

        if ($mustHaveAliasResultVariable || $this->lexer->isNextToken(TokenType::T_IDENTIFIER)) {
            assert($expression instanceof AST\Node || is_string($expression));
            $token               = $this->lexer->lookahead;
            $aliasResultVariable = $this->AliasResultVariable();

            // Include AliasResultVariable in query components.
            $this->queryComponents[$aliasResultVariable] = [
                'resultVariable' => $expression,
                'nestingLevel'   => $this->nestingLevel,
                'token'          => $token,
            ];
        }

        // AST

        $expr = new AST\SelectExpression($expression, $aliasResultVariable, $hiddenAliasResultVariable);

        if ($identVariable) {
            $this->identVariableExpressions[$identVariable] = $expr;
        }

        return $expr;
    }

    /**
     * SimpleSelectExpression ::= (
     *      StateFieldPathExpression | IdentificationVariable | FunctionDeclaration |
     *      AggregateExpression | "(" Subselect ")" | ScalarExpression
     * ) [["AS"] AliasResultVariable]
     */
    public function SimpleSelectExpression(): AST\SimpleSelectExpression
    {
        assert($this->lexer->lookahead !== null);
        $peek = $this->lexer->glimpse();
        assert($peek !== null);

        switch ($this->lexer->lookahead->type) {
            case TokenType::T_IDENTIFIER:
                switch (true) {
                    case $peek->type === TokenType::T_DOT:
                        $expression = $this->StateFieldPathExpression();

                        return new AST\SimpleSelectExpression($expression);

                    case $peek->type !== TokenType::T_OPEN_PARENTHESIS:
                        $expression = $this->IdentificationVariable();

                        return new AST\SimpleSelectExpression($expression);

                    case $this->isFunction():
                        // SUM(u.id) + COUNT(u.id)
                        if ($this->isMathOperator($this->peekBeyondClosingParenthesis())) {
                            return new AST\SimpleSelectExpression($this->ScalarExpression());
                        }

                        // COUNT(u.id)
                        if ($this->isAggregateFunction($this->lexer->lookahead->type)) {
                            return new AST\SimpleSelectExpression($this->AggregateExpression());
                        }

                        // IDENTITY(u)
                        return new AST\SimpleSelectExpression($this->FunctionDeclaration());

                    default:
                        // Do nothing
                }

                break;

            case TokenType::T_OPEN_PARENTHESIS:
                if ($peek->type !== TokenType::T_SELECT) {
                    // Shortcut: ScalarExpression => SimpleArithmeticExpression
                    $expression = $this->SimpleArithmeticExpression();

                    return new AST\SimpleSelectExpression($expression);
                }

                // Subselect
                $this->match(TokenType::T_OPEN_PARENTHESIS);
                $expression = $this->Subselect();
                $this->match(TokenType::T_CLOSE_PARENTHESIS);

                return new AST\SimpleSelectExpression($expression);

            default:
                // Do nothing
        }

        $this->lexer->peek();

        $expression = $this->ScalarExpression();
        $expr       = new AST\SimpleSelectExpression($expression);

        if ($this->lexer->isNextToken(TokenType::T_AS)) {
            $this->match(TokenType::T_AS);
        }

        if ($this->lexer->isNextToken(TokenType::T_IDENTIFIER)) {
            $token                             = $this->lexer->lookahead;
            $resultVariable                    = $this->AliasResultVariable();
            $expr->fieldIdentificationVariable = $resultVariable;

            // Include AliasResultVariable in query components.
            $this->queryComponents[$resultVariable] = [
                'resultvariable' => $expr,
                'nestingLevel'   => $this->nestingLevel,
                'token'          => $token,
            ];
        }

        return $expr;
    }

    /**
     * ConditionalExpression ::= ConditionalTerm {"OR" ConditionalTerm}*
     */
    public function ConditionalExpression(): AST\ConditionalExpression|AST\ConditionalFactor|AST\ConditionalPrimary|AST\ConditionalTerm
    {
        $conditionalTerms   = [];
        $conditionalTerms[] = $this->ConditionalTerm();

        while ($this->lexer->isNextToken(TokenType::T_OR)) {
            $this->match(TokenType::T_OR);

            $conditionalTerms[] = $this->ConditionalTerm();
        }

        // Phase 1 AST optimization: Prevent AST\ConditionalExpression
        // if only one AST\ConditionalTerm is defined
        if (count($conditionalTerms) === 1) {
            return $conditionalTerms[0];
        }

        return new AST\ConditionalExpression($conditionalTerms);
    }

    /**
     * ConditionalTerm ::= ConditionalFactor {"AND" ConditionalFactor}*
     */
    public function ConditionalTerm(): AST\ConditionalFactor|AST\ConditionalPrimary|AST\ConditionalTerm
    {
        $conditionalFactors   = [];
        $conditionalFactors[] = $this->ConditionalFactor();

        while ($this->lexer->isNextToken(TokenType::T_AND)) {
            $this->match(TokenType::T_AND);

            $conditionalFactors[] = $this->ConditionalFactor();
        }

        // Phase 1 AST optimization: Prevent AST\ConditionalTerm
        // if only one AST\ConditionalFactor is defined
        if (count($conditionalFactors) === 1) {
            return $conditionalFactors[0];
        }

        return new AST\ConditionalTerm($conditionalFactors);
    }

    /**
     * ConditionalFactor ::= ["NOT"] ConditionalPrimary
     */
    public function ConditionalFactor(): AST\ConditionalFactor|AST\ConditionalPrimary
    {
        $not = false;

        if ($this->lexer->isNextToken(TokenType::T_NOT)) {
            $this->match(TokenType::T_NOT);

            $not = true;
        }

        $conditionalPrimary = $this->ConditionalPrimary();

        // Phase 1 AST optimization: Prevent AST\ConditionalFactor
        // if only one AST\ConditionalPrimary is defined
        if (! $not) {
            return $conditionalPrimary;
        }

        return new AST\ConditionalFactor($conditionalPrimary, $not);
    }

    /**
     * ConditionalPrimary ::= SimpleConditionalExpression | "(" ConditionalExpression ")"
     */
    public function ConditionalPrimary(): AST\ConditionalPrimary
    {
        $condPrimary = new AST\ConditionalPrimary();

        if (! $this->lexer->isNextToken(TokenType::T_OPEN_PARENTHESIS)) {
            $condPrimary->simpleConditionalExpression = $this->SimpleConditionalExpression();

            return $condPrimary;
        }

        // Peek beyond the matching closing parenthesis ')'
        $peek = $this->peekBeyondClosingParenthesis();

        if (
            $peek !== null && (
            in_array($peek->value, ['=', '<', '<=', '<>', '>', '>=', '!='], true) ||
            in_array($peek->type, [TokenType::T_NOT, TokenType::T_BETWEEN, TokenType::T_LIKE, TokenType::T_IN, TokenType::T_IS, TokenType::T_EXISTS], true) ||
            $this->isMathOperator($peek)
            )
        ) {
            $condPrimary->simpleConditionalExpression = $this->SimpleConditionalExpression();

            return $condPrimary;
        }

        $this->match(TokenType::T_OPEN_PARENTHESIS);
        $condPrimary->conditionalExpression = $this->ConditionalExpression();
        $this->match(TokenType::T_CLOSE_PARENTHESIS);

        return $condPrimary;
    }

    /**
     * SimpleConditionalExpression ::=
     *      ComparisonExpression | BetweenExpression | LikeExpression |
     *      InExpression | NullComparisonExpression | ExistsExpression |
     *      EmptyCollectionComparisonExpression | CollectionMemberExpression |
     *      InstanceOfExpression
     */
    public function SimpleConditionalExpression(): AST\ExistsExpression|AST\BetweenExpression|AST\LikeExpression|AST\InListExpression|AST\InSubselectExpression|AST\InstanceOfExpression|AST\CollectionMemberExpression|AST\NullComparisonExpression|AST\EmptyCollectionComparisonExpression|AST\ComparisonExpression
    {
        assert($this->lexer->lookahead !== null);
        if ($this->lexer->isNextToken(TokenType::T_EXISTS)) {
            return $this->ExistsExpression();
        }

        $token     = $this->lexer->lookahead;
        $peek      = $this->lexer->glimpse();
        $lookahead = $token;

        if ($this->lexer->isNextToken(TokenType::T_NOT)) {
            $token = $this->lexer->glimpse();
        }

        assert($token !== null);
        assert($peek !== null);
        if ($token->type === TokenType::T_IDENTIFIER || $token->type === TokenType::T_INPUT_PARAMETER || $this->isFunction()) {
            // Peek beyond the matching closing parenthesis.
            $beyond = $this->lexer->peek();

            switch ($peek->value) {
                case '(':
                    // Peeks beyond the matched closing parenthesis.
                    $token = $this->peekBeyondClosingParenthesis(false);
                    assert($token !== null);

                    if ($token->type === TokenType::T_NOT) {
                        $token = $this->lexer->peek();
                        assert($token !== null);
                    }

                    if ($token->type === TokenType::T_IS) {
                        $lookahead = $this->lexer->peek();
                    }

                    break;

                default:
                    // Peek beyond the PathExpression or InputParameter.
                    $token = $beyond;

                    while ($token->value === '.') {
                        $this->lexer->peek();

                        $token = $this->lexer->peek();
                        assert($token !== null);
                    }

                    // Also peek beyond a NOT if there is one.
                    assert($token !== null);
                    if ($token->type === TokenType::T_NOT) {
                        $token = $this->lexer->peek();
                        assert($token !== null);
                    }

                    // We need to go even further in case of IS (differentiate between NULL and EMPTY)
                    $lookahead = $this->lexer->peek();
            }

            assert($lookahead !== null);
            // Also peek beyond a NOT if there is one.
            if ($lookahead->type === TokenType::T_NOT) {
                $lookahead = $this->lexer->peek();
            }

            $this->lexer->resetPeek();
        }

        if ($token->type === TokenType::T_BETWEEN) {
            return $this->BetweenExpression();
        }

        if ($token->type === TokenType::T_LIKE) {
            return $this->LikeExpression();
        }

        if ($token->type === TokenType::T_IN) {
            return $this->InExpression();
        }

        if ($token->type === TokenType::T_INSTANCE) {
            return $this->InstanceOfExpression();
        }

        if ($token->type === TokenType::T_MEMBER) {
            return $this->CollectionMemberExpression();
        }

        assert($lookahead !== null);
        if ($token->type === TokenType::T_IS && $lookahead->type === TokenType::T_NULL) {
            return $this->NullComparisonExpression();
        }

        if ($token->type === TokenType::T_IS && $lookahead->type === TokenType::T_EMPTY) {
            return $this->EmptyCollectionComparisonExpression();
        }

        return $this->ComparisonExpression();
    }

    /**
     * EmptyCollectionComparisonExpression ::= CollectionValuedPathExpression "IS" ["NOT"] "EMPTY"
     */
    public function EmptyCollectionComparisonExpression(): AST\EmptyCollectionComparisonExpression
    {
        $pathExpression = $this->CollectionValuedPathExpression();
        $this->match(TokenType::T_IS);

        $not = false;
        if ($this->lexer->isNextToken(TokenType::T_NOT)) {
            $this->match(TokenType::T_NOT);
            $not = true;
        }

        $this->match(TokenType::T_EMPTY);

        return new AST\EmptyCollectionComparisonExpression(
            $pathExpression,
            $not,
        );
    }

    /**
     * CollectionMemberExpression ::= EntityExpression ["NOT"] "MEMBER" ["OF"] CollectionValuedPathExpression
     *
     * EntityExpression ::= SingleValuedAssociationPathExpression | SimpleEntityExpression
     * SimpleEntityExpression ::= IdentificationVariable | InputParameter
     */
    public function CollectionMemberExpression(): AST\CollectionMemberExpression
    {
        $not        = false;
        $entityExpr = $this->EntityExpression();

        if ($this->lexer->isNextToken(TokenType::T_NOT)) {
            $this->match(TokenType::T_NOT);

            $not = true;
        }

        $this->match(TokenType::T_MEMBER);

        if ($this->lexer->isNextToken(TokenType::T_OF)) {
            $this->match(TokenType::T_OF);
        }

        return new AST\CollectionMemberExpression(
            $entityExpr,
            $this->CollectionValuedPathExpression(),
            $not,
        );
    }

    /**
     * Literal ::= string | char | integer | float | boolean
     */
    public function Literal(): AST\Literal
    {
        assert($this->lexer->lookahead !== null);
        assert($this->lexer->token !== null);
        switch ($this->lexer->lookahead->type) {
            case TokenType::T_STRING:
                $this->match(TokenType::T_STRING);

                return new AST\Literal(AST\Literal::STRING, $this->lexer->token->value);

            case TokenType::T_INTEGER:
            case TokenType::T_FLOAT:
                $this->match(
                    $this->lexer->isNextToken(TokenType::T_INTEGER) ? TokenType::T_INTEGER : TokenType::T_FLOAT,
                );

                return new AST\Literal(AST\Literal::NUMERIC, $this->lexer->token->value);

            case TokenType::T_TRUE:
            case TokenType::T_FALSE:
                $this->match(
                    $this->lexer->isNextToken(TokenType::T_TRUE) ? TokenType::T_TRUE : TokenType::T_FALSE,
                );

                return new AST\Literal(AST\Literal::BOOLEAN, $this->lexer->token->value);

            default:
                $this->syntaxError('Literal');
        }
    }

    /**
     * InParameter ::= ArithmeticExpression | InputParameter
     */
    public function InParameter(): AST\InputParameter|AST\ArithmeticExpression
    {
        assert($this->lexer->lookahead !== null);
        if ($this->lexer->lookahead->type === TokenType::T_INPUT_PARAMETER) {
            return $this->InputParameter();
        }

        return $this->ArithmeticExpression();
    }

    /**
     * InputParameter ::= PositionalParameter | NamedParameter
     */
    public function InputParameter(): AST\InputParameter
    {
        $this->match(TokenType::T_INPUT_PARAMETER);
        assert($this->lexer->token !== null);

        return new AST\InputParameter($this->lexer->token->value);
    }

    /**
     * ArithmeticExpression ::= SimpleArithmeticExpression | "(" Subselect ")"
     */
    public function ArithmeticExpression(): AST\ArithmeticExpression
    {
        $expr = new AST\ArithmeticExpression();

        if ($this->lexer->isNextToken(TokenType::T_OPEN_PARENTHESIS)) {
            $peek = $this->lexer->glimpse();
            assert($peek !== null);

            if ($peek->type === TokenType::T_SELECT) {
                $this->match(TokenType::T_OPEN_PARENTHESIS);
                $expr->subselect = $this->Subselect();
                $this->match(TokenType::T_CLOSE_PARENTHESIS);

                return $expr;
            }
        }

        $expr->simpleArithmeticExpression = $this->SimpleArithmeticExpression();

        return $expr;
    }

    /**
     * SimpleArithmeticExpression ::= ArithmeticTerm {("+" | "-") ArithmeticTerm}*
     */
    public function SimpleArithmeticExpression(): AST\Node|string
    {
        $terms   = [];
        $terms[] = $this->ArithmeticTerm();

        while (($isPlus = $this->lexer->isNextToken(TokenType::T_PLUS)) || $this->lexer->isNextToken(TokenType::T_MINUS)) {
            $this->match($isPlus ? TokenType::T_PLUS : TokenType::T_MINUS);

            assert($this->lexer->token !== null);
            $terms[] = $this->lexer->token->value;
            $terms[] = $this->ArithmeticTerm();
        }

        // Phase 1 AST optimization: Prevent AST\SimpleArithmeticExpression
        // if only one AST\ArithmeticTerm is defined
        if (count($terms) === 1) {
            return $terms[0];
        }

        return new AST\SimpleArithmeticExpression($terms);
    }

    /**
     * ArithmeticTerm ::= ArithmeticFactor {("*" | "/") ArithmeticFactor}*
     */
    public function ArithmeticTerm(): AST\Node|string
    {
        $factors   = [];
        $factors[] = $this->ArithmeticFactor();

        while (($isMult = $this->lexer->isNextToken(TokenType::T_MULTIPLY)) || $this->lexer->isNextToken(TokenType::T_DIVIDE)) {
            $this->match($isMult ? TokenType::T_MULTIPLY : TokenType::T_DIVIDE);

            assert($this->lexer->token !== null);
            $factors[] = $this->lexer->token->value;
            $factors[] = $this->ArithmeticFactor();
        }

        // Phase 1 AST optimization: Prevent AST\ArithmeticTerm
        // if only one AST\ArithmeticFactor is defined
        if (count($factors) === 1) {
            return $factors[0];
        }

        return new AST\ArithmeticTerm($factors);
    }

    /**
     * ArithmeticFactor ::= [("+" | "-")] ArithmeticPrimary
     */
    public function ArithmeticFactor(): AST\Node|string|AST\ArithmeticFactor
    {
        $sign = null;

        $isPlus = $this->lexer->isNextToken(TokenType::T_PLUS);
        if ($isPlus || $this->lexer->isNextToken(TokenType::T_MINUS)) {
            $this->match($isPlus ? TokenType::T_PLUS : TokenType::T_MINUS);
            $sign = $isPlus;
        }

        $primary = $this->ArithmeticPrimary();

        // Phase 1 AST optimization: Prevent AST\ArithmeticFactor
        // if only one AST\ArithmeticPrimary is defined
        if ($sign === null) {
            return $primary;
        }

        return new AST\ArithmeticFactor($primary, $sign);
    }

    /**
     * ArithmeticPrimary ::= SingleValuedPathExpression | Literal | ParenthesisExpression
     *          | FunctionsReturningNumerics | AggregateExpression | FunctionsReturningStrings
     *          | FunctionsReturningDatetime | IdentificationVariable | ResultVariable
     *          | InputParameter | CaseExpression
     */
    public function ArithmeticPrimary(): AST\Node|string
    {
        if ($this->lexer->isNextToken(TokenType::T_OPEN_PARENTHESIS)) {
            $this->match(TokenType::T_OPEN_PARENTHESIS);

            $expr = $this->SimpleArithmeticExpression();

            $this->match(TokenType::T_CLOSE_PARENTHESIS);

            return new AST\ParenthesisExpression($expr);
        }

        if ($this->lexer->lookahead === null) {
            $this->syntaxError('ArithmeticPrimary');
        }

        switch ($this->lexer->lookahead->type) {
            case TokenType::T_COALESCE:
            case TokenType::T_NULLIF:
            case TokenType::T_CASE:
                return $this->CaseExpression();

            case TokenType::T_IDENTIFIER:
                $peek = $this->lexer->glimpse();

                if ($peek !== null && $peek->value === '(') {
                    return $this->FunctionDeclaration();
                }

                if ($peek !== null && $peek->value === '.') {
                    return $this->SingleValuedPathExpression();
                }

                if (isset($this->queryComponents[$this->lexer->lookahead->value]['resultVariable'])) {
                    return $this->ResultVariable();
                }

                return $this->StateFieldPathExpression();

            case TokenType::T_INPUT_PARAMETER:
                return $this->InputParameter();

            default:
                $peek = $this->lexer->glimpse();

                if ($peek !== null && $peek->value === '(') {
                    return $this->FunctionDeclaration();
                }

                return $this->Literal();
        }
    }

    /**
     * StringExpression ::= StringPrimary | ResultVariable | "(" Subselect ")"
     */
    public function StringExpression(): AST\Subselect|AST\Node|string
    {
        $peek = $this->lexer->glimpse();
        assert($peek !== null);

        // Subselect
        if ($this->lexer->isNextToken(TokenType::T_OPEN_PARENTHESIS) && $peek->type === TokenType::T_SELECT) {
            $this->match(TokenType::T_OPEN_PARENTHESIS);
            $expr = $this->Subselect();
            $this->match(TokenType::T_CLOSE_PARENTHESIS);

            return $expr;
        }

        assert($this->lexer->lookahead !== null);
        // ResultVariable (string)
        if (
            $this->lexer->isNextToken(TokenType::T_IDENTIFIER) &&
            isset($this->queryComponents[$this->lexer->lookahead->value]['resultVariable'])
        ) {
            return $this->ResultVariable();
        }

        return $this->StringPrimary();
    }

    /**
     * StringPrimary ::= StateFieldPathExpression | string | InputParameter | FunctionsReturningStrings | AggregateExpression | CaseExpression
     */
    public function StringPrimary(): AST\Node
    {
        assert($this->lexer->lookahead !== null);
        $lookaheadType = $this->lexer->lookahead->type;

        switch ($lookaheadType) {
            case TokenType::T_IDENTIFIER:
                $peek = $this->lexer->glimpse();
                assert($peek !== null);

                if ($peek->value === '.') {
                    return $this->StateFieldPathExpression();
                }

                if ($peek->value === '(') {
                    // do NOT directly go to FunctionsReturningString() because it doesn't check for custom functions.
                    return $this->FunctionDeclaration();
                }

                $this->syntaxError("'.' or '('");
                break;

            case TokenType::T_STRING:
                $this->match(TokenType::T_STRING);
                assert($this->lexer->token !== null);

                return new AST\Literal(AST\Literal::STRING, $this->lexer->token->value);

            case TokenType::T_INPUT_PARAMETER:
                return $this->InputParameter();

            case TokenType::T_CASE:
            case TokenType::T_COALESCE:
            case TokenType::T_NULLIF:
                return $this->CaseExpression();

            default:
                assert($lookaheadType !== null);
                if ($this->isAggregateFunction($lookaheadType)) {
                    return $this->AggregateExpression();
                }
        }

        $this->syntaxError(
            'StateFieldPathExpression | string | InputParameter | FunctionsReturningStrings | AggregateExpression',
        );
    }

    /**
     * EntityExpression ::= SingleValuedAssociationPathExpression | SimpleEntityExpression
     */
    public function EntityExpression(): AST\InputParameter|AST\PathExpression
    {
        $glimpse = $this->lexer->glimpse();
        assert($glimpse !== null);

        if ($this->lexer->isNextToken(TokenType::T_IDENTIFIER) && $glimpse->value === '.') {
            return $this->SingleValuedAssociationPathExpression();
        }

        return $this->SimpleEntityExpression();
    }

    /**
     * SimpleEntityExpression ::= IdentificationVariable | InputParameter
     */
    public function SimpleEntityExpression(): AST\InputParameter|AST\PathExpression
    {
        if ($this->lexer->isNextToken(TokenType::T_INPUT_PARAMETER)) {
            return $this->InputParameter();
        }

        return $this->StateFieldPathExpression();
    }

    /**
     * AggregateExpression ::=
     *  ("AVG" | "MAX" | "MIN" | "SUM" | "COUNT") "(" ["DISTINCT"] SimpleArithmeticExpression ")"
     */
    public function AggregateExpression(): AST\AggregateExpression
    {
        assert($this->lexer->lookahead !== null);
        $lookaheadType = $this->lexer->lookahead->type;
        $isDistinct    = false;

        if (! in_array($lookaheadType, [TokenType::T_COUNT, TokenType::T_AVG, TokenType::T_MAX, TokenType::T_MIN, TokenType::T_SUM], true)) {
            $this->syntaxError('One of: MAX, MIN, AVG, SUM, COUNT');
        }

        $this->match($lookaheadType);
        assert($this->lexer->token !== null);
        $functionName = $this->lexer->token->value;
        $this->match(TokenType::T_OPEN_PARENTHESIS);

        if ($this->lexer->isNextToken(TokenType::T_DISTINCT)) {
            $this->match(TokenType::T_DISTINCT);
            $isDistinct = true;
        }

        $pathExp = $this->SimpleArithmeticExpression();

        $this->match(TokenType::T_CLOSE_PARENTHESIS);

        return new AST\AggregateExpression($functionName, $pathExp, $isDistinct);
    }

    /**
     * QuantifiedExpression ::= ("ALL" | "ANY" | "SOME") "(" Subselect ")"
     */
    public function QuantifiedExpression(): AST\QuantifiedExpression
    {
        assert($this->lexer->lookahead !== null);
        $lookaheadType = $this->lexer->lookahead->type;
        $value         = $this->lexer->lookahead->value;

        if (! in_array($lookaheadType, [TokenType::T_ALL, TokenType::T_ANY, TokenType::T_SOME], true)) {
            $this->syntaxError('ALL, ANY or SOME');
        }

        $this->match($lookaheadType);
        $this->match(TokenType::T_OPEN_PARENTHESIS);

        $qExpr       = new AST\QuantifiedExpression($this->Subselect());
        $qExpr->type = $value;

        $this->match(TokenType::T_CLOSE_PARENTHESIS);

        return $qExpr;
    }

    /**
     * BetweenExpression ::= ArithmeticExpression ["NOT"] "BETWEEN" ArithmeticExpression "AND" ArithmeticExpression
     */
    public function BetweenExpression(): AST\BetweenExpression
    {
        $not        = false;
        $arithExpr1 = $this->ArithmeticExpression();

        if ($this->lexer->isNextToken(TokenType::T_NOT)) {
            $this->match(TokenType::T_NOT);
            $not = true;
        }

        $this->match(TokenType::T_BETWEEN);
        $arithExpr2 = $this->ArithmeticExpression();
        $this->match(TokenType::T_AND);
        $arithExpr3 = $this->ArithmeticExpression();

        return new AST\BetweenExpression($arithExpr1, $arithExpr2, $arithExpr3, $not);
    }

    /**
     * ComparisonExpression ::= ArithmeticExpression ComparisonOperator ( QuantifiedExpression | ArithmeticExpression )
     */
    public function ComparisonExpression(): AST\ComparisonExpression
    {
        $this->lexer->glimpse();

        $leftExpr  = $this->ArithmeticExpression();
        $operator  = $this->ComparisonOperator();
        $rightExpr = $this->isNextAllAnySome()
            ? $this->QuantifiedExpression()
            : $this->ArithmeticExpression();

        return new AST\ComparisonExpression($leftExpr, $operator, $rightExpr);
    }

    /**
     * InExpression ::= SingleValuedPathExpression ["NOT"] "IN" "(" (InParameter {"," InParameter}* | Subselect) ")"
     */
    public function InExpression(): AST\InListExpression|AST\InSubselectExpression
    {
        $expression = $this->ArithmeticExpression();

        $not = false;
        if ($this->lexer->isNextToken(TokenType::T_NOT)) {
            $this->match(TokenType::T_NOT);
            $not = true;
        }

        $this->match(TokenType::T_IN);
        $this->match(TokenType::T_OPEN_PARENTHESIS);

        if ($this->lexer->isNextToken(TokenType::T_SELECT)) {
            $inExpression = new AST\InSubselectExpression(
                $expression,
                $this->Subselect(),
                $not,
            );
        } else {
            $literals = [$this->InParameter()];

            while ($this->lexer->isNextToken(TokenType::T_COMMA)) {
                $this->match(TokenType::T_COMMA);
                $literals[] = $this->InParameter();
            }

            $inExpression = new AST\InListExpression(
                $expression,
                $literals,
                $not,
            );
        }

        $this->match(TokenType::T_CLOSE_PARENTHESIS);

        return $inExpression;
    }

    /**
     * InstanceOfExpression ::= IdentificationVariable ["NOT"] "INSTANCE" ["OF"] (InstanceOfParameter | "(" InstanceOfParameter {"," InstanceOfParameter}* ")")
     */
    public function InstanceOfExpression(): AST\InstanceOfExpression
    {
        $identificationVariable = $this->IdentificationVariable();

        $not = false;
        if ($this->lexer->isNextToken(TokenType::T_NOT)) {
            $this->match(TokenType::T_NOT);
            $not = true;
        }

        $this->match(TokenType::T_INSTANCE);
        $this->match(TokenType::T_OF);

        $exprValues = $this->lexer->isNextToken(TokenType::T_OPEN_PARENTHESIS)
            ? $this->InstanceOfParameterList()
            : [$this->InstanceOfParameter()];

        return new AST\InstanceOfExpression(
            $identificationVariable,
            $exprValues,
            $not,
        );
    }

    /** @return non-empty-list<AST\InputParameter|string> */
    public function InstanceOfParameterList(): array
    {
        $this->match(TokenType::T_OPEN_PARENTHESIS);

        $exprValues = [$this->InstanceOfParameter()];

        while ($this->lexer->isNextToken(TokenType::T_COMMA)) {
            $this->match(TokenType::T_COMMA);

            $exprValues[] = $this->InstanceOfParameter();
        }

        $this->match(TokenType::T_CLOSE_PARENTHESIS);

        return $exprValues;
    }

    /**
     * InstanceOfParameter ::= AbstractSchemaName | InputParameter
     */
    public function InstanceOfParameter(): AST\InputParameter|string
    {
        if ($this->lexer->isNextToken(TokenType::T_INPUT_PARAMETER)) {
            $this->match(TokenType::T_INPUT_PARAMETER);
            assert($this->lexer->token !== null);

            return new AST\InputParameter($this->lexer->token->value);
        }

        $abstractSchemaName = $this->AbstractSchemaName();

        $this->validateAbstractSchemaName($abstractSchemaName);

        return $abstractSchemaName;
    }

    /**
     * LikeExpression ::= StringExpression ["NOT"] "LIKE" StringPrimary ["ESCAPE" char]
     */
    public function LikeExpression(): AST\LikeExpression
    {
        $stringExpr = $this->StringExpression();
        $not        = false;

        if ($this->lexer->isNextToken(TokenType::T_NOT)) {
            $this->match(TokenType::T_NOT);
            $not = true;
        }

        $this->match(TokenType::T_LIKE);

        if ($this->lexer->isNextToken(TokenType::T_INPUT_PARAMETER)) {
            $this->match(TokenType::T_INPUT_PARAMETER);
            assert($this->lexer->token !== null);
            $stringPattern = new AST\InputParameter($this->lexer->token->value);
        } else {
            $stringPattern = $this->StringPrimary();
        }

        $escapeChar = null;

        if ($this->lexer->lookahead !== null && $this->lexer->lookahead->type === TokenType::T_ESCAPE) {
            $this->match(TokenType::T_ESCAPE);
            $this->match(TokenType::T_STRING);
            assert($this->lexer->token !== null);

            $escapeChar = new AST\Literal(AST\Literal::STRING, $this->lexer->token->value);
        }

        return new AST\LikeExpression($stringExpr, $stringPattern, $escapeChar, $not);
    }

    /**
     * NullComparisonExpression ::= (InputParameter | NullIfExpression | CoalesceExpression | AggregateExpression | FunctionDeclaration | IdentificationVariable | SingleValuedPathExpression | ResultVariable) "IS" ["NOT"] "NULL"
     */
    public function NullComparisonExpression(): AST\NullComparisonExpression
    {
        switch (true) {
            case $this->lexer->isNextToken(TokenType::T_INPUT_PARAMETER):
                $this->match(TokenType::T_INPUT_PARAMETER);
                assert($this->lexer->token !== null);

                $expr = new AST\InputParameter($this->lexer->token->value);
                break;

            case $this->lexer->isNextToken(TokenType::T_NULLIF):
                $expr = $this->NullIfExpression();
                break;

            case $this->lexer->isNextToken(TokenType::T_COALESCE):
                $expr = $this->CoalesceExpression();
                break;

            case $this->isFunction():
                $expr = $this->FunctionDeclaration();
                break;

            default:
                // We need to check if we are in a IdentificationVariable or SingleValuedPathExpression
                $glimpse = $this->lexer->glimpse();
                assert($glimpse !== null);

                if ($glimpse->type === TokenType::T_DOT) {
                    $expr = $this->SingleValuedPathExpression();

                    // Leave switch statement
                    break;
                }

                assert($this->lexer->lookahead !== null);
                $lookaheadValue = $this->lexer->lookahead->value;

                // Validate existing component
                if (! isset($this->queryComponents[$lookaheadValue])) {
                    $this->semanticalError('Cannot add having condition on undefined result variable.');
                }

                // Validate SingleValuedPathExpression (ie.: "product")
                if (isset($this->queryComponents[$lookaheadValue]['metadata'])) {
                    $expr = $this->SingleValuedPathExpression();
                    break;
                }

                // Validating ResultVariable
                if (! isset($this->queryComponents[$lookaheadValue]['resultVariable'])) {
                    $this->semanticalError('Cannot add having condition on a non result variable.');
                }

                $expr = $this->ResultVariable();
                break;
        }

        $this->match(TokenType::T_IS);

        $not = false;
        if ($this->lexer->isNextToken(TokenType::T_NOT)) {
            $this->match(TokenType::T_NOT);

            $not = true;
        }

        $this->match(TokenType::T_NULL);

        return new AST\NullComparisonExpression($expr, $not);
    }

    /**
     * ExistsExpression ::= ["NOT"] "EXISTS" "(" Subselect ")"
     */
    public function ExistsExpression(): AST\ExistsExpression
    {
        $not = false;

        if ($this->lexer->isNextToken(TokenType::T_NOT)) {
            $this->match(TokenType::T_NOT);
            $not = true;
        }

        $this->match(TokenType::T_EXISTS);
        $this->match(TokenType::T_OPEN_PARENTHESIS);

        $subselect = $this->Subselect();

        $this->match(TokenType::T_CLOSE_PARENTHESIS);

        return new AST\ExistsExpression($subselect, $not);
    }

    /**
     * ComparisonOperator ::= "=" | "<" | "<=" | "<>" | ">" | ">=" | "!="
     */
    public function ComparisonOperator(): string
    {
        assert($this->lexer->lookahead !== null);
        switch ($this->lexer->lookahead->value) {
            case '=':
                $this->match(TokenType::T_EQUALS);

                return '=';

            case '<':
                $this->match(TokenType::T_LOWER_THAN);
                $operator = '<';

                if ($this->lexer->isNextToken(TokenType::T_EQUALS)) {
                    $this->match(TokenType::T_EQUALS);
                    $operator .= '=';
                } elseif ($this->lexer->isNextToken(TokenType::T_GREATER_THAN)) {
                    $this->match(TokenType::T_GREATER_THAN);
                    $operator .= '>';
                }

                return $operator;

            case '>':
                $this->match(TokenType::T_GREATER_THAN);
                $operator = '>';

                if ($this->lexer->isNextToken(TokenType::T_EQUALS)) {
                    $this->match(TokenType::T_EQUALS);
                    $operator .= '=';
                }

                return $operator;

            case '!':
                $this->match(TokenType::T_NEGATE);
                $this->match(TokenType::T_EQUALS);

                return '<>';

            default:
                $this->syntaxError('=, <, <=, <>, >, >=, !=');
        }
    }

    /**
     * FunctionDeclaration ::= FunctionsReturningStrings | FunctionsReturningNumerics | FunctionsReturningDatetime
     */
    public function FunctionDeclaration(): Functions\FunctionNode
    {
        assert($this->lexer->lookahead !== null);
        $token    = $this->lexer->lookahead;
        $funcName = strtolower($token->value);

        $customFunctionDeclaration = $this->CustomFunctionDeclaration();

        // Check for custom functions functions first!
        switch (true) {
            case $customFunctionDeclaration !== null:
                return $customFunctionDeclaration;

            case isset(self::$stringFunctions[$funcName]):
                return $this->FunctionsReturningStrings();

            case isset(self::$numericFunctions[$funcName]):
                return $this->FunctionsReturningNumerics();

            case isset(self::$datetimeFunctions[$funcName]):
                return $this->FunctionsReturningDatetime();

            default:
                $this->syntaxError('known function', $token);
        }
    }

    /**
     * Helper function for FunctionDeclaration grammar rule.
     */
    private function CustomFunctionDeclaration(): Functions\FunctionNode|null
    {
        assert($this->lexer->lookahead !== null);
        $token    = $this->lexer->lookahead;
        $funcName = strtolower($token->value);

        // Check for custom functions afterwards
        $config = $this->em->getConfiguration();

        return match (true) {
            $config->getCustomStringFunction($funcName) !== null => $this->CustomFunctionsReturningStrings(),
            $config->getCustomNumericFunction($funcName) !== null => $this->CustomFunctionsReturningNumerics(),
            $config->getCustomDatetimeFunction($funcName) !== null => $this->CustomFunctionsReturningDatetime(),
            default => null,
        };
    }

    /**
     * FunctionsReturningNumerics ::=
     *      "LENGTH" "(" StringPrimary ")" |
     *      "LOCATE" "(" StringPrimary "," StringPrimary ["," SimpleArithmeticExpression]")" |
     *      "ABS" "(" SimpleArithmeticExpression ")" |
     *      "SQRT" "(" SimpleArithmeticExpression ")" |
     *      "MOD" "(" SimpleArithmeticExpression "," SimpleArithmeticExpression ")" |
     *      "SIZE" "(" CollectionValuedPathExpression ")" |
     *      "DATE_DIFF" "(" ArithmeticPrimary "," ArithmeticPrimary ")" |
     *      "BIT_AND" "(" ArithmeticPrimary "," ArithmeticPrimary ")" |
     *      "BIT_OR" "(" ArithmeticPrimary "," ArithmeticPrimary ")"
     */
    public function FunctionsReturningNumerics(): AST\Functions\FunctionNode
    {
        assert($this->lexer->lookahead !== null);
        $funcNameLower = strtolower($this->lexer->lookahead->value);
        $funcClass     = self::$numericFunctions[$funcNameLower];

        $function = new $funcClass($funcNameLower);
        $function->parse($this);

        return $function;
    }

    public function CustomFunctionsReturningNumerics(): AST\Functions\FunctionNode
    {
        assert($this->lexer->lookahead !== null);
        // getCustomNumericFunction is case-insensitive
        $functionName  = strtolower($this->lexer->lookahead->value);
        $functionClass = $this->em->getConfiguration()->getCustomNumericFunction($functionName);

        assert($functionClass !== null);

        $function = is_string($functionClass)
            ? new $functionClass($functionName)
            : $functionClass($functionName);

        $function->parse($this);

        return $function;
    }

    /**
     * FunctionsReturningDateTime ::=
     *     "CURRENT_DATE" |
     *     "CURRENT_TIME" |
     *     "CURRENT_TIMESTAMP" |
     *     "DATE_ADD" "(" ArithmeticPrimary "," ArithmeticPrimary "," StringPrimary ")" |
     *     "DATE_SUB" "(" ArithmeticPrimary "," ArithmeticPrimary "," StringPrimary ")"
     */
    public function FunctionsReturningDatetime(): AST\Functions\FunctionNode
    {
        assert($this->lexer->lookahead !== null);
        $funcNameLower = strtolower($this->lexer->lookahead->value);
        $funcClass     = self::$datetimeFunctions[$funcNameLower];

        $function = new $funcClass($funcNameLower);
        $function->parse($this);

        return $function;
    }

    public function CustomFunctionsReturningDatetime(): AST\Functions\FunctionNode
    {
        assert($this->lexer->lookahead !== null);
        // getCustomDatetimeFunction is case-insensitive
        $functionName  = $this->lexer->lookahead->value;
        $functionClass = $this->em->getConfiguration()->getCustomDatetimeFunction($functionName);

        assert($functionClass !== null);

        $function = is_string($functionClass)
            ? new $functionClass($functionName)
            : $functionClass($functionName);

        $function->parse($this);

        return $function;
    }

    /**
     * FunctionsReturningStrings ::=
     *   "CONCAT" "(" StringPrimary "," StringPrimary {"," StringPrimary}* ")" |
     *   "SUBSTRING" "(" StringPrimary "," SimpleArithmeticExpression "," SimpleArithmeticExpression ")" |
     *   "TRIM" "(" [["LEADING" | "TRAILING" | "BOTH"] [char] "FROM"] StringPrimary ")" |
     *   "LOWER" "(" StringPrimary ")" |
     *   "UPPER" "(" StringPrimary ")" |
     *   "IDENTITY" "(" SingleValuedAssociationPathExpression {"," string} ")"
     */
    public function FunctionsReturningStrings(): AST\Functions\FunctionNode
    {
        assert($this->lexer->lookahead !== null);
        $funcNameLower = strtolower($this->lexer->lookahead->value);
        $funcClass     = self::$stringFunctions[$funcNameLower];

        $function = new $funcClass($funcNameLower);
        $function->parse($this);

        return $function;
    }

    public function CustomFunctionsReturningStrings(): Functions\FunctionNode
    {
        assert($this->lexer->lookahead !== null);
        // getCustomStringFunction is case-insensitive
        $functionName  = $this->lexer->lookahead->value;
        $functionClass = $this->em->getConfiguration()->getCustomStringFunction($functionName);

        assert($functionClass !== null);

        $function = is_string($functionClass)
            ? new $functionClass($functionName)
            : $functionClass($functionName);

        $function->parse($this);

        return $function;
    }

    private function getMetadataForDqlAlias(string $dqlAlias): ClassMetadata
    {
        if (! isset($this->queryComponents[$dqlAlias]['metadata'])) {
            throw new LogicException(sprintf('No metadata for DQL alias: %s', $dqlAlias));
        }

        return $this->queryComponents[$dqlAlias]['metadata'];
    }
}<|MERGE_RESOLUTION|>--- conflicted
+++ resolved
@@ -366,7 +366,7 @@
                 'Your output walker class %s should implement %s in order to provide a %s. This also means the output walker should not use the query firstResult/maxResult values, which should be read from the query by the SqlFinalizer only.',
                 $outputWalkerClass,
                 OutputWalker::class,
-                SqlFinalizer::class
+                SqlFinalizer::class,
             );
             // @phpstan-ignore method.deprecated
             $executor = $outputWalker->getExecutor($AST);
@@ -1698,13 +1698,10 @@
      */
     public function PartialObjectExpression(): AST\PartialObjectExpression
     {
-<<<<<<< HEAD
         if ($this->query->getHydrationMode() === Query::HYDRATE_OBJECT) {
             throw HydrationException::partialObjectHydrationDisallowed();
         }
 
-=======
->>>>>>> 8ed6c223
         $this->match(TokenType::T_PARTIAL);
 
         $partialFieldSet = [];
