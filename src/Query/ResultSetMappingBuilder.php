--- conflicted
+++ resolved
@@ -56,18 +56,9 @@
     /**
      * Adds a root entity and all of its fields to the result set.
      *
-<<<<<<< HEAD
-     * @param string   $class          The class name of the root entity.
-     * @param string   $alias          The unique alias to use for the root entity.
-     * @param string[] $renamedColumns Columns that have been renamed (tableColumnName => queryColumnName).
-     * @psalm-param class-string $class
-     * @psalm-param array<string, string> $renamedColumns
-=======
      * @param class-string          $class          The class name of the root entity.
      * @param string                $alias          The unique alias to use for the root entity.
      * @param array<string, string> $renamedColumns Columns that have been renamed (tableColumnName => queryColumnName).
-     * @param int|null              $renameMode     One of the COLUMN_RENAMING_* constants or array for BC reasons (CUSTOM).
->>>>>>> 488a5dd3
      * @psalm-param self::COLUMN_RENAMING_*|null $renameMode
      */
     public function addRootEntityFromClassMetadata(
@@ -86,24 +77,12 @@
     /**
      * Adds a joined entity and all of its fields to the result set.
      *
-<<<<<<< HEAD
-     * @param string   $class          The class name of the joined entity.
-     * @param string   $alias          The unique alias to use for the joined entity.
-     * @param string   $parentAlias    The alias of the entity result that is the parent of this joined result.
-     * @param string   $relation       The association field that connects the parent entity result
-     *                                 with the joined entity result.
-     * @param string[] $renamedColumns Columns that have been renamed (tableColumnName => queryColumnName).
-     * @psalm-param class-string $class
-     * @psalm-param array<string, string> $renamedColumns
-=======
      * @param class-string          $class          The class name of the joined entity.
      * @param string                $alias          The unique alias to use for the joined entity.
      * @param string                $parentAlias    The alias of the entity result that is the parent of this joined result.
      * @param string                $relation       The association field that connects the parent entity result
      *                                              with the joined entity result.
      * @param array<string, string> $renamedColumns Columns that have been renamed (tableColumnName => queryColumnName).
-     * @param int|null              $renameMode     One of the COLUMN_RENAMING_* constants or array for BC reasons (CUSTOM).
->>>>>>> 488a5dd3
      * @psalm-param self::COLUMN_RENAMING_*|null $renameMode
      */
     public function addJoinedEntityFromClassMetadata(
