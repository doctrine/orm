--- conflicted
+++ resolved
@@ -46,14 +46,7 @@
     /**
      * Adds a tree walker to the chain.
      *
-<<<<<<< HEAD
-     * @param string $walkerClass The class of the walker to instantiate.
-     * @psalm-param class-string<TreeWalker> $walkerClass
-=======
      * @param class-string<TreeWalker> $walkerClass The class of the walker to instantiate.
-     *
-     * @return void
->>>>>>> 488a5dd3
      */
     public function addTreeWalker(string $walkerClass): void
     {
