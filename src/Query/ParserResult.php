--- conflicted
+++ resolved
@@ -6,10 +6,7 @@
 
 use Doctrine\ORM\Query;
 use Doctrine\ORM\Query\Exec\AbstractSqlExecutor;
-<<<<<<< HEAD
-=======
 use Doctrine\ORM\Query\Exec\SqlFinalizer;
->>>>>>> 8ed6c223
 use LogicException;
 
 use function sprintf;
@@ -22,31 +19,15 @@
  */
 class ParserResult
 {
-<<<<<<< HEAD
     /**
      * The SQL executor used for executing the SQL.
-=======
-    private const LEGACY_PROPERTY_MAPPING = [
-        'sqlExecutor' => '_sqlExecutor',
-        'resultSetMapping' => '_resultSetMapping',
-        'parameterMappings' => '_parameterMappings',
-        'sqlFinalizer' => 'sqlFinalizer',
-    ];
-
-    /**
-     * The SQL executor used for executing the SQL.
-     *
-     * @var ?AbstractSqlExecutor
->>>>>>> 8ed6c223
      */
     private AbstractSqlExecutor|null $sqlExecutor = null;
 
     /**
      * The SQL executor used for executing the SQL.
-     *
-     * @var ?SqlFinalizer
      */
-    private $sqlFinalizer;
+    private SqlFinalizer|null $sqlFinalizer = null;
 
     /**
      * The ResultSetMapping that describes how to map the SQL result set.
@@ -89,15 +70,8 @@
 
     /**
      * Sets the SQL executor that should be used for this ParserResult.
-<<<<<<< HEAD
-=======
      *
      * @deprecated
-     *
-     * @param AbstractSqlExecutor $executor
-     *
-     * @return void
->>>>>>> 8ed6c223
      */
     public function setSqlExecutor(AbstractSqlExecutor $executor): void
     {
@@ -106,13 +80,8 @@
 
     /**
      * Gets the SQL executor used by this ParserResult.
-<<<<<<< HEAD
-=======
      *
      * @deprecated
-     *
-     * @return ?AbstractSqlExecutor
->>>>>>> 8ed6c223
      */
     public function getSqlExecutor(): AbstractSqlExecutor
     {
