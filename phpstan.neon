--- conflicted
+++ resolved
@@ -4,44 +4,6 @@
 
 parameters:
     ignoreErrors:
-<<<<<<< HEAD
-        # Forward compatibility for DBAL 3.2
-        - '/^Class Doctrine\\DBAL\\Platforms\\(PostgreSQL|SQLServer)Platform not found\.$/'
-        - '/^Call to an undefined method Doctrine\\DBAL\\Cache\\QueryCacheProfile::[gs]etResultCache\(\)\.$/'
-        -
-        	message: '/^Call to an undefined static method Doctrine\\DBAL\\Configuration::[gs]etResultCache\(\)\.$/'
-        	path: lib/Doctrine/ORM/Configuration.php
-        -
-        	message: '/^Parameter #3 \$resultCache of class Doctrine\\DBAL\\Cache\\QueryCacheProfile constructor/'
-        	path: lib/Doctrine/ORM/AbstractQuery.php
-=======
-        # deprecations from doctrine/dbal:3.x
-        - '/^Call to an undefined method Doctrine\\DBAL\\Platforms\\AbstractPlatform::getGuidExpression\(\).$/'
-
-        # Fallback logic for DBAL 2
-        -
-            message: '/HelperSet constructor expects/'
-            path: lib/Doctrine/ORM/Tools/Console/ConsoleRunner.php
-        -
-            message: '/Application::add\(\) expects Symfony\\Component\\Console\\Command\\Command/'
-            path: lib/Doctrine/ORM/Tools/Console/ConsoleRunner.php
-
-        - '/^Class Doctrine\\DBAL\\Platforms\\(PostgreSQL|SQLServer|SQLAnywhere)Platform not found\.$/'
-
-        -
-        	message: '/^Call to an undefined method Doctrine\\DBAL\\Platforms\\AbstractPlatform::getSQLResultCasing\(\)\.$/'
-        	path: lib/Doctrine/ORM/Internal/SQLResultCasing.php
-        -
-        	message: '/^Parameter \$stmt of method .* has invalid type Doctrine\\DBAL\\Driver\\ResultStatement\.$/'
-        	path: lib/Doctrine/ORM/Internal/Hydration/AbstractHydrator.php
-        -
-        	message: '/^Class Doctrine\\DBAL\\Driver\\ResultStatement not found\.$/'
-        	path: lib/Doctrine/ORM/Internal/Hydration/AbstractHydrator.php
-        -
-        	message: '/^Call to static method ensure\(\) on an unknown class Doctrine\\DBAL\\ForwardCompatibility\\Result\.$/'
-        	path: lib/Doctrine/ORM/Internal/Hydration/AbstractHydrator.php
->>>>>>> 6857a2e8
-
         # False positive
         -
             message: '/^Variable \$offset in isset\(\) always exists and is not nullable\.$/'
