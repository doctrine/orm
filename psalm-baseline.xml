--- conflicted
+++ resolved
@@ -3342,16 +3342,6 @@
     <DeprecatedClass occurrences="1">
       <code>AbstractExporter</code>
     </DeprecatedClass>
-<<<<<<< HEAD
-    <MissingClosureParamType occurrences="2">
-      <code>$m1</code>
-      <code>$m2</code>
-    </MissingClosureParamType>
-=======
-    <MissingPropertyType occurrences="1">
-      <code>$metadata-&gt;inheritanceType</code>
-    </MissingPropertyType>
->>>>>>> 8b5ee54c
     <NonInvariantDocblockPropertyType occurrences="1">
       <code>$_extension</code>
     </NonInvariantDocblockPropertyType>
