<?xml version="1.0" encoding="UTF-8"?>
<files psalm-version="5.13.0@a0a9c27630bcf8301ee78cb06741d2907d8c9fef">
  <file src="lib/Doctrine/ORM/AbstractQuery.php">
    <FalsableReturnStatement>
      <code><![CDATA[! $filteredParameters->isEmpty() ? $filteredParameters->first() : null]]></code>
    </FalsableReturnStatement>
    <InvalidFalsableReturnType>
      <code>Parameter|null</code>
    </InvalidFalsableReturnType>
    <MissingClosureParamType>
      <code>$alias</code>
      <code>$data</code>
      <code>$data</code>
    </MissingClosureParamType>
    <PossiblyInvalidArgument>
      <code>$stmt</code>
    </PossiblyInvalidArgument>
    <PossiblyNullReference>
      <code>getCacheLogger</code>
      <code>getQueryCache</code>
    </PossiblyNullReference>
  </file>
  <file src="lib/Doctrine/ORM/Cache/CacheConfiguration.php">
    <PossiblyNullReference>
      <code>getTimestampRegion</code>
    </PossiblyNullReference>
  </file>
  <file src="lib/Doctrine/ORM/Cache/DefaultCache.php">
    <PossiblyNullPropertyAssignmentValue>
      <code><![CDATA[$em->getConfiguration()
            ->getSecondLevelCacheConfiguration()
            ->getCacheFactory()]]></code>
    </PossiblyNullPropertyAssignmentValue>
    <PossiblyNullReference>
      <code>getCacheFactory</code>
    </PossiblyNullReference>
  </file>
  <file src="lib/Doctrine/ORM/Cache/DefaultEntityHydrator.php">
    <UndefinedInterfaceMethod>
      <code>getCacheRegion</code>
    </UndefinedInterfaceMethod>
  </file>
  <file src="lib/Doctrine/ORM/Cache/DefaultQueryCache.php">
    <ArgumentTypeCoercion>
      <code><![CDATA[$assocKeys->identifiers[$assocIndex]]]></code>
      <code><![CDATA[$assocKeys->identifiers[$assocIndex]]]></code>
      <code><![CDATA[$cacheKeys->identifiers[$index]]]></code>
      <code><![CDATA[$cacheKeys->identifiers[$index]]]></code>
    </ArgumentTypeCoercion>
    <NoInterfaceProperties>
      <code><![CDATA[$assocEntry->class]]></code>
      <code><![CDATA[$assocEntry->class]]></code>
    </NoInterfaceProperties>
    <PossiblyNullReference>
      <code>getCacheLogger</code>
    </PossiblyNullReference>
    <RedundantCondition>
      <code>assert($cm instanceof ClassMetadata)</code>
    </RedundantCondition>
    <UndefinedInterfaceMethod>
      <code>getCacheRegion</code>
      <code>resolveAssociationEntries</code>
      <code>resolveAssociationEntries</code>
      <code>storeEntityCache</code>
      <code>storeEntityCache</code>
    </UndefinedInterfaceMethod>
  </file>
  <file src="lib/Doctrine/ORM/Cache/Persister/Collection/AbstractCollectionPersister.php">
    <ArgumentTypeCoercion>
      <code>$cache</code>
      <code>$entityKey</code>
    </ArgumentTypeCoercion>
    <NoInterfaceProperties>
      <code><![CDATA[$entry->identifiers]]></code>
    </NoInterfaceProperties>
    <PossiblyNullArgument>
      <code><![CDATA[$collection->getOwner()]]></code>
    </PossiblyNullArgument>
    <PossiblyNullReference>
      <code>buildCollectionHydrator</code>
      <code>getCacheFactory</code>
    </PossiblyNullReference>
  </file>
  <file src="lib/Doctrine/ORM/Cache/Persister/Collection/NonStrictReadWriteCachedCollectionPersister.php">
    <PossiblyNullArgument>
      <code><![CDATA[$collection->getOwner()]]></code>
      <code><![CDATA[$collection->getOwner()]]></code>
    </PossiblyNullArgument>
  </file>
  <file src="lib/Doctrine/ORM/Cache/Persister/Collection/ReadOnlyCachedCollectionPersister.php">
    <PossiblyNullArgument>
      <code><![CDATA[$collection->getOwner()]]></code>
    </PossiblyNullArgument>
  </file>
  <file src="lib/Doctrine/ORM/Cache/Persister/Collection/ReadWriteCachedCollectionPersister.php">
    <PossiblyNullArgument>
      <code><![CDATA[$collection->getOwner()]]></code>
      <code><![CDATA[$collection->getOwner()]]></code>
    </PossiblyNullArgument>
    <UndefinedInterfaceMethod>
      <code>lock</code>
      <code>lock</code>
    </UndefinedInterfaceMethod>
  </file>
  <file src="lib/Doctrine/ORM/Cache/Persister/Entity/AbstractEntityPersister.php">
    <ArgumentTypeCoercion>
      <code>$cacheEntry</code>
    </ArgumentTypeCoercion>
    <NoInterfaceProperties>
      <code><![CDATA[$cacheEntry->class]]></code>
    </NoInterfaceProperties>
    <PossiblyNullArgument>
      <code><![CDATA[$collection->getOwner()]]></code>
      <code><![CDATA[$collection->getOwner()]]></code>
    </PossiblyNullArgument>
    <PossiblyNullPropertyAssignmentValue>
      <code><![CDATA[$em->getCache()]]></code>
    </PossiblyNullPropertyAssignmentValue>
    <PossiblyNullReference>
      <code>getCacheFactory</code>
      <code>getTimestampRegion</code>
    </PossiblyNullReference>
    <RedundantConditionGivenDocblockType>
      <code>assert($metadata instanceof ClassMetadata)</code>
    </RedundantConditionGivenDocblockType>
    <UndefinedInterfaceMethod>
      <code>getCacheRegion</code>
      <code>getCacheRegion</code>
      <code>getCacheRegion</code>
      <code>getCacheRegion</code>
      <code>loadCollectionCache</code>
      <code>loadCollectionCache</code>
      <code>storeCollectionCache</code>
      <code>storeCollectionCache</code>
      <code>storeEntityCache</code>
    </UndefinedInterfaceMethod>
  </file>
  <file src="lib/Doctrine/ORM/Cache/Persister/Entity/ReadWriteCachedEntityPersister.php">
    <RedundantCondition>
      <code>$isChanged</code>
    </RedundantCondition>
    <UndefinedInterfaceMethod>
      <code>lock</code>
      <code>lock</code>
    </UndefinedInterfaceMethod>
  </file>
<<<<<<< HEAD
  <file src="lib/Doctrine/ORM/Cache/Region/FileLockRegion.php">
    <ArgumentTypeCoercion>
      <code><![CDATA[sprintf('%s/*.%s', $this->directory, self::LOCK_EXTENSION)]]></code>
    </ArgumentTypeCoercion>
=======
  <file src="lib/Doctrine/ORM/Cache/Region/DefaultRegion.php">
    <LessSpecificReturnStatement>
      <code><![CDATA[$this->cache]]></code>
    </LessSpecificReturnStatement>
    <MoreSpecificReturnType>
      <code>CacheProvider</code>
    </MoreSpecificReturnType>
  </file>
  <file src="lib/Doctrine/ORM/Cache/RegionsConfiguration.php">
    <RedundantCastGivenDocblockType>
      <code>(int) $defaultLifetime</code>
      <code>(int) $defaultLifetime</code>
      <code>(int) $defaultLockLifetime</code>
      <code>(int) $defaultLockLifetime</code>
      <code>(int) $lifetime</code>
      <code>(int) $lifetime</code>
    </RedundantCastGivenDocblockType>
  </file>
  <file src="lib/Doctrine/ORM/Cache/TimestampCacheEntry.php">
    <RedundantCastGivenDocblockType>
      <code>(float) $time</code>
    </RedundantCastGivenDocblockType>
  </file>
  <file src="lib/Doctrine/ORM/Cache/TimestampCacheKey.php">
    <RedundantCastGivenDocblockType>
      <code>(string) $space</code>
    </RedundantCastGivenDocblockType>
>>>>>>> e7816398
  </file>
  <file src="lib/Doctrine/ORM/Cache/TimestampQueryCacheValidator.php">
    <NoInterfaceProperties>
      <code><![CDATA[$timestamp->time]]></code>
    </NoInterfaceProperties>
  </file>
  <file src="lib/Doctrine/ORM/Configuration.php">
    <ArgumentTypeCoercion>
      <code>$className</code>
    </ArgumentTypeCoercion>
  </file>
  <file src="lib/Doctrine/ORM/Decorator/EntityManagerDecorator.php">
    <InvalidReturnStatement>
      <code><![CDATA[$this->wrapped->getClassMetadata($className)]]></code>
    </InvalidReturnStatement>
    <InvalidReturnType>
      <code>ClassMetadata</code>
    </InvalidReturnType>
  </file>
  <file src="lib/Doctrine/ORM/EntityManager.php">
    <ArgumentTypeCoercion>
      <code>$className</code>
    </ArgumentTypeCoercion>
    <InvalidReturnStatement>
      <code>$entity</code>
      <code>$entity</code>
      <code>$entity</code>
      <code>$entity</code>
      <code><![CDATA[$entity instanceof $class->name ? $entity : null]]></code>
      <code><![CDATA[$entity instanceof $class->name ? $entity : null]]></code>
      <code><![CDATA[$persister->load($sortedId, null, null, [], $lockMode)]]></code>
      <code><![CDATA[$persister->loadById($sortedId)]]></code>
      <code><![CDATA[$this->metadataFactory]]></code>
      <code><![CDATA[$this->metadataFactory->getMetadataFor($className)]]></code>
    </InvalidReturnStatement>
    <InvalidReturnType>
      <code>ClassMetadataFactory</code>
      <code>Mapping\ClassMetadata</code>
    </InvalidReturnType>
    <PossiblyNullArgument>
      <code><![CDATA[$config->getProxyDir()]]></code>
      <code><![CDATA[$config->getProxyNamespace()]]></code>
    </PossiblyNullArgument>
    <PossiblyNullReference>
      <code>createCache</code>
      <code>getCacheFactory</code>
    </PossiblyNullReference>
    <PropertyTypeCoercion>
      <code>new $metadataFactoryClassName()</code>
    </PropertyTypeCoercion>
    <RedundantCastGivenDocblockType>
      <code>(string) $hydrationMode</code>
    </RedundantCastGivenDocblockType>
  </file>
  <file src="lib/Doctrine/ORM/EntityRepository.php">
    <InvalidReturnStatement>
      <code><![CDATA[$persister->load($criteria, null, null, [], null, 1, $orderBy)]]></code>
      <code>new LazyCriteriaCollection($persister, $criteria)</code>
    </InvalidReturnStatement>
    <InvalidReturnType>
      <code><![CDATA[AbstractLazyCollection<int, T>&Selectable<int, T>]]></code>
      <code>T|null</code>
    </InvalidReturnType>
    <LessSpecificReturnStatement>
      <code><![CDATA[$persister->loadAll($criteria, $orderBy, $limit, $offset)]]></code>
    </LessSpecificReturnStatement>
    <MoreSpecificReturnType>
      <code><![CDATA[list<T>]]></code>
    </MoreSpecificReturnType>
  </file>
  <file src="lib/Doctrine/ORM/Id/AssignedGenerator.php">
    <PossiblyNullArgument>
      <code>$entity</code>
    </PossiblyNullArgument>
  </file>
  <file src="lib/Doctrine/ORM/Internal/CommitOrderCalculator.php">
    <RedundantCondition>
      <code><![CDATA[$vertex->state !== VertexState::Visited]]></code>
      <code><![CDATA[$vertex->state !== VertexState::Visited]]></code>
    </RedundantCondition>
  </file>
  <file src="lib/Doctrine/ORM/Internal/Hydration/AbstractHydrator.php">
    <ReferenceConstraintViolation>
      <code>return $rowData;</code>
      <code>return $rowData;</code>
    </ReferenceConstraintViolation>
  </file>
  <file src="lib/Doctrine/ORM/Internal/Hydration/ArrayHydrator.php">
    <PossiblyInvalidArgument>
      <code>$index</code>
    </PossiblyInvalidArgument>
    <PossiblyNullArgument>
      <code>$index</code>
    </PossiblyNullArgument>
    <PossiblyNullArrayAssignment>
      <code>$result[$resultKey]</code>
      <code>$result[$resultKey]</code>
    </PossiblyNullArrayAssignment>
    <PossiblyUndefinedArrayOffset>
      <code><![CDATA[$newObject['args']]]></code>
    </PossiblyUndefinedArrayOffset>
    <ReferenceConstraintViolation>
      <code>$result</code>
    </ReferenceConstraintViolation>
    <ReferenceReusedFromConfusingScope>
      <code>$baseElement</code>
    </ReferenceReusedFromConfusingScope>
    <UnsupportedPropertyReferenceUsage>
      <code><![CDATA[$baseElement =& $this->resultPointers[$parent]]]></code>
    </UnsupportedPropertyReferenceUsage>
    <UnsupportedReferenceUsage>
      <code><![CDATA[$baseElement =& $this->resultPointers[$parent][key($first)]]]></code>
      <code><![CDATA[$this->resultPointers[$dqlAlias] =& $coll[array_key_last($coll)]]]></code>
    </UnsupportedReferenceUsage>
  </file>
  <file src="lib/Doctrine/ORM/Internal/Hydration/ObjectHydrator.php">
    <InvalidArgument>
      <code>$element</code>
    </InvalidArgument>
    <PossiblyFalseArgument>
      <code>$index</code>
    </PossiblyFalseArgument>
    <PossiblyInvalidArgument>
      <code>$parentObject</code>
      <code>$parentObject</code>
      <code>$parentObject</code>
      <code>$parentObject</code>
      <code>$parentObject</code>
      <code>$parentObject</code>
      <code>$parentObject</code>
    </PossiblyInvalidArgument>
    <PossiblyNullReference>
      <code>getValue</code>
      <code>getValue</code>
      <code>getValue</code>
      <code>setValue</code>
      <code>setValue</code>
    </PossiblyNullReference>
    <PossiblyUndefinedArrayOffset>
      <code><![CDATA[$newObject['args']]]></code>
    </PossiblyUndefinedArrayOffset>
  </file>
  <file src="lib/Doctrine/ORM/Mapping/AssociationMapping.php">
    <LessSpecificReturnStatement>
      <code>$mapping</code>
    </LessSpecificReturnStatement>
    <MoreSpecificReturnType>
      <code>static</code>
    </MoreSpecificReturnType>
  </file>
  <file src="lib/Doctrine/ORM/Mapping/Builder/ClassMetadataBuilder.php">
    <ArgumentTypeCoercion>
      <code>$repositoryClassName</code>
    </ArgumentTypeCoercion>
  </file>
  <file src="lib/Doctrine/ORM/Mapping/Builder/EntityListenerBuilder.php">
    <PossiblyNullArgument>
      <code>$class</code>
    </PossiblyNullArgument>
  </file>
  <file src="lib/Doctrine/ORM/Mapping/ClassMetadata.php">
    <DeprecatedProperty>
      <code><![CDATA[$this->columnNames]]></code>
      <code><![CDATA[$this->columnNames]]></code>
      <code><![CDATA[$this->columnNames]]></code>
      <code><![CDATA[$this->columnNames]]></code>
    </DeprecatedProperty>
    <InvalidArgument>
      <code>$mapping</code>
      <code>$mapping</code>
      <code>$mapping</code>
      <code>$mapping</code>
      <code>$overrideMapping</code>
    </InvalidArgument>
    <InvalidNullableReturnType>
      <code>ReflectionClass|null</code>
    </InvalidNullableReturnType>
    <InvalidPropertyAssignmentValue>
      <code>$definition</code>
      <code><![CDATA[$this->subClasses]]></code>
    </InvalidPropertyAssignmentValue>
    <LessSpecificReturnStatement>
      <code>$className</code>
      <code>$className</code>
      <code><![CDATA[$this->namespace . '\\' . $className]]></code>
    </LessSpecificReturnStatement>
    <MoreSpecificReturnType>
      <code>class-string|null</code>
    </MoreSpecificReturnType>
    <NullableReturnStatement>
      <code><![CDATA[$this->reflClass]]></code>
    </NullableReturnStatement>
    <ParamNameMismatch>
      <code>$entity</code>
    </ParamNameMismatch>
    <PossiblyNullArgument>
      <code>$class</code>
      <code>$className</code>
      <code><![CDATA[$mapping['targetEntity']]]></code>
      <code><![CDATA[$mapping['targetEntity']]]></code>
      <code><![CDATA[$parentReflFields[$embeddedClass->declaredField]]]></code>
    </PossiblyNullArgument>
    <PossiblyNullReference>
      <code>getProperty</code>
      <code>getProperty</code>
      <code>getProperty</code>
      <code>getValue</code>
      <code>getValue</code>
      <code>getValue</code>
      <code>instantiate</code>
      <code>setValue</code>
      <code>setValue</code>
    </PossiblyNullReference>
    <PossiblyUndefinedArrayOffset>
      <code><![CDATA[$mapping['isOwningSide']]]></code>
      <code><![CDATA[$mapping['isOwningSide']]]></code>
      <code><![CDATA[$mapping['isOwningSide']]]></code>
      <code><![CDATA[$mapping['targetEntity']]]></code>
      <code><![CDATA[$table['name']]]></code>
    </PossiblyUndefinedArrayOffset>
    <PropertyNotSetInConstructor>
      <code>$idGenerator</code>
      <code>$table</code>
    </PropertyNotSetInConstructor>
    <RedundantCondition>
      <code>$mapping !== false</code>
      <code>$mapping !== false</code>
    </RedundantCondition>
    <RedundantFunctionCall>
      <code>array_values</code>
    </RedundantFunctionCall>
    <RedundantPropertyInitializationCheck>
      <code><![CDATA[$this->table]]></code>
      <code>null</code>
    </RedundantPropertyInitializationCheck>
  </file>
  <file src="lib/Doctrine/ORM/Mapping/ClassMetadataFactory.php">
    <ArgumentTypeCoercion>
      <code><![CDATA[new $definition['class']()]]></code>
    </ArgumentTypeCoercion>
    <InvalidArrayOffset>
      <code><![CDATA[$subClass->table[$indexType][$indexName]]]></code>
    </InvalidArrayOffset>
    <PossiblyInvalidIterator>
      <code><![CDATA[$parentClass->table[$indexType]]]></code>
    </PossiblyInvalidIterator>
    <PossiblyNullArgument>
      <code><![CDATA[$this->em]]></code>
      <code><![CDATA[$this->em]]></code>
    </PossiblyNullArgument>
    <PossiblyNullReference>
      <code>getAllClassNames</code>
      <code>getConfiguration</code>
      <code>getConfiguration</code>
      <code>getConfiguration</code>
      <code>getConnection</code>
      <code>hasListeners</code>
      <code>hasListeners</code>
      <code>loadMetadataForClass</code>
    </PossiblyNullReference>
    <RedundantCondition>
      <code><![CDATA[$parent->generatorType]]></code>
      <code><![CDATA[$parent->idGenerator]]></code>
    </RedundantCondition>
    <RedundantConditionGivenDocblockType>
      <code>assert($owningSide instanceof ManyToManyOwningSideMapping ||
            $owningSide instanceof OneToOneOwningSideMapping ||
            $owningSide instanceof ManyToOneAssociationMapping)</code>
    </RedundantConditionGivenDocblockType>
  </file>
  <file src="lib/Doctrine/ORM/Mapping/DefaultEntityListenerResolver.php">
    <InvalidStringClass>
      <code>new $className()</code>
    </InvalidStringClass>
    <PropertyTypeCoercion>
      <code><![CDATA[$this->instances]]></code>
    </PropertyTypeCoercion>
  </file>
  <file src="lib/Doctrine/ORM/Mapping/DefaultNamingStrategy.php">
    <PossiblyFalseOperand>
      <code><![CDATA[strrpos($className, '\\')]]></code>
    </PossiblyFalseOperand>
  </file>
  <file src="lib/Doctrine/ORM/Mapping/DefaultTypedFieldMapper.php">
    <LessSpecificReturnStatement>
      <code>$mapping</code>
    </LessSpecificReturnStatement>
    <MoreSpecificReturnType>
      <code>array</code>
    </MoreSpecificReturnType>
    <PropertyTypeCoercion>
      <code>array_merge(self::DEFAULT_TYPED_FIELD_MAPPINGS, $typedFieldMappings)</code>
    </PropertyTypeCoercion>
  </file>
  <file src="lib/Doctrine/ORM/Mapping/Driver/AttributeDriver.php">
    <InvalidArgument>
      <code>$mapping</code>
      <code><![CDATA[[
                            'sequenceName' => $seqGeneratorAttribute->sequenceName,
                            'allocationSize' => $seqGeneratorAttribute->allocationSize,
                            'initialValue' => $seqGeneratorAttribute->initialValue,
                        ]]]></code>
    </InvalidArgument>
    <LessSpecificReturnStatement>
      <code>$mapping</code>
    </LessSpecificReturnStatement>
    <MoreSpecificImplementedParamType>
      <code>$metadata</code>
    </MoreSpecificImplementedParamType>
    <MoreSpecificReturnType>
      <code>array{
     *                   fieldName: string,
     *                   type: mixed,
     *                   scale: int,
     *                   length: int,
     *                   unique: bool,
     *                   nullable: bool,
     *                   precision: int,
     *                   enumType?: class-string,
     *                   options?: mixed[],
     *                   columnName?: string,
     *                   columnDefinition?: string
     *               }</code>
    </MoreSpecificReturnType>
    <PossiblyNullArgument>
      <code>$listenerClassName</code>
    </PossiblyNullArgument>
    <RedundantCondition>
      <code><![CDATA[$metadata->getReflectionClass()]]></code>
    </RedundantCondition>
    <RedundantConditionGivenDocblockType>
      <code>assert($cacheAttribute instanceof Mapping\Cache)</code>
      <code>assert($method instanceof ReflectionMethod)</code>
      <code>assert($method instanceof ReflectionMethod)</code>
      <code>assert($property instanceof ReflectionProperty)</code>
    </RedundantConditionGivenDocblockType>
    <TypeDoesNotContainNull>
      <code><![CDATA[new ReflectionClass($metadata->name)]]></code>
    </TypeDoesNotContainNull>
  </file>
  <file src="lib/Doctrine/ORM/Mapping/Driver/DatabaseDriver.php">
    <DocblockTypeContradiction>
      <code>$metadata instanceof ClassMetadata</code>
    </DocblockTypeContradiction>
    <MoreSpecificImplementedParamType>
      <code>$metadata</code>
    </MoreSpecificImplementedParamType>
    <PossiblyNullArrayAccess>
      <code><![CDATA[$this->tables[$tableName]]]></code>
      <code><![CDATA[$this->tables[$tableName]]]></code>
    </PossiblyNullArrayAccess>
    <PossiblyNullReference>
      <code>getColumns</code>
      <code>getColumns</code>
      <code>getIndexes</code>
    </PossiblyNullReference>
  </file>
  <file src="lib/Doctrine/ORM/Mapping/Driver/SimplifiedXmlDriver.php">
    <MissingParamType>
      <code>$fileExtension</code>
      <code>$prefixes</code>
    </MissingParamType>
  </file>
  <file src="lib/Doctrine/ORM/Mapping/Driver/XmlDriver.php">
    <ArgumentTypeCoercion>
      <code>$mapping</code>
      <code><![CDATA[(string) $xmlRoot['repository-class']]]></code>
      <code><![CDATA[isset($xmlRoot['repository-class']) ? (string) $xmlRoot['repository-class'] : null]]></code>
    </ArgumentTypeCoercion>
    <InvalidArgument>
      <code>$columnDef</code>
      <code><![CDATA[$this->cacheToArray($manyToManyElement->cache)]]></code>
      <code><![CDATA[$this->cacheToArray($manyToOneElement->cache)]]></code>
      <code><![CDATA[$this->cacheToArray($oneToManyElement->cache)]]></code>
      <code><![CDATA[$this->cacheToArray($oneToOneElement->cache)]]></code>
    </InvalidArgument>
    <InvalidPropertyAssignmentValue>
      <code><![CDATA[$metadata->table]]></code>
    </InvalidPropertyAssignmentValue>
    <InvalidPropertyFetch>
      <code><![CDATA[$indexXml->options]]></code>
      <code><![CDATA[$uniqueXml->options]]></code>
      <code><![CDATA[$xmlRoot->{'discriminator-column'}]]></code>
      <code><![CDATA[$xmlRoot->{'discriminator-map'}]]></code>
    </InvalidPropertyFetch>
    <InvalidReturnStatement>
      <code>$mapping</code>
      <code><![CDATA[[
            'usage'  => $usage,
            'region' => $region,
        ]]]></code>
    </InvalidReturnStatement>
    <InvalidReturnType>
      <code>array{
      *                   fieldName: string,
      *                   type?: string,
      *                   columnName?: string,
      *                   length?: int,
      *                   precision?: int,
      *                   scale?: int,
      *                   unique?: bool,
      *                   nullable?: bool,
      *                   notInsertable?: bool,
      *                   notUpdatable?: bool,
      *                   enumType?: string,
      *                   version?: bool,
      *                   columnDefinition?: string,
      *                   options?: array
      *               }</code>
      <code>array{usage: int|null, region?: string}</code>
    </InvalidReturnType>
    <MoreSpecificImplementedParamType>
      <code>$metadata</code>
    </MoreSpecificImplementedParamType>
    <NoInterfaceProperties>
      <code><![CDATA[$indexXml->options]]></code>
      <code><![CDATA[$uniqueXml->options]]></code>
      <code><![CDATA[$xmlRoot->{'discriminator-column'}]]></code>
      <code><![CDATA[$xmlRoot->{'discriminator-map'}]]></code>
    </NoInterfaceProperties>
    <PossiblyNullArgument>
      <code><![CDATA[$joinColumnElement['options']->children()]]></code>
      <code><![CDATA[$option->children()]]></code>
    </PossiblyNullArgument>
    <PossiblyNullIterator>
      <code><![CDATA[$cascadeElement->children()]]></code>
    </PossiblyNullIterator>
    <TypeDoesNotContainType>
      <code><![CDATA[$xmlRoot->getName() === 'embeddable']]></code>
      <code><![CDATA[$xmlRoot->getName() === 'entity']]></code>
      <code><![CDATA[$xmlRoot->getName() === 'mapped-superclass']]></code>
    </TypeDoesNotContainType>
  </file>
  <file src="lib/Doctrine/ORM/Mapping/ManyToManyInverseSideMapping.php">
    <PropertyNotSetInConstructor>
      <code>ManyToManyInverseSideMapping</code>
    </PropertyNotSetInConstructor>
  </file>
  <file src="lib/Doctrine/ORM/Mapping/ManyToManyOwningSideMapping.php">
    <PropertyNotSetInConstructor>
      <code>$joinTable</code>
    </PropertyNotSetInConstructor>
  </file>
  <file src="lib/Doctrine/ORM/Mapping/OneToManyAssociationMapping.php">
    <PropertyNotSetInConstructor>
      <code>OneToManyAssociationMapping</code>
    </PropertyNotSetInConstructor>
    <TypeDoesNotContainType>
      <code><![CDATA[isset($mapping->mappedBy)]]></code>
    </TypeDoesNotContainType>
  </file>
  <file src="lib/Doctrine/ORM/Mapping/OneToOneInverseSideMapping.php">
    <PropertyNotSetInConstructor>
      <code>OneToOneInverseSideMapping</code>
    </PropertyNotSetInConstructor>
  </file>
  <file src="lib/Doctrine/ORM/Mapping/ReflectionEmbeddedProperty.php">
    <MethodSignatureMismatch>
      <code>$object</code>
    </MethodSignatureMismatch>
    <PropertyNotSetInConstructor>
      <code>ReflectionEmbeddedProperty</code>
      <code>ReflectionEmbeddedProperty</code>
    </PropertyNotSetInConstructor>
  </file>
  <file src="lib/Doctrine/ORM/Mapping/ReflectionEnumProperty.php">
    <MethodSignatureMismatch>
      <code>$object</code>
    </MethodSignatureMismatch>
    <PropertyNotSetInConstructor>
      <code>ReflectionEnumProperty</code>
      <code>ReflectionEnumProperty</code>
    </PropertyNotSetInConstructor>
  </file>
  <file src="lib/Doctrine/ORM/Mapping/ReflectionReadonlyProperty.php">
    <PropertyNotSetInConstructor>
      <code>ReflectionReadonlyProperty</code>
      <code>ReflectionReadonlyProperty</code>
    </PropertyNotSetInConstructor>
  </file>
  <file src="lib/Doctrine/ORM/Mapping/ToOneInverseSideMapping.php">
    <LessSpecificReturnStatement>
      <code>$mapping</code>
    </LessSpecificReturnStatement>
    <MoreSpecificReturnType>
      <code>static</code>
    </MoreSpecificReturnType>
  </file>
  <file src="lib/Doctrine/ORM/Mapping/ToOneOwningSideMapping.php">
    <LessSpecificReturnStatement>
      <code>$instance</code>
      <code>$mapping</code>
    </LessSpecificReturnStatement>
    <MoreSpecificReturnType>
      <code>static</code>
      <code>static</code>
    </MoreSpecificReturnType>
  </file>
  <file src="lib/Doctrine/ORM/Mapping/UnderscoreNamingStrategy.php">
    <PossiblyFalseOperand>
      <code><![CDATA[strrpos($className, '\\')]]></code>
    </PossiblyFalseOperand>
  </file>
  <file src="lib/Doctrine/ORM/NativeQuery.php">
    <PropertyNotSetInConstructor>
      <code>$sql</code>
    </PropertyNotSetInConstructor>
  </file>
  <file src="lib/Doctrine/ORM/PersistentCollection.php">
    <ImplementedReturnTypeMismatch>
      <code><![CDATA[Collection<TKey, T>]]></code>
    </ImplementedReturnTypeMismatch>
    <InvalidReturnStatement>
      <code><![CDATA[$association->fetch === ClassMetadata::FETCH_EXTRA_LAZY
            ? new LazyCriteriaCollection($persister, $criteria)
            : new ArrayCollection($persister->loadCriteria($criteria))]]></code>
    </InvalidReturnStatement>
    <InvalidReturnType>
      <code><![CDATA[Collection<TKey, T>]]></code>
    </InvalidReturnType>
    <LessSpecificReturnStatement>
      <code><![CDATA[$this->unwrap()->matching($criteria)]]></code>
    </LessSpecificReturnStatement>
    <ParamNameMismatch>
      <code>$value</code>
      <code>$value</code>
    </ParamNameMismatch>
    <PossiblyNullArgument>
      <code><![CDATA[$this->backRefFieldName]]></code>
    </PossiblyNullArgument>
    <PossiblyNullReference>
      <code>setValue</code>
      <code>setValue</code>
    </PossiblyNullReference>
    <UndefinedMethod>
      <code><![CDATA[[$this->unwrap(), 'add']]]></code>
    </UndefinedMethod>
  </file>
  <file src="lib/Doctrine/ORM/Persisters/Collection/ManyToManyPersister.php">
    <PossiblyNullArgument>
      <code><![CDATA[$collection->getOwner()]]></code>
      <code><![CDATA[$collection->getOwner()]]></code>
      <code><![CDATA[$collection->getOwner()]]></code>
      <code><![CDATA[$collection->getOwner()]]></code>
      <code><![CDATA[$collection->getOwner()]]></code>
      <code><![CDATA[$collection->getOwner()]]></code>
      <code><![CDATA[$collection->getOwner()]]></code>
      <code>$owner</code>
    </PossiblyNullArgument>
    <PossiblyNullReference>
      <code>getFieldForColumn</code>
      <code>getFieldForColumn</code>
    </PossiblyNullReference>
  </file>
  <file src="lib/Doctrine/ORM/Persisters/Collection/OneToManyPersister.php">
    <PossiblyNullArgument>
      <code><![CDATA[$collection->getOwner()]]></code>
      <code><![CDATA[$collection->getOwner()]]></code>
      <code><![CDATA[$collection->getOwner()]]></code>
    </PossiblyNullArgument>
  </file>
  <file src="lib/Doctrine/ORM/Persisters/Entity/BasicEntityPersister.php">
    <DocblockTypeContradiction>
      <code>$value === null</code>
    </DocblockTypeContradiction>
    <InvalidArgument>
      <code>$hints</code>
      <code>$hints</code>
      <code><![CDATA[[Query::HINT_REFRESH => true]]]></code>
      <code><![CDATA[[UnitOfWork::HINT_DEFEREAGERLOAD => true]]]></code>
      <code><![CDATA[[UnitOfWork::HINT_DEFEREAGERLOAD => true]]]></code>
    </InvalidArgument>
    <LessSpecificReturnStatement>
      <code>$newValue</code>
      <code>[$params, $types]</code>
      <code>[$sqlParams, $sqlTypes]</code>
    </LessSpecificReturnStatement>
    <MoreSpecificReturnType>
      <code>array</code>
      <code>array</code>
      <code><![CDATA[list<mixed>]]></code>
    </MoreSpecificReturnType>
    <PossiblyNullReference>
      <code>getValue</code>
      <code>getValue</code>
      <code>getValue</code>
      <code>getValue</code>
      <code>getValue</code>
      <code>getValue</code>
      <code>setValue</code>
    </PossiblyNullReference>
    <PropertyTypeCoercion>
      <code><![CDATA[$this->currentPersisterContext->sqlTableAliases]]></code>
    </PropertyTypeCoercion>
  </file>
  <file src="lib/Doctrine/ORM/Persisters/Entity/CachedPersisterContext.php">
    <PropertyNotSetInConstructor>
      <code>$selectJoinSql</code>
    </PropertyNotSetInConstructor>
  </file>
  <file src="lib/Doctrine/ORM/Proxy/ProxyFactory.php">
    <ArgumentTypeCoercion>
      <code>$classMetadata</code>
      <code>$classMetadata</code>
      <code>$classMetadata</code>
    </ArgumentTypeCoercion>
    <DirectConstructorCall>
      <code><![CDATA[$proxy->__construct(static function (Proxy $object) use ($initializer, $proxy): void {
            $initializer($object, $proxy);
        })]]></code>
    </DirectConstructorCall>
    <InvalidArgument>
      <code><![CDATA[$classMetadata->getReflectionProperties()]]></code>
    </InvalidArgument>
    <NoInterfaceProperties>
      <code><![CDATA[$metadata->isEmbeddedClass]]></code>
      <code><![CDATA[$metadata->isMappedSuperclass]]></code>
    </NoInterfaceProperties>
    <PossiblyNullArgument>
      <code><![CDATA[$property->name]]></code>
    </PossiblyNullArgument>
    <PossiblyNullPropertyFetch>
      <code><![CDATA[$property->name]]></code>
    </PossiblyNullPropertyFetch>
    <PossiblyNullReference>
      <code>getValue</code>
      <code>setValue</code>
    </PossiblyNullReference>
    <UndefinedInterfaceMethod>
      <code>__construct</code>
      <code>__wakeup</code>
    </UndefinedInterfaceMethod>
  </file>
  <file src="lib/Doctrine/ORM/Query.php">
    <InvalidArgument>
      <code>$sqlParams</code>
    </InvalidArgument>
    <LessSpecificReturnStatement>
      <code><![CDATA[$this->parse()->getSqlExecutor()->getSqlStatements()]]></code>
    </LessSpecificReturnStatement>
    <MoreSpecificReturnType>
      <code><![CDATA[list<string>|string]]></code>
    </MoreSpecificReturnType>
    <PossiblyNullArgument>
      <code><![CDATA[$this->getDQL()]]></code>
    </PossiblyNullArgument>
    <PossiblyNullReference>
      <code>evictEntityRegion</code>
    </PossiblyNullReference>
    <PropertyNotSetInConstructor>
      <code>$parserResult</code>
    </PropertyNotSetInConstructor>
  </file>
  <file src="lib/Doctrine/ORM/Query/AST/Functions/BitAndFunction.php">
    <PossiblyInvalidPropertyAssignmentValue>
      <code><![CDATA[$parser->ArithmeticPrimary()]]></code>
      <code><![CDATA[$parser->ArithmeticPrimary()]]></code>
    </PossiblyInvalidPropertyAssignmentValue>
  </file>
  <file src="lib/Doctrine/ORM/Query/AST/Functions/BitOrFunction.php">
    <PossiblyInvalidPropertyAssignmentValue>
      <code><![CDATA[$parser->ArithmeticPrimary()]]></code>
      <code><![CDATA[$parser->ArithmeticPrimary()]]></code>
    </PossiblyInvalidPropertyAssignmentValue>
  </file>
  <file src="lib/Doctrine/ORM/Query/AST/Functions/DateAddFunction.php">
    <PossiblyInvalidPropertyAssignmentValue>
      <code><![CDATA[$parser->ArithmeticPrimary()]]></code>
      <code><![CDATA[$parser->ArithmeticPrimary()]]></code>
    </PossiblyInvalidPropertyAssignmentValue>
    <UndefinedPropertyFetch>
      <code><![CDATA[$this->unit->value]]></code>
    </UndefinedPropertyFetch>
  </file>
  <file src="lib/Doctrine/ORM/Query/AST/Functions/DateDiffFunction.php">
    <PossiblyInvalidPropertyAssignmentValue>
      <code><![CDATA[$parser->ArithmeticPrimary()]]></code>
      <code><![CDATA[$parser->ArithmeticPrimary()]]></code>
    </PossiblyInvalidPropertyAssignmentValue>
  </file>
  <file src="lib/Doctrine/ORM/Query/AST/Functions/DateSubFunction.php">
    <UndefinedPropertyFetch>
      <code><![CDATA[$this->unit->value]]></code>
    </UndefinedPropertyFetch>
  </file>
  <file src="lib/Doctrine/ORM/Query/AST/Functions/FunctionNode.php">
    <ParamNameMismatch>
      <code>$sqlWalker</code>
    </ParamNameMismatch>
  </file>
  <file src="lib/Doctrine/ORM/Query/AST/Functions/LocateFunction.php">
    <PossiblyInvalidArgument>
      <code><![CDATA[$this->simpleArithmeticExpression]]></code>
    </PossiblyInvalidArgument>
  </file>
  <file src="lib/Doctrine/ORM/Query/AST/JoinClassPathExpression.php">
    <UndefinedMethod>
      <code>walkJoinPathExpression</code>
    </UndefinedMethod>
  </file>
  <file src="lib/Doctrine/ORM/Query/AST/JoinVariableDeclaration.php">
    <UndefinedMethod>
      <code>walkJoinVariableDeclaration</code>
    </UndefinedMethod>
  </file>
  <file src="lib/Doctrine/ORM/Query/AST/SimpleWhenClause.php">
    <UndefinedMethod>
      <code>walkWhenClauseExpression</code>
    </UndefinedMethod>
  </file>
  <file src="lib/Doctrine/ORM/Query/AST/WhenClause.php">
    <UndefinedMethod>
      <code>walkWhenClauseExpression</code>
    </UndefinedMethod>
  </file>
  <file src="lib/Doctrine/ORM/Query/Exec/MultiTableDeleteExecutor.php">
    <InvalidReturnStatement>
      <code>$numDeleted</code>
    </InvalidReturnStatement>
    <InvalidReturnType>
      <code>int</code>
    </InvalidReturnType>
    <PossiblyInvalidIterator>
      <code><![CDATA[$this->sqlStatements]]></code>
    </PossiblyInvalidIterator>
    <PropertyNotSetInConstructor>
      <code>MultiTableDeleteExecutor</code>
    </PropertyNotSetInConstructor>
    <UninitializedProperty>
      <code><![CDATA[$this->sqlStatements]]></code>
    </UninitializedProperty>
  </file>
  <file src="lib/Doctrine/ORM/Query/Exec/MultiTableUpdateExecutor.php">
    <InvalidArgument>
      <code>$paramTypes</code>
    </InvalidArgument>
    <InvalidReturnStatement>
      <code>$numUpdated</code>
    </InvalidReturnStatement>
    <InvalidReturnType>
      <code>int</code>
    </InvalidReturnType>
    <PossiblyInvalidIterator>
      <code><![CDATA[$this->sqlStatements]]></code>
    </PossiblyInvalidIterator>
    <PropertyNotSetInConstructor>
      <code>MultiTableUpdateExecutor</code>
    </PropertyNotSetInConstructor>
    <PropertyTypeCoercion>
      <code><![CDATA[$this->sqlStatements]]></code>
    </PropertyTypeCoercion>
    <UninitializedProperty>
      <code><![CDATA[$this->sqlStatements]]></code>
    </UninitializedProperty>
  </file>
  <file src="lib/Doctrine/ORM/Query/Exec/SingleSelectExecutor.php">
    <PossiblyInvalidArgument>
      <code><![CDATA[$this->sqlStatements]]></code>
    </PossiblyInvalidArgument>
  </file>
  <file src="lib/Doctrine/ORM/Query/Exec/SingleTableDeleteUpdateExecutor.php">
    <InvalidReturnStatement>
      <code><![CDATA[$conn->executeStatement($this->sqlStatements, $params, $types)]]></code>
    </InvalidReturnStatement>
    <InvalidReturnType>
      <code>int</code>
    </InvalidReturnType>
    <PossiblyInvalidArgument>
      <code><![CDATA[$this->sqlStatements]]></code>
    </PossiblyInvalidArgument>
    <PropertyNotSetInConstructor>
      <code>SingleTableDeleteUpdateExecutor</code>
    </PropertyNotSetInConstructor>
  </file>
  <file src="lib/Doctrine/ORM/Query/Expr/Andx.php">
    <NonInvariantDocblockPropertyType>
      <code>$allowedClasses</code>
      <code>$parts</code>
    </NonInvariantDocblockPropertyType>
  </file>
  <file src="lib/Doctrine/ORM/Query/Expr/Func.php">
    <LessSpecificReturnStatement>
      <code><![CDATA[$this->arguments]]></code>
    </LessSpecificReturnStatement>
    <MoreSpecificReturnType>
      <code><![CDATA[list<mixed>]]></code>
    </MoreSpecificReturnType>
  </file>
  <file src="lib/Doctrine/ORM/Query/Expr/GroupBy.php">
    <NonInvariantDocblockPropertyType>
      <code>$parts</code>
    </NonInvariantDocblockPropertyType>
  </file>
  <file src="lib/Doctrine/ORM/Query/Expr/Join.php">
    <PossiblyNullArgument>
      <code><![CDATA[$this->conditionType]]></code>
    </PossiblyNullArgument>
  </file>
  <file src="lib/Doctrine/ORM/Query/Expr/Literal.php">
    <NonInvariantDocblockPropertyType>
      <code>$parts</code>
    </NonInvariantDocblockPropertyType>
  </file>
  <file src="lib/Doctrine/ORM/Query/Expr/Orx.php">
    <NonInvariantDocblockPropertyType>
      <code>$allowedClasses</code>
      <code>$parts</code>
    </NonInvariantDocblockPropertyType>
  </file>
  <file src="lib/Doctrine/ORM/Query/Expr/Select.php">
    <NonInvariantDocblockPropertyType>
      <code>$allowedClasses</code>
      <code>$parts</code>
    </NonInvariantDocblockPropertyType>
  </file>
  <file src="lib/Doctrine/ORM/Query/Filter/SQLFilter.php">
    <PropertyTypeCoercion>
      <code><![CDATA[$this->parameters]]></code>
    </PropertyTypeCoercion>
  </file>
  <file src="lib/Doctrine/ORM/Query/Parser.php">
    <ArgumentTypeCoercion>
      <code>$stringPattern</code>
    </ArgumentTypeCoercion>
    <InvalidNullableReturnType>
      <code>AST\SelectStatement|AST\UpdateStatement|AST\DeleteStatement</code>
    </InvalidNullableReturnType>
    <InvalidPropertyAssignmentValue>
      <code><![CDATA[$this->queryComponents]]></code>
    </InvalidPropertyAssignmentValue>
<<<<<<< HEAD
=======
    <InvalidReturnStatement>
      <code>$factors[0]</code>
      <code>$primary</code>
      <code>$terms[0]</code>
    </InvalidReturnStatement>
    <InvalidReturnType>
      <code>AST\ArithmeticFactor</code>
      <code>AST\ArithmeticTerm</code>
      <code>AST\SimpleArithmeticExpression|AST\ArithmeticTerm</code>
    </InvalidReturnType>
>>>>>>> e7816398
    <InvalidStringClass>
      <code>new $functionClass($functionName)</code>
      <code>new $functionClass($functionName)</code>
      <code>new $functionClass($functionName)</code>
    </InvalidStringClass>
    <LessSpecificReturnStatement>
      <code>$function</code>
      <code>$function</code>
      <code>$function</code>
    </LessSpecificReturnStatement>
    <NullableReturnStatement>
      <code>$statement</code>
    </NullableReturnStatement>
    <PossiblyFalseArgument>
      <code><![CDATA[strrpos($fromClassName, '\\')]]></code>
    </PossiblyFalseArgument>
    <PossiblyInvalidArgument>
      <code>$AST</code>
      <code>$conditionalExpression</code>
      <code>$expr</code>
      <code><![CDATA[$this->ConditionalExpression()]]></code>
      <code><![CDATA[$this->ConditionalExpression()]]></code>
      <code><![CDATA[$this->lexer->getLiteral($token)]]></code>
      <code><![CDATA[$this->lexer->getLiteral($token)]]></code>
      <code><![CDATA[$this->lexer->getLiteral($token)]]></code>
    </PossiblyInvalidArgument>
    <PossiblyInvalidPropertyAssignmentValue>
      <code><![CDATA[$this->ConditionalExpression()]]></code>
      <code><![CDATA[$this->ConditionalExpression()]]></code>
    </PossiblyInvalidPropertyAssignmentValue>
    <PossiblyNullArgument>
      <code>$dql</code>
      <code><![CDATA[$this->query->getDQL()]]></code>
      <code><![CDATA[$token->value]]></code>
    </PossiblyNullArgument>
    <PossiblyNullPropertyFetch>
      <code><![CDATA[$lookaheadType->value]]></code>
      <code><![CDATA[$lookaheadType->value]]></code>
      <code><![CDATA[$this->lexer->glimpse()->type]]></code>
      <code><![CDATA[$token->value]]></code>
      <code><![CDATA[$token->value]]></code>
    </PossiblyNullPropertyFetch>
    <RedundantCondition>
      <code><![CDATA[$token->value === TokenType::T_IDENTIFIER->value]]></code>
    </RedundantCondition>
  </file>
  <file src="lib/Doctrine/ORM/Query/QueryExpressionVisitor.php">
    <InvalidReturnStatement>
      <code><![CDATA[new ArrayCollection($this->parameters)]]></code>
    </InvalidReturnStatement>
    <InvalidReturnType>
      <code><![CDATA[ArrayCollection<int, mixed>]]></code>
    </InvalidReturnType>
    <RedundantConditionGivenDocblockType>
      <code>Comparison::EQ</code>
    </RedundantConditionGivenDocblockType>
  </file>
  <file src="lib/Doctrine/ORM/Query/SqlWalker.php">
    <DocblockTypeContradiction>
      <code><![CDATA[$this->conn->quote((string) $newValue)]]></code>
    </DocblockTypeContradiction>
    <InvalidArgument>
      <code><![CDATA[$join->conditionalExpression]]></code>
    </InvalidArgument>
    <PossiblyInvalidArgument>
      <code>$expr</code>
    </PossiblyInvalidArgument>
    <PossiblyNullArgument>
      <code><![CDATA[$arithmeticExpr->simpleArithmeticExpression]]></code>
      <code><![CDATA[$arithmeticExpr->subselect]]></code>
      <code>$condExpr</code>
      <code><![CDATA[$generalCaseExpression->elseScalarExpression]]></code>
      <code><![CDATA[$identificationVariableDecl->rangeVariableDeclaration]]></code>
      <code><![CDATA[$simpleCaseExpression->caseOperand]]></code>
      <code><![CDATA[$simpleCaseExpression->elseScalarExpression]]></code>
    </PossiblyNullArgument>
    <PossiblyNullArrayOffset>
      <code><![CDATA[$this->scalarResultAliasMap]]></code>
      <code><![CDATA[$this->scalarResultAliasMap]]></code>
    </PossiblyNullArrayOffset>
    <PossiblyNullReference>
      <code>dispatch</code>
    </PossiblyNullReference>
  </file>
  <file src="lib/Doctrine/ORM/QueryBuilder.php">
    <ArgumentTypeCoercion>
      <code>$having</code>
      <code>$having</code>
      <code>$where</code>
      <code>$where</code>
      <code><![CDATA[[$rootAlias => $join]]]></code>
      <code><![CDATA[[$rootAlias => $join]]]></code>
    </ArgumentTypeCoercion>
    <DeprecatedMethod>
      <code>getRootAlias</code>
      <code>getRootAlias</code>
    </DeprecatedMethod>
    <FalsableReturnStatement>
      <code><![CDATA[! $filteredParameters->isEmpty() ? $filteredParameters->first() : null]]></code>
    </FalsableReturnStatement>
    <InvalidFalsableReturnType>
      <code>Parameter|null</code>
    </InvalidFalsableReturnType>
    <InvalidPropertyAssignmentValue>
      <code>new ArrayCollection($parameters)</code>
    </InvalidPropertyAssignmentValue>
    <PossiblyFalseArgument>
      <code>$spacePos</code>
      <code>$spacePos</code>
    </PossiblyFalseArgument>
    <PossiblyFalseOperand>
      <code>$spacePos</code>
      <code>$spacePos</code>
    </PossiblyFalseOperand>
    <PossiblyInvalidIterator>
      <code>$dqlPart</code>
    </PossiblyInvalidIterator>
  </file>
  <file src="lib/Doctrine/ORM/Repository/DefaultRepositoryFactory.php">
    <InvalidReturnStatement>
      <code><![CDATA[$this->repositoryList[$repositoryHash] ??= $this->createRepository($entityManager, $entityName)]]></code>
    </InvalidReturnStatement>
    <InvalidReturnType>
      <code>EntityRepository</code>
    </InvalidReturnType>
    <UnsafeInstantiation>
      <code>new $repositoryClassName($entityManager, $metadata)</code>
    </UnsafeInstantiation>
  </file>
  <file src="lib/Doctrine/ORM/Tools/Console/Command/ClearCache/CollectionRegionCommand.php">
    <PossiblyNullReference>
      <code>evictAll</code>
    </PossiblyNullReference>
  </file>
  <file src="lib/Doctrine/ORM/Tools/Console/Command/ClearCache/EntityRegionCommand.php">
    <PossiblyNullReference>
      <code>evictAll</code>
    </PossiblyNullReference>
  </file>
  <file src="lib/Doctrine/ORM/Tools/Console/Command/GenerateProxiesCommand.php">
    <NoInterfaceProperties>
      <code><![CDATA[$metadata->name]]></code>
    </NoInterfaceProperties>
    <PossiblyNullArgument>
      <code><![CDATA[$em->getConfiguration()->getProxyDir()]]></code>
    </PossiblyNullArgument>
  </file>
  <file src="lib/Doctrine/ORM/Tools/Console/Command/InfoCommand.php">
    <PossiblyNullReference>
      <code>getAllClassNames</code>
    </PossiblyNullReference>
  </file>
  <file src="lib/Doctrine/ORM/Tools/Console/Command/MappingDescribeCommand.php">
    <ArgumentTypeCoercion>
      <code><![CDATA[$metadata->entityListeners]]></code>
    </ArgumentTypeCoercion>
    <PossiblyNullReference>
      <code>getAllClassNames</code>
    </PossiblyNullReference>
  </file>
  <file src="lib/Doctrine/ORM/Tools/Console/Command/RunDqlCommand.php">
    <DeprecatedClass>
      <code><![CDATA[Debug::dump($resultSet, (int) $input->getOption('depth'), true, false)]]></code>
    </DeprecatedClass>
  </file>
  <file src="lib/Doctrine/ORM/Tools/Console/Command/SchemaTool/CreateCommand.php">
    <ArgumentTypeCoercion>
      <code>$metadatas</code>
      <code>$metadatas</code>
    </ArgumentTypeCoercion>
  </file>
  <file src="lib/Doctrine/ORM/Tools/Console/Command/SchemaTool/DropCommand.php">
    <ArgumentTypeCoercion>
      <code>$metadatas</code>
      <code>$metadatas</code>
      <code>$metadatas</code>
    </ArgumentTypeCoercion>
    <PossiblyNullArgument>
      <code><![CDATA[$this->getName()]]></code>
      <code><![CDATA[$this->getName()]]></code>
    </PossiblyNullArgument>
  </file>
  <file src="lib/Doctrine/ORM/Tools/Console/Command/SchemaTool/UpdateCommand.php">
    <ArgumentTypeCoercion>
      <code>$metadatas</code>
    </ArgumentTypeCoercion>
    <PossiblyNullArgument>
      <code><![CDATA[$this->getName()]]></code>
      <code><![CDATA[$this->getName()]]></code>
    </PossiblyNullArgument>
  </file>
  <file src="lib/Doctrine/ORM/Tools/Console/MetadataFilter.php">
    <InvalidArgument>
      <code>new ArrayIterator($metadatas)</code>
    </InvalidArgument>
    <MissingTemplateParam>
      <code>MetadataFilter</code>
    </MissingTemplateParam>
  </file>
<<<<<<< HEAD
=======
  <file src="lib/Doctrine/ORM/Tools/ConvertDoctrine1Schema.php">
    <PossiblyUndefinedArrayOffset>
      <code><![CDATA[$column['type']]]></code>
    </PossiblyUndefinedArrayOffset>
  </file>
>>>>>>> e7816398
  <file src="lib/Doctrine/ORM/Tools/DebugUnitOfWorkListener.php">
    <RedundantConditionGivenDocblockType>
      <code>$state === UnitOfWork::STATE_DETACHED</code>
    </RedundantConditionGivenDocblockType>
  </file>
  <file src="lib/Doctrine/ORM/Tools/Pagination/LimitSubqueryOutputWalker.php">
    <PossiblyFalseArgument>
      <code><![CDATA[strrpos($orderByItemString, ' ')]]></code>
    </PossiblyFalseArgument>
    <PossiblyNullIterator>
      <code><![CDATA[$orderByClause->orderByItems]]></code>
    </PossiblyNullIterator>
    <PossiblyNullPropertyAssignmentValue>
      <code><![CDATA[$AST->orderByClause]]></code>
    </PossiblyNullPropertyAssignmentValue>
    <PossiblyNullPropertyFetch>
      <code><![CDATA[$orderByClause->orderByItems]]></code>
    </PossiblyNullPropertyFetch>
  </file>
  <file src="lib/Doctrine/ORM/Tools/Pagination/Paginator.php">
    <ArgumentTypeCoercion>
      <code>$parameters</code>
    </ArgumentTypeCoercion>
  </file>
  <file src="lib/Doctrine/ORM/Tools/Pagination/RowNumberOverFunction.php">
    <PropertyNotSetInConstructor>
      <code>$orderByClause</code>
    </PropertyNotSetInConstructor>
  </file>
  <file src="lib/Doctrine/ORM/Tools/Pagination/WhereInWalker.php">
    <DocblockTypeContradiction>
      <code><![CDATA[$selectStatement->whereClause->conditionalExpression instanceof ConditionalExpression
                || $selectStatement->whereClause->conditionalExpression instanceof ConditionalFactor]]></code>
      <code><![CDATA[$selectStatement->whereClause->conditionalExpression instanceof ConditionalFactor]]></code>
      <code><![CDATA[$selectStatement->whereClause->conditionalExpression instanceof ConditionalPrimary]]></code>
    </DocblockTypeContradiction>
    <PossiblyInvalidPropertyAssignmentValue>
      <code><![CDATA[$selectStatement->whereClause->conditionalExpression]]></code>
    </PossiblyInvalidPropertyAssignmentValue>
    <RedundantConditionGivenDocblockType>
      <code><![CDATA[$selectStatement->whereClause->conditionalExpression instanceof ConditionalExpression
                || $selectStatement->whereClause->conditionalExpression instanceof ConditionalFactor]]></code>
    </RedundantConditionGivenDocblockType>
  </file>
  <file src="lib/Doctrine/ORM/Tools/SchemaTool.php">
    <ArgumentTypeCoercion>
      <code>$classes</code>
    </ArgumentTypeCoercion>
    <MissingClosureParamType>
      <code>$asset</code>
    </MissingClosureParamType>
    <PossiblyNullArgument>
      <code>$referencedFieldName</code>
    </PossiblyNullArgument>
    <RedundantCondition>
      <code>is_numeric($indexName)</code>
    </RedundantCondition>
    <TypeDoesNotContainType>
      <code>$indexName</code>
    </TypeDoesNotContainType>
  </file>
  <file src="lib/Doctrine/ORM/UnitOfWork.php">
    <InvalidArgument>
      <code>$collectionToDelete</code>
      <code>$collectionToUpdate</code>
    </InvalidArgument>
    <InvalidPropertyAssignmentValue>
      <code><![CDATA[$this->entityChangeSets]]></code>
      <code><![CDATA[$this->entityChangeSets]]></code>
    </InvalidPropertyAssignmentValue>
    <NoValue>
      <code>$entityState</code>
      <code>$entityState</code>
    </NoValue>
    <PossiblyInvalidArgument>
      <code>$value</code>
    </PossiblyInvalidArgument>
    <PossiblyInvalidArrayOffset>
      <code><![CDATA[$this->identityMap[$rootClassName]]]></code>
    </PossiblyInvalidArrayOffset>
    <PossiblyNullArgument>
      <code><![CDATA[$class->getTypeOfField($class->getSingleIdentifierFieldName())]]></code>
      <code><![CDATA[$collection->getOwner()]]></code>
      <code><![CDATA[$collection->getOwner()]]></code>
      <code>$owner</code>
    </PossiblyNullArgument>
    <PossiblyNullReference>
      <code>buildCachedCollectionPersister</code>
      <code>buildCachedEntityPersister</code>
      <code>getCacheFactory</code>
      <code>getCacheFactory</code>
      <code>getValue</code>
      <code>getValue</code>
      <code>getValue</code>
      <code>getValue</code>
      <code>getValue</code>
      <code>getValue</code>
      <code>getValue</code>
      <code>getValue</code>
      <code>setValue</code>
      <code>setValue</code>
      <code>setValue</code>
      <code>setValue</code>
      <code>setValue</code>
      <code>setValue</code>
      <code>setValue</code>
      <code>setValue</code>
      <code>setValue</code>
      <code>setValue</code>
      <code>setValue</code>
      <code>setValue</code>
      <code>setValue</code>
    </PossiblyNullReference>
    <PossiblyUndefinedMethod>
      <code>unwrap</code>
      <code>unwrap</code>
      <code>unwrap</code>
    </PossiblyUndefinedMethod>
    <RedundantCondition>
      <code><![CDATA[$i >= 0 && $this->entityDeletions]]></code>
      <code><![CDATA[$this->entityDeletions]]></code>
    </RedundantCondition>
    <ReferenceConstraintViolation>
      <code>$visited</code>
    </ReferenceConstraintViolation>
  </file>
  <file src="lib/Doctrine/ORM/Utility/HierarchyDiscriminatorResolver.php">
    <NoInterfaceProperties>
      <code><![CDATA[$rootClassMetadata->name]]></code>
      <code><![CDATA[$rootClassMetadata->subClasses]]></code>
    </NoInterfaceProperties>
  </file>
</files><|MERGE_RESOLUTION|>--- conflicted
+++ resolved
@@ -143,41 +143,6 @@
       <code>lock</code>
       <code>lock</code>
     </UndefinedInterfaceMethod>
-  </file>
-<<<<<<< HEAD
-  <file src="lib/Doctrine/ORM/Cache/Region/FileLockRegion.php">
-    <ArgumentTypeCoercion>
-      <code><![CDATA[sprintf('%s/*.%s', $this->directory, self::LOCK_EXTENSION)]]></code>
-    </ArgumentTypeCoercion>
-=======
-  <file src="lib/Doctrine/ORM/Cache/Region/DefaultRegion.php">
-    <LessSpecificReturnStatement>
-      <code><![CDATA[$this->cache]]></code>
-    </LessSpecificReturnStatement>
-    <MoreSpecificReturnType>
-      <code>CacheProvider</code>
-    </MoreSpecificReturnType>
-  </file>
-  <file src="lib/Doctrine/ORM/Cache/RegionsConfiguration.php">
-    <RedundantCastGivenDocblockType>
-      <code>(int) $defaultLifetime</code>
-      <code>(int) $defaultLifetime</code>
-      <code>(int) $defaultLockLifetime</code>
-      <code>(int) $defaultLockLifetime</code>
-      <code>(int) $lifetime</code>
-      <code>(int) $lifetime</code>
-    </RedundantCastGivenDocblockType>
-  </file>
-  <file src="lib/Doctrine/ORM/Cache/TimestampCacheEntry.php">
-    <RedundantCastGivenDocblockType>
-      <code>(float) $time</code>
-    </RedundantCastGivenDocblockType>
-  </file>
-  <file src="lib/Doctrine/ORM/Cache/TimestampCacheKey.php">
-    <RedundantCastGivenDocblockType>
-      <code>(string) $space</code>
-    </RedundantCastGivenDocblockType>
->>>>>>> e7816398
   </file>
   <file src="lib/Doctrine/ORM/Cache/TimestampQueryCacheValidator.php">
     <NoInterfaceProperties>
@@ -694,6 +659,7 @@
       <code><![CDATA[$association->fetch === ClassMetadata::FETCH_EXTRA_LAZY
             ? new LazyCriteriaCollection($persister, $criteria)
             : new ArrayCollection($persister->loadCriteria($criteria))]]></code>
+      <code><![CDATA[$this->em->find($this->typeClass->name, $key)]]></code>
     </InvalidReturnStatement>
     <InvalidReturnType>
       <code><![CDATA[Collection<TKey, T>]]></code>
@@ -1008,19 +974,6 @@
     <InvalidPropertyAssignmentValue>
       <code><![CDATA[$this->queryComponents]]></code>
     </InvalidPropertyAssignmentValue>
-<<<<<<< HEAD
-=======
-    <InvalidReturnStatement>
-      <code>$factors[0]</code>
-      <code>$primary</code>
-      <code>$terms[0]</code>
-    </InvalidReturnStatement>
-    <InvalidReturnType>
-      <code>AST\ArithmeticFactor</code>
-      <code>AST\ArithmeticTerm</code>
-      <code>AST\SimpleArithmeticExpression|AST\ArithmeticTerm</code>
-    </InvalidReturnType>
->>>>>>> e7816398
     <InvalidStringClass>
       <code>new $functionClass($functionName)</code>
       <code>new $functionClass($functionName)</code>
@@ -1081,6 +1034,7 @@
   <file src="lib/Doctrine/ORM/Query/SqlWalker.php">
     <DocblockTypeContradiction>
       <code><![CDATA[$this->conn->quote((string) $newValue)]]></code>
+      <code>throw QueryException::invalidLiteral($literal)</code>
     </DocblockTypeContradiction>
     <InvalidArgument>
       <code><![CDATA[$join->conditionalExpression]]></code>
@@ -1220,14 +1174,6 @@
       <code>MetadataFilter</code>
     </MissingTemplateParam>
   </file>
-<<<<<<< HEAD
-=======
-  <file src="lib/Doctrine/ORM/Tools/ConvertDoctrine1Schema.php">
-    <PossiblyUndefinedArrayOffset>
-      <code><![CDATA[$column['type']]]></code>
-    </PossiblyUndefinedArrayOffset>
-  </file>
->>>>>>> e7816398
   <file src="lib/Doctrine/ORM/Tools/DebugUnitOfWorkListener.php">
     <RedundantConditionGivenDocblockType>
       <code>$state === UnitOfWork::STATE_DETACHED</code>
