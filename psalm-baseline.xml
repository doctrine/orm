<?xml version="1.0" encoding="UTF-8"?>
<files psalm-version="5.16.0@2897ba636551a8cb61601cc26f6ccfbba6c36591">
  <file src="src/AbstractQuery.php">
    <FalsableReturnStatement>
      <code><![CDATA[! $filteredParameters->isEmpty() ? $filteredParameters->first() : null]]></code>
    </FalsableReturnStatement>
    <InvalidFalsableReturnType>
      <code>Parameter|null</code>
    </InvalidFalsableReturnType>
    <MissingClosureParamType>
      <code>$alias</code>
      <code>$data</code>
      <code>$data</code>
    </MissingClosureParamType>
    <PossiblyInvalidArgument>
      <code>$stmt</code>
    </PossiblyInvalidArgument>
    <PossiblyNullReference>
      <code>getCacheLogger</code>
      <code>getQueryCache</code>
    </PossiblyNullReference>
  </file>
  <file src="src/Cache/CacheConfiguration.php">
    <PossiblyNullReference>
      <code>getTimestampRegion</code>
    </PossiblyNullReference>
  </file>
  <file src="src/Cache/DefaultCache.php">
    <PossiblyNullPropertyAssignmentValue>
      <code><![CDATA[$em->getConfiguration()
            ->getSecondLevelCacheConfiguration()
            ->getCacheFactory()]]></code>
    </PossiblyNullPropertyAssignmentValue>
    <PossiblyNullReference>
      <code>getCacheFactory</code>
    </PossiblyNullReference>
  </file>
  <file src="src/Cache/DefaultEntityHydrator.php">
    <UndefinedInterfaceMethod>
      <code>getCacheRegion</code>
    </UndefinedInterfaceMethod>
  </file>
  <file src="src/Cache/DefaultQueryCache.php">
    <ArgumentTypeCoercion>
      <code><![CDATA[$assocKeys->identifiers[$assocIndex]]]></code>
      <code><![CDATA[$assocKeys->identifiers[$assocIndex]]]></code>
      <code><![CDATA[$cacheKeys->identifiers[$index]]]></code>
      <code><![CDATA[$cacheKeys->identifiers[$index]]]></code>
    </ArgumentTypeCoercion>
    <NoInterfaceProperties>
      <code><![CDATA[$assocEntry->class]]></code>
      <code><![CDATA[$assocEntry->class]]></code>
    </NoInterfaceProperties>
    <PossiblyNullReference>
      <code>getCacheLogger</code>
    </PossiblyNullReference>
    <RedundantCondition>
      <code>assert($cm instanceof ClassMetadata)</code>
    </RedundantCondition>
    <UndefinedInterfaceMethod>
      <code>getCacheRegion</code>
      <code>resolveAssociationEntries</code>
      <code>resolveAssociationEntries</code>
      <code>storeEntityCache</code>
      <code>storeEntityCache</code>
    </UndefinedInterfaceMethod>
  </file>
  <file src="src/Cache/Persister/Collection/AbstractCollectionPersister.php">
    <ArgumentTypeCoercion>
      <code>$cache</code>
      <code>$entityKey</code>
    </ArgumentTypeCoercion>
    <NoInterfaceProperties>
      <code><![CDATA[$entry->identifiers]]></code>
    </NoInterfaceProperties>
    <PossiblyNullArgument>
      <code><![CDATA[$collection->getOwner()]]></code>
    </PossiblyNullArgument>
    <PossiblyNullReference>
      <code>buildCollectionHydrator</code>
      <code>getCacheFactory</code>
    </PossiblyNullReference>
  </file>
  <file src="src/Cache/Persister/Collection/NonStrictReadWriteCachedCollectionPersister.php">
    <PossiblyNullArgument>
      <code><![CDATA[$collection->getOwner()]]></code>
      <code><![CDATA[$collection->getOwner()]]></code>
    </PossiblyNullArgument>
  </file>
  <file src="src/Cache/Persister/Collection/ReadOnlyCachedCollectionPersister.php">
    <PossiblyNullArgument>
      <code><![CDATA[$collection->getOwner()]]></code>
    </PossiblyNullArgument>
  </file>
  <file src="src/Cache/Persister/Collection/ReadWriteCachedCollectionPersister.php">
    <PossiblyNullArgument>
      <code><![CDATA[$collection->getOwner()]]></code>
      <code><![CDATA[$collection->getOwner()]]></code>
    </PossiblyNullArgument>
    <UndefinedInterfaceMethod>
      <code>lock</code>
      <code>lock</code>
    </UndefinedInterfaceMethod>
  </file>
  <file src="src/Cache/Persister/Entity/AbstractEntityPersister.php">
    <ArgumentTypeCoercion>
      <code>$cacheEntry</code>
    </ArgumentTypeCoercion>
    <NoInterfaceProperties>
      <code><![CDATA[$cacheEntry->class]]></code>
    </NoInterfaceProperties>
    <PossiblyNullArgument>
      <code><![CDATA[$collection->getOwner()]]></code>
      <code><![CDATA[$collection->getOwner()]]></code>
    </PossiblyNullArgument>
    <PossiblyNullPropertyAssignmentValue>
      <code><![CDATA[$em->getCache()]]></code>
    </PossiblyNullPropertyAssignmentValue>
    <PossiblyNullReference>
      <code>getCacheFactory</code>
      <code>getTimestampRegion</code>
    </PossiblyNullReference>
    <RedundantConditionGivenDocblockType>
      <code>assert($metadata instanceof ClassMetadata)</code>
    </RedundantConditionGivenDocblockType>
    <UndefinedInterfaceMethod>
      <code>getCacheRegion</code>
      <code>getCacheRegion</code>
      <code>getCacheRegion</code>
      <code>getCacheRegion</code>
      <code>loadCollectionCache</code>
      <code>loadCollectionCache</code>
      <code>storeCollectionCache</code>
      <code>storeCollectionCache</code>
      <code>storeEntityCache</code>
    </UndefinedInterfaceMethod>
  </file>
  <file src="src/Cache/Persister/Entity/ReadWriteCachedEntityPersister.php">
    <RedundantCondition>
      <code>$isChanged</code>
    </RedundantCondition>
    <UndefinedInterfaceMethod>
      <code>lock</code>
      <code>lock</code>
    </UndefinedInterfaceMethod>
  </file>
  <file src="src/Cache/TimestampQueryCacheValidator.php">
    <NoInterfaceProperties>
      <code><![CDATA[$timestamp->time]]></code>
    </NoInterfaceProperties>
  </file>
  <file src="src/Configuration.php">
    <ArgumentTypeCoercion>
      <code>$className</code>
    </ArgumentTypeCoercion>
  </file>
  <file src="src/Decorator/EntityManagerDecorator.php">
    <InvalidReturnStatement>
      <code><![CDATA[$this->wrapped->getClassMetadata($className)]]></code>
    </InvalidReturnStatement>
    <InvalidReturnType>
      <code>ClassMetadata</code>
    </InvalidReturnType>
  </file>
  <file src="src/EntityManager.php">
    <ArgumentTypeCoercion>
      <code>$className</code>
    </ArgumentTypeCoercion>
    <InvalidReturnStatement>
      <code>$entity</code>
      <code>$entity</code>
      <code>$entity</code>
      <code><![CDATA[$entity instanceof $class->name ? $entity : null]]></code>
      <code><![CDATA[$persister->load($sortedId, null, null, [], $lockMode)]]></code>
      <code><![CDATA[$persister->loadById($sortedId)]]></code>
      <code><![CDATA[$this->metadataFactory]]></code>
      <code><![CDATA[$this->metadataFactory->getMetadataFor($className)]]></code>
    </InvalidReturnStatement>
    <InvalidReturnType>
      <code>ClassMetadataFactory</code>
      <code>Mapping\ClassMetadata</code>
    </InvalidReturnType>
    <PossiblyNullArgument>
      <code><![CDATA[$config->getProxyDir()]]></code>
      <code><![CDATA[$config->getProxyNamespace()]]></code>
    </PossiblyNullArgument>
    <PossiblyNullReference>
      <code>createCache</code>
      <code>getCacheFactory</code>
    </PossiblyNullReference>
    <PropertyTypeCoercion>
      <code>new $metadataFactoryClassName()</code>
    </PropertyTypeCoercion>
    <RedundantCastGivenDocblockType>
      <code>(string) $hydrationMode</code>
    </RedundantCastGivenDocblockType>
  </file>
  <file src="src/EntityRepository.php">
    <InvalidReturnStatement>
      <code><![CDATA[$persister->load($criteria, null, null, [], null, 1, $orderBy)]]></code>
      <code>new LazyCriteriaCollection($persister, $criteria)</code>
    </InvalidReturnStatement>
    <InvalidReturnType>
      <code><![CDATA[AbstractLazyCollection<int, T>&Selectable<int, T>]]></code>
      <code>T|null</code>
    </InvalidReturnType>
    <LessSpecificReturnStatement>
      <code><![CDATA[$persister->loadAll($criteria, $orderBy, $limit, $offset)]]></code>
    </LessSpecificReturnStatement>
    <MoreSpecificReturnType>
      <code><![CDATA[list<T>]]></code>
    </MoreSpecificReturnType>
  </file>
  <file src="src/Id/AssignedGenerator.php">
    <PossiblyNullArgument>
      <code>$entity</code>
    </PossiblyNullArgument>
  </file>
  <file src="src/Internal/Hydration/AbstractHydrator.php">
    <ReferenceConstraintViolation>
      <code>return $rowData;</code>
      <code>return $rowData;</code>
    </ReferenceConstraintViolation>
  </file>
  <file src="src/Internal/Hydration/ArrayHydrator.php">
    <PossiblyInvalidArgument>
      <code>$index</code>
    </PossiblyInvalidArgument>
    <PossiblyNullArgument>
      <code>$index</code>
    </PossiblyNullArgument>
    <PossiblyNullArrayAssignment>
      <code>$result[$resultKey]</code>
      <code>$result[$resultKey]</code>
    </PossiblyNullArrayAssignment>
    <PossiblyUndefinedArrayOffset>
      <code><![CDATA[$newObject['args']]]></code>
    </PossiblyUndefinedArrayOffset>
    <ReferenceConstraintViolation>
      <code>$result</code>
    </ReferenceConstraintViolation>
    <ReferenceReusedFromConfusingScope>
      <code>$baseElement</code>
    </ReferenceReusedFromConfusingScope>
    <UnsupportedPropertyReferenceUsage>
      <code><![CDATA[$baseElement =& $this->resultPointers[$parent]]]></code>
    </UnsupportedPropertyReferenceUsage>
    <UnsupportedReferenceUsage>
      <code><![CDATA[$baseElement =& $this->resultPointers[$parent][key($first)]]]></code>
      <code><![CDATA[$this->resultPointers[$dqlAlias] =& $coll[array_key_last($coll)]]]></code>
    </UnsupportedReferenceUsage>
  </file>
  <file src="src/Internal/Hydration/ObjectHydrator.php">
    <InvalidArgument>
      <code>$element</code>
    </InvalidArgument>
    <PossiblyFalseArgument>
      <code>$index</code>
    </PossiblyFalseArgument>
    <PossiblyInvalidArgument>
      <code>$parentObject</code>
      <code>$parentObject</code>
      <code>$parentObject</code>
      <code>$parentObject</code>
      <code>$parentObject</code>
      <code>$parentObject</code>
      <code>$parentObject</code>
    </PossiblyInvalidArgument>
    <PossiblyNullReference>
      <code>getValue</code>
      <code>getValue</code>
      <code>getValue</code>
      <code>setValue</code>
      <code>setValue</code>
    </PossiblyNullReference>
    <PossiblyUndefinedArrayOffset>
      <code><![CDATA[$newObject['args']]]></code>
    </PossiblyUndefinedArrayOffset>
  </file>
  <file src="src/Mapping/AssociationMapping.php">
    <LessSpecificReturnStatement>
      <code>$mapping</code>
    </LessSpecificReturnStatement>
    <MoreSpecificReturnType>
      <code>static</code>
    </MoreSpecificReturnType>
  </file>
  <file src="src/Mapping/Builder/ClassMetadataBuilder.php">
    <ArgumentTypeCoercion>
      <code>$repositoryClassName</code>
    </ArgumentTypeCoercion>
  </file>
  <file src="src/Mapping/Builder/EntityListenerBuilder.php">
    <PossiblyNullArgument>
      <code>$class</code>
    </PossiblyNullArgument>
  </file>
  <file src="src/Mapping/ClassMetadata.php">
    <DeprecatedProperty>
      <code><![CDATA[$this->columnNames]]></code>
      <code><![CDATA[$this->columnNames]]></code>
      <code><![CDATA[$this->columnNames]]></code>
      <code><![CDATA[$this->columnNames]]></code>
    </DeprecatedProperty>
    <InvalidArgument>
      <code>$mapping</code>
      <code>$mapping</code>
      <code>$mapping</code>
      <code>$mapping</code>
      <code>$overrideMapping</code>
    </InvalidArgument>
    <InvalidNullableReturnType>
      <code>ReflectionClass|null</code>
    </InvalidNullableReturnType>
    <InvalidPropertyAssignmentValue>
      <code>$definition</code>
      <code><![CDATA[$this->subClasses]]></code>
    </InvalidPropertyAssignmentValue>
    <LessSpecificReturnStatement>
      <code>$className</code>
      <code>$className</code>
      <code><![CDATA[$this->namespace . '\\' . $className]]></code>
    </LessSpecificReturnStatement>
    <MoreSpecificReturnType>
      <code>class-string|null</code>
    </MoreSpecificReturnType>
    <NullableReturnStatement>
      <code><![CDATA[$this->reflClass]]></code>
    </NullableReturnStatement>
    <ParamNameMismatch>
      <code>$entity</code>
    </ParamNameMismatch>
    <PossiblyNullArgument>
      <code>$class</code>
      <code>$className</code>
      <code><![CDATA[$mapping['targetEntity']]]></code>
      <code><![CDATA[$mapping['targetEntity']]]></code>
      <code><![CDATA[$parentReflFields[$embeddedClass->declaredField]]]></code>
    </PossiblyNullArgument>
    <PossiblyNullReference>
      <code>getProperty</code>
      <code>getProperty</code>
      <code>getProperty</code>
      <code>getValue</code>
      <code>getValue</code>
      <code>getValue</code>
      <code>instantiate</code>
      <code>setValue</code>
      <code>setValue</code>
    </PossiblyNullReference>
    <PossiblyUndefinedArrayOffset>
      <code><![CDATA[$mapping['isOwningSide']]]></code>
      <code><![CDATA[$mapping['isOwningSide']]]></code>
      <code><![CDATA[$mapping['isOwningSide']]]></code>
      <code><![CDATA[$mapping['targetEntity']]]></code>
      <code><![CDATA[$table['name']]]></code>
    </PossiblyUndefinedArrayOffset>
    <PropertyNotSetInConstructor>
      <code>$idGenerator</code>
      <code>$table</code>
    </PropertyNotSetInConstructor>
    <RedundantCondition>
      <code>$mapping !== false</code>
      <code>$mapping !== false</code>
    </RedundantCondition>
    <RedundantFunctionCall>
      <code>array_values</code>
    </RedundantFunctionCall>
    <RedundantPropertyInitializationCheck>
      <code><![CDATA[$this->table]]></code>
      <code><![CDATA[$this->table]]></code>
      <code>null</code>
      <code>null</code>
    </RedundantPropertyInitializationCheck>
  </file>
  <file src="src/Mapping/ClassMetadataFactory.php">
    <ArgumentTypeCoercion>
      <code>$platformFamily</code>
      <code><![CDATA[new $definition['class']()]]></code>
    </ArgumentTypeCoercion>
    <InvalidArrayOffset>
      <code><![CDATA[$subClass->table[$indexType][$indexName]]]></code>
    </InvalidArrayOffset>
    <PossiblyInvalidIterator>
      <code><![CDATA[$parentClass->table[$indexType]]]></code>
    </PossiblyInvalidIterator>
    <PossiblyNullArgument>
      <code><![CDATA[$this->em]]></code>
      <code><![CDATA[$this->em]]></code>
    </PossiblyNullArgument>
    <PossiblyNullReference>
      <code>getAllClassNames</code>
      <code>getConfiguration</code>
      <code>getConfiguration</code>
      <code>getConfiguration</code>
      <code>getConnection</code>
      <code>hasListeners</code>
      <code>hasListeners</code>
      <code>loadMetadataForClass</code>
    </PossiblyNullReference>
    <RedundantCondition>
      <code><![CDATA[$parent->generatorType]]></code>
      <code><![CDATA[$parent->idGenerator]]></code>
    </RedundantCondition>
    <RedundantConditionGivenDocblockType>
      <code>assert($owningSide instanceof ManyToManyOwningSideMapping ||
            $owningSide instanceof OneToOneOwningSideMapping ||
            $owningSide instanceof ManyToOneAssociationMapping)</code>
    </RedundantConditionGivenDocblockType>
  </file>
  <file src="src/Mapping/DefaultEntityListenerResolver.php">
    <InvalidStringClass>
      <code>new $className()</code>
    </InvalidStringClass>
    <PropertyTypeCoercion>
      <code><![CDATA[$this->instances]]></code>
    </PropertyTypeCoercion>
  </file>
  <file src="src/Mapping/DefaultNamingStrategy.php">
    <PossiblyFalseOperand>
      <code><![CDATA[strrpos($className, '\\')]]></code>
    </PossiblyFalseOperand>
  </file>
  <file src="src/Mapping/DefaultTypedFieldMapper.php">
    <LessSpecificReturnStatement>
      <code>$mapping</code>
    </LessSpecificReturnStatement>
    <MoreSpecificReturnType>
      <code>array</code>
    </MoreSpecificReturnType>
    <PropertyTypeCoercion>
      <code>array_merge(self::DEFAULT_TYPED_FIELD_MAPPINGS, $typedFieldMappings)</code>
    </PropertyTypeCoercion>
  </file>
  <file src="src/Mapping/Driver/AttributeDriver.php">
    <InvalidArgument>
      <code>$mapping</code>
      <code><![CDATA[[
                            'sequenceName' => $seqGeneratorAttribute->sequenceName,
                            'allocationSize' => $seqGeneratorAttribute->allocationSize,
                            'initialValue' => $seqGeneratorAttribute->initialValue,
                        ]]]></code>
    </InvalidArgument>
    <LessSpecificReturnStatement>
      <code>$mapping</code>
    </LessSpecificReturnStatement>
    <MoreSpecificImplementedParamType>
      <code>$metadata</code>
    </MoreSpecificImplementedParamType>
    <MoreSpecificReturnType>
      <code>array{
     *                   fieldName: string,
     *                   type: mixed,
     *                   scale: int,
     *                   length: int,
     *                   unique: bool,
     *                   nullable: bool,
     *                   precision: int,
     *                   enumType?: class-string,
     *                   options?: mixed[],
     *                   columnName?: string,
     *                   columnDefinition?: string
     *               }</code>
    </MoreSpecificReturnType>
    <PossiblyNullArgument>
      <code>$listenerClassName</code>
    </PossiblyNullArgument>
    <RedundantCondition>
      <code><![CDATA[$metadata->getReflectionClass()]]></code>
    </RedundantCondition>
    <RedundantConditionGivenDocblockType>
      <code>assert($cacheAttribute instanceof Mapping\Cache)</code>
      <code>assert($method instanceof ReflectionMethod)</code>
      <code>assert($method instanceof ReflectionMethod)</code>
      <code>assert($property instanceof ReflectionProperty)</code>
    </RedundantConditionGivenDocblockType>
    <TypeDoesNotContainNull>
      <code><![CDATA[new ReflectionClass($metadata->name)]]></code>
    </TypeDoesNotContainNull>
  </file>
  <file src="src/Mapping/Driver/DatabaseDriver.php">
    <DocblockTypeContradiction>
      <code>$metadata instanceof ClassMetadata</code>
    </DocblockTypeContradiction>
    <MoreSpecificImplementedParamType>
      <code>$metadata</code>
    </MoreSpecificImplementedParamType>
    <PossiblyNullArrayAccess>
      <code><![CDATA[$this->tables[$tableName]]]></code>
      <code><![CDATA[$this->tables[$tableName]]]></code>
    </PossiblyNullArrayAccess>
    <PossiblyNullReference>
      <code>getColumns</code>
      <code>getColumns</code>
      <code>getIndexes</code>
    </PossiblyNullReference>
  </file>
  <file src="src/Mapping/Driver/SimplifiedXmlDriver.php">
    <MissingParamType>
      <code>$fileExtension</code>
      <code>$prefixes</code>
    </MissingParamType>
  </file>
  <file src="src/Mapping/Driver/XmlDriver.php">
    <ArgumentTypeCoercion>
      <code>$mapping</code>
      <code><![CDATA[(string) $xmlRoot['repository-class']]]></code>
      <code><![CDATA[isset($xmlRoot['repository-class']) ? (string) $xmlRoot['repository-class'] : null]]></code>
    </ArgumentTypeCoercion>
    <InvalidArgument>
      <code>$columnDef</code>
      <code><![CDATA[$this->cacheToArray($manyToManyElement->cache)]]></code>
      <code><![CDATA[$this->cacheToArray($manyToOneElement->cache)]]></code>
      <code><![CDATA[$this->cacheToArray($oneToManyElement->cache)]]></code>
      <code><![CDATA[$this->cacheToArray($oneToOneElement->cache)]]></code>
    </InvalidArgument>
    <InvalidPropertyAssignmentValue>
      <code><![CDATA[$metadata->table]]></code>
    </InvalidPropertyAssignmentValue>
    <InvalidPropertyFetch>
      <code><![CDATA[$xmlRoot->{'discriminator-column'}]]></code>
      <code><![CDATA[$xmlRoot->{'discriminator-map'}]]></code>
    </InvalidPropertyFetch>
    <InvalidReturnStatement>
      <code>$mapping</code>
      <code>$result</code>
      <code><![CDATA[[
            'usage'  => $usage,
            'region' => $region,
        ]]]></code>
    </InvalidReturnStatement>
    <InvalidReturnType>
      <code>array{
      *                   fieldName: string,
      *                   type?: string,
      *                   columnName?: string,
      *                   length?: int,
      *                   precision?: int,
      *                   scale?: int,
      *                   unique?: bool,
      *                   nullable?: bool,
      *                   notInsertable?: bool,
      *                   notUpdatable?: bool,
      *                   enumType?: string,
      *                   version?: bool,
      *                   columnDefinition?: string,
      *                   options?: array
      *               }</code>
      <code>array{usage: int|null, region?: string}</code>
      <code>loadMappingFile</code>
    </InvalidReturnType>
    <MoreSpecificImplementedParamType>
      <code>$metadata</code>
    </MoreSpecificImplementedParamType>
    <NoInterfaceProperties>
      <code><![CDATA[$xmlRoot->{'discriminator-column'}]]></code>
      <code><![CDATA[$xmlRoot->{'discriminator-map'}]]></code>
    </NoInterfaceProperties>
    <TypeDoesNotContainType>
      <code><![CDATA[$xmlRoot->getName() === 'embeddable']]></code>
      <code><![CDATA[$xmlRoot->getName() === 'entity']]></code>
      <code><![CDATA[$xmlRoot->getName() === 'mapped-superclass']]></code>
    </TypeDoesNotContainType>
  </file>
  <file src="src/Mapping/ManyToManyInverseSideMapping.php">
    <PropertyNotSetInConstructor>
      <code>ManyToManyInverseSideMapping</code>
    </PropertyNotSetInConstructor>
  </file>
  <file src="src/Mapping/ManyToManyOwningSideMapping.php">
    <PropertyNotSetInConstructor>
      <code>$joinTable</code>
    </PropertyNotSetInConstructor>
  </file>
  <file src="src/Mapping/OneToManyAssociationMapping.php">
    <PropertyNotSetInConstructor>
      <code>OneToManyAssociationMapping</code>
    </PropertyNotSetInConstructor>
    <TypeDoesNotContainType>
      <code><![CDATA[isset($mapping->mappedBy)]]></code>
    </TypeDoesNotContainType>
  </file>
  <file src="src/Mapping/OneToOneInverseSideMapping.php">
    <PropertyNotSetInConstructor>
      <code>OneToOneInverseSideMapping</code>
    </PropertyNotSetInConstructor>
  </file>
  <file src="src/Mapping/ReflectionEmbeddedProperty.php">
    <MethodSignatureMismatch>
      <code>$object</code>
    </MethodSignatureMismatch>
    <PropertyNotSetInConstructor>
      <code>ReflectionEmbeddedProperty</code>
      <code>ReflectionEmbeddedProperty</code>
    </PropertyNotSetInConstructor>
  </file>
  <file src="src/Mapping/ReflectionEnumProperty.php">
    <MethodSignatureMismatch>
      <code>$object</code>
    </MethodSignatureMismatch>
    <PropertyNotSetInConstructor>
      <code>ReflectionEnumProperty</code>
      <code>ReflectionEnumProperty</code>
    </PropertyNotSetInConstructor>
  </file>
  <file src="src/Mapping/ReflectionReadonlyProperty.php">
    <PropertyNotSetInConstructor>
      <code>ReflectionReadonlyProperty</code>
      <code>ReflectionReadonlyProperty</code>
    </PropertyNotSetInConstructor>
  </file>
  <file src="src/Mapping/ToOneInverseSideMapping.php">
    <LessSpecificReturnStatement>
      <code>$mapping</code>
    </LessSpecificReturnStatement>
    <MoreSpecificReturnType>
      <code>static</code>
    </MoreSpecificReturnType>
  </file>
  <file src="src/Mapping/ToOneOwningSideMapping.php">
    <LessSpecificReturnStatement>
      <code>$instance</code>
      <code>$mapping</code>
    </LessSpecificReturnStatement>
    <MoreSpecificReturnType>
      <code>static</code>
      <code>static</code>
    </MoreSpecificReturnType>
  </file>
  <file src="src/Mapping/UnderscoreNamingStrategy.php">
    <PossiblyFalseOperand>
      <code><![CDATA[strrpos($className, '\\')]]></code>
    </PossiblyFalseOperand>
  </file>
  <file src="src/NativeQuery.php">
    <PropertyNotSetInConstructor>
      <code>$sql</code>
    </PropertyNotSetInConstructor>
  </file>
  <file src="src/PersistentCollection.php">
    <ImplementedReturnTypeMismatch>
      <code><![CDATA[Collection<TKey, T>]]></code>
    </ImplementedReturnTypeMismatch>
    <InvalidReturnStatement>
      <code><![CDATA[$association->fetch === ClassMetadata::FETCH_EXTRA_LAZY
            ? new LazyCriteriaCollection($persister, $criteria)
            : new ArrayCollection($persister->loadCriteria($criteria))]]></code>
      <code><![CDATA[$this->em->find($this->typeClass->name, $key)]]></code>
    </InvalidReturnStatement>
    <InvalidReturnType>
      <code><![CDATA[Collection<TKey, T>]]></code>
    </InvalidReturnType>
    <LessSpecificReturnStatement>
      <code><![CDATA[$this->unwrap()->matching($criteria)]]></code>
    </LessSpecificReturnStatement>
    <ParamNameMismatch>
      <code>$value</code>
      <code>$value</code>
    </ParamNameMismatch>
    <PossiblyNullArgument>
      <code><![CDATA[$this->backRefFieldName]]></code>
    </PossiblyNullArgument>
    <PossiblyNullReference>
      <code>setValue</code>
      <code>setValue</code>
    </PossiblyNullReference>
    <UndefinedMethod>
      <code><![CDATA[[$this->unwrap(), 'add']]]></code>
    </UndefinedMethod>
  </file>
  <file src="src/Persisters/Collection/ManyToManyPersister.php">
    <PossiblyNullArgument>
      <code><![CDATA[$collection->getOwner()]]></code>
      <code><![CDATA[$collection->getOwner()]]></code>
      <code><![CDATA[$collection->getOwner()]]></code>
      <code><![CDATA[$collection->getOwner()]]></code>
      <code><![CDATA[$collection->getOwner()]]></code>
      <code><![CDATA[$collection->getOwner()]]></code>
      <code><![CDATA[$collection->getOwner()]]></code>
      <code>$owner</code>
    </PossiblyNullArgument>
    <PossiblyNullReference>
      <code>getFieldForColumn</code>
      <code>getFieldForColumn</code>
    </PossiblyNullReference>
  </file>
  <file src="src/Persisters/Collection/OneToManyPersister.php">
    <PossiblyNullArgument>
      <code><![CDATA[$collection->getOwner()]]></code>
      <code><![CDATA[$collection->getOwner()]]></code>
      <code><![CDATA[$collection->getOwner()]]></code>
    </PossiblyNullArgument>
  </file>
  <file src="src/Persisters/Entity/BasicEntityPersister.php">
    <DocblockTypeContradiction>
      <code>$value === null</code>
    </DocblockTypeContradiction>
    <InvalidArgument>
      <code>$hints</code>
      <code>$hints</code>
      <code><![CDATA[[Query::HINT_REFRESH => true]]]></code>
      <code><![CDATA[[UnitOfWork::HINT_DEFEREAGERLOAD => true]]]></code>
      <code><![CDATA[[UnitOfWork::HINT_DEFEREAGERLOAD => true]]]></code>
    </InvalidArgument>
    <LessSpecificReturnStatement>
      <code>$newValue</code>
      <code>[$params, $types]</code>
      <code>[$sqlParams, $sqlTypes]</code>
    </LessSpecificReturnStatement>
    <MoreSpecificReturnType>
      <code>array</code>
      <code>array</code>
      <code><![CDATA[list<mixed>]]></code>
    </MoreSpecificReturnType>
    <PossiblyNullReference>
      <code>getValue</code>
      <code>getValue</code>
      <code>getValue</code>
      <code>getValue</code>
      <code>getValue</code>
      <code>getValue</code>
      <code>setValue</code>
    </PossiblyNullReference>
    <PropertyTypeCoercion>
      <code><![CDATA[$this->currentPersisterContext->sqlTableAliases]]></code>
    </PropertyTypeCoercion>
  </file>
  <file src="src/Proxy/Autoloader.php">
    <ArgumentTypeCoercion>
      <code>$autoloader</code>
    </ArgumentTypeCoercion>
    <LessSpecificReturnStatement>
      <code>$autoloader</code>
    </LessSpecificReturnStatement>
    <MoreSpecificReturnType>
      <code>Closure(string): void</code>
    </MoreSpecificReturnType>
    <UnresolvableInclude>
      <code>require $file</code>
    </UnresolvableInclude>
  </file>
  <file src="src/Proxy/DefaultProxyClassNameResolver.php">
    <LessSpecificReturnStatement>
      <code>$className</code>
      <code>substr($className, $pos + Proxy::MARKER_LENGTH + 2)</code>
    </LessSpecificReturnStatement>
    <MoreSpecificReturnType>
      <code>string</code>
    </MoreSpecificReturnType>
  </file>
  <file src="src/Proxy/ProxyFactory.php">
    <ArgumentTypeCoercion>
      <code>$classMetadata</code>
    </ArgumentTypeCoercion>
    <InvalidNullableReturnType>
      <code>Closure</code>
    </InvalidNullableReturnType>
    <InvalidPropertyAssignmentValue>
      <code><![CDATA[$this->proxyFactories]]></code>
    </InvalidPropertyAssignmentValue>
    <NoInterfaceProperties>
      <code><![CDATA[$metadata->isEmbeddedClass]]></code>
      <code><![CDATA[$metadata->isMappedSuperclass]]></code>
    </NoInterfaceProperties>
    <NullableReturnStatement>
      <code><![CDATA[$this->proxyFactories[$className] = $proxyFactory]]></code>
    </NullableReturnStatement>
    <PossiblyFalseArgument>
      <code>$i</code>
    </PossiblyFalseArgument>
    <PossiblyFalseOperand>
      <code>$i</code>
    </PossiblyFalseOperand>
    <TypeDoesNotContainType>
      <code><![CDATA[$autoGenerate < 0]]></code>
      <code><![CDATA[$autoGenerate > 4]]></code>
    </TypeDoesNotContainType>
    <UndefinedMethod>
      <code><![CDATA[self::createLazyGhost(static function (InternalProxy $object) use ($initializer, &$proxy): void {
                $initializer($object, $proxy);
            }, $skippedProperties)]]></code>
    </UndefinedMethod>
    <UnresolvableInclude>
      <code>require $fileName</code>
    </UnresolvableInclude>
  </file>
  <file src="src/Query.php">
    <InvalidArgument>
      <code>$sqlParams</code>
    </InvalidArgument>
    <PossiblyNullArgument>
      <code><![CDATA[$this->getDQL()]]></code>
    </PossiblyNullArgument>
    <PossiblyNullReference>
      <code>evictEntityRegion</code>
    </PossiblyNullReference>
    <PropertyNotSetInConstructor>
      <code>$parserResult</code>
    </PropertyNotSetInConstructor>
  </file>
  <file src="src/Query/AST/Functions/BitAndFunction.php">
    <PossiblyInvalidPropertyAssignmentValue>
      <code><![CDATA[$parser->ArithmeticPrimary()]]></code>
      <code><![CDATA[$parser->ArithmeticPrimary()]]></code>
    </PossiblyInvalidPropertyAssignmentValue>
  </file>
  <file src="src/Query/AST/Functions/BitOrFunction.php">
    <PossiblyInvalidPropertyAssignmentValue>
      <code><![CDATA[$parser->ArithmeticPrimary()]]></code>
      <code><![CDATA[$parser->ArithmeticPrimary()]]></code>
    </PossiblyInvalidPropertyAssignmentValue>
  </file>
  <file src="src/Query/AST/Functions/DateAddFunction.php">
    <PossiblyInvalidPropertyAssignmentValue>
      <code><![CDATA[$parser->ArithmeticPrimary()]]></code>
      <code><![CDATA[$parser->ArithmeticPrimary()]]></code>
    </PossiblyInvalidPropertyAssignmentValue>
    <UndefinedPropertyFetch>
      <code><![CDATA[$this->unit->value]]></code>
    </UndefinedPropertyFetch>
  </file>
  <file src="src/Query/AST/Functions/DateDiffFunction.php">
    <PossiblyInvalidPropertyAssignmentValue>
      <code><![CDATA[$parser->ArithmeticPrimary()]]></code>
      <code><![CDATA[$parser->ArithmeticPrimary()]]></code>
    </PossiblyInvalidPropertyAssignmentValue>
  </file>
  <file src="src/Query/AST/Functions/DateSubFunction.php">
    <UndefinedPropertyFetch>
      <code><![CDATA[$this->unit->value]]></code>
    </UndefinedPropertyFetch>
  </file>
  <file src="src/Query/AST/Functions/FunctionNode.php">
    <ParamNameMismatch>
      <code>$sqlWalker</code>
    </ParamNameMismatch>
  </file>
  <file src="src/Query/AST/Functions/LocateFunction.php">
    <PossiblyInvalidArgument>
      <code><![CDATA[$this->simpleArithmeticExpression]]></code>
    </PossiblyInvalidArgument>
  </file>
  <file src="src/Query/AST/JoinClassPathExpression.php">
    <UndefinedMethod>
      <code>walkJoinPathExpression</code>
    </UndefinedMethod>
  </file>
  <file src="src/Query/AST/JoinVariableDeclaration.php">
    <UndefinedMethod>
      <code>walkJoinVariableDeclaration</code>
    </UndefinedMethod>
  </file>
  <file src="src/Query/AST/SimpleWhenClause.php">
    <UndefinedMethod>
      <code>walkWhenClauseExpression</code>
    </UndefinedMethod>
  </file>
  <file src="src/Query/AST/WhenClause.php">
    <UndefinedMethod>
      <code>walkWhenClauseExpression</code>
    </UndefinedMethod>
  </file>
  <file src="src/Query/Exec/MultiTableDeleteExecutor.php">
    <InvalidReturnStatement>
      <code>$numDeleted</code>
    </InvalidReturnStatement>
    <InvalidReturnType>
      <code>int</code>
    </InvalidReturnType>
    <PossiblyInvalidIterator>
      <code><![CDATA[$this->sqlStatements]]></code>
    </PossiblyInvalidIterator>
    <PropertyNotSetInConstructor>
      <code>MultiTableDeleteExecutor</code>
    </PropertyNotSetInConstructor>
    <UninitializedProperty>
      <code><![CDATA[$this->sqlStatements]]></code>
    </UninitializedProperty>
  </file>
  <file src="src/Query/Exec/MultiTableUpdateExecutor.php">
    <InvalidArgument>
      <code>$paramTypes</code>
    </InvalidArgument>
    <InvalidReturnStatement>
      <code>$numUpdated</code>
    </InvalidReturnStatement>
    <InvalidReturnType>
      <code>int</code>
    </InvalidReturnType>
    <PossiblyInvalidIterator>
      <code><![CDATA[$this->sqlStatements]]></code>
    </PossiblyInvalidIterator>
    <PropertyNotSetInConstructor>
      <code>MultiTableUpdateExecutor</code>
    </PropertyNotSetInConstructor>
<<<<<<< HEAD
    <PropertyTypeCoercion>
      <code><![CDATA[$this->sqlStatements]]></code>
    </PropertyTypeCoercion>
    <UninitializedProperty>
      <code><![CDATA[$this->sqlStatements]]></code>
    </UninitializedProperty>
=======
>>>>>>> f2176a9c
  </file>
  <file src="src/Query/Exec/SingleSelectExecutor.php">
    <PossiblyInvalidArgument>
      <code><![CDATA[$this->sqlStatements]]></code>
    </PossiblyInvalidArgument>
  </file>
  <file src="src/Query/Exec/SingleTableDeleteUpdateExecutor.php">
    <InvalidReturnStatement>
      <code><![CDATA[$conn->executeStatement($this->sqlStatements, $params, $types)]]></code>
    </InvalidReturnStatement>
    <InvalidReturnType>
      <code>int</code>
    </InvalidReturnType>
    <PossiblyInvalidArgument>
      <code><![CDATA[$this->sqlStatements]]></code>
    </PossiblyInvalidArgument>
    <PropertyNotSetInConstructor>
      <code>SingleTableDeleteUpdateExecutor</code>
    </PropertyNotSetInConstructor>
  </file>
  <file src="src/Query/Expr/Andx.php">
    <NonInvariantDocblockPropertyType>
      <code>$allowedClasses</code>
      <code>$parts</code>
    </NonInvariantDocblockPropertyType>
  </file>
  <file src="src/Query/Expr/Func.php">
    <LessSpecificReturnStatement>
      <code><![CDATA[$this->arguments]]></code>
    </LessSpecificReturnStatement>
    <MoreSpecificReturnType>
      <code><![CDATA[list<mixed>]]></code>
    </MoreSpecificReturnType>
  </file>
  <file src="src/Query/Expr/GroupBy.php">
    <NonInvariantDocblockPropertyType>
      <code>$parts</code>
    </NonInvariantDocblockPropertyType>
  </file>
  <file src="src/Query/Expr/Join.php">
    <PossiblyNullArgument>
      <code><![CDATA[$this->conditionType]]></code>
    </PossiblyNullArgument>
  </file>
  <file src="src/Query/Expr/Literal.php">
    <NonInvariantDocblockPropertyType>
      <code>$parts</code>
    </NonInvariantDocblockPropertyType>
  </file>
  <file src="src/Query/Expr/Orx.php">
    <NonInvariantDocblockPropertyType>
      <code>$allowedClasses</code>
      <code>$parts</code>
    </NonInvariantDocblockPropertyType>
  </file>
  <file src="src/Query/Expr/Select.php">
    <NonInvariantDocblockPropertyType>
      <code>$allowedClasses</code>
      <code>$parts</code>
    </NonInvariantDocblockPropertyType>
  </file>
  <file src="src/Query/Filter/SQLFilter.php">
    <PropertyTypeCoercion>
      <code><![CDATA[$this->parameters]]></code>
    </PropertyTypeCoercion>
  </file>
  <file src="src/Query/Parser.php">
    <ArgumentTypeCoercion>
      <code>$stringPattern</code>
    </ArgumentTypeCoercion>
    <InvalidNullableReturnType>
      <code>AST\SelectStatement|AST\UpdateStatement|AST\DeleteStatement</code>
    </InvalidNullableReturnType>
    <InvalidPropertyAssignmentValue>
      <code><![CDATA[$this->queryComponents]]></code>
    </InvalidPropertyAssignmentValue>
    <InvalidStringClass>
      <code>new $functionClass($functionName)</code>
      <code>new $functionClass($functionName)</code>
      <code>new $functionClass($functionName)</code>
    </InvalidStringClass>
    <LessSpecificReturnStatement>
      <code>$function</code>
      <code>$function</code>
      <code>$function</code>
    </LessSpecificReturnStatement>
    <NullableReturnStatement>
      <code>$statement</code>
    </NullableReturnStatement>
    <PossiblyFalseArgument>
      <code><![CDATA[strrpos($fromClassName, '\\')]]></code>
    </PossiblyFalseArgument>
    <PossiblyInvalidArgument>
      <code>$AST</code>
      <code>$expr</code>
      <code><![CDATA[$this->lexer->getLiteral($token)]]></code>
      <code><![CDATA[$this->lexer->getLiteral($token)]]></code>
      <code><![CDATA[$this->lexer->getLiteral($token)]]></code>
    </PossiblyInvalidArgument>
    <PossiblyNullArgument>
      <code>$dql</code>
      <code><![CDATA[$this->query->getDQL()]]></code>
      <code><![CDATA[$token->value]]></code>
    </PossiblyNullArgument>
    <PossiblyNullPropertyFetch>
      <code><![CDATA[$lookaheadType->value]]></code>
      <code><![CDATA[$lookaheadType->value]]></code>
      <code><![CDATA[$this->lexer->glimpse()->type]]></code>
      <code><![CDATA[$token->value]]></code>
      <code><![CDATA[$token->value]]></code>
    </PossiblyNullPropertyFetch>
    <RedundantCondition>
      <code><![CDATA[$token->value === TokenType::T_IDENTIFIER->value]]></code>
    </RedundantCondition>
  </file>
  <file src="src/Query/QueryExpressionVisitor.php">
    <InvalidReturnStatement>
      <code><![CDATA[new ArrayCollection($this->parameters)]]></code>
    </InvalidReturnStatement>
    <InvalidReturnType>
      <code><![CDATA[ArrayCollection<int, mixed>]]></code>
    </InvalidReturnType>
    <RedundantConditionGivenDocblockType>
      <code>Comparison::EQ</code>
    </RedundantConditionGivenDocblockType>
  </file>
  <file src="src/Query/SqlWalker.php">
    <DocblockTypeContradiction>
      <code>throw QueryException::invalidLiteral($literal)</code>
    </DocblockTypeContradiction>
    <PossiblyInvalidArgument>
      <code>$expr</code>
    </PossiblyInvalidArgument>
    <PossiblyNullArgument>
      <code><![CDATA[$arithmeticExpr->simpleArithmeticExpression]]></code>
      <code><![CDATA[$arithmeticExpr->subselect]]></code>
      <code>$condExpr</code>
      <code><![CDATA[$generalCaseExpression->elseScalarExpression]]></code>
      <code><![CDATA[$identificationVariableDecl->rangeVariableDeclaration]]></code>
      <code><![CDATA[$simpleCaseExpression->caseOperand]]></code>
      <code><![CDATA[$simpleCaseExpression->elseScalarExpression]]></code>
    </PossiblyNullArgument>
    <PossiblyNullArrayOffset>
      <code><![CDATA[$this->scalarResultAliasMap]]></code>
      <code><![CDATA[$this->scalarResultAliasMap]]></code>
    </PossiblyNullArrayOffset>
    <PossiblyNullReference>
      <code>dispatch</code>
    </PossiblyNullReference>
  </file>
  <file src="src/QueryBuilder.php">
    <ArgumentTypeCoercion>
      <code>$having</code>
      <code>$having</code>
      <code>$where</code>
      <code>$where</code>
      <code><![CDATA[[$rootAlias => $join]]]></code>
      <code><![CDATA[[$rootAlias => $join]]]></code>
    </ArgumentTypeCoercion>
    <DeprecatedMethod>
      <code>getRootAlias</code>
      <code>getRootAlias</code>
    </DeprecatedMethod>
    <FalsableReturnStatement>
      <code><![CDATA[! $filteredParameters->isEmpty() ? $filteredParameters->first() : null]]></code>
    </FalsableReturnStatement>
    <InvalidFalsableReturnType>
      <code>Parameter|null</code>
    </InvalidFalsableReturnType>
    <InvalidPropertyAssignmentValue>
      <code>new ArrayCollection($parameters)</code>
    </InvalidPropertyAssignmentValue>
    <PossiblyFalseArgument>
      <code>$spacePos</code>
      <code>$spacePos</code>
    </PossiblyFalseArgument>
    <PossiblyFalseOperand>
      <code>$spacePos</code>
      <code>$spacePos</code>
    </PossiblyFalseOperand>
    <PossiblyInvalidIterator>
      <code>$dqlPart</code>
    </PossiblyInvalidIterator>
  </file>
  <file src="src/Repository/DefaultRepositoryFactory.php">
    <InvalidReturnStatement>
      <code><![CDATA[$this->repositoryList[$repositoryHash] ??= $this->createRepository($entityManager, $entityName)]]></code>
    </InvalidReturnStatement>
    <InvalidReturnType>
      <code>EntityRepository</code>
    </InvalidReturnType>
    <UnsafeInstantiation>
      <code>new $repositoryClassName($entityManager, $metadata)</code>
    </UnsafeInstantiation>
  </file>
  <file src="src/Tools/Console/Command/ClearCache/CollectionRegionCommand.php">
    <PossiblyNullReference>
      <code>evictAll</code>
    </PossiblyNullReference>
  </file>
  <file src="src/Tools/Console/Command/ClearCache/EntityRegionCommand.php">
    <PossiblyNullReference>
      <code>evictAll</code>
    </PossiblyNullReference>
  </file>
  <file src="src/Tools/Console/Command/GenerateProxiesCommand.php">
    <NoInterfaceProperties>
      <code><![CDATA[$metadata->name]]></code>
    </NoInterfaceProperties>
    <PossiblyNullArgument>
      <code><![CDATA[$em->getConfiguration()->getProxyDir()]]></code>
    </PossiblyNullArgument>
  </file>
  <file src="src/Tools/Console/Command/InfoCommand.php">
    <PossiblyNullReference>
      <code>getAllClassNames</code>
    </PossiblyNullReference>
  </file>
  <file src="src/Tools/Console/Command/MappingDescribeCommand.php">
    <ArgumentTypeCoercion>
      <code><![CDATA[$metadata->entityListeners]]></code>
    </ArgumentTypeCoercion>
    <PossiblyNullReference>
      <code>getAllClassNames</code>
    </PossiblyNullReference>
  </file>
  <file src="src/Tools/Console/Command/SchemaTool/CreateCommand.php">
    <ArgumentTypeCoercion>
      <code>$metadatas</code>
      <code>$metadatas</code>
    </ArgumentTypeCoercion>
  </file>
  <file src="src/Tools/Console/Command/SchemaTool/DropCommand.php">
    <ArgumentTypeCoercion>
      <code>$metadatas</code>
      <code>$metadatas</code>
      <code>$metadatas</code>
    </ArgumentTypeCoercion>
    <PossiblyNullArgument>
      <code><![CDATA[$this->getName()]]></code>
      <code><![CDATA[$this->getName()]]></code>
    </PossiblyNullArgument>
  </file>
  <file src="src/Tools/Console/Command/SchemaTool/UpdateCommand.php">
    <ArgumentTypeCoercion>
      <code>$metadatas</code>
    </ArgumentTypeCoercion>
    <PossiblyNullArgument>
      <code><![CDATA[$this->getName()]]></code>
      <code><![CDATA[$this->getName()]]></code>
    </PossiblyNullArgument>
  </file>
  <file src="src/Tools/Console/MetadataFilter.php">
    <InvalidArgument>
      <code>new ArrayIterator($metadatas)</code>
    </InvalidArgument>
    <MissingTemplateParam>
      <code>MetadataFilter</code>
    </MissingTemplateParam>
  </file>
  <file src="src/Tools/DebugUnitOfWorkListener.php">
    <RedundantConditionGivenDocblockType>
      <code>$state === UnitOfWork::STATE_DETACHED</code>
    </RedundantConditionGivenDocblockType>
  </file>
  <file src="src/Tools/Pagination/LimitSubqueryOutputWalker.php">
    <PossiblyFalseArgument>
      <code><![CDATA[strrpos($orderByItemString, ' ')]]></code>
    </PossiblyFalseArgument>
    <PossiblyNullIterator>
      <code><![CDATA[$orderByClause->orderByItems]]></code>
    </PossiblyNullIterator>
    <PossiblyNullPropertyAssignmentValue>
      <code><![CDATA[$AST->orderByClause]]></code>
    </PossiblyNullPropertyAssignmentValue>
    <PossiblyNullPropertyFetch>
      <code><![CDATA[$orderByClause->orderByItems]]></code>
    </PossiblyNullPropertyFetch>
  </file>
  <file src="src/Tools/Pagination/Paginator.php">
    <ArgumentTypeCoercion>
      <code>$parameters</code>
    </ArgumentTypeCoercion>
  </file>
  <file src="src/Tools/Pagination/RowNumberOverFunction.php">
    <PropertyNotSetInConstructor>
      <code>$orderByClause</code>
    </PropertyNotSetInConstructor>
  </file>
  <file src="src/Tools/SchemaTool.php">
    <ArgumentTypeCoercion>
      <code>$classes</code>
    </ArgumentTypeCoercion>
    <MissingClosureParamType>
      <code>$asset</code>
    </MissingClosureParamType>
    <PossiblyNullArgument>
      <code>$referencedFieldName</code>
    </PossiblyNullArgument>
    <RedundantCondition>
      <code>is_numeric($indexName)</code>
    </RedundantCondition>
    <TypeDoesNotContainType>
      <code>$indexName</code>
    </TypeDoesNotContainType>
  </file>
  <file src="src/UnitOfWork.php">
    <InvalidArgument>
      <code>$collectionToDelete</code>
      <code>$collectionToUpdate</code>
    </InvalidArgument>
    <InvalidPropertyAssignmentValue>
      <code><![CDATA[$this->entityChangeSets]]></code>
      <code><![CDATA[$this->entityChangeSets]]></code>
    </InvalidPropertyAssignmentValue>
    <NoValue>
      <code>$entityState</code>
      <code>$entityState</code>
    </NoValue>
    <PossiblyInvalidArgument>
      <code>$value</code>
    </PossiblyInvalidArgument>
    <PossiblyInvalidArrayOffset>
      <code><![CDATA[$this->identityMap[$rootClassName]]]></code>
    </PossiblyInvalidArrayOffset>
    <PossiblyNullArgument>
      <code><![CDATA[$class->getTypeOfField($class->getSingleIdentifierFieldName())]]></code>
      <code><![CDATA[$collection->getOwner()]]></code>
      <code><![CDATA[$collection->getOwner()]]></code>
      <code>$owner</code>
    </PossiblyNullArgument>
    <PossiblyNullReference>
      <code>buildCachedCollectionPersister</code>
      <code>buildCachedEntityPersister</code>
      <code>getCacheFactory</code>
      <code>getCacheFactory</code>
      <code>getValue</code>
      <code>getValue</code>
      <code>getValue</code>
      <code>getValue</code>
      <code>getValue</code>
      <code>getValue</code>
      <code>getValue</code>
      <code>getValue</code>
      <code>setValue</code>
      <code>setValue</code>
      <code>setValue</code>
      <code>setValue</code>
      <code>setValue</code>
      <code>setValue</code>
      <code>setValue</code>
      <code>setValue</code>
      <code>setValue</code>
      <code>setValue</code>
      <code>setValue</code>
      <code>setValue</code>
      <code>setValue</code>
    </PossiblyNullReference>
    <PossiblyUndefinedMethod>
      <code>unwrap</code>
      <code>unwrap</code>
      <code>unwrap</code>
    </PossiblyUndefinedMethod>
    <ReferenceConstraintViolation>
      <code>$visited</code>
    </ReferenceConstraintViolation>
  </file>
  <file src="src/Utility/HierarchyDiscriminatorResolver.php">
    <NoInterfaceProperties>
      <code><![CDATA[$rootClassMetadata->name]]></code>
      <code><![CDATA[$rootClassMetadata->subClasses]]></code>
    </NoInterfaceProperties>
  </file>
</files><|MERGE_RESOLUTION|>--- conflicted
+++ resolved
@@ -893,15 +893,6 @@
     <PropertyNotSetInConstructor>
       <code>MultiTableUpdateExecutor</code>
     </PropertyNotSetInConstructor>
-<<<<<<< HEAD
-    <PropertyTypeCoercion>
-      <code><![CDATA[$this->sqlStatements]]></code>
-    </PropertyTypeCoercion>
-    <UninitializedProperty>
-      <code><![CDATA[$this->sqlStatements]]></code>
-    </UninitializedProperty>
-=======
->>>>>>> f2176a9c
   </file>
   <file src="src/Query/Exec/SingleSelectExecutor.php">
     <PossiblyInvalidArgument>
