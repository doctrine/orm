--- conflicted
+++ resolved
@@ -1,18 +1,11 @@
 <?xml version="1.0" encoding="UTF-8"?>
 <files psalm-version="4.13.1@5cf660f63b548ccd4a56f62d916ee4d6028e01a3">
   <file src="lib/Doctrine/ORM/AbstractQuery.php">
-<<<<<<< HEAD
-    <DocblockTypeContradiction occurrences="1">
-      <code>$resultCacheDriver !== null &amp;&amp; ! ($resultCacheDriver instanceof \Doctrine\Common\Cache\Cache)</code>
-    </DocblockTypeContradiction>
-=======
-    <DeprecatedClass occurrences="1">
-      <code>IterableResult</code>
-    </DeprecatedClass>
-    <DeprecatedMethod occurrences="1">
-      <code>iterate</code>
+    <DeprecatedMethod occurrences="3">
+      <code>getResultCacheDriver</code>
+      <code>getResultCacheDriver</code>
+      <code>getResultCacheImpl</code>
     </DeprecatedMethod>
->>>>>>> 6857a2e8
     <FalsableReturnStatement occurrences="1">
       <code>! $filteredParameters-&gt;isEmpty() ? $filteredParameters-&gt;first() : null</code>
     </FalsableReturnStatement>
@@ -601,20 +594,6 @@
     <PossiblyNullPropertyAssignmentValue occurrences="1">
       <code>$sequenceName</code>
     </PossiblyNullPropertyAssignmentValue>
-<<<<<<< HEAD
-=======
-  </file>
-  <file src="lib/Doctrine/ORM/Id/TableGenerator.php">
-    <PossiblyFalseOperand occurrences="3">
-      <code>$currentLevel</code>
-      <code>$this-&gt;_nextValue</code>
-      <code>$this-&gt;_nextValue</code>
-    </PossiblyFalseOperand>
-    <UndefinedMethod occurrences="2">
-      <code>getTableHiLoCurrentValSql</code>
-      <code>getTableHiLoUpdateNextValSql</code>
-    </UndefinedMethod>
->>>>>>> 6857a2e8
   </file>
   <file src="lib/Doctrine/ORM/Internal/CommitOrderCalculator.php">
     <RedundantCondition occurrences="2">
@@ -794,17 +773,7 @@
       <code>$parent</code>
       <code>new $definition['class']()</code>
     </ArgumentTypeCoercion>
-<<<<<<< HEAD
-    <DeprecatedMethod occurrences="2">
-=======
-    <DeprecatedClass occurrences="1">
-      <code>new UuidGenerator()</code>
-    </DeprecatedClass>
-    <DeprecatedConstant occurrences="1">
-      <code>ClassMetadata::GENERATOR_TYPE_UUID</code>
-    </DeprecatedConstant>
     <DeprecatedMethod occurrences="3">
->>>>>>> 6857a2e8
       <code>addNamedNativeQuery</code>
       <code>addNamedQuery</code>
       <code>getName</code>
@@ -906,15 +875,9 @@
       <code>$class</code>
       <code>$subclass</code>
     </ArgumentTypeCoercion>
-<<<<<<< HEAD
-=======
-    <DeprecatedConstant occurrences="1">
-      <code>self::GENERATOR_TYPE_UUID</code>
-    </DeprecatedConstant>
     <DeprecatedMethod occurrences="1">
       <code>canEmulateSchemas</code>
     </DeprecatedMethod>
->>>>>>> 6857a2e8
     <DeprecatedProperty occurrences="4">
       <code>$this-&gt;columnNames</code>
       <code>$this-&gt;columnNames</code>
@@ -1905,6 +1868,9 @@
     </UndefinedInterfaceMethod>
   </file>
   <file src="lib/Doctrine/ORM/Query.php">
+    <DeprecatedMethod occurrences="1">
+      <code>getResultCacheDriver</code>
+    </DeprecatedMethod>
     <DocblockTypeContradiction occurrences="2">
       <code>$this-&gt;_resultSetMapping === null</code>
       <code>$this-&gt;_resultSetMapping === null</code>
@@ -3269,6 +3235,9 @@
     </RedundantConditionGivenDocblockType>
   </file>
   <file src="lib/Doctrine/ORM/Tools/Console/Command/ClearCache/ResultCommand.php">
+    <DeprecatedMethod occurrences="1">
+      <code>getResultCacheImpl</code>
+    </DeprecatedMethod>
     <MissingReturnType occurrences="1">
       <code>configure</code>
     </MissingReturnType>
