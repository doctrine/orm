<?xml version="1.0" encoding="UTF-8"?>
<files psalm-version="5.3.0@b6faa3e96b8eb50ec71384c53799b8a107236bb6">
  <file src="lib/Doctrine/ORM/AbstractQuery.php">
    <FalsableReturnStatement occurrences="1">
      <code>! $filteredParameters-&gt;isEmpty() ? $filteredParameters-&gt;first() : null</code>
    </FalsableReturnStatement>
    <InvalidFalsableReturnType occurrences="1">
      <code>Parameter|null</code>
    </InvalidFalsableReturnType>
<<<<<<< HEAD
=======
    <InvalidNullableReturnType occurrences="1">
      <code>\Doctrine\Common\Cache\Cache</code>
    </InvalidNullableReturnType>
    <LessSpecificReturnStatement occurrences="1">
      <code>$queryCacheProfile-&gt;generateCacheKeys($sql, $parameters, $hints)</code>
    </LessSpecificReturnStatement>
>>>>>>> c4835cca
    <MissingClosureParamType occurrences="3">
      <code>$alias</code>
      <code>$data</code>
      <code>$data</code>
    </MissingClosureParamType>
<<<<<<< HEAD
    <PossiblyInvalidArgument occurrences="1">
=======
    <MoreSpecificReturnType occurrences="1">
      <code>array{string, string}</code>
    </MoreSpecificReturnType>
    <NullableReturnStatement occurrences="2">
      <code>$this-&gt;_em-&gt;getConfiguration()-&gt;getResultCacheImpl()</code>
      <code>$this-&gt;_queryCacheProfile-&gt;getResultCacheDriver()</code>
    </NullableReturnStatement>
    <PossiblyInvalidArgument occurrences="2">
      <code>$stmt</code>
>>>>>>> c4835cca
      <code>$stmt</code>
    </PossiblyInvalidArgument>
    <PossiblyNullReference occurrences="2">
      <code>getCacheLogger</code>
      <code>getQueryCache</code>
    </PossiblyNullReference>
  </file>
  <file src="lib/Doctrine/ORM/Cache/CacheConfiguration.php">
    <PossiblyNullReference occurrences="1">
      <code>getTimestampRegion</code>
    </PossiblyNullReference>
  </file>
  <file src="lib/Doctrine/ORM/Cache/DefaultCache.php">
    <InvalidOperand occurrences="1">
      <code>! $association['type']</code>
    </InvalidOperand>
    <PossiblyNullPropertyAssignmentValue occurrences="1"/>
    <PossiblyNullReference occurrences="1">
      <code>getCacheFactory</code>
    </PossiblyNullReference>
  </file>
  <file src="lib/Doctrine/ORM/Cache/DefaultCacheFactory.php">
    <InvalidNullableReturnType occurrences="1">
      <code>string</code>
    </InvalidNullableReturnType>
    <NullableReturnStatement occurrences="1">
      <code>$this-&gt;fileLockRegionDirectory</code>
    </NullableReturnStatement>
  </file>
  <file src="lib/Doctrine/ORM/Cache/DefaultEntityHydrator.php">
    <PossiblyNullArrayOffset occurrences="1">
      <code>$targetClassMetadata-&gt;associationMappings</code>
    </PossiblyNullArrayOffset>
    <PossiblyUndefinedArrayOffset occurrences="3">
      <code>$assoc['joinColumnFieldNames']</code>
      <code>$assoc['targetToSourceKeyColumns']</code>
      <code>$owningAssociation['targetToSourceKeyColumns']</code>
    </PossiblyUndefinedArrayOffset>
    <UndefinedInterfaceMethod occurrences="1">
      <code>getCacheRegion</code>
    </UndefinedInterfaceMethod>
  </file>
  <file src="lib/Doctrine/ORM/Cache/DefaultQueryCache.php">
    <ArgumentTypeCoercion occurrences="4">
      <code>$assocKeys-&gt;identifiers[$assocIndex]</code>
      <code>$assocKeys-&gt;identifiers[$assocIndex]</code>
      <code>$cacheKeys-&gt;identifiers[$index]</code>
      <code>$cacheKeys-&gt;identifiers[$index]</code>
    </ArgumentTypeCoercion>
    <NoInterfaceProperties occurrences="2">
      <code>$assocEntry-&gt;class</code>
      <code>$assocEntry-&gt;class</code>
    </NoInterfaceProperties>
    <PossiblyNullReference occurrences="1">
      <code>getCacheLogger</code>
    </PossiblyNullReference>
    <RedundantCondition occurrences="1">
      <code>assert($cm instanceof ClassMetadata)</code>
    </RedundantCondition>
    <UndefinedInterfaceMethod occurrences="5">
      <code>getCacheRegion</code>
      <code>resolveAssociationEntries</code>
      <code>resolveAssociationEntries</code>
      <code>storeEntityCache</code>
      <code>storeEntityCache</code>
    </UndefinedInterfaceMethod>
  </file>
  <file src="lib/Doctrine/ORM/Cache/Persister/Collection/AbstractCollectionPersister.php">
    <ArgumentTypeCoercion occurrences="2">
      <code>$cache</code>
      <code>$entityKey</code>
    </ArgumentTypeCoercion>
    <NoInterfaceProperties occurrences="1">
      <code>$entry-&gt;identifiers</code>
    </NoInterfaceProperties>
    <PossiblyNullArgument occurrences="1">
      <code>$collection-&gt;getOwner()</code>
    </PossiblyNullArgument>
    <PossiblyNullReference occurrences="2">
      <code>buildCollectionHydrator</code>
      <code>getCacheFactory</code>
    </PossiblyNullReference>
  </file>
  <file src="lib/Doctrine/ORM/Cache/Persister/Collection/NonStrictReadWriteCachedCollectionPersister.php">
    <PossiblyNullArgument occurrences="2">
      <code>$collection-&gt;getOwner()</code>
      <code>$collection-&gt;getOwner()</code>
    </PossiblyNullArgument>
  </file>
  <file src="lib/Doctrine/ORM/Cache/Persister/Collection/ReadOnlyCachedCollectionPersister.php">
    <PossiblyNullArgument occurrences="1">
      <code>$collection-&gt;getOwner()</code>
    </PossiblyNullArgument>
  </file>
  <file src="lib/Doctrine/ORM/Cache/Persister/Collection/ReadWriteCachedCollectionPersister.php">
    <PossiblyNullArgument occurrences="2">
      <code>$collection-&gt;getOwner()</code>
      <code>$collection-&gt;getOwner()</code>
    </PossiblyNullArgument>
    <UndefinedInterfaceMethod occurrences="2">
      <code>lock</code>
      <code>lock</code>
    </UndefinedInterfaceMethod>
  </file>
  <file src="lib/Doctrine/ORM/Cache/Persister/Entity/AbstractEntityPersister.php">
    <ArgumentTypeCoercion occurrences="1">
      <code>$cacheEntry</code>
    </ArgumentTypeCoercion>
    <NoInterfaceProperties occurrences="1">
      <code>$cacheEntry-&gt;class</code>
    </NoInterfaceProperties>
    <PossiblyNullArgument occurrences="2">
      <code>$collection-&gt;getOwner()</code>
      <code>$collection-&gt;getOwner()</code>
    </PossiblyNullArgument>
    <PossiblyNullPropertyAssignmentValue occurrences="1">
      <code>$em-&gt;getCache()</code>
    </PossiblyNullPropertyAssignmentValue>
    <PossiblyNullReference occurrences="2">
      <code>getCacheFactory</code>
      <code>getTimestampRegion</code>
    </PossiblyNullReference>
    <RedundantConditionGivenDocblockType occurrences="1">
      <code>assert($metadata instanceof ClassMetadata)</code>
    </RedundantConditionGivenDocblockType>
    <UndefinedInterfaceMethod occurrences="9">
      <code>getCacheRegion</code>
      <code>getCacheRegion</code>
      <code>getCacheRegion</code>
      <code>getCacheRegion</code>
      <code>loadCollectionCache</code>
      <code>loadCollectionCache</code>
      <code>storeCollectionCache</code>
      <code>storeCollectionCache</code>
      <code>storeEntityCache</code>
    </UndefinedInterfaceMethod>
  </file>
  <file src="lib/Doctrine/ORM/Cache/Persister/Entity/ReadWriteCachedEntityPersister.php">
    <RedundantCondition occurrences="1">
      <code>$isChanged</code>
    </RedundantCondition>
    <UndefinedInterfaceMethod occurrences="2">
      <code>lock</code>
      <code>lock</code>
    </UndefinedInterfaceMethod>
  </file>
  <file src="lib/Doctrine/ORM/Cache/TimestampQueryCacheValidator.php">
    <NoInterfaceProperties occurrences="1">
      <code>$timestamp-&gt;time</code>
    </NoInterfaceProperties>
  </file>
  <file src="lib/Doctrine/ORM/Configuration.php">
    <ArgumentTypeCoercion occurrences="1">
      <code>$className</code>
    </ArgumentTypeCoercion>
  </file>
  <file src="lib/Doctrine/ORM/Decorator/EntityManagerDecorator.php">
    <InvalidReturnStatement occurrences="1">
      <code>$this-&gt;wrapped-&gt;getClassMetadata($className)</code>
    </InvalidReturnStatement>
    <InvalidReturnType occurrences="1">
      <code>ClassMetadata</code>
    </InvalidReturnType>
  </file>
  <file src="lib/Doctrine/ORM/EntityManager.php">
    <ArgumentTypeCoercion occurrences="1">
      <code>$className</code>
    </ArgumentTypeCoercion>
    <InvalidReturnStatement occurrences="10">
      <code>$entity</code>
      <code>$entity</code>
      <code>$entity</code>
      <code>$entity</code>
      <code>$entity instanceof $class-&gt;name ? $entity : null</code>
      <code>$entity instanceof $class-&gt;name ? $entity : null</code>
      <code>$persister-&gt;load($sortedId, null, null, [], $lockMode)</code>
      <code>$persister-&gt;loadById($sortedId)</code>
      <code>$this-&gt;metadataFactory</code>
      <code>$this-&gt;metadataFactory-&gt;getMetadataFor($className)</code>
    </InvalidReturnStatement>
    <InvalidReturnType occurrences="5">
      <code>ClassMetadataFactory</code>
      <code>Mapping\ClassMetadata</code>
      <code>object|null</code>
      <code>object|null</code>
      <code>object|null</code>
    </InvalidReturnType>
    <PossiblyNullArgument occurrences="2">
      <code>$config-&gt;getProxyDir()</code>
      <code>$config-&gt;getProxyNamespace()</code>
    </PossiblyNullArgument>
    <PossiblyNullReference occurrences="2">
      <code>createCache</code>
      <code>getCacheFactory</code>
    </PossiblyNullReference>
    <PropertyTypeCoercion occurrences="1">
      <code>new $metadataFactoryClassName()</code>
    </PropertyTypeCoercion>
    <RedundantCast occurrences="1">
      <code>(string) $hydrationMode</code>
    </RedundantCast>
    <UnsafeInstantiation occurrences="1">
      <code>new $class($this)</code>
    </UnsafeInstantiation>
  </file>
  <file src="lib/Doctrine/ORM/EntityRepository.php">
    <InvalidReturnStatement occurrences="2">
      <code>$persister-&gt;load($criteria, null, null, [], null, 1, $orderBy)</code>
      <code>new LazyCriteriaCollection($persister, $criteria)</code>
    </InvalidReturnStatement>
    <InvalidReturnType occurrences="2">
      <code>AbstractLazyCollection&lt;int, T&gt;&amp;Selectable&lt;int, T&gt;</code>
      <code>T|null</code>
    </InvalidReturnType>
  </file>
  <file src="lib/Doctrine/ORM/Event/OnClassMetadataNotFoundEventArgs.php">
    <RedundantCastGivenDocblockType occurrences="1">
      <code>(string) $className</code>
    </RedundantCastGivenDocblockType>
  </file>
  <file src="lib/Doctrine/ORM/Id/AssignedGenerator.php">
    <PossiblyNullArgument occurrences="1">
      <code>$entity</code>
    </PossiblyNullArgument>
  </file>
  <file src="lib/Doctrine/ORM/Internal/CommitOrderCalculator.php">
    <RedundantCondition occurrences="2">
      <code>$vertex-&gt;state !== VertexState::VISITED</code>
      <code>$vertex-&gt;state !== VertexState::VISITED</code>
    </RedundantCondition>
  </file>
  <file src="lib/Doctrine/ORM/Internal/Hydration/AbstractHydrator.php">
    <PossiblyUndefinedArrayOffset occurrences="2">
      <code>$class-&gt;associationMappings[$fieldName]['joinColumns']</code>
      <code>$class-&gt;associationMappings[$fieldName]['joinColumns']</code>
    </PossiblyUndefinedArrayOffset>
    <ReferenceConstraintViolation occurrences="2">
      <code>return $rowData;</code>
      <code>return $rowData;</code>
    </ReferenceConstraintViolation>
  </file>
  <file src="lib/Doctrine/ORM/Internal/Hydration/ArrayHydrator.php">
    <PossiblyInvalidArgument occurrences="1">
      <code>$index</code>
    </PossiblyInvalidArgument>
    <PossiblyNullArgument occurrences="1">
      <code>$index</code>
    </PossiblyNullArgument>
    <PossiblyNullArrayAssignment occurrences="2">
      <code>$result[$resultKey]</code>
      <code>$result[$resultKey]</code>
    </PossiblyNullArrayAssignment>
    <PossiblyUndefinedArrayOffset occurrences="1">
      <code>$newObject['args']</code>
    </PossiblyUndefinedArrayOffset>
    <ReferenceConstraintViolation occurrences="1">
      <code>$result</code>
    </ReferenceConstraintViolation>
    <ReferenceReusedFromConfusingScope occurrences="1">
      <code>$baseElement</code>
    </ReferenceReusedFromConfusingScope>
    <UnsupportedReferenceUsage occurrences="2">
      <code>$baseElement =&amp; $this-&gt;_resultPointers[$parent][key($first)]</code>
      <code>$this-&gt;_resultPointers[$dqlAlias] =&amp; $coll[array_key_last($coll)]</code>
    </UnsupportedReferenceUsage>
  </file>
  <file src="lib/Doctrine/ORM/Internal/Hydration/ObjectHydrator.php">
    <PossiblyFalseArgument occurrences="1">
      <code>$index</code>
    </PossiblyFalseArgument>
    <PossiblyInvalidArgument occurrences="7">
      <code>$parentObject</code>
      <code>$parentObject</code>
      <code>$parentObject</code>
      <code>$parentObject</code>
      <code>$parentObject</code>
      <code>$parentObject</code>
      <code>$parentObject</code>
    </PossiblyInvalidArgument>
    <PossiblyNullArgument occurrences="1">
      <code>$relation['mappedBy']</code>
    </PossiblyNullArgument>
    <PossiblyNullArrayOffset occurrences="1">
      <code>$targetClass-&gt;reflFields</code>
    </PossiblyNullArrayOffset>
    <PossiblyNullReference occurrences="6">
      <code>getValue</code>
      <code>getValue</code>
      <code>getValue</code>
      <code>setValue</code>
      <code>setValue</code>
      <code>setValue</code>
    </PossiblyNullReference>
    <PossiblyUndefinedArrayOffset occurrences="3">
      <code>$class-&gt;associationMappings[$class-&gt;identifier[0]]['joinColumns']</code>
      <code>$class-&gt;associationMappings[$fieldName]['joinColumns']</code>
      <code>$newObject['args']</code>
    </PossiblyUndefinedArrayOffset>
  </file>
  <file src="lib/Doctrine/ORM/Mapping/Builder/ClassMetadataBuilder.php">
    <ArgumentTypeCoercion occurrences="1">
      <code>$repositoryClassName</code>
    </ArgumentTypeCoercion>
  </file>
  <file src="lib/Doctrine/ORM/Mapping/Builder/EntityListenerBuilder.php">
    <NoValue occurrences="1">
      <code>$class</code>
    </NoValue>
    <PossiblyNullArgument occurrences="1">
      <code>$class</code>
    </PossiblyNullArgument>
  </file>
  <file src="lib/Doctrine/ORM/Mapping/ClassMetadata.php">
    <PropertyNotSetInConstructor occurrences="2">
      <code>ClassMetadata</code>
      <code>ClassMetadata</code>
    </PropertyNotSetInConstructor>
  </file>
  <file src="lib/Doctrine/ORM/Mapping/ClassMetadataFactory.php">
    <ArgumentTypeCoercion occurrences="2">
      <code>$nonSuperclassParents</code>
      <code>new $definition['class']()</code>
    </ArgumentTypeCoercion>
    <InvalidArrayOffset occurrences="1">
      <code>$subClass-&gt;table[$indexType][$indexName]</code>
    </InvalidArrayOffset>
    <InvalidNullableReturnType occurrences="1">
      <code>MappingDriver</code>
    </InvalidNullableReturnType>
    <InvalidPropertyAssignmentValue occurrences="1">
      <code>$subClass-&gt;table</code>
    </InvalidPropertyAssignmentValue>
    <NullableReturnStatement occurrences="1">
      <code>$this-&gt;driver</code>
    </NullableReturnStatement>
    <PossiblyInvalidArrayAssignment occurrences="1">
      <code>$subClass-&gt;table[$indexType][$indexName]</code>
    </PossiblyInvalidArrayAssignment>
    <PossiblyInvalidIterator occurrences="1">
      <code>$parentClass-&gt;table[$indexType]</code>
    </PossiblyInvalidIterator>
    <PossiblyNullArgument occurrences="2">
      <code>$this-&gt;em</code>
      <code>$this-&gt;em</code>
    </PossiblyNullArgument>
    <PossiblyNullReference occurrences="8">
      <code>getAllClassNames</code>
      <code>getConfiguration</code>
      <code>getConfiguration</code>
      <code>getConfiguration</code>
      <code>getConnection</code>
      <code>hasListeners</code>
      <code>hasListeners</code>
      <code>loadMetadataForClass</code>
    </PossiblyNullReference>
    <RedundantCondition occurrences="2">
      <code>$parent-&gt;generatorType</code>
      <code>$parent-&gt;idGenerator</code>
    </RedundantCondition>
  </file>
  <file src="lib/Doctrine/ORM/Mapping/ClassMetadataInfo.php">
    <DeprecatedProperty occurrences="4">
      <code>$this-&gt;columnNames</code>
      <code>$this-&gt;columnNames</code>
      <code>$this-&gt;columnNames</code>
      <code>$this-&gt;columnNames</code>
    </DeprecatedProperty>
    <DocblockTypeContradiction occurrences="1">
      <code>! class_exists($mapping['targetEntity'])</code>
    </DocblockTypeContradiction>
    <InvalidArgument occurrences="3">
      <code>$mapping</code>
      <code>$mapping</code>
      <code>$overrideMapping</code>
    </InvalidArgument>
    <InvalidDocblock occurrences="3">
      <code>protected function _validateAndCompleteAssociationMapping(array $mapping)</code>
      <code>protected function _validateAndCompleteManyToManyMapping(array $mapping)</code>
      <code>protected function _validateAndCompleteOneToOneMapping(array $mapping)</code>
    </InvalidDocblock>
    <InvalidNullableReturnType occurrences="2">
      <code>getReflectionClass</code>
      <code>string</code>
    </InvalidNullableReturnType>
<<<<<<< HEAD
    <InvalidPropertyAssignmentValue occurrences="2">
      <code>$definition</code>
      <code>$this-&gt;subClasses</code>
    </InvalidPropertyAssignmentValue>
    <LessSpecificReturnStatement occurrences="4">
=======
    <InvalidPropertyAssignmentValue occurrences="4">
      <code>$definition</code>
      <code>$this-&gt;identifier</code>
      <code>$this-&gt;sqlResultSetMappings</code>
      <code>$this-&gt;subClasses</code>
    </InvalidPropertyAssignmentValue>
    <InvalidReturnStatement occurrences="1">
      <code>$this-&gt;reflClass</code>
    </InvalidReturnStatement>
    <InvalidReturnType occurrences="1">
      <code>getReflectionClass</code>
    </InvalidReturnType>
    <LessSpecificReturnStatement occurrences="6">
>>>>>>> c4835cca
      <code>$cache</code>
      <code>$className</code>
      <code>$className</code>
      <code>$columnNames</code>
      <code>$quotedColumnNames</code>
      <code>$this-&gt;namespace . '\\' . $className</code>
    </LessSpecificReturnStatement>
    <MissingReturnType occurrences="3">
      <code>_validateAndCompleteAssociationMapping</code>
      <code>_validateAndCompleteManyToManyMapping</code>
      <code>_validateAndCompleteOneToOneMapping</code>
    </MissingReturnType>
    <MoreSpecificReturnType occurrences="4">
      <code>array{usage: int, region: string|null}</code>
      <code>class-string|null</code>
      <code>list&lt;string&gt;</code>
      <code>list&lt;string&gt;</code>
    </MoreSpecificReturnType>
    <NoValue occurrences="1">
      <code>$class</code>
    </NoValue>
    <NullableReturnStatement occurrences="2">
      <code>$this-&gt;associationMappings[$assocName]['mappedBy']</code>
      <code>$this-&gt;reflClass</code>
    </NullableReturnStatement>
    <ParamNameMismatch occurrences="1">
      <code>$entity</code>
    </ParamNameMismatch>
    <PossiblyNullArgument occurrences="6">
      <code>$class</code>
      <code>$className</code>
      <code>$mapping['targetEntity']</code>
      <code>$mapping['targetEntity']</code>
      <code>$parentReflFields[$embeddedClass['declaredField']]</code>
      <code>$parentReflFields[$mapping['declaredField']]</code>
    </PossiblyNullArgument>
    <PossiblyNullReference occurrences="9">
      <code>getProperty</code>
      <code>getProperty</code>
      <code>getProperty</code>
      <code>getValue</code>
      <code>getValue</code>
      <code>getValue</code>
      <code>instantiate</code>
      <code>setValue</code>
      <code>setValue</code>
    </PossiblyNullReference>
<<<<<<< HEAD
    <PossiblyUndefinedArrayOffset occurrences="7">
=======
    <PossiblyUndefinedArrayOffset occurrences="9">
      <code>$mapping['fieldName']</code>
>>>>>>> c4835cca
      <code>$mapping['originalClass']</code>
      <code>$mapping['originalField']</code>
      <code>$mapping['targetEntity']</code>
      <code>$this-&gt;associationMappings[$assocName]['joinColumns']</code>
      <code>$this-&gt;associationMappings[$fieldName]['joinColumns']</code>
      <code>$this-&gt;associationMappings[$fieldName]['joinColumns']</code>
      <code>$this-&gt;associationMappings[$idProperty]['joinColumns']</code>
    </PossiblyUndefinedArrayOffset>
    <PropertyNotSetInConstructor occurrences="2">
      <code>$idGenerator</code>
      <code>$table</code>
    </PropertyNotSetInConstructor>
    <PropertyTypeCoercion occurrences="12">
      <code>$identifier</code>
      <code>$this-&gt;associationMappings</code>
      <code>$this-&gt;associationMappings</code>
      <code>$this-&gt;entityListeners</code>
      <code>$this-&gt;fieldMappings</code>
      <code>$this-&gt;fullyQualifiedClassName($repositoryClassName)</code>
      <code>$this-&gt;table</code>
      <code>$this-&gt;table</code>
      <code>$this-&gt;table</code>
      <code>$this-&gt;table</code>
      <code>$this-&gt;table</code>
      <code>$this-&gt;table</code>
    </PropertyTypeCoercion>
    <RedundantCondition occurrences="2">
      <code>$mapping !== false</code>
      <code>$mapping !== false</code>
    </RedundantCondition>
    <RedundantFunctionCall occurrences="1">
      <code>array_values</code>
    </RedundantFunctionCall>
    <TypeDoesNotContainType occurrences="2">
      <code>! $this-&gt;table</code>
      <code>$this-&gt;table</code>
    </TypeDoesNotContainType>
  </file>
  <file src="lib/Doctrine/ORM/Mapping/DefaultEntityListenerResolver.php">
    <InvalidStringClass occurrences="1">
      <code>new $className()</code>
    </InvalidStringClass>
    <PropertyTypeCoercion occurrences="1">
      <code>$this-&gt;instances</code>
    </PropertyTypeCoercion>
  </file>
  <file src="lib/Doctrine/ORM/Mapping/DefaultNamingStrategy.php">
    <PossiblyFalseOperand occurrences="1">
      <code>strrpos($className, '\\')</code>
    </PossiblyFalseOperand>
  </file>
  <file src="lib/Doctrine/ORM/Mapping/DefaultQuoteStrategy.php">
<<<<<<< HEAD
=======
    <DeprecatedMethod occurrences="2">
      <code>canEmulateSchemas</code>
      <code>canEmulateSchemas</code>
    </DeprecatedMethod>
    <LessSpecificReturnStatement occurrences="1">
      <code>$quotedColumnNames</code>
    </LessSpecificReturnStatement>
    <MoreSpecificReturnType occurrences="1">
      <code>getIdentifierColumnNames</code>
    </MoreSpecificReturnType>
>>>>>>> c4835cca
    <PossiblyUndefinedArrayOffset occurrences="1">
      <code>$class-&gt;associationMappings[$fieldName]['joinColumns']</code>
    </PossiblyUndefinedArrayOffset>
  </file>
<<<<<<< HEAD
=======
  <file src="lib/Doctrine/ORM/Mapping/DefaultTypedFieldMapper.php">
    <PropertyTypeCoercion occurrences="1">
      <code>array_merge(self::DEFAULT_TYPED_FIELD_MAPPINGS, $typedFieldMappings)</code>
    </PropertyTypeCoercion>
  </file>
  <file src="lib/Doctrine/ORM/Mapping/Driver/AnnotationDriver.php">
    <DeprecatedMethod occurrences="2">
      <code>addNamedNativeQuery</code>
      <code>addNamedQuery</code>
    </DeprecatedMethod>
    <InvalidArgument occurrences="1"/>
    <LessSpecificReturnStatement occurrences="1">
      <code>$mapping</code>
    </LessSpecificReturnStatement>
    <MoreSpecificImplementedParamType occurrences="1">
      <code>$metadata</code>
    </MoreSpecificImplementedParamType>
    <MoreSpecificReturnType occurrences="1"/>
    <PossiblyNullArgument occurrences="1">
      <code>$listenerClassName</code>
    </PossiblyNullArgument>
    <PossiblyUndefinedArrayOffset occurrences="2">
      <code>$primaryTable['indexes']</code>
      <code>$primaryTable['uniqueConstraints']</code>
    </PossiblyUndefinedArrayOffset>
    <RedundantCondition occurrences="1">
      <code>$metadata-&gt;getReflectionClass()</code>
    </RedundantCondition>
    <TypeDoesNotContainNull occurrences="1">
      <code>new ReflectionClass($metadata-&gt;name)</code>
    </TypeDoesNotContainNull>
    <UndefinedInterfaceMethod occurrences="5">
      <code>mapEmbedded</code>
      <code>mapManyToMany</code>
      <code>mapManyToOne</code>
      <code>mapOneToMany</code>
      <code>mapOneToOne</code>
    </UndefinedInterfaceMethod>
  </file>
>>>>>>> c4835cca
  <file src="lib/Doctrine/ORM/Mapping/Driver/AttributeDriver.php">
    <InvalidArgument occurrences="1"/>
    <InvalidArrayAccess occurrences="4">
      <code>$value[0]</code>
      <code>$value[0]</code>
      <code>$value[1]</code>
      <code>$value[1]</code>
    </InvalidArrayAccess>
    <LessSpecificReturnStatement occurrences="1">
      <code>$mapping</code>
    </LessSpecificReturnStatement>
    <MoreSpecificImplementedParamType occurrences="1">
      <code>$metadata</code>
    </MoreSpecificImplementedParamType>
    <MoreSpecificReturnType occurrences="1"/>
    <NoValue occurrences="1">
      <code>$listenerClassName</code>
    </NoValue>
    <PossiblyNullArgument occurrences="1">
      <code>$listenerClassName</code>
    </PossiblyNullArgument>
    <RedundantCondition occurrences="1">
      <code>$metadata-&gt;getReflectionClass()</code>
    </RedundantCondition>
    <RedundantConditionGivenDocblockType occurrences="4">
      <code>assert($cacheAttribute instanceof Mapping\Cache)</code>
      <code>assert($method instanceof ReflectionMethod)</code>
      <code>assert($method instanceof ReflectionMethod)</code>
      <code>assert($property instanceof ReflectionProperty)</code>
    </RedundantConditionGivenDocblockType>
    <TypeDoesNotContainNull occurrences="1">
      <code>new ReflectionClass($metadata-&gt;name)</code>
    </TypeDoesNotContainNull>
  </file>
  <file src="lib/Doctrine/ORM/Mapping/Driver/DatabaseDriver.php">
    <DocblockTypeContradiction occurrences="1">
      <code>$metadata instanceof ClassMetadata</code>
    </DocblockTypeContradiction>
    <MoreSpecificImplementedParamType occurrences="1">
      <code>$metadata</code>
    </MoreSpecificImplementedParamType>
    <PossiblyNullArrayAccess occurrences="2">
      <code>$this-&gt;tables[$tableName]</code>
      <code>$this-&gt;tables[$tableName]</code>
    </PossiblyNullArrayAccess>
    <PossiblyNullReference occurrences="3">
      <code>getColumns</code>
      <code>getColumns</code>
      <code>getIndexes</code>
    </PossiblyNullReference>
  </file>
  <file src="lib/Doctrine/ORM/Mapping/Driver/SimplifiedXmlDriver.php">
    <MissingParamType occurrences="2">
      <code>$fileExtension</code>
      <code>$prefixes</code>
    </MissingParamType>
  </file>
  <file src="lib/Doctrine/ORM/Mapping/Driver/XmlDriver.php">
    <ArgumentTypeCoercion occurrences="2">
      <code>(string) $xmlRoot['repository-class']</code>
      <code>isset($xmlRoot['repository-class']) ? (string) $xmlRoot['repository-class'] : null</code>
    </ArgumentTypeCoercion>
    <InvalidArgument occurrences="5">
      <code>$this-&gt;cacheToArray($manyToManyElement-&gt;cache)</code>
      <code>$this-&gt;cacheToArray($manyToOneElement-&gt;cache)</code>
      <code>$this-&gt;cacheToArray($oneToManyElement-&gt;cache)</code>
      <code>$this-&gt;cacheToArray($oneToOneElement-&gt;cache)</code>
    </InvalidArgument>
    <InvalidPropertyAssignmentValue occurrences="1">
      <code>$metadata-&gt;table</code>
    </InvalidPropertyAssignmentValue>
    <InvalidReturnStatement occurrences="1">
      <code>$mapping</code>
    </InvalidReturnStatement>
    <InvalidReturnType occurrences="1"/>
    <LessSpecificReturnStatement occurrences="1"/>
    <MissingParamType occurrences="2">
      <code>$fileExtension</code>
      <code>$locator</code>
    </MissingParamType>
    <MoreSpecificImplementedParamType occurrences="1">
      <code>$metadata</code>
    </MoreSpecificImplementedParamType>
    <MoreSpecificReturnType occurrences="1">
      <code>array{usage: int|null, region?: string}</code>
    </MoreSpecificReturnType>
    <NoInterfaceProperties occurrences="4">
      <code>$indexXml-&gt;options</code>
      <code>$uniqueXml-&gt;options</code>
      <code>$xmlRoot-&gt;{'discriminator-column'}</code>
      <code>$xmlRoot-&gt;{'discriminator-map'}</code>
    </NoInterfaceProperties>
    <PossiblyInvalidPropertyFetch occurrences="4">
      <code>$indexXml-&gt;options</code>
      <code>$uniqueXml-&gt;options</code>
      <code>$xmlRoot-&gt;{'discriminator-column'}</code>
      <code>$xmlRoot-&gt;{'discriminator-map'}</code>
    </PossiblyInvalidPropertyFetch>
    <RedundantCondition occurrences="14">
      <code>isset($xmlRoot-&gt;cache)</code>
      <code>isset($xmlRoot-&gt;embedded)</code>
      <code>isset($xmlRoot-&gt;field)</code>
      <code>isset($xmlRoot-&gt;indexes)</code>
      <code>isset($xmlRoot-&gt;options)</code>
      <code>isset($xmlRoot-&gt;{'association-overrides'})</code>
      <code>isset($xmlRoot-&gt;{'attribute-overrides'})</code>
      <code>isset($xmlRoot-&gt;{'entity-listeners'})</code>
      <code>isset($xmlRoot-&gt;{'lifecycle-callbacks'})</code>
      <code>isset($xmlRoot-&gt;{'many-to-many'})</code>
      <code>isset($xmlRoot-&gt;{'many-to-one'})</code>
      <code>isset($xmlRoot-&gt;{'one-to-many'})</code>
      <code>isset($xmlRoot-&gt;{'one-to-one'})</code>
      <code>isset($xmlRoot-&gt;{'unique-constraints'})</code>
    </RedundantCondition>
    <TypeDoesNotContainType occurrences="3">
      <code>$xmlRoot-&gt;getName() === 'embeddable'</code>
      <code>$xmlRoot-&gt;getName() === 'entity'</code>
      <code>$xmlRoot-&gt;getName() === 'mapped-superclass'</code>
    </TypeDoesNotContainType>
  </file>
  <file src="lib/Doctrine/ORM/Mapping/MappingException.php">
    <ArgumentTypeCoercion occurrences="2">
      <code>$className</code>
      <code>$entityName</code>
    </ArgumentTypeCoercion>
    <MissingParamType occurrences="4">
      <code>$className</code>
      <code>$className</code>
      <code>$indexName</code>
      <code>$indexName</code>
    </MissingParamType>
  </file>
  <file src="lib/Doctrine/ORM/Mapping/ReflectionEmbeddedProperty.php">
    <MethodSignatureMismatch occurrences="1">
      <code>$object</code>
    </MethodSignatureMismatch>
    <PropertyNotSetInConstructor occurrences="2">
      <code>ReflectionEmbeddedProperty</code>
      <code>ReflectionEmbeddedProperty</code>
    </PropertyNotSetInConstructor>
  </file>
  <file src="lib/Doctrine/ORM/Mapping/ReflectionEnumProperty.php">
    <MethodSignatureMismatch occurrences="1">
      <code>$object</code>
    </MethodSignatureMismatch>
    <PropertyNotSetInConstructor occurrences="2">
      <code>ReflectionEnumProperty</code>
      <code>ReflectionEnumProperty</code>
    </PropertyNotSetInConstructor>
  </file>
  <file src="lib/Doctrine/ORM/Mapping/ReflectionReadonlyProperty.php">
    <PropertyNotSetInConstructor occurrences="2">
      <code>ReflectionReadonlyProperty</code>
      <code>ReflectionReadonlyProperty</code>
    </PropertyNotSetInConstructor>
  </file>
  <file src="lib/Doctrine/ORM/Mapping/UnderscoreNamingStrategy.php">
    <PossiblyFalseOperand occurrences="1">
      <code>strrpos($className, '\\')</code>
    </PossiblyFalseOperand>
  </file>
  <file src="lib/Doctrine/ORM/NativeQuery.php">
    <PropertyNotSetInConstructor occurrences="1">
      <code>$sql</code>
    </PropertyNotSetInConstructor>
  </file>
  <file src="lib/Doctrine/ORM/ORMInvalidArgumentException.php">
    <PossiblyInvalidArgument occurrences="1">
      <code>$entity</code>
    </PossiblyInvalidArgument>
  </file>
  <file src="lib/Doctrine/ORM/PersistentCollection.php">
    <ImplementedReturnTypeMismatch occurrences="1">
      <code>Collection&lt;TKey, T&gt;</code>
    </ImplementedReturnTypeMismatch>
    <InvalidReturnStatement occurrences="2">
      <code>$this-&gt;em-&gt;find($this-&gt;typeClass-&gt;name, $key)</code>
    </InvalidReturnStatement>
    <InvalidReturnType occurrences="1">
      <code>Collection&lt;TKey, T&gt;</code>
    </InvalidReturnType>
    <LessSpecificReturnStatement occurrences="1">
      <code>$this-&gt;unwrap()-&gt;matching($criteria)</code>
    </LessSpecificReturnStatement>
    <ParamNameMismatch occurrences="2">
      <code>$value</code>
      <code>$value</code>
    </ParamNameMismatch>
    <PossiblyNullArgument occurrences="5">
      <code>$this-&gt;association</code>
      <code>$this-&gt;association</code>
      <code>$this-&gt;association</code>
      <code>$this-&gt;association['targetEntity']</code>
      <code>$this-&gt;backRefFieldName</code>
    </PossiblyNullArgument>
    <PossiblyNullArrayAccess occurrences="12">
      <code>$this-&gt;association['fetch']</code>
      <code>$this-&gt;association['fetch']</code>
      <code>$this-&gt;association['fetch']</code>
      <code>$this-&gt;association['fetch']</code>
      <code>$this-&gt;association['fetch']</code>
      <code>$this-&gt;association['isOwningSide']</code>
      <code>$this-&gt;association['orphanRemoval']</code>
      <code>$this-&gt;association['targetEntity']</code>
      <code>$this-&gt;association['type']</code>
      <code>$this-&gt;association['type']</code>
      <code>$this-&gt;association['type']</code>
      <code>$this-&gt;association['type']</code>
    </PossiblyNullArrayAccess>
    <PossiblyNullReference occurrences="2">
      <code>setValue</code>
      <code>setValue</code>
    </PossiblyNullReference>
    <UndefinedMethod occurrences="1">
      <code>[$this-&gt;unwrap(), 'add']</code>
    </UndefinedMethod>
  </file>
  <file src="lib/Doctrine/ORM/Persisters/Collection/ManyToManyPersister.php">
    <PossiblyNullArgument occurrences="42">
      <code>$association</code>
      <code>$collection-&gt;getOwner()</code>
      <code>$collection-&gt;getOwner()</code>
      <code>$collection-&gt;getOwner()</code>
      <code>$collection-&gt;getOwner()</code>
      <code>$collection-&gt;getOwner()</code>
      <code>$collection-&gt;getOwner()</code>
      <code>$collection-&gt;getOwner()</code>
      <code>$filterMapping</code>
      <code>$filterMapping</code>
      <code>$indexBy</code>
      <code>$mapping</code>
      <code>$mapping</code>
      <code>$mapping</code>
      <code>$mapping</code>
      <code>$mapping</code>
      <code>$mapping</code>
      <code>$mapping</code>
      <code>$mapping</code>
      <code>$mapping['joinTableColumns']</code>
      <code>$mapping['relationToSourceKeyColumns']</code>
      <code>$mapping['relationToSourceKeyColumns'][$joinTableColumn]</code>
      <code>$mapping['relationToTargetKeyColumns'][$joinTableColumn]</code>
      <code>$mapping['sourceEntity']</code>
      <code>$mapping['sourceEntity']</code>
      <code>$mapping['sourceEntity']</code>
      <code>$mapping['sourceEntity']</code>
      <code>$mapping['sourceEntity']</code>
      <code>$mapping['sourceEntity']</code>
      <code>$mapping['sourceEntity']</code>
      <code>$mapping['sourceEntity']</code>
      <code>$mapping['sourceEntity']</code>
      <code>$mapping['targetEntity']</code>
      <code>$mapping['targetEntity']</code>
      <code>$mapping['targetEntity']</code>
      <code>$mapping['targetEntity']</code>
      <code>$mapping['targetEntity']</code>
      <code>$mapping['targetEntity']</code>
      <code>$mapping['targetEntity']</code>
      <code>$mapping['targetEntity']</code>
      <code>$mapping['targetEntity']</code>
      <code>$owner</code>
    </PossiblyNullArgument>
    <PossiblyNullArrayAccess occurrences="42">
      <code>$mapping['indexBy']</code>
      <code>$mapping['isOwningSide']</code>
      <code>$mapping['isOwningSide']</code>
      <code>$mapping['isOwningSide']</code>
      <code>$mapping['isOwningSide']</code>
      <code>$mapping['isOwningSide']</code>
      <code>$mapping['joinTable']</code>
      <code>$mapping['joinTable']</code>
      <code>$mapping['joinTable']</code>
      <code>$mapping['joinTable']</code>
      <code>$mapping['joinTable']['inverseJoinColumns']</code>
      <code>$mapping['joinTable']['inverseJoinColumns']</code>
      <code>$mapping['joinTable']['inverseJoinColumns']</code>
      <code>$mapping['joinTable']['joinColumns']</code>
      <code>$mapping['joinTable']['joinColumns']</code>
      <code>$mapping['joinTable']['joinColumns']</code>
      <code>$mapping['joinTableColumns']</code>
      <code>$mapping['mappedBy']</code>
      <code>$mapping['mappedBy']</code>
      <code>$mapping['mappedBy']</code>
      <code>$mapping['relationToSourceKeyColumns']</code>
      <code>$mapping['relationToSourceKeyColumns']</code>
      <code>$mapping['relationToSourceKeyColumns']</code>
      <code>$mapping['relationToSourceKeyColumns'][$joinTableColumn]</code>
      <code>$mapping['relationToTargetKeyColumns']</code>
      <code>$mapping['relationToTargetKeyColumns'][$joinTableColumn]</code>
      <code>$mapping['sourceEntity']</code>
      <code>$mapping['sourceEntity']</code>
      <code>$mapping['sourceEntity']</code>
      <code>$mapping['sourceEntity']</code>
      <code>$mapping['sourceEntity']</code>
      <code>$mapping['sourceEntity']</code>
      <code>$mapping['sourceEntity']</code>
      <code>$mapping['sourceEntity']</code>
      <code>$mapping['targetEntity']</code>
      <code>$mapping['targetEntity']</code>
      <code>$mapping['targetEntity']</code>
      <code>$mapping['targetEntity']</code>
      <code>$mapping['targetEntity']</code>
      <code>$mapping['targetEntity']</code>
      <code>$mapping['targetEntity']</code>
      <code>$mapping['targetEntity']</code>
    </PossiblyNullArrayAccess>
    <PossiblyNullArrayOffset occurrences="3">
      <code>$associationSourceClass-&gt;associationMappings</code>
      <code>$sourceClass-&gt;associationMappings</code>
      <code>$targetClass-&gt;associationMappings</code>
    </PossiblyNullArrayOffset>
    <PossiblyNullIterator occurrences="8">
      <code>$joinColumns</code>
      <code>$mapping['joinTable']['inverseJoinColumns']</code>
      <code>$mapping['joinTable']['inverseJoinColumns']</code>
      <code>$mapping['joinTable']['joinColumns']</code>
      <code>$mapping['joinTable']['joinColumns']</code>
      <code>$mapping['joinTable']['joinColumns']</code>
      <code>$mapping['joinTableColumns']</code>
      <code>$mapping['relationToSourceKeyColumns']</code>
    </PossiblyNullIterator>
    <PossiblyNullReference occurrences="2">
      <code>getFieldForColumn</code>
      <code>getFieldForColumn</code>
    </PossiblyNullReference>
    <PossiblyUndefinedArrayOffset occurrences="10">
      <code>$association['joinTable']</code>
      <code>$association['joinTable']</code>
      <code>$association['joinTable']</code>
      <code>$association['joinTable']</code>
      <code>$mapping[$sourceRelationMode]</code>
      <code>$mapping[$targetRelationMode]</code>
      <code>$mapping['joinTable']</code>
      <code>$mapping['joinTableColumns']</code>
      <code>$mapping['joinTableColumns']</code>
      <code>$mapping['relationToSourceKeyColumns']</code>
    </PossiblyUndefinedArrayOffset>
  </file>
  <file src="lib/Doctrine/ORM/Persisters/Collection/OneToManyPersister.php">
    <InvalidReturnStatement occurrences="2">
      <code>$numDeleted</code>
      <code>$this-&gt;conn-&gt;executeStatement($statement, $parameters)</code>
    </InvalidReturnStatement>
    <InvalidReturnType occurrences="2">
      <code>int</code>
      <code>int</code>
    </InvalidReturnType>
    <PossiblyNullArgument occurrences="14">
      <code>$collection-&gt;getOwner()</code>
      <code>$collection-&gt;getOwner()</code>
      <code>$collection-&gt;getOwner()</code>
      <code>$mapping</code>
      <code>$mapping['mappedBy']</code>
      <code>$mapping['mappedBy']</code>
      <code>$mapping['sourceEntity']</code>
      <code>$mapping['sourceEntity']</code>
      <code>$mapping['targetEntity']</code>
      <code>$mapping['targetEntity']</code>
      <code>$mapping['targetEntity']</code>
      <code>$mapping['targetEntity']</code>
      <code>$mapping['targetEntity']</code>
      <code>$mapping['targetEntity']</code>
    </PossiblyNullArgument>
    <PossiblyNullArrayAccess occurrences="13">
      <code>$mapping['mappedBy']</code>
      <code>$mapping['mappedBy']</code>
      <code>$mapping['mappedBy']</code>
      <code>$mapping['mappedBy']</code>
      <code>$mapping['orphanRemoval']</code>
      <code>$mapping['sourceEntity']</code>
      <code>$mapping['sourceEntity']</code>
      <code>$mapping['targetEntity']</code>
      <code>$mapping['targetEntity']</code>
      <code>$mapping['targetEntity']</code>
      <code>$mapping['targetEntity']</code>
      <code>$mapping['targetEntity']</code>
      <code>$mapping['targetEntity']</code>
    </PossiblyNullArrayAccess>
    <PossiblyNullArrayOffset occurrences="1">
      <code>$targetClass-&gt;associationMappings</code>
    </PossiblyNullArrayOffset>
    <PossiblyUndefinedArrayOffset occurrences="1">
      <code>$targetClass-&gt;associationMappings[$mapping['mappedBy']]['joinColumns']</code>
    </PossiblyUndefinedArrayOffset>
  </file>
  <file src="lib/Doctrine/ORM/Persisters/Entity/BasicEntityPersister.php">
    <DocblockTypeContradiction occurrences="1">
      <code>$value === null</code>
    </DocblockTypeContradiction>
    <InvalidArgument occurrences="5">
      <code>$hints</code>
      <code>$hints</code>
      <code>[Query::HINT_REFRESH =&gt; true]</code>
      <code>[UnitOfWork::HINT_DEFEREAGERLOAD =&gt; true]</code>
      <code>[UnitOfWork::HINT_DEFEREAGERLOAD =&gt; true]</code>
    </InvalidArgument>
<<<<<<< HEAD
    <LessSpecificReturnStatement occurrences="3">
=======
    <InvalidNullableReturnType occurrences="1">
      <code>loadOneToOneEntity</code>
    </InvalidNullableReturnType>
    <LessSpecificReturnStatement occurrences="4">
      <code>$newValue</code>
>>>>>>> c4835cca
      <code>$postInsertIds</code>
      <code>[$params, $types]</code>
      <code>[$sqlParams, $sqlTypes]</code>
    </LessSpecificReturnStatement>
<<<<<<< HEAD
    <MoreSpecificReturnType occurrences="3">
      <code>array</code>
      <code>array</code>
      <code>array</code>
=======
    <MissingReturnType occurrences="1">
      <code>loadAll</code>
    </MissingReturnType>
    <MoreSpecificReturnType occurrences="4">
      <code>executeInserts</code>
      <code>expandCriteriaParameters</code>
      <code>expandParameters</code>
      <code>list&lt;mixed&gt;</code>
>>>>>>> c4835cca
    </MoreSpecificReturnType>
    <PossiblyNullArgument occurrences="2">
      <code>$assoc['mappedBy']</code>
      <code>$association</code>
    </PossiblyNullArgument>
    <PossiblyNullArrayAccess occurrences="1">
      <code>$assoc['isOwningSide']</code>
    </PossiblyNullArrayAccess>
    <PossiblyNullArrayOffset occurrences="2">
      <code>$class-&gt;associationMappings</code>
      <code>$class-&gt;associationMappings</code>
    </PossiblyNullArrayOffset>
    <PossiblyNullReference occurrences="7">
      <code>getValue</code>
      <code>getValue</code>
      <code>getValue</code>
      <code>getValue</code>
      <code>getValue</code>
      <code>getValue</code>
      <code>setValue</code>
    </PossiblyNullReference>
    <PossiblyUndefinedArrayOffset occurrences="16">
      <code>$assoc['inversedBy']</code>
      <code>$assoc['joinColumns']</code>
      <code>$assoc['joinColumns']</code>
      <code>$assoc['relationToTargetKeyColumns']</code>
      <code>$assoc['sourceToTargetKeyColumns']</code>
      <code>$association['joinColumns']</code>
      <code>$association['joinColumns']</code>
      <code>$association['joinColumns']</code>
      <code>$association['joinTable']</code>
      <code>$association['joinTable']</code>
      <code>$association['joinTable']</code>
      <code>$association['joinTable']</code>
      <code>$owningAssoc['targetToSourceKeyColumns']</code>
      <code>$owningAssoc['targetToSourceKeyColumns']</code>
      <code>$this-&gt;class-&gt;associationMappings[$fieldName]['joinColumns']</code>
      <code>$this-&gt;class-&gt;associationMappings[$idField]['joinColumns']</code>
    </PossiblyUndefinedArrayOffset>
    <PropertyTypeCoercion occurrences="1">
      <code>$this-&gt;currentPersisterContext-&gt;sqlTableAliases</code>
    </PropertyTypeCoercion>
  </file>
  <file src="lib/Doctrine/ORM/Persisters/Entity/CachedPersisterContext.php">
    <PropertyNotSetInConstructor occurrences="1">
      <code>$selectJoinSql</code>
    </PropertyNotSetInConstructor>
  </file>
  <file src="lib/Doctrine/ORM/Persisters/Entity/JoinedSubclassPersister.php">
    <LessSpecificReturnStatement occurrences="1">
      <code>$postInsertIds</code>
    </LessSpecificReturnStatement>
    <MoreSpecificReturnType occurrences="1">
      <code>array</code>
    </MoreSpecificReturnType>
    <PossiblyUndefinedArrayOffset occurrences="3">
      <code>$assoc['targetToSourceKeyColumns']</code>
      <code>$mapping['joinColumns']</code>
      <code>$mapping['joinColumns']</code>
    </PossiblyUndefinedArrayOffset>
  </file>
  <file src="lib/Doctrine/ORM/Persisters/Entity/SingleTablePersister.php">
    <PossiblyUndefinedArrayOffset occurrences="1">
      <code>$assoc['joinColumns']</code>
    </PossiblyUndefinedArrayOffset>
  </file>
  <file src="lib/Doctrine/ORM/Proxy/Proxy.php">
    <MissingTemplateParam occurrences="1">
      <code>BaseProxy</code>
    </MissingTemplateParam>
  </file>
  <file src="lib/Doctrine/ORM/Proxy/ProxyFactory.php">
    <ArgumentTypeCoercion occurrences="3">
      <code>$classMetadata</code>
      <code>$classMetadata</code>
      <code>$classMetadata</code>
    </ArgumentTypeCoercion>
    <InvalidArgument occurrences="1">
      <code>$classMetadata-&gt;getReflectionProperties()</code>
    </InvalidArgument>
    <NoInterfaceProperties occurrences="3">
      <code>$metadata-&gt;isEmbeddedClass</code>
      <code>$metadata-&gt;isMappedSuperclass</code>
      <code>$proxy-&gt;__isCloning</code>
    </NoInterfaceProperties>
    <PossiblyNullArgument occurrences="1">
      <code>$property-&gt;name</code>
    </PossiblyNullArgument>
    <PossiblyNullPropertyFetch occurrences="1">
      <code>$property-&gt;name</code>
    </PossiblyNullPropertyFetch>
    <PossiblyNullReference occurrences="2">
      <code>getValue</code>
      <code>setValue</code>
    </PossiblyNullReference>
    <UndefinedInterfaceMethod occurrences="1">
      <code>__wakeup</code>
    </UndefinedInterfaceMethod>
  </file>
  <file src="lib/Doctrine/ORM/Query.php">
    <InvalidArgument occurrences="1">
      <code>$sqlParams</code>
    </InvalidArgument>
    <LessSpecificReturnStatement occurrences="1">
      <code>$this-&gt;parse()-&gt;getSqlExecutor()-&gt;getSqlStatements()</code>
    </LessSpecificReturnStatement>
    <MoreSpecificReturnType occurrences="1">
      <code>list&lt;string&gt;|string</code>
    </MoreSpecificReturnType>
    <PossiblyNullArgument occurrences="1">
      <code>$this-&gt;getDQL()</code>
    </PossiblyNullArgument>
    <PossiblyNullReference occurrences="1">
      <code>evictEntityRegion</code>
    </PossiblyNullReference>
    <PropertyNotSetInConstructor occurrences="1">
      <code>$parserResult</code>
    </PropertyNotSetInConstructor>
  </file>
  <file src="lib/Doctrine/ORM/Query/AST/Functions/AbsFunction.php">
    <PossiblyInvalidPropertyAssignmentValue occurrences="1">
      <code>$parser-&gt;SimpleArithmeticExpression()</code>
    </PossiblyInvalidPropertyAssignmentValue>
  </file>
  <file src="lib/Doctrine/ORM/Query/AST/Functions/BitAndFunction.php">
    <PossiblyInvalidPropertyAssignmentValue occurrences="2">
      <code>$parser-&gt;ArithmeticPrimary()</code>
      <code>$parser-&gt;ArithmeticPrimary()</code>
    </PossiblyInvalidPropertyAssignmentValue>
  </file>
  <file src="lib/Doctrine/ORM/Query/AST/Functions/BitOrFunction.php">
    <PossiblyInvalidPropertyAssignmentValue occurrences="2">
      <code>$parser-&gt;ArithmeticPrimary()</code>
      <code>$parser-&gt;ArithmeticPrimary()</code>
    </PossiblyInvalidPropertyAssignmentValue>
  </file>
  <file src="lib/Doctrine/ORM/Query/AST/Functions/DateAddFunction.php">
    <PossiblyInvalidPropertyAssignmentValue occurrences="2">
      <code>$parser-&gt;ArithmeticPrimary()</code>
      <code>$parser-&gt;ArithmeticPrimary()</code>
    </PossiblyInvalidPropertyAssignmentValue>
    <UndefinedPropertyFetch occurrences="1">
      <code>$this-&gt;unit-&gt;value</code>
    </UndefinedPropertyFetch>
  </file>
  <file src="lib/Doctrine/ORM/Query/AST/Functions/DateDiffFunction.php">
    <PossiblyInvalidPropertyAssignmentValue occurrences="2">
      <code>$parser-&gt;ArithmeticPrimary()</code>
      <code>$parser-&gt;ArithmeticPrimary()</code>
    </PossiblyInvalidPropertyAssignmentValue>
  </file>
  <file src="lib/Doctrine/ORM/Query/AST/Functions/DateSubFunction.php">
    <UndefinedPropertyFetch occurrences="1">
      <code>$this-&gt;unit-&gt;value</code>
    </UndefinedPropertyFetch>
  </file>
  <file src="lib/Doctrine/ORM/Query/AST/Functions/FunctionNode.php">
    <ParamNameMismatch occurrences="1">
      <code>$sqlWalker</code>
    </ParamNameMismatch>
  </file>
  <file src="lib/Doctrine/ORM/Query/AST/Functions/IdentityFunction.php">
    <PossiblyUndefinedArrayOffset occurrences="1">
      <code>$assoc['joinColumns']</code>
    </PossiblyUndefinedArrayOffset>
  </file>
  <file src="lib/Doctrine/ORM/Query/AST/Functions/LocateFunction.php">
    <PossiblyInvalidArgument occurrences="1">
      <code>$this-&gt;simpleArithmeticExpression</code>
    </PossiblyInvalidArgument>
    <PossiblyInvalidPropertyAssignmentValue occurrences="1">
      <code>$parser-&gt;SimpleArithmeticExpression()</code>
    </PossiblyInvalidPropertyAssignmentValue>
  </file>
  <file src="lib/Doctrine/ORM/Query/AST/Functions/ModFunction.php">
    <PossiblyInvalidPropertyAssignmentValue occurrences="2">
      <code>$parser-&gt;SimpleArithmeticExpression()</code>
      <code>$parser-&gt;SimpleArithmeticExpression()</code>
    </PossiblyInvalidPropertyAssignmentValue>
  </file>
  <file src="lib/Doctrine/ORM/Query/AST/Functions/SizeFunction.php">
    <PossiblyNullArrayOffset occurrences="2">
      <code>$targetClass-&gt;associationMappings</code>
      <code>$targetClass-&gt;associationMappings</code>
    </PossiblyNullArrayOffset>
    <PossiblyUndefinedArrayOffset occurrences="2">
      <code>$owningAssoc['joinTable']</code>
      <code>$owningAssoc['targetToSourceKeyColumns']</code>
    </PossiblyUndefinedArrayOffset>
  </file>
  <file src="lib/Doctrine/ORM/Query/AST/Functions/SqrtFunction.php">
    <PossiblyInvalidPropertyAssignmentValue occurrences="1">
      <code>$parser-&gt;SimpleArithmeticExpression()</code>
    </PossiblyInvalidPropertyAssignmentValue>
  </file>
  <file src="lib/Doctrine/ORM/Query/AST/Functions/SubstringFunction.php">
    <PossiblyInvalidPropertyAssignmentValue occurrences="2">
      <code>$parser-&gt;SimpleArithmeticExpression()</code>
      <code>$parser-&gt;SimpleArithmeticExpression()</code>
    </PossiblyInvalidPropertyAssignmentValue>
  </file>
  <file src="lib/Doctrine/ORM/Query/AST/JoinClassPathExpression.php">
    <UndefinedMethod occurrences="1">
      <code>walkJoinPathExpression</code>
    </UndefinedMethod>
  </file>
  <file src="lib/Doctrine/ORM/Query/AST/JoinVariableDeclaration.php">
    <UndefinedMethod occurrences="1">
      <code>walkJoinVariableDeclaration</code>
    </UndefinedMethod>
  </file>
  <file src="lib/Doctrine/ORM/Query/AST/SimpleWhenClause.php">
    <UndefinedMethod occurrences="1">
      <code>walkWhenClauseExpression</code>
    </UndefinedMethod>
  </file>
  <file src="lib/Doctrine/ORM/Query/AST/WhenClause.php">
    <UndefinedMethod occurrences="1">
      <code>walkWhenClauseExpression</code>
    </UndefinedMethod>
  </file>
  <file src="lib/Doctrine/ORM/Query/Exec/AbstractSqlExecutor.php">
    <PossiblyNullPropertyAssignmentValue occurrences="1">
      <code>null</code>
    </PossiblyNullPropertyAssignmentValue>
  </file>
  <file src="lib/Doctrine/ORM/Query/Exec/MultiTableDeleteExecutor.php">
    <InvalidReturnStatement occurrences="1">
      <code>$numDeleted</code>
    </InvalidReturnStatement>
    <InvalidReturnType occurrences="1">
      <code>int</code>
    </InvalidReturnType>
    <PossiblyInvalidIterator occurrences="1">
      <code>$this-&gt;_sqlStatements</code>
    </PossiblyInvalidIterator>
    <PropertyNotSetInConstructor occurrences="2">
      <code>MultiTableDeleteExecutor</code>
      <code>MultiTableDeleteExecutor</code>
    </PropertyNotSetInConstructor>
    <UninitializedProperty occurrences="1">
      <code>$this-&gt;_sqlStatements</code>
    </UninitializedProperty>
  </file>
  <file src="lib/Doctrine/ORM/Query/Exec/MultiTableUpdateExecutor.php">
    <InvalidReturnStatement occurrences="1">
      <code>$numUpdated</code>
    </InvalidReturnStatement>
    <InvalidReturnType occurrences="1">
      <code>int</code>
    </InvalidReturnType>
    <PossiblyInvalidIterator occurrences="1">
      <code>$this-&gt;_sqlStatements</code>
    </PossiblyInvalidIterator>
    <PropertyNotSetInConstructor occurrences="2">
      <code>MultiTableUpdateExecutor</code>
      <code>MultiTableUpdateExecutor</code>
    </PropertyNotSetInConstructor>
    <PropertyTypeCoercion occurrences="1">
      <code>$this-&gt;_sqlStatements</code>
    </PropertyTypeCoercion>
    <UninitializedProperty occurrences="1">
      <code>$this-&gt;_sqlStatements</code>
    </UninitializedProperty>
  </file>
  <file src="lib/Doctrine/ORM/Query/Exec/SingleSelectExecutor.php">
    <PossiblyInvalidArgument occurrences="1">
      <code>$this-&gt;_sqlStatements</code>
    </PossiblyInvalidArgument>
    <PropertyNotSetInConstructor occurrences="1">
      <code>SingleSelectExecutor</code>
    </PropertyNotSetInConstructor>
  </file>
  <file src="lib/Doctrine/ORM/Query/Exec/SingleTableDeleteUpdateExecutor.php">
    <InvalidReturnStatement occurrences="1">
      <code>$conn-&gt;executeStatement($this-&gt;_sqlStatements, $params, $types)</code>
    </InvalidReturnStatement>
    <InvalidReturnType occurrences="1">
      <code>int</code>
    </InvalidReturnType>
    <PossiblyInvalidArgument occurrences="1">
      <code>$this-&gt;_sqlStatements</code>
    </PossiblyInvalidArgument>
    <PropertyNotSetInConstructor occurrences="2">
      <code>SingleTableDeleteUpdateExecutor</code>
      <code>SingleTableDeleteUpdateExecutor</code>
    </PropertyNotSetInConstructor>
  </file>
  <file src="lib/Doctrine/ORM/Query/Expr/Andx.php">
    <NonInvariantDocblockPropertyType occurrences="2">
      <code>$allowedClasses</code>
      <code>$parts</code>
    </NonInvariantDocblockPropertyType>
  </file>
<<<<<<< HEAD
=======
  <file src="lib/Doctrine/ORM/Query/Expr/Base.php">
    <InvalidPropertyAssignmentValue occurrences="1">
      <code>$this-&gt;parts</code>
    </InvalidPropertyAssignmentValue>
    <MethodSignatureMustProvideReturnType occurrences="1">
      <code>__toString</code>
    </MethodSignatureMustProvideReturnType>
  </file>
  <file src="lib/Doctrine/ORM/Query/Expr/Comparison.php">
    <MethodSignatureMustProvideReturnType occurrences="1">
      <code>__toString</code>
    </MethodSignatureMustProvideReturnType>
  </file>
  <file src="lib/Doctrine/ORM/Query/Expr/Composite.php">
    <MethodSignatureMustProvideReturnType occurrences="1">
      <code>__toString</code>
    </MethodSignatureMustProvideReturnType>
    <PossiblyInvalidCast occurrences="1">
      <code>$part</code>
    </PossiblyInvalidCast>
  </file>
  <file src="lib/Doctrine/ORM/Query/Expr/From.php">
    <MethodSignatureMustProvideReturnType occurrences="1">
      <code>__toString</code>
    </MethodSignatureMustProvideReturnType>
  </file>
  <file src="lib/Doctrine/ORM/Query/Expr/Func.php">
    <LessSpecificReturnStatement occurrences="1">
      <code>$this-&gt;arguments</code>
    </LessSpecificReturnStatement>
    <MethodSignatureMustProvideReturnType occurrences="1">
      <code>__toString</code>
    </MethodSignatureMustProvideReturnType>
    <MoreSpecificReturnType occurrences="1">
      <code>list&lt;mixed&gt;</code>
    </MoreSpecificReturnType>
  </file>
>>>>>>> c4835cca
  <file src="lib/Doctrine/ORM/Query/Expr/GroupBy.php">
    <NonInvariantDocblockPropertyType occurrences="1">
      <code>$parts</code>
    </NonInvariantDocblockPropertyType>
  </file>
  <file src="lib/Doctrine/ORM/Query/Expr/Join.php">
    <PossiblyNullArgument occurrences="1">
      <code>$this-&gt;conditionType</code>
    </PossiblyNullArgument>
  </file>
  <file src="lib/Doctrine/ORM/Query/Expr/Literal.php">
    <NonInvariantDocblockPropertyType occurrences="1">
      <code>$parts</code>
    </NonInvariantDocblockPropertyType>
  </file>
  <file src="lib/Doctrine/ORM/Query/Expr/Orx.php">
    <NonInvariantDocblockPropertyType occurrences="2">
      <code>$allowedClasses</code>
      <code>$parts</code>
    </NonInvariantDocblockPropertyType>
  </file>
  <file src="lib/Doctrine/ORM/Query/Expr/Select.php">
    <NonInvariantDocblockPropertyType occurrences="2">
      <code>$allowedClasses</code>
      <code>$parts</code>
    </NonInvariantDocblockPropertyType>
  </file>
  <file src="lib/Doctrine/ORM/Query/Filter/SQLFilter.php">
    <PropertyTypeCoercion occurrences="1">
      <code>$this-&gt;parameters</code>
    </PropertyTypeCoercion>
  </file>
  <file src="lib/Doctrine/ORM/Query/Parser.php">
    <ArgumentTypeCoercion occurrences="1">
      <code>$stringPattern</code>
    </ArgumentTypeCoercion>
    <DocblockTypeContradiction occurrences="2">
      <code>$this-&gt;lexer-&gt;lookahead !== null &amp;&amp; $this-&gt;lexer-&gt;lookahead-&gt;type === TokenType::T_ESCAPE</code>
      <code>$token-&gt;type === TokenType::T_OPEN_PARENTHESIS</code>
    </DocblockTypeContradiction>
    <InvalidNullableReturnType occurrences="1">
      <code>AST\SelectStatement|AST\UpdateStatement|AST\DeleteStatement</code>
    </InvalidNullableReturnType>
    <InvalidPropertyAssignmentValue occurrences="1">
      <code>$this-&gt;queryComponents</code>
    </InvalidPropertyAssignmentValue>
    <InvalidReturnStatement occurrences="11">
      <code>$factors[0]</code>
      <code>$primary</code>
      <code>$terms[0]</code>
      <code>$this-&gt;CollectionMemberExpression()</code>
      <code>$this-&gt;ComparisonExpression()</code>
      <code>$this-&gt;EmptyCollectionComparisonExpression()</code>
      <code>$this-&gt;ExistsExpression()</code>
      <code>$this-&gt;InExpression()</code>
      <code>$this-&gt;InstanceOfExpression()</code>
      <code>$this-&gt;LikeExpression()</code>
      <code>$this-&gt;NullComparisonExpression()</code>
    </InvalidReturnStatement>
    <InvalidReturnType occurrences="4">
      <code>AST\ArithmeticFactor</code>
      <code>AST\ArithmeticTerm</code>
      <code>AST\BetweenExpression|</code>
      <code>AST\SimpleArithmeticExpression|AST\ArithmeticTerm</code>
    </InvalidReturnType>
    <InvalidStringClass occurrences="3">
      <code>new $functionClass($functionName)</code>
      <code>new $functionClass($functionName)</code>
      <code>new $functionClass($functionName)</code>
    </InvalidStringClass>
    <LessSpecificReturnStatement occurrences="3">
      <code>$function</code>
      <code>$function</code>
      <code>$function</code>
    </LessSpecificReturnStatement>
    <NullableReturnStatement occurrences="1">
      <code>$statement</code>
    </NullableReturnStatement>
    <PossiblyFalseArgument occurrences="1">
      <code>strrpos($fromClassName, '\\')</code>
    </PossiblyFalseArgument>
    <PossiblyInvalidArgument occurrences="9">
      <code>$AST</code>
      <code>$conditionalExpression</code>
      <code>$expr</code>
      <code>$pathExp</code>
      <code>$this-&gt;ConditionalExpression()</code>
      <code>$this-&gt;ConditionalExpression()</code>
      <code>$this-&gt;lexer-&gt;getLiteral($token)</code>
      <code>$this-&gt;lexer-&gt;getLiteral($token)</code>
      <code>$this-&gt;lexer-&gt;getLiteral($token)</code>
    </PossiblyInvalidArgument>
    <PossiblyInvalidPropertyAssignmentValue occurrences="3">
      <code>$this-&gt;ConditionalExpression()</code>
      <code>$this-&gt;ConditionalExpression()</code>
      <code>$this-&gt;SimpleArithmeticExpression()</code>
    </PossiblyInvalidPropertyAssignmentValue>
    <PossiblyNullArgument occurrences="3">
      <code>$dql</code>
      <code>$this-&gt;query-&gt;getDQL()</code>
      <code>$token-&gt;value</code>
    </PossiblyNullArgument>
<<<<<<< HEAD
    <PossiblyNullPropertyFetch occurrences="5">
      <code>$lookaheadType-&gt;value</code>
      <code>$lookaheadType-&gt;value</code>
      <code>$this-&gt;lexer-&gt;glimpse()-&gt;type</code>
      <code>$token-&gt;value</code>
      <code>$token-&gt;value</code>
    </PossiblyNullPropertyFetch>
    <PossiblyNullReference occurrences="1">
      <code>getNumberOfRequiredParameters</code>
=======
    <PossiblyNullArrayAccess occurrences="2">
      <code>$this-&gt;lexer-&gt;glimpse()['type']</code>
      <code>$token['value']</code>
    </PossiblyNullArrayAccess>
    <PossiblyNullReference occurrences="2">
      <code>$this-&gt;lexer-&gt;glimpse()</code>
      <code>$token</code>
>>>>>>> c4835cca
    </PossiblyNullReference>
    <PossiblyUndefinedVariable occurrences="1">
      <code>$args</code>
    </PossiblyUndefinedVariable>
    <RedundantConditionGivenDocblockType occurrences="1">
      <code>$AST instanceof AST\SelectStatement</code>
    </RedundantConditionGivenDocblockType>
  </file>
  <file src="lib/Doctrine/ORM/Query/ParserResult.php">
    <PropertyNotSetInConstructor occurrences="1">
      <code>$_sqlExecutor</code>
    </PropertyNotSetInConstructor>
  </file>
  <file src="lib/Doctrine/ORM/Query/QueryExpressionVisitor.php">
    <InvalidReturnStatement occurrences="1">
      <code>new ArrayCollection($this-&gt;parameters)</code>
    </InvalidReturnStatement>
    <InvalidReturnType occurrences="1">
      <code>ArrayCollection&lt;int, mixed&gt;</code>
    </InvalidReturnType>
    <RedundantConditionGivenDocblockType occurrences="1">
      <code>Comparison::EQ</code>
    </RedundantConditionGivenDocblockType>
  </file>
  <file src="lib/Doctrine/ORM/Query/ResultSetMappingBuilder.php">
    <PossiblyUndefinedArrayOffset occurrences="2">
      <code>$associationMapping['joinColumns']</code>
      <code>$associationMapping['joinColumns']</code>
    </PossiblyUndefinedArrayOffset>
  </file>
  <file src="lib/Doctrine/ORM/Query/SqlWalker.php">
    <DocblockTypeContradiction occurrences="2">
      <code>$this-&gt;conn-&gt;quote((string) $newValue)</code>
      <code>is_string($expression)</code>
    </DocblockTypeContradiction>
<<<<<<< HEAD
    <InvalidArgument occurrences="2">
      <code>$join-&gt;conditionalExpression</code>
=======
    <ImplementedReturnTypeMismatch occurrences="46">
      <code>string</code>
      <code>string</code>
      <code>string</code>
      <code>string</code>
      <code>string</code>
      <code>string</code>
      <code>string</code>
      <code>string</code>
      <code>string</code>
      <code>string</code>
      <code>string</code>
      <code>string</code>
      <code>string</code>
      <code>string</code>
      <code>string</code>
      <code>string</code>
      <code>string</code>
      <code>string</code>
      <code>string</code>
      <code>string</code>
      <code>string</code>
      <code>string</code>
      <code>string</code>
      <code>string</code>
      <code>string</code>
      <code>string</code>
      <code>string</code>
      <code>string</code>
      <code>string</code>
      <code>string</code>
      <code>string</code>
      <code>string</code>
      <code>string</code>
      <code>string</code>
      <code>string</code>
      <code>string</code>
      <code>string</code>
      <code>string</code>
      <code>string</code>
      <code>string</code>
      <code>string</code>
      <code>string</code>
      <code>string</code>
      <code>string</code>
      <code>string</code>
      <code>string</code>
    </ImplementedReturnTypeMismatch>
    <ImplicitToStringCast occurrences="1">
      <code>$expr</code>
    </ImplicitToStringCast>
    <InvalidArgument occurrences="5">
      <code>$assoc</code>
      <code>$condExpr</code>
      <code>$condTerm</code>
      <code>$factor</code>
>>>>>>> c4835cca
      <code>$selectedClass['class']-&gt;name</code>
    </InvalidArgument>
    <PossiblyInvalidArgument occurrences="1">
      <code>$expr</code>
    </PossiblyInvalidArgument>
    <PossiblyNullArgument occurrences="7">
      <code>$arithmeticExpr-&gt;simpleArithmeticExpression</code>
      <code>$arithmeticExpr-&gt;subselect</code>
      <code>$condExpr</code>
      <code>$generalCaseExpression-&gt;elseScalarExpression</code>
      <code>$identificationVariableDecl-&gt;rangeVariableDeclaration</code>
      <code>$simpleCaseExpression-&gt;caseOperand</code>
      <code>$simpleCaseExpression-&gt;elseScalarExpression</code>
    </PossiblyNullArgument>
    <PossiblyNullArrayOffset occurrences="4">
      <code>$targetClass-&gt;associationMappings</code>
      <code>$targetClass-&gt;associationMappings</code>
      <code>$this-&gt;scalarResultAliasMap</code>
      <code>$this-&gt;scalarResultAliasMap</code>
    </PossiblyNullArrayOffset>
    <PossiblyNullReference occurrences="1">
      <code>dispatch</code>
    </PossiblyNullReference>
    <PossiblyUndefinedArrayOffset occurrences="12">
      <code>$assoc['joinColumns']</code>
      <code>$assoc['joinColumns']</code>
      <code>$assoc['joinColumns']</code>
      <code>$assoc['joinTable']</code>
      <code>$assoc['sourceToTargetKeyColumns']</code>
      <code>$assoc['targetToSourceKeyColumns']</code>
      <code>$assoc['type']</code>
      <code>$assoc['type']</code>
      <code>$association['sourceToTargetKeyColumns']</code>
      <code>$association['targetToSourceKeyColumns']</code>
      <code>$owningAssoc['joinTable']</code>
      <code>$owningAssoc['targetToSourceKeyColumns']</code>
    </PossiblyUndefinedArrayOffset>
  </file>
  <file src="lib/Doctrine/ORM/QueryBuilder.php">
    <ArgumentTypeCoercion occurrences="6">
      <code>$args</code>
      <code>$args</code>
      <code>$args</code>
      <code>$args</code>
      <code>[$rootAlias =&gt; $join]</code>
      <code>[$rootAlias =&gt; $join]</code>
    </ArgumentTypeCoercion>
    <DeprecatedMethod occurrences="2">
      <code>getRootAlias</code>
      <code>getRootAlias</code>
    </DeprecatedMethod>
    <FalsableReturnStatement occurrences="1">
      <code>! $filteredParameters-&gt;isEmpty() ? $filteredParameters-&gt;first() : null</code>
    </FalsableReturnStatement>
    <InvalidFalsableReturnType occurrences="1">
      <code>Parameter|null</code>
    </InvalidFalsableReturnType>
<<<<<<< HEAD
=======
    <InvalidPropertyAssignmentValue occurrences="1">
      <code>new ArrayCollection($parameters)</code>
    </InvalidPropertyAssignmentValue>
    <LessSpecificReturnStatement occurrences="2">
      <code>$aliases</code>
      <code>$entities</code>
    </LessSpecificReturnStatement>
    <MethodSignatureMustProvideReturnType occurrences="1">
      <code>__toString</code>
    </MethodSignatureMustProvideReturnType>
    <MoreSpecificReturnType occurrences="2">
      <code>list&lt;string&gt;</code>
      <code>list&lt;string&gt;</code>
    </MoreSpecificReturnType>
>>>>>>> c4835cca
    <PossiblyFalseArgument occurrences="2">
      <code>$spacePos</code>
      <code>$spacePos</code>
    </PossiblyFalseArgument>
    <PossiblyFalseOperand occurrences="2">
      <code>$spacePos</code>
      <code>$spacePos</code>
    </PossiblyFalseOperand>
    <PossiblyInvalidIterator occurrences="1">
      <code>$dqlPart</code>
    </PossiblyInvalidIterator>
  </file>
  <file src="lib/Doctrine/ORM/Repository/DefaultRepositoryFactory.php">
    <InvalidReturnStatement occurrences="1">
      <code>$this-&gt;repositoryList[$repositoryHash] ??= $this-&gt;createRepository($entityManager, $entityName)</code>
    </InvalidReturnStatement>
    <InvalidReturnType occurrences="1">
      <code>EntityRepository</code>
    </InvalidReturnType>
    <UnsafeInstantiation occurrences="1">
      <code>new $repositoryClassName($entityManager, $metadata)</code>
    </UnsafeInstantiation>
  </file>
  <file src="lib/Doctrine/ORM/Tools/Console/Command/ClearCache/CollectionRegionCommand.php">
    <PossiblyNullReference occurrences="1">
      <code>evictAll</code>
    </PossiblyNullReference>
  </file>
  <file src="lib/Doctrine/ORM/Tools/Console/Command/ClearCache/EntityRegionCommand.php">
    <PossiblyNullReference occurrences="1">
      <code>evictAll</code>
    </PossiblyNullReference>
  </file>
<<<<<<< HEAD
=======
  <file src="lib/Doctrine/ORM/Tools/Console/Command/ClearCache/MetadataCommand.php">
    <MissingReturnType occurrences="1">
      <code>configure</code>
    </MissingReturnType>
  </file>
  <file src="lib/Doctrine/ORM/Tools/Console/Command/ClearCache/QueryCommand.php">
    <DeprecatedMethod occurrences="1">
      <code>getQueryCacheImpl</code>
    </DeprecatedMethod>
    <MissingReturnType occurrences="1">
      <code>configure</code>
    </MissingReturnType>
  </file>
  <file src="lib/Doctrine/ORM/Tools/Console/Command/ClearCache/QueryRegionCommand.php">
    <MissingReturnType occurrences="1">
      <code>configure</code>
    </MissingReturnType>
  </file>
  <file src="lib/Doctrine/ORM/Tools/Console/Command/ClearCache/ResultCommand.php">
    <MissingReturnType occurrences="1">
      <code>configure</code>
    </MissingReturnType>
  </file>
  <file src="lib/Doctrine/ORM/Tools/Console/Command/ConvertDoctrine1SchemaCommand.php">
    <ArgumentTypeCoercion occurrences="1">
      <code>$fromPaths</code>
    </ArgumentTypeCoercion>
    <DeprecatedClass occurrences="11">
      <code>ClassMetadataExporter</code>
      <code>ClassMetadataExporter</code>
      <code>ClassMetadataExporter|null</code>
      <code>EntityGenerator</code>
      <code>EntityGenerator</code>
      <code>EntityGenerator|null</code>
      <code>new ClassMetadataExporter()</code>
      <code>new ConvertDoctrine1Schema($fromPaths)</code>
      <code>new EntityGenerator()</code>
      <code>private $entityGenerator = null;</code>
      <code>private $metadataExporter = null;</code>
    </DeprecatedClass>
    <InvalidArgument occurrences="1">
      <code>$metadata</code>
    </InvalidArgument>
    <MissingReturnType occurrences="1">
      <code>configure</code>
    </MissingReturnType>
  </file>
  <file src="lib/Doctrine/ORM/Tools/Console/Command/ConvertMappingCommand.php">
    <ArgumentTypeCoercion occurrences="1">
      <code>$metadata</code>
    </ArgumentTypeCoercion>
    <DeprecatedClass occurrences="4">
      <code>AbstractExporter</code>
      <code>new ClassMetadataExporter()</code>
      <code>new DisconnectedClassMetadataFactory()</code>
      <code>new EntityGenerator()</code>
    </DeprecatedClass>
    <MissingReturnType occurrences="1">
      <code>configure</code>
    </MissingReturnType>
    <NoInterfaceProperties occurrences="1">
      <code>$class-&gt;name</code>
    </NoInterfaceProperties>
  </file>
  <file src="lib/Doctrine/ORM/Tools/Console/Command/EnsureProductionSettingsCommand.php">
    <MissingReturnType occurrences="1">
      <code>configure</code>
    </MissingReturnType>
  </file>
  <file src="lib/Doctrine/ORM/Tools/Console/Command/GenerateEntitiesCommand.php">
    <ArgumentTypeCoercion occurrences="1">
      <code>$metadatas</code>
    </ArgumentTypeCoercion>
    <DeprecatedClass occurrences="2">
      <code>new DisconnectedClassMetadataFactory()</code>
      <code>new EntityGenerator()</code>
    </DeprecatedClass>
    <MissingReturnType occurrences="1">
      <code>configure</code>
    </MissingReturnType>
    <NoInterfaceProperties occurrences="1">
      <code>$metadata-&gt;name</code>
    </NoInterfaceProperties>
  </file>
>>>>>>> c4835cca
  <file src="lib/Doctrine/ORM/Tools/Console/Command/GenerateProxiesCommand.php">
    <NoInterfaceProperties occurrences="1">
      <code>$metadata-&gt;name</code>
    </NoInterfaceProperties>
    <PossiblyNullArgument occurrences="1">
      <code>$em-&gt;getConfiguration()-&gt;getProxyDir()</code>
    </PossiblyNullArgument>
  </file>
  <file src="lib/Doctrine/ORM/Tools/Console/Command/InfoCommand.php">
    <PossiblyNullReference occurrences="1">
      <code>getAllClassNames</code>
    </PossiblyNullReference>
  </file>
  <file src="lib/Doctrine/ORM/Tools/Console/Command/MappingDescribeCommand.php">
    <ArgumentTypeCoercion occurrences="1">
      <code>$metadata-&gt;entityListeners</code>
    </ArgumentTypeCoercion>
    <PossiblyNullReference occurrences="1">
      <code>getAllClassNames</code>
    </PossiblyNullReference>
  </file>
  <file src="lib/Doctrine/ORM/Tools/Console/Command/RunDqlCommand.php">
    <DeprecatedClass occurrences="1">
      <code>Debug::dump($resultSet, (int) $input-&gt;getOption('depth'), true, false)</code>
    </DeprecatedClass>
<<<<<<< HEAD
  </file>
  <file src="lib/Doctrine/ORM/Tools/Console/Command/SchemaTool/DropCommand.php">
=======
    <MissingReturnType occurrences="1">
      <code>configure</code>
    </MissingReturnType>
  </file>
  <file src="lib/Doctrine/ORM/Tools/Console/Command/SchemaTool/AbstractCommand.php">
    <InvalidNullableReturnType occurrences="1">
      <code>int</code>
    </InvalidNullableReturnType>
    <NullableReturnStatement occurrences="1">
      <code>$this-&gt;executeSchemaCommand($input, $output, new SchemaTool($em), $metadatas, $ui)</code>
    </NullableReturnStatement>
  </file>
  <file src="lib/Doctrine/ORM/Tools/Console/Command/SchemaTool/CreateCommand.php">
    <ArgumentTypeCoercion occurrences="2">
      <code>$metadatas</code>
      <code>$metadatas</code>
    </ArgumentTypeCoercion>
    <MissingReturnType occurrences="1">
      <code>configure</code>
    </MissingReturnType>
  </file>
  <file src="lib/Doctrine/ORM/Tools/Console/Command/SchemaTool/DropCommand.php">
    <ArgumentTypeCoercion occurrences="3">
      <code>$metadatas</code>
      <code>$metadatas</code>
      <code>$metadatas</code>
    </ArgumentTypeCoercion>
    <MissingReturnType occurrences="1">
      <code>configure</code>
    </MissingReturnType>
>>>>>>> c4835cca
    <PossiblyNullArgument occurrences="2">
      <code>$this-&gt;getName()</code>
      <code>$this-&gt;getName()</code>
    </PossiblyNullArgument>
  </file>
  <file src="lib/Doctrine/ORM/Tools/Console/Command/SchemaTool/UpdateCommand.php">
<<<<<<< HEAD
=======
    <ArgumentTypeCoercion occurrences="1">
      <code>$metadatas</code>
    </ArgumentTypeCoercion>
    <MissingReturnType occurrences="1">
      <code>configure</code>
    </MissingReturnType>
>>>>>>> c4835cca
    <PossiblyNullArgument occurrences="2">
      <code>$this-&gt;getName()</code>
      <code>$this-&gt;getName()</code>
    </PossiblyNullArgument>
  </file>
  <file src="lib/Doctrine/ORM/Tools/Console/MetadataFilter.php">
    <InvalidArgument occurrences="1">
      <code>new ArrayIterator($metadatas)</code>
    </InvalidArgument>
    <MissingTemplateParam occurrences="1">
      <code>MetadataFilter</code>
    </MissingTemplateParam>
  </file>
  <file src="lib/Doctrine/ORM/Tools/ConvertDoctrine1Schema.php">
    <PossiblyUndefinedArrayOffset occurrences="1">
      <code>$column['type']</code>
    </PossiblyUndefinedArrayOffset>
  </file>
  <file src="lib/Doctrine/ORM/Tools/DebugUnitOfWorkListener.php">
    <PossiblyNullArgument occurrences="1">
      <code>$entity</code>
    </PossiblyNullArgument>
    <RedundantConditionGivenDocblockType occurrences="1">
      <code>$state === UnitOfWork::STATE_DETACHED</code>
    </RedundantConditionGivenDocblockType>
  </file>
<<<<<<< HEAD
=======
  <file src="lib/Doctrine/ORM/Tools/EntityGenerator.php">
    <ArgumentTypeCoercion occurrences="6">
      <code>$property</code>
      <code>$property</code>
      <code>$this-&gt;getClassToExtend()</code>
      <code>$this-&gt;getClassToExtend() ?: $metadata-&gt;name</code>
      <code>$this-&gt;getClassToExtend() ?: $metadata-&gt;name</code>
      <code>array_map('strlen', $paramTypes)</code>
    </ArgumentTypeCoercion>
    <InvalidArrayOffset occurrences="1">
      <code>$tokens[$i - 1]</code>
    </InvalidArrayOffset>
    <PossiblyFalseArgument occurrences="2">
      <code>$last</code>
      <code>strrpos($metadata-&gt;name, '\\')</code>
    </PossiblyFalseArgument>
    <PossiblyNullArgument occurrences="1">
      <code>$variableType</code>
    </PossiblyNullArgument>
    <PossiblyNullReference occurrences="1">
      <code>getTraits</code>
    </PossiblyNullReference>
    <PropertyNotSetInConstructor occurrences="1">
      <code>$classToExtend</code>
    </PropertyNotSetInConstructor>
    <RedundantCastGivenDocblockType occurrences="1">
      <code>(bool) $embeddablesImmutable</code>
    </RedundantCastGivenDocblockType>
    <RedundantConditionGivenDocblockType occurrences="2">
      <code>$reflClass !== false</code>
      <code>isset($metadata-&gt;lifecycleCallbacks)</code>
    </RedundantConditionGivenDocblockType>
  </file>
  <file src="lib/Doctrine/ORM/Tools/EntityRepositoryGenerator.php">
    <ArgumentTypeCoercion occurrences="3">
      <code>$fullClassName</code>
      <code>$fullClassName</code>
      <code>$fullClassName</code>
    </ArgumentTypeCoercion>
    <PossiblyFalseOperand occurrences="1">
      <code>strrpos($fullClassName, '\\')</code>
    </PossiblyFalseOperand>
    <PropertyTypeCoercion occurrences="1">
      <code>$repositoryName</code>
    </PropertyTypeCoercion>
  </file>
  <file src="lib/Doctrine/ORM/Tools/Export/ClassMetadataExporter.php">
    <DeprecatedClass occurrences="7">
      <code>Driver\AbstractExporter</code>
      <code>Driver\AnnotationExporter::class</code>
      <code>Driver\PhpExporter::class</code>
      <code>Driver\XmlExporter::class</code>
      <code>Driver\YamlExporter::class</code>
      <code>Driver\YamlExporter::class</code>
      <code>ExportException::invalidExporterDriverType($type)</code>
    </DeprecatedClass>
    <InvalidStringClass occurrences="1">
      <code>new $class($dest)</code>
    </InvalidStringClass>
    <LessSpecificReturnStatement occurrences="1">
      <code>new $class($dest)</code>
    </LessSpecificReturnStatement>
    <MoreSpecificReturnType occurrences="1">
      <code>Driver\AbstractExporter</code>
    </MoreSpecificReturnType>
  </file>
  <file src="lib/Doctrine/ORM/Tools/Export/Driver/AbstractExporter.php">
    <DeprecatedClass occurrences="1">
      <code>ExportException::attemptOverwriteExistingFile($path)</code>
    </DeprecatedClass>
    <DeprecatedConstant occurrences="1">
      <code>ClassMetadataInfo::GENERATOR_TYPE_UUID</code>
    </DeprecatedConstant>
    <InvalidNullableReturnType occurrences="1">
      <code>string</code>
    </InvalidNullableReturnType>
    <PossiblyNullArgument occurrences="1">
      <code>$this-&gt;_outputDir</code>
    </PossiblyNullArgument>
  </file>
  <file src="lib/Doctrine/ORM/Tools/Export/Driver/AnnotationExporter.php">
    <DeprecatedClass occurrences="3">
      <code>AbstractExporter</code>
      <code>EntityGenerator</code>
      <code>EntityGenerator|null</code>
    </DeprecatedClass>
    <NonInvariantDocblockPropertyType occurrences="1">
      <code>$_extension</code>
    </NonInvariantDocblockPropertyType>
  </file>
  <file src="lib/Doctrine/ORM/Tools/Export/Driver/PhpExporter.php">
    <ArgumentTypeCoercion occurrences="1">
      <code>$metadata-&gt;changeTrackingPolicy</code>
    </ArgumentTypeCoercion>
    <DeprecatedClass occurrences="1">
      <code>AbstractExporter</code>
    </DeprecatedClass>
    <NonInvariantDocblockPropertyType occurrences="1">
      <code>$_extension</code>
    </NonInvariantDocblockPropertyType>
    <PossiblyUndefinedArrayOffset occurrences="2">
      <code>$associationMapping['joinColumns']</code>
      <code>$associationMapping['orphanRemoval']</code>
    </PossiblyUndefinedArrayOffset>
    <RedundantConditionGivenDocblockType occurrences="1">
      <code>$metadata-&gt;table</code>
    </RedundantConditionGivenDocblockType>
  </file>
  <file src="lib/Doctrine/ORM/Tools/Export/Driver/XmlExporter.php">
    <ArgumentTypeCoercion occurrences="2">
      <code>$metadata-&gt;changeTrackingPolicy</code>
      <code>$simpleXml-&gt;asXML()</code>
    </ArgumentTypeCoercion>
    <DeprecatedClass occurrences="1">
      <code>AbstractExporter</code>
    </DeprecatedClass>
    <InvalidArrayOffset occurrences="1">
      <code>$field['version']</code>
    </InvalidArrayOffset>
    <NonInvariantDocblockPropertyType occurrences="1">
      <code>$_extension</code>
    </NonInvariantDocblockPropertyType>
    <PossiblyFalseArgument occurrences="1">
      <code>$simpleXml-&gt;asXML()</code>
    </PossiblyFalseArgument>
    <PossiblyNullReference occurrences="1">
      <code>addAttribute</code>
    </PossiblyNullReference>
    <RedundantCondition occurrences="2">
      <code>$field['associationKey']</code>
      <code>isset($field['associationKey']) &amp;&amp; $field['associationKey']</code>
    </RedundantCondition>
    <RedundantConditionGivenDocblockType occurrences="1">
      <code>isset($metadata-&gt;lifecycleCallbacks)</code>
    </RedundantConditionGivenDocblockType>
  </file>
  <file src="lib/Doctrine/ORM/Tools/Export/Driver/YamlExporter.php">
    <ArgumentTypeCoercion occurrences="1">
      <code>$metadata-&gt;changeTrackingPolicy</code>
    </ArgumentTypeCoercion>
    <DeprecatedClass occurrences="1">
      <code>AbstractExporter</code>
    </DeprecatedClass>
    <DocblockTypeContradiction occurrences="1">
      <code>['name' =&gt; null]</code>
    </DocblockTypeContradiction>
    <InvalidArgument occurrences="1">
      <code>$array</code>
    </InvalidArgument>
    <LessSpecificReturnStatement occurrences="1">
      <code>$array</code>
    </LessSpecificReturnStatement>
    <MoreSpecificReturnType occurrences="1">
      <code>array&lt;string, mixed&gt;&amp;array{entityListeners: array&lt;class-string, array&lt;string, array{string}&gt;&gt;}</code>
    </MoreSpecificReturnType>
    <NonInvariantDocblockPropertyType occurrences="1">
      <code>$_extension</code>
    </NonInvariantDocblockPropertyType>
    <PossiblyUndefinedArrayOffset occurrences="3">
      <code>$associationMapping['joinColumns']</code>
      <code>$associationMapping['orphanRemoval']</code>
      <code>$associationMapping['orphanRemoval']</code>
    </PossiblyUndefinedArrayOffset>
    <RedundantConditionGivenDocblockType occurrences="2">
      <code>$metadata-&gt;table</code>
      <code>isset($metadata-&gt;lifecycleCallbacks)</code>
    </RedundantConditionGivenDocblockType>
  </file>
>>>>>>> c4835cca
  <file src="lib/Doctrine/ORM/Tools/Pagination/CountOutputWalker.php">
    <PossiblyUndefinedArrayOffset occurrences="1">
      <code>$rootClass-&gt;associationMappings[$property]['joinColumns']</code>
    </PossiblyUndefinedArrayOffset>
  </file>
  <file src="lib/Doctrine/ORM/Tools/Pagination/LimitSubqueryOutputWalker.php">
    <PossiblyFalseArgument occurrences="1">
      <code>strrpos($orderByItemString, ' ')</code>
    </PossiblyFalseArgument>
    <PossiblyNullIterator occurrences="1">
      <code>$orderByClause-&gt;orderByItems</code>
    </PossiblyNullIterator>
    <PossiblyNullPropertyAssignmentValue occurrences="1">
      <code>$AST-&gt;orderByClause</code>
    </PossiblyNullPropertyAssignmentValue>
    <PossiblyNullPropertyFetch occurrences="1">
      <code>$orderByClause-&gt;orderByItems</code>
    </PossiblyNullPropertyFetch>
    <PossiblyUndefinedArrayOffset occurrences="1">
      <code>$rootClass-&gt;associationMappings[$property]['joinColumns']</code>
    </PossiblyUndefinedArrayOffset>
  </file>
  <file src="lib/Doctrine/ORM/Tools/Pagination/Paginator.php">
    <ArgumentTypeCoercion occurrences="1">
      <code>$parameters</code>
    </ArgumentTypeCoercion>
  </file>
  <file src="lib/Doctrine/ORM/Tools/Pagination/RowNumberOverFunction.php">
    <PropertyNotSetInConstructor occurrences="1">
      <code>$orderByClause</code>
    </PropertyNotSetInConstructor>
  </file>
  <file src="lib/Doctrine/ORM/Tools/Pagination/WhereInWalker.php">
    <DocblockTypeContradiction occurrences="3">
      <code>$selectStatement-&gt;whereClause-&gt;conditionalExpression instanceof ConditionalFactor</code>
      <code>$selectStatement-&gt;whereClause-&gt;conditionalExpression instanceof ConditionalPrimary</code>
    </DocblockTypeContradiction>
    <MissingClosureReturnType occurrences="1">
      <code>static function ($id) use ($connection, $type) {</code>
    </MissingClosureReturnType>
    <PossiblyInvalidPropertyAssignmentValue occurrences="1">
      <code>$selectStatement-&gt;whereClause-&gt;conditionalExpression</code>
    </PossiblyInvalidPropertyAssignmentValue>
    <RedundantConditionGivenDocblockType occurrences="1"/>
  </file>
  <file src="lib/Doctrine/ORM/Tools/SchemaTool.php">
<<<<<<< HEAD
=======
    <ArgumentTypeCoercion occurrences="1">
      <code>$classes</code>
    </ArgumentTypeCoercion>
    <DeprecatedMethod occurrences="1">
      <code>canEmulateSchemas</code>
    </DeprecatedMethod>
>>>>>>> c4835cca
    <MissingClosureParamType occurrences="1">
      <code>$asset</code>
    </MissingClosureParamType>
    <PossiblyNullArgument occurrences="1">
      <code>$referencedFieldName</code>
    </PossiblyNullArgument>
    <PossiblyUndefinedArrayOffset occurrences="7">
      <code>$assoc['joinColumns']</code>
      <code>$class-&gt;getAssociationMapping($fieldName)['joinColumns']</code>
      <code>$fieldMapping['precision']</code>
      <code>$fieldMapping['scale']</code>
      <code>$idMapping['joinColumns']</code>
      <code>$mapping['joinColumns']</code>
      <code>$mapping['joinTable']</code>
    </PossiblyUndefinedArrayOffset>
    <RedundantCondition occurrences="1">
      <code>is_numeric($indexName)</code>
    </RedundantCondition>
    <RedundantConditionGivenDocblockType occurrences="2">
      <code>assert(is_array($assoc))</code>
      <code>is_array($assoc)</code>
    </RedundantConditionGivenDocblockType>
    <TypeDoesNotContainType occurrences="1">
      <code>$indexName</code>
    </TypeDoesNotContainType>
  </file>
  <file src="lib/Doctrine/ORM/Tools/SchemaValidator.php">
    <PossiblyUndefinedArrayOffset occurrences="4">
      <code>$assoc['joinColumns']</code>
      <code>$assoc['joinTable']</code>
      <code>$assoc['relationToSourceKeyColumns']</code>
      <code>$assoc['relationToTargetKeyColumns']</code>
    </PossiblyUndefinedArrayOffset>
    <RedundantConditionGivenDocblockType occurrences="2">
      <code>$assoc['orderBy'] !== null</code>
      <code>isset($assoc['orderBy']) &amp;&amp; $assoc['orderBy'] !== null</code>
    </RedundantConditionGivenDocblockType>
  </file>
<<<<<<< HEAD
  <file src="lib/Doctrine/ORM/UnitOfWork.php">
    <ArgumentTypeCoercion occurrences="3">
      <code>$class</code>
      <code>$class</code>
      <code>$commitOrder[$i]</code>
    </ArgumentTypeCoercion>
    <InvalidArgument occurrences="2">
=======
  <file src="lib/Doctrine/ORM/Tools/Setup.php">
    <ArgumentTypeCoercion occurrences="1">
      <code>$paths</code>
    </ArgumentTypeCoercion>
    <DeprecatedClass occurrences="2">
      <code>new ClassLoader('Doctrine', $directory)</code>
      <code>new ClassLoader('Symfony\Component', $directory . '/Doctrine')</code>
    </DeprecatedClass>
    <UnresolvableInclude occurrences="2">
      <code>require_once $directory . '/Doctrine/Common/ClassLoader.php'</code>
      <code>require_once dirname($directory) . '/src/ClassLoader.php'</code>
    </UnresolvableInclude>
  </file>
  <file src="lib/Doctrine/ORM/UnitOfWork.php">
    <DocblockTypeContradiction occurrences="2">
      <code>! is_object($object)</code>
      <code>is_object($object)</code>
    </DocblockTypeContradiction>
    <InvalidArgument occurrences="3">
>>>>>>> c4835cca
      <code>$collectionToDelete</code>
      <code>$collectionToUpdate</code>
    </InvalidArgument>
<<<<<<< HEAD
=======
    <InvalidArrayOffset occurrences="1">
      <code>$commitOrder[$i]</code>
    </InvalidArrayOffset>
    <InvalidNullableReturnType occurrences="1">
      <code>object</code>
    </InvalidNullableReturnType>
>>>>>>> c4835cca
    <InvalidPropertyAssignmentValue occurrences="2">
      <code>$this-&gt;entityChangeSets</code>
      <code>$this-&gt;entityChangeSets</code>
    </InvalidPropertyAssignmentValue>
    <NoValue occurrences="2">
      <code>$entityState</code>
      <code>$entityState</code>
    </NoValue>
    <PossiblyInvalidArgument occurrences="1">
      <code>$value</code>
    </PossiblyInvalidArgument>
    <PossiblyInvalidArrayOffset occurrences="1">
      <code>$this-&gt;identityMap[$rootClassName]</code>
    </PossiblyInvalidArrayOffset>
    <PossiblyNullArgument occurrences="10">
      <code>$assoc</code>
      <code>$assoc</code>
      <code>$assoc['targetEntity']</code>
      <code>$class-&gt;getTypeOfField($class-&gt;getSingleIdentifierFieldName())</code>
      <code>$collection-&gt;getOwner()</code>
      <code>$collection-&gt;getOwner()</code>
      <code>$collectionToDelete-&gt;getMapping()</code>
      <code>$collectionToUpdate-&gt;getMapping()</code>
      <code>$entity</code>
      <code>$owner</code>
    </PossiblyNullArgument>
    <PossiblyNullArrayAccess occurrences="2">
      <code>$assoc['targetEntity']</code>
      <code>$assoc['type']</code>
    </PossiblyNullArrayAccess>
    <PossiblyNullArrayOffset occurrences="1">
      <code>$targetClass-&gt;reflFields</code>
    </PossiblyNullArrayOffset>
    <PossiblyNullReference occurrences="25">
      <code>buildCachedCollectionPersister</code>
      <code>buildCachedEntityPersister</code>
      <code>getCacheFactory</code>
      <code>getCacheFactory</code>
      <code>getValue</code>
      <code>getValue</code>
      <code>getValue</code>
      <code>getValue</code>
      <code>getValue</code>
      <code>getValue</code>
      <code>getValue</code>
      <code>getValue</code>
      <code>setValue</code>
      <code>setValue</code>
      <code>setValue</code>
      <code>setValue</code>
      <code>setValue</code>
      <code>setValue</code>
      <code>setValue</code>
      <code>setValue</code>
      <code>setValue</code>
      <code>setValue</code>
      <code>setValue</code>
      <code>setValue</code>
      <code>setValue</code>
    </PossiblyNullReference>
    <PossiblyUndefinedArrayOffset occurrences="3">
      <code>$assoc['joinColumns']</code>
      <code>$assoc['orphanRemoval']</code>
      <code>$assoc['targetToSourceKeyColumns']</code>
    </PossiblyUndefinedArrayOffset>
    <PossiblyUndefinedMethod occurrences="3">
      <code>unwrap</code>
      <code>unwrap</code>
      <code>unwrap</code>
    </PossiblyUndefinedMethod>
    <RedundantCondition occurrences="2">
      <code>$i &gt;= 0 &amp;&amp; $this-&gt;entityDeletions</code>
      <code>$this-&gt;entityDeletions</code>
    </RedundantCondition>
    <ReferenceConstraintViolation occurrences="1">
      <code>$visited</code>
    </ReferenceConstraintViolation>
  </file>
  <file src="lib/Doctrine/ORM/Utility/HierarchyDiscriminatorResolver.php">
    <NoInterfaceProperties occurrences="2">
      <code>$rootClassMetadata-&gt;name</code>
      <code>$rootClassMetadata-&gt;subClasses</code>
    </NoInterfaceProperties>
  </file>
  <file src="lib/Doctrine/ORM/Utility/IdentifierFlattener.php">
    <PossiblyUndefinedArrayOffset occurrences="1">
      <code>$class-&gt;associationMappings[$field]['joinColumns']</code>
    </PossiblyUndefinedArrayOffset>
  </file>
  <file src="lib/Doctrine/ORM/Utility/PersisterHelper.php">
    <PossiblyNullArgument occurrences="1">
      <code>$assoc['mappedBy']</code>
    </PossiblyNullArgument>
    <PossiblyUndefinedArrayOffset occurrences="1">
      <code>$assoc['joinTable']</code>
    </PossiblyUndefinedArrayOffset>
  </file>
</files><|MERGE_RESOLUTION|>--- conflicted
+++ resolved
@@ -7,33 +7,18 @@
     <InvalidFalsableReturnType occurrences="1">
       <code>Parameter|null</code>
     </InvalidFalsableReturnType>
-<<<<<<< HEAD
-=======
-    <InvalidNullableReturnType occurrences="1">
-      <code>\Doctrine\Common\Cache\Cache</code>
-    </InvalidNullableReturnType>
     <LessSpecificReturnStatement occurrences="1">
       <code>$queryCacheProfile-&gt;generateCacheKeys($sql, $parameters, $hints)</code>
     </LessSpecificReturnStatement>
->>>>>>> c4835cca
     <MissingClosureParamType occurrences="3">
       <code>$alias</code>
       <code>$data</code>
       <code>$data</code>
     </MissingClosureParamType>
-<<<<<<< HEAD
-    <PossiblyInvalidArgument occurrences="1">
-=======
     <MoreSpecificReturnType occurrences="1">
       <code>array{string, string}</code>
     </MoreSpecificReturnType>
-    <NullableReturnStatement occurrences="2">
-      <code>$this-&gt;_em-&gt;getConfiguration()-&gt;getResultCacheImpl()</code>
-      <code>$this-&gt;_queryCacheProfile-&gt;getResultCacheDriver()</code>
-    </NullableReturnStatement>
-    <PossiblyInvalidArgument occurrences="2">
-      <code>$stmt</code>
->>>>>>> c4835cca
+    <PossiblyInvalidArgument occurrences="1">
       <code>$stmt</code>
     </PossiblyInvalidArgument>
     <PossiblyNullReference occurrences="2">
@@ -248,6 +233,12 @@
       <code>AbstractLazyCollection&lt;int, T&gt;&amp;Selectable&lt;int, T&gt;</code>
       <code>T|null</code>
     </InvalidReturnType>
+    <LessSpecificReturnStatement occurrences="1">
+      <code>$persister-&gt;loadAll($criteria, $orderBy, $limit, $offset)</code>
+    </LessSpecificReturnStatement>
+    <MoreSpecificReturnType occurrences="1">
+      <code>list&lt;T&gt;</code>
+    </MoreSpecificReturnType>
   </file>
   <file src="lib/Doctrine/ORM/Event/OnClassMetadataNotFoundEventArgs.php">
     <RedundantCastGivenDocblockType occurrences="1">
@@ -418,32 +409,16 @@
       <code>getReflectionClass</code>
       <code>string</code>
     </InvalidNullableReturnType>
-<<<<<<< HEAD
-    <InvalidPropertyAssignmentValue occurrences="2">
+    <InvalidPropertyAssignmentValue occurrences="3">
       <code>$definition</code>
+      <code>$this-&gt;identifier</code>
       <code>$this-&gt;subClasses</code>
     </InvalidPropertyAssignmentValue>
-    <LessSpecificReturnStatement occurrences="4">
-=======
-    <InvalidPropertyAssignmentValue occurrences="4">
-      <code>$definition</code>
-      <code>$this-&gt;identifier</code>
-      <code>$this-&gt;sqlResultSetMappings</code>
-      <code>$this-&gt;subClasses</code>
-    </InvalidPropertyAssignmentValue>
-    <InvalidReturnStatement occurrences="1">
-      <code>$this-&gt;reflClass</code>
-    </InvalidReturnStatement>
-    <InvalidReturnType occurrences="1">
-      <code>getReflectionClass</code>
-    </InvalidReturnType>
-    <LessSpecificReturnStatement occurrences="6">
->>>>>>> c4835cca
+    <LessSpecificReturnStatement occurrences="5">
       <code>$cache</code>
       <code>$className</code>
       <code>$className</code>
       <code>$columnNames</code>
-      <code>$quotedColumnNames</code>
       <code>$this-&gt;namespace . '\\' . $className</code>
     </LessSpecificReturnStatement>
     <MissingReturnType occurrences="3">
@@ -451,10 +426,9 @@
       <code>_validateAndCompleteManyToManyMapping</code>
       <code>_validateAndCompleteOneToOneMapping</code>
     </MissingReturnType>
-    <MoreSpecificReturnType occurrences="4">
+    <MoreSpecificReturnType occurrences="3">
       <code>array{usage: int, region: string|null}</code>
       <code>class-string|null</code>
-      <code>list&lt;string&gt;</code>
       <code>list&lt;string&gt;</code>
     </MoreSpecificReturnType>
     <NoValue occurrences="1">
@@ -486,12 +460,8 @@
       <code>setValue</code>
       <code>setValue</code>
     </PossiblyNullReference>
-<<<<<<< HEAD
-    <PossiblyUndefinedArrayOffset occurrences="7">
-=======
-    <PossiblyUndefinedArrayOffset occurrences="9">
+    <PossiblyUndefinedArrayOffset occurrences="8">
       <code>$mapping['fieldName']</code>
->>>>>>> c4835cca
       <code>$mapping['originalClass']</code>
       <code>$mapping['originalField']</code>
       <code>$mapping['targetEntity']</code>
@@ -544,65 +514,21 @@
     </PossiblyFalseOperand>
   </file>
   <file src="lib/Doctrine/ORM/Mapping/DefaultQuoteStrategy.php">
-<<<<<<< HEAD
-=======
-    <DeprecatedMethod occurrences="2">
-      <code>canEmulateSchemas</code>
-      <code>canEmulateSchemas</code>
-    </DeprecatedMethod>
     <LessSpecificReturnStatement occurrences="1">
       <code>$quotedColumnNames</code>
     </LessSpecificReturnStatement>
     <MoreSpecificReturnType occurrences="1">
-      <code>getIdentifierColumnNames</code>
+      <code>array</code>
     </MoreSpecificReturnType>
->>>>>>> c4835cca
     <PossiblyUndefinedArrayOffset occurrences="1">
       <code>$class-&gt;associationMappings[$fieldName]['joinColumns']</code>
     </PossiblyUndefinedArrayOffset>
   </file>
-<<<<<<< HEAD
-=======
   <file src="lib/Doctrine/ORM/Mapping/DefaultTypedFieldMapper.php">
     <PropertyTypeCoercion occurrences="1">
       <code>array_merge(self::DEFAULT_TYPED_FIELD_MAPPINGS, $typedFieldMappings)</code>
     </PropertyTypeCoercion>
   </file>
-  <file src="lib/Doctrine/ORM/Mapping/Driver/AnnotationDriver.php">
-    <DeprecatedMethod occurrences="2">
-      <code>addNamedNativeQuery</code>
-      <code>addNamedQuery</code>
-    </DeprecatedMethod>
-    <InvalidArgument occurrences="1"/>
-    <LessSpecificReturnStatement occurrences="1">
-      <code>$mapping</code>
-    </LessSpecificReturnStatement>
-    <MoreSpecificImplementedParamType occurrences="1">
-      <code>$metadata</code>
-    </MoreSpecificImplementedParamType>
-    <MoreSpecificReturnType occurrences="1"/>
-    <PossiblyNullArgument occurrences="1">
-      <code>$listenerClassName</code>
-    </PossiblyNullArgument>
-    <PossiblyUndefinedArrayOffset occurrences="2">
-      <code>$primaryTable['indexes']</code>
-      <code>$primaryTable['uniqueConstraints']</code>
-    </PossiblyUndefinedArrayOffset>
-    <RedundantCondition occurrences="1">
-      <code>$metadata-&gt;getReflectionClass()</code>
-    </RedundantCondition>
-    <TypeDoesNotContainNull occurrences="1">
-      <code>new ReflectionClass($metadata-&gt;name)</code>
-    </TypeDoesNotContainNull>
-    <UndefinedInterfaceMethod occurrences="5">
-      <code>mapEmbedded</code>
-      <code>mapManyToMany</code>
-      <code>mapManyToOne</code>
-      <code>mapOneToMany</code>
-      <code>mapOneToOne</code>
-    </UndefinedInterfaceMethod>
-  </file>
->>>>>>> c4835cca
   <file src="lib/Doctrine/ORM/Mapping/Driver/AttributeDriver.php">
     <InvalidArgument occurrences="1"/>
     <InvalidArrayAccess occurrences="4">
@@ -778,9 +704,7 @@
     <ImplementedReturnTypeMismatch occurrences="1">
       <code>Collection&lt;TKey, T&gt;</code>
     </ImplementedReturnTypeMismatch>
-    <InvalidReturnStatement occurrences="2">
-      <code>$this-&gt;em-&gt;find($this-&gt;typeClass-&gt;name, $key)</code>
-    </InvalidReturnStatement>
+    <InvalidReturnStatement occurrences="1"/>
     <InvalidReturnType occurrences="1">
       <code>Collection&lt;TKey, T&gt;</code>
     </InvalidReturnType>
@@ -999,34 +923,17 @@
       <code>[UnitOfWork::HINT_DEFEREAGERLOAD =&gt; true]</code>
       <code>[UnitOfWork::HINT_DEFEREAGERLOAD =&gt; true]</code>
     </InvalidArgument>
-<<<<<<< HEAD
-    <LessSpecificReturnStatement occurrences="3">
-=======
-    <InvalidNullableReturnType occurrences="1">
-      <code>loadOneToOneEntity</code>
-    </InvalidNullableReturnType>
     <LessSpecificReturnStatement occurrences="4">
       <code>$newValue</code>
->>>>>>> c4835cca
       <code>$postInsertIds</code>
       <code>[$params, $types]</code>
       <code>[$sqlParams, $sqlTypes]</code>
     </LessSpecificReturnStatement>
-<<<<<<< HEAD
-    <MoreSpecificReturnType occurrences="3">
+    <MoreSpecificReturnType occurrences="4">
       <code>array</code>
       <code>array</code>
       <code>array</code>
-=======
-    <MissingReturnType occurrences="1">
-      <code>loadAll</code>
-    </MissingReturnType>
-    <MoreSpecificReturnType occurrences="4">
-      <code>executeInserts</code>
-      <code>expandCriteriaParameters</code>
-      <code>expandParameters</code>
       <code>list&lt;mixed&gt;</code>
->>>>>>> c4835cca
     </MoreSpecificReturnType>
     <PossiblyNullArgument occurrences="2">
       <code>$assoc['mappedBy']</code>
@@ -1321,46 +1228,19 @@
       <code>$parts</code>
     </NonInvariantDocblockPropertyType>
   </file>
-<<<<<<< HEAD
-=======
   <file src="lib/Doctrine/ORM/Query/Expr/Base.php">
     <InvalidPropertyAssignmentValue occurrences="1">
       <code>$this-&gt;parts</code>
     </InvalidPropertyAssignmentValue>
-    <MethodSignatureMustProvideReturnType occurrences="1">
-      <code>__toString</code>
-    </MethodSignatureMustProvideReturnType>
-  </file>
-  <file src="lib/Doctrine/ORM/Query/Expr/Comparison.php">
-    <MethodSignatureMustProvideReturnType occurrences="1">
-      <code>__toString</code>
-    </MethodSignatureMustProvideReturnType>
-  </file>
-  <file src="lib/Doctrine/ORM/Query/Expr/Composite.php">
-    <MethodSignatureMustProvideReturnType occurrences="1">
-      <code>__toString</code>
-    </MethodSignatureMustProvideReturnType>
-    <PossiblyInvalidCast occurrences="1">
-      <code>$part</code>
-    </PossiblyInvalidCast>
-  </file>
-  <file src="lib/Doctrine/ORM/Query/Expr/From.php">
-    <MethodSignatureMustProvideReturnType occurrences="1">
-      <code>__toString</code>
-    </MethodSignatureMustProvideReturnType>
   </file>
   <file src="lib/Doctrine/ORM/Query/Expr/Func.php">
     <LessSpecificReturnStatement occurrences="1">
       <code>$this-&gt;arguments</code>
     </LessSpecificReturnStatement>
-    <MethodSignatureMustProvideReturnType occurrences="1">
-      <code>__toString</code>
-    </MethodSignatureMustProvideReturnType>
     <MoreSpecificReturnType occurrences="1">
       <code>list&lt;mixed&gt;</code>
     </MoreSpecificReturnType>
   </file>
->>>>>>> c4835cca
   <file src="lib/Doctrine/ORM/Query/Expr/GroupBy.php">
     <NonInvariantDocblockPropertyType occurrences="1">
       <code>$parts</code>
@@ -1463,7 +1343,6 @@
       <code>$this-&gt;query-&gt;getDQL()</code>
       <code>$token-&gt;value</code>
     </PossiblyNullArgument>
-<<<<<<< HEAD
     <PossiblyNullPropertyFetch occurrences="5">
       <code>$lookaheadType-&gt;value</code>
       <code>$lookaheadType-&gt;value</code>
@@ -1471,18 +1350,6 @@
       <code>$token-&gt;value</code>
       <code>$token-&gt;value</code>
     </PossiblyNullPropertyFetch>
-    <PossiblyNullReference occurrences="1">
-      <code>getNumberOfRequiredParameters</code>
-=======
-    <PossiblyNullArrayAccess occurrences="2">
-      <code>$this-&gt;lexer-&gt;glimpse()['type']</code>
-      <code>$token['value']</code>
-    </PossiblyNullArrayAccess>
-    <PossiblyNullReference occurrences="2">
-      <code>$this-&gt;lexer-&gt;glimpse()</code>
-      <code>$token</code>
->>>>>>> c4835cca
-    </PossiblyNullReference>
     <PossiblyUndefinedVariable occurrences="1">
       <code>$args</code>
     </PossiblyUndefinedVariable>
@@ -1517,67 +1384,9 @@
       <code>$this-&gt;conn-&gt;quote((string) $newValue)</code>
       <code>is_string($expression)</code>
     </DocblockTypeContradiction>
-<<<<<<< HEAD
-    <InvalidArgument occurrences="2">
+    <InvalidArgument occurrences="3">
+      <code>$assoc</code>
       <code>$join-&gt;conditionalExpression</code>
-=======
-    <ImplementedReturnTypeMismatch occurrences="46">
-      <code>string</code>
-      <code>string</code>
-      <code>string</code>
-      <code>string</code>
-      <code>string</code>
-      <code>string</code>
-      <code>string</code>
-      <code>string</code>
-      <code>string</code>
-      <code>string</code>
-      <code>string</code>
-      <code>string</code>
-      <code>string</code>
-      <code>string</code>
-      <code>string</code>
-      <code>string</code>
-      <code>string</code>
-      <code>string</code>
-      <code>string</code>
-      <code>string</code>
-      <code>string</code>
-      <code>string</code>
-      <code>string</code>
-      <code>string</code>
-      <code>string</code>
-      <code>string</code>
-      <code>string</code>
-      <code>string</code>
-      <code>string</code>
-      <code>string</code>
-      <code>string</code>
-      <code>string</code>
-      <code>string</code>
-      <code>string</code>
-      <code>string</code>
-      <code>string</code>
-      <code>string</code>
-      <code>string</code>
-      <code>string</code>
-      <code>string</code>
-      <code>string</code>
-      <code>string</code>
-      <code>string</code>
-      <code>string</code>
-      <code>string</code>
-      <code>string</code>
-    </ImplementedReturnTypeMismatch>
-    <ImplicitToStringCast occurrences="1">
-      <code>$expr</code>
-    </ImplicitToStringCast>
-    <InvalidArgument occurrences="5">
-      <code>$assoc</code>
-      <code>$condExpr</code>
-      <code>$condTerm</code>
-      <code>$factor</code>
->>>>>>> c4835cca
       <code>$selectedClass['class']-&gt;name</code>
     </InvalidArgument>
     <PossiblyInvalidArgument occurrences="1">
@@ -1618,10 +1427,10 @@
   </file>
   <file src="lib/Doctrine/ORM/QueryBuilder.php">
     <ArgumentTypeCoercion occurrences="6">
-      <code>$args</code>
-      <code>$args</code>
-      <code>$args</code>
-      <code>$args</code>
+      <code>$having</code>
+      <code>$having</code>
+      <code>$where</code>
+      <code>$where</code>
       <code>[$rootAlias =&gt; $join]</code>
       <code>[$rootAlias =&gt; $join]</code>
     </ArgumentTypeCoercion>
@@ -1635,8 +1444,6 @@
     <InvalidFalsableReturnType occurrences="1">
       <code>Parameter|null</code>
     </InvalidFalsableReturnType>
-<<<<<<< HEAD
-=======
     <InvalidPropertyAssignmentValue occurrences="1">
       <code>new ArrayCollection($parameters)</code>
     </InvalidPropertyAssignmentValue>
@@ -1644,14 +1451,10 @@
       <code>$aliases</code>
       <code>$entities</code>
     </LessSpecificReturnStatement>
-    <MethodSignatureMustProvideReturnType occurrences="1">
-      <code>__toString</code>
-    </MethodSignatureMustProvideReturnType>
     <MoreSpecificReturnType occurrences="2">
-      <code>list&lt;string&gt;</code>
+      <code>list&lt;class-string&gt;</code>
       <code>list&lt;string&gt;</code>
     </MoreSpecificReturnType>
->>>>>>> c4835cca
     <PossiblyFalseArgument occurrences="2">
       <code>$spacePos</code>
       <code>$spacePos</code>
@@ -1685,93 +1488,6 @@
       <code>evictAll</code>
     </PossiblyNullReference>
   </file>
-<<<<<<< HEAD
-=======
-  <file src="lib/Doctrine/ORM/Tools/Console/Command/ClearCache/MetadataCommand.php">
-    <MissingReturnType occurrences="1">
-      <code>configure</code>
-    </MissingReturnType>
-  </file>
-  <file src="lib/Doctrine/ORM/Tools/Console/Command/ClearCache/QueryCommand.php">
-    <DeprecatedMethod occurrences="1">
-      <code>getQueryCacheImpl</code>
-    </DeprecatedMethod>
-    <MissingReturnType occurrences="1">
-      <code>configure</code>
-    </MissingReturnType>
-  </file>
-  <file src="lib/Doctrine/ORM/Tools/Console/Command/ClearCache/QueryRegionCommand.php">
-    <MissingReturnType occurrences="1">
-      <code>configure</code>
-    </MissingReturnType>
-  </file>
-  <file src="lib/Doctrine/ORM/Tools/Console/Command/ClearCache/ResultCommand.php">
-    <MissingReturnType occurrences="1">
-      <code>configure</code>
-    </MissingReturnType>
-  </file>
-  <file src="lib/Doctrine/ORM/Tools/Console/Command/ConvertDoctrine1SchemaCommand.php">
-    <ArgumentTypeCoercion occurrences="1">
-      <code>$fromPaths</code>
-    </ArgumentTypeCoercion>
-    <DeprecatedClass occurrences="11">
-      <code>ClassMetadataExporter</code>
-      <code>ClassMetadataExporter</code>
-      <code>ClassMetadataExporter|null</code>
-      <code>EntityGenerator</code>
-      <code>EntityGenerator</code>
-      <code>EntityGenerator|null</code>
-      <code>new ClassMetadataExporter()</code>
-      <code>new ConvertDoctrine1Schema($fromPaths)</code>
-      <code>new EntityGenerator()</code>
-      <code>private $entityGenerator = null;</code>
-      <code>private $metadataExporter = null;</code>
-    </DeprecatedClass>
-    <InvalidArgument occurrences="1">
-      <code>$metadata</code>
-    </InvalidArgument>
-    <MissingReturnType occurrences="1">
-      <code>configure</code>
-    </MissingReturnType>
-  </file>
-  <file src="lib/Doctrine/ORM/Tools/Console/Command/ConvertMappingCommand.php">
-    <ArgumentTypeCoercion occurrences="1">
-      <code>$metadata</code>
-    </ArgumentTypeCoercion>
-    <DeprecatedClass occurrences="4">
-      <code>AbstractExporter</code>
-      <code>new ClassMetadataExporter()</code>
-      <code>new DisconnectedClassMetadataFactory()</code>
-      <code>new EntityGenerator()</code>
-    </DeprecatedClass>
-    <MissingReturnType occurrences="1">
-      <code>configure</code>
-    </MissingReturnType>
-    <NoInterfaceProperties occurrences="1">
-      <code>$class-&gt;name</code>
-    </NoInterfaceProperties>
-  </file>
-  <file src="lib/Doctrine/ORM/Tools/Console/Command/EnsureProductionSettingsCommand.php">
-    <MissingReturnType occurrences="1">
-      <code>configure</code>
-    </MissingReturnType>
-  </file>
-  <file src="lib/Doctrine/ORM/Tools/Console/Command/GenerateEntitiesCommand.php">
-    <ArgumentTypeCoercion occurrences="1">
-      <code>$metadatas</code>
-    </ArgumentTypeCoercion>
-    <DeprecatedClass occurrences="2">
-      <code>new DisconnectedClassMetadataFactory()</code>
-      <code>new EntityGenerator()</code>
-    </DeprecatedClass>
-    <MissingReturnType occurrences="1">
-      <code>configure</code>
-    </MissingReturnType>
-    <NoInterfaceProperties occurrences="1">
-      <code>$metadata-&gt;name</code>
-    </NoInterfaceProperties>
-  </file>
->>>>>>> c4835cca
   <file src="lib/Doctrine/ORM/Tools/Console/Command/GenerateProxiesCommand.php">
     <NoInterfaceProperties occurrences="1">
       <code>$metadata-&gt;name</code>
@@ -1797,30 +1513,12 @@
     <DeprecatedClass occurrences="1">
       <code>Debug::dump($resultSet, (int) $input-&gt;getOption('depth'), true, false)</code>
     </DeprecatedClass>
-<<<<<<< HEAD
-  </file>
-  <file src="lib/Doctrine/ORM/Tools/Console/Command/SchemaTool/DropCommand.php">
-=======
-    <MissingReturnType occurrences="1">
-      <code>configure</code>
-    </MissingReturnType>
-  </file>
-  <file src="lib/Doctrine/ORM/Tools/Console/Command/SchemaTool/AbstractCommand.php">
-    <InvalidNullableReturnType occurrences="1">
-      <code>int</code>
-    </InvalidNullableReturnType>
-    <NullableReturnStatement occurrences="1">
-      <code>$this-&gt;executeSchemaCommand($input, $output, new SchemaTool($em), $metadatas, $ui)</code>
-    </NullableReturnStatement>
   </file>
   <file src="lib/Doctrine/ORM/Tools/Console/Command/SchemaTool/CreateCommand.php">
     <ArgumentTypeCoercion occurrences="2">
       <code>$metadatas</code>
       <code>$metadatas</code>
     </ArgumentTypeCoercion>
-    <MissingReturnType occurrences="1">
-      <code>configure</code>
-    </MissingReturnType>
   </file>
   <file src="lib/Doctrine/ORM/Tools/Console/Command/SchemaTool/DropCommand.php">
     <ArgumentTypeCoercion occurrences="3">
@@ -1828,25 +1526,15 @@
       <code>$metadatas</code>
       <code>$metadatas</code>
     </ArgumentTypeCoercion>
-    <MissingReturnType occurrences="1">
-      <code>configure</code>
-    </MissingReturnType>
->>>>>>> c4835cca
     <PossiblyNullArgument occurrences="2">
       <code>$this-&gt;getName()</code>
       <code>$this-&gt;getName()</code>
     </PossiblyNullArgument>
   </file>
   <file src="lib/Doctrine/ORM/Tools/Console/Command/SchemaTool/UpdateCommand.php">
-<<<<<<< HEAD
-=======
     <ArgumentTypeCoercion occurrences="1">
       <code>$metadatas</code>
     </ArgumentTypeCoercion>
-    <MissingReturnType occurrences="1">
-      <code>configure</code>
-    </MissingReturnType>
->>>>>>> c4835cca
     <PossiblyNullArgument occurrences="2">
       <code>$this-&gt;getName()</code>
       <code>$this-&gt;getName()</code>
@@ -1860,11 +1548,6 @@
       <code>MetadataFilter</code>
     </MissingTemplateParam>
   </file>
-  <file src="lib/Doctrine/ORM/Tools/ConvertDoctrine1Schema.php">
-    <PossiblyUndefinedArrayOffset occurrences="1">
-      <code>$column['type']</code>
-    </PossiblyUndefinedArrayOffset>
-  </file>
   <file src="lib/Doctrine/ORM/Tools/DebugUnitOfWorkListener.php">
     <PossiblyNullArgument occurrences="1">
       <code>$entity</code>
@@ -1873,177 +1556,6 @@
       <code>$state === UnitOfWork::STATE_DETACHED</code>
     </RedundantConditionGivenDocblockType>
   </file>
-<<<<<<< HEAD
-=======
-  <file src="lib/Doctrine/ORM/Tools/EntityGenerator.php">
-    <ArgumentTypeCoercion occurrences="6">
-      <code>$property</code>
-      <code>$property</code>
-      <code>$this-&gt;getClassToExtend()</code>
-      <code>$this-&gt;getClassToExtend() ?: $metadata-&gt;name</code>
-      <code>$this-&gt;getClassToExtend() ?: $metadata-&gt;name</code>
-      <code>array_map('strlen', $paramTypes)</code>
-    </ArgumentTypeCoercion>
-    <InvalidArrayOffset occurrences="1">
-      <code>$tokens[$i - 1]</code>
-    </InvalidArrayOffset>
-    <PossiblyFalseArgument occurrences="2">
-      <code>$last</code>
-      <code>strrpos($metadata-&gt;name, '\\')</code>
-    </PossiblyFalseArgument>
-    <PossiblyNullArgument occurrences="1">
-      <code>$variableType</code>
-    </PossiblyNullArgument>
-    <PossiblyNullReference occurrences="1">
-      <code>getTraits</code>
-    </PossiblyNullReference>
-    <PropertyNotSetInConstructor occurrences="1">
-      <code>$classToExtend</code>
-    </PropertyNotSetInConstructor>
-    <RedundantCastGivenDocblockType occurrences="1">
-      <code>(bool) $embeddablesImmutable</code>
-    </RedundantCastGivenDocblockType>
-    <RedundantConditionGivenDocblockType occurrences="2">
-      <code>$reflClass !== false</code>
-      <code>isset($metadata-&gt;lifecycleCallbacks)</code>
-    </RedundantConditionGivenDocblockType>
-  </file>
-  <file src="lib/Doctrine/ORM/Tools/EntityRepositoryGenerator.php">
-    <ArgumentTypeCoercion occurrences="3">
-      <code>$fullClassName</code>
-      <code>$fullClassName</code>
-      <code>$fullClassName</code>
-    </ArgumentTypeCoercion>
-    <PossiblyFalseOperand occurrences="1">
-      <code>strrpos($fullClassName, '\\')</code>
-    </PossiblyFalseOperand>
-    <PropertyTypeCoercion occurrences="1">
-      <code>$repositoryName</code>
-    </PropertyTypeCoercion>
-  </file>
-  <file src="lib/Doctrine/ORM/Tools/Export/ClassMetadataExporter.php">
-    <DeprecatedClass occurrences="7">
-      <code>Driver\AbstractExporter</code>
-      <code>Driver\AnnotationExporter::class</code>
-      <code>Driver\PhpExporter::class</code>
-      <code>Driver\XmlExporter::class</code>
-      <code>Driver\YamlExporter::class</code>
-      <code>Driver\YamlExporter::class</code>
-      <code>ExportException::invalidExporterDriverType($type)</code>
-    </DeprecatedClass>
-    <InvalidStringClass occurrences="1">
-      <code>new $class($dest)</code>
-    </InvalidStringClass>
-    <LessSpecificReturnStatement occurrences="1">
-      <code>new $class($dest)</code>
-    </LessSpecificReturnStatement>
-    <MoreSpecificReturnType occurrences="1">
-      <code>Driver\AbstractExporter</code>
-    </MoreSpecificReturnType>
-  </file>
-  <file src="lib/Doctrine/ORM/Tools/Export/Driver/AbstractExporter.php">
-    <DeprecatedClass occurrences="1">
-      <code>ExportException::attemptOverwriteExistingFile($path)</code>
-    </DeprecatedClass>
-    <DeprecatedConstant occurrences="1">
-      <code>ClassMetadataInfo::GENERATOR_TYPE_UUID</code>
-    </DeprecatedConstant>
-    <InvalidNullableReturnType occurrences="1">
-      <code>string</code>
-    </InvalidNullableReturnType>
-    <PossiblyNullArgument occurrences="1">
-      <code>$this-&gt;_outputDir</code>
-    </PossiblyNullArgument>
-  </file>
-  <file src="lib/Doctrine/ORM/Tools/Export/Driver/AnnotationExporter.php">
-    <DeprecatedClass occurrences="3">
-      <code>AbstractExporter</code>
-      <code>EntityGenerator</code>
-      <code>EntityGenerator|null</code>
-    </DeprecatedClass>
-    <NonInvariantDocblockPropertyType occurrences="1">
-      <code>$_extension</code>
-    </NonInvariantDocblockPropertyType>
-  </file>
-  <file src="lib/Doctrine/ORM/Tools/Export/Driver/PhpExporter.php">
-    <ArgumentTypeCoercion occurrences="1">
-      <code>$metadata-&gt;changeTrackingPolicy</code>
-    </ArgumentTypeCoercion>
-    <DeprecatedClass occurrences="1">
-      <code>AbstractExporter</code>
-    </DeprecatedClass>
-    <NonInvariantDocblockPropertyType occurrences="1">
-      <code>$_extension</code>
-    </NonInvariantDocblockPropertyType>
-    <PossiblyUndefinedArrayOffset occurrences="2">
-      <code>$associationMapping['joinColumns']</code>
-      <code>$associationMapping['orphanRemoval']</code>
-    </PossiblyUndefinedArrayOffset>
-    <RedundantConditionGivenDocblockType occurrences="1">
-      <code>$metadata-&gt;table</code>
-    </RedundantConditionGivenDocblockType>
-  </file>
-  <file src="lib/Doctrine/ORM/Tools/Export/Driver/XmlExporter.php">
-    <ArgumentTypeCoercion occurrences="2">
-      <code>$metadata-&gt;changeTrackingPolicy</code>
-      <code>$simpleXml-&gt;asXML()</code>
-    </ArgumentTypeCoercion>
-    <DeprecatedClass occurrences="1">
-      <code>AbstractExporter</code>
-    </DeprecatedClass>
-    <InvalidArrayOffset occurrences="1">
-      <code>$field['version']</code>
-    </InvalidArrayOffset>
-    <NonInvariantDocblockPropertyType occurrences="1">
-      <code>$_extension</code>
-    </NonInvariantDocblockPropertyType>
-    <PossiblyFalseArgument occurrences="1">
-      <code>$simpleXml-&gt;asXML()</code>
-    </PossiblyFalseArgument>
-    <PossiblyNullReference occurrences="1">
-      <code>addAttribute</code>
-    </PossiblyNullReference>
-    <RedundantCondition occurrences="2">
-      <code>$field['associationKey']</code>
-      <code>isset($field['associationKey']) &amp;&amp; $field['associationKey']</code>
-    </RedundantCondition>
-    <RedundantConditionGivenDocblockType occurrences="1">
-      <code>isset($metadata-&gt;lifecycleCallbacks)</code>
-    </RedundantConditionGivenDocblockType>
-  </file>
-  <file src="lib/Doctrine/ORM/Tools/Export/Driver/YamlExporter.php">
-    <ArgumentTypeCoercion occurrences="1">
-      <code>$metadata-&gt;changeTrackingPolicy</code>
-    </ArgumentTypeCoercion>
-    <DeprecatedClass occurrences="1">
-      <code>AbstractExporter</code>
-    </DeprecatedClass>
-    <DocblockTypeContradiction occurrences="1">
-      <code>['name' =&gt; null]</code>
-    </DocblockTypeContradiction>
-    <InvalidArgument occurrences="1">
-      <code>$array</code>
-    </InvalidArgument>
-    <LessSpecificReturnStatement occurrences="1">
-      <code>$array</code>
-    </LessSpecificReturnStatement>
-    <MoreSpecificReturnType occurrences="1">
-      <code>array&lt;string, mixed&gt;&amp;array{entityListeners: array&lt;class-string, array&lt;string, array{string}&gt;&gt;}</code>
-    </MoreSpecificReturnType>
-    <NonInvariantDocblockPropertyType occurrences="1">
-      <code>$_extension</code>
-    </NonInvariantDocblockPropertyType>
-    <PossiblyUndefinedArrayOffset occurrences="3">
-      <code>$associationMapping['joinColumns']</code>
-      <code>$associationMapping['orphanRemoval']</code>
-      <code>$associationMapping['orphanRemoval']</code>
-    </PossiblyUndefinedArrayOffset>
-    <RedundantConditionGivenDocblockType occurrences="2">
-      <code>$metadata-&gt;table</code>
-      <code>isset($metadata-&gt;lifecycleCallbacks)</code>
-    </RedundantConditionGivenDocblockType>
-  </file>
->>>>>>> c4835cca
   <file src="lib/Doctrine/ORM/Tools/Pagination/CountOutputWalker.php">
     <PossiblyUndefinedArrayOffset occurrences="1">
       <code>$rootClass-&gt;associationMappings[$property]['joinColumns']</code>
@@ -2090,15 +1602,9 @@
     <RedundantConditionGivenDocblockType occurrences="1"/>
   </file>
   <file src="lib/Doctrine/ORM/Tools/SchemaTool.php">
-<<<<<<< HEAD
-=======
     <ArgumentTypeCoercion occurrences="1">
       <code>$classes</code>
     </ArgumentTypeCoercion>
-    <DeprecatedMethod occurrences="1">
-      <code>canEmulateSchemas</code>
-    </DeprecatedMethod>
->>>>>>> c4835cca
     <MissingClosureParamType occurrences="1">
       <code>$asset</code>
     </MissingClosureParamType>
@@ -2137,47 +1643,14 @@
       <code>isset($assoc['orderBy']) &amp;&amp; $assoc['orderBy'] !== null</code>
     </RedundantConditionGivenDocblockType>
   </file>
-<<<<<<< HEAD
   <file src="lib/Doctrine/ORM/UnitOfWork.php">
-    <ArgumentTypeCoercion occurrences="3">
-      <code>$class</code>
-      <code>$class</code>
-      <code>$commitOrder[$i]</code>
-    </ArgumentTypeCoercion>
     <InvalidArgument occurrences="2">
-=======
-  <file src="lib/Doctrine/ORM/Tools/Setup.php">
-    <ArgumentTypeCoercion occurrences="1">
-      <code>$paths</code>
-    </ArgumentTypeCoercion>
-    <DeprecatedClass occurrences="2">
-      <code>new ClassLoader('Doctrine', $directory)</code>
-      <code>new ClassLoader('Symfony\Component', $directory . '/Doctrine')</code>
-    </DeprecatedClass>
-    <UnresolvableInclude occurrences="2">
-      <code>require_once $directory . '/Doctrine/Common/ClassLoader.php'</code>
-      <code>require_once dirname($directory) . '/src/ClassLoader.php'</code>
-    </UnresolvableInclude>
-  </file>
-  <file src="lib/Doctrine/ORM/UnitOfWork.php">
-    <DocblockTypeContradiction occurrences="2">
-      <code>! is_object($object)</code>
-      <code>is_object($object)</code>
-    </DocblockTypeContradiction>
-    <InvalidArgument occurrences="3">
->>>>>>> c4835cca
       <code>$collectionToDelete</code>
       <code>$collectionToUpdate</code>
     </InvalidArgument>
-<<<<<<< HEAD
-=======
     <InvalidArrayOffset occurrences="1">
       <code>$commitOrder[$i]</code>
     </InvalidArrayOffset>
-    <InvalidNullableReturnType occurrences="1">
-      <code>object</code>
-    </InvalidNullableReturnType>
->>>>>>> c4835cca
     <InvalidPropertyAssignmentValue occurrences="2">
       <code>$this-&gt;entityChangeSets</code>
       <code>$this-&gt;entityChangeSets</code>
