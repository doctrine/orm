--- conflicted
+++ resolved
@@ -1,9 +1,5 @@
 <?xml version="1.0" encoding="UTF-8"?>
-<<<<<<< HEAD
-<files psalm-version="4.9.3@4c262932602b9bbab5020863d1eb22d49de0dbf4">
-=======
 <files psalm-version="4.10.0@916b098b008f6de4543892b1e0651c1c3b92cbfa">
->>>>>>> 316ba5f7
   <file src="lib/Doctrine/ORM/AbstractQuery.php">
     <DeprecatedClass occurrences="1">
       <code>IterableResult</code>
@@ -115,20 +111,9 @@
     </RedundantCastGivenDocblockType>
   </file>
   <file src="lib/Doctrine/ORM/Cache/DefaultCollectionHydrator.php">
-    <InvalidReturnStatement occurrences="1">
-      <code>$list</code>
-    </InvalidReturnStatement>
-    <InvalidReturnType occurrences="1">
+    <InvalidNullableReturnType occurrences="1">
       <code>loadCacheEntry</code>
-<<<<<<< HEAD
     </InvalidNullableReturnType>
-=======
-    </InvalidReturnType>
-    <MissingClosureParamType occurrences="2">
-      <code>$entity</code>
-      <code>$index</code>
-    </MissingClosureParamType>
->>>>>>> 316ba5f7
     <NullableReturnStatement occurrences="1">
       <code>null</code>
     </NullableReturnStatement>
@@ -475,14 +460,12 @@
     <DeprecatedClass occurrences="2">
       <code>ProxyFactory</code>
     </DeprecatedClass>
-    <DeprecatedMethod occurrences="7">
+    <DeprecatedMethod occurrences="5">
       <code>getAutoGenerateProxyClasses</code>
       <code>getMetadataCacheImpl</code>
       <code>getProxyDir</code>
       <code>getProxyNamespace</code>
       <code>merge</code>
-      <code>setCacheDriver</code>
-      <code>setCacheDriver</code>
     </DeprecatedMethod>
     <DocblockTypeContradiction occurrences="9">
       <code>$entityName !== null &amp;&amp; ! is_string($entityName)</code>
@@ -962,12 +945,9 @@
       <code>$class</code>
       <code>$subclass</code>
     </ArgumentTypeCoercion>
-<<<<<<< HEAD
     <DeprecatedConstant occurrences="1">
       <code>self::GENERATOR_TYPE_UUID</code>
     </DeprecatedConstant>
-=======
->>>>>>> 316ba5f7
     <DeprecatedProperty occurrences="4">
       <code>$this-&gt;columnNames</code>
       <code>$this-&gt;columnNames</code>
@@ -1020,12 +1000,7 @@
       <code>$fieldName</code>
       <code>$fieldName</code>
     </ParamNameMismatch>
-<<<<<<< HEAD
     <PossiblyNullArgument occurrences="9">
-=======
-    <PossiblyNullArgument occurrences="11">
-      <code>$class</code>
->>>>>>> 316ba5f7
       <code>$class</code>
       <code>$className</code>
       <code>$entityResult['entityClass']</code>
@@ -1315,12 +1290,6 @@
       <code>$xmlRoot-&gt;getName() === 'entity'</code>
       <code>$xmlRoot-&gt;getName() === 'mapped-superclass'</code>
     </DocblockTypeContradiction>
-<<<<<<< HEAD
-=======
-    <ImplicitToStringCast occurrences="1">
-      <code>$cacheMapping['usage']</code>
-    </ImplicitToStringCast>
->>>>>>> 316ba5f7
     <LessSpecificReturnStatement occurrences="1"/>
     <MissingParamType occurrences="2">
       <code>$fileExtension</code>
@@ -1756,22 +1725,7 @@
     </UndefinedInterfaceMethod>
   </file>
   <file src="lib/Doctrine/ORM/Persisters/Collection/ManyToManyPersister.php">
-<<<<<<< HEAD
     <PossiblyNullArgument occurrences="44">
-=======
-    <DeprecatedMethod occurrences="6">
-      <code>executeUpdate</code>
-      <code>executeUpdate</code>
-      <code>executeUpdate</code>
-      <code>fetchColumn</code>
-      <code>fetchColumn</code>
-      <code>fetchColumn</code>
-    </DeprecatedMethod>
-    <FalsableReturnStatement occurrences="1">
-      <code>$this-&gt;conn-&gt;fetchColumn($sql, $params, 0, $types)</code>
-    </FalsableReturnStatement>
-    <PossiblyNullArgument occurrences="45">
->>>>>>> 316ba5f7
       <code>$association</code>
       <code>$collection-&gt;getOwner()</code>
       <code>$collection-&gt;getOwner()</code>
@@ -3906,9 +3860,6 @@
       <code>new ClassLoader('Symfony\Component', $directory . '/Doctrine')</code>
       <code>new YamlDriver($paths)</code>
     </DeprecatedClass>
-    <DeprecatedMethod occurrences="1">
-      <code>setMetadataCacheImpl</code>
-    </DeprecatedMethod>
     <UnresolvableInclude occurrences="1">
       <code>require_once $directory . '/Doctrine/Common/ClassLoader.php'</code>
     </UnresolvableInclude>
