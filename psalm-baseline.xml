--- conflicted
+++ resolved
@@ -2049,14 +2049,6 @@
       <code>Comparison::EQ</code>
     </RedundantConditionGivenDocblockType>
   </file>
-<<<<<<< HEAD
-=======
-  <file src="lib/Doctrine/ORM/Query/ResultSetMappingBuilder.php">
-    <ArgumentTypeCoercion occurrences="1">
-      <code>$class</code>
-    </ArgumentTypeCoercion>
-  </file>
->>>>>>> 0e9c7533
   <file src="lib/Doctrine/ORM/Query/SqlWalker.php">
     <DocblockTypeContradiction occurrences="5">
       <code>$likeExpr-&gt;stringPattern instanceof AST\Functions\FunctionNode</code>
@@ -2077,18 +2069,6 @@
     <InvalidNullableReturnType occurrences="1">
       <code>walkConditionalPrimary</code>
     </InvalidNullableReturnType>
-<<<<<<< HEAD
-    <InvalidPropertyAssignmentValue occurrences="7">
-      <code>$this-&gt;scalarResultAliasMap</code>
-      <code>$this-&gt;scalarResultAliasMap</code>
-      <code>$this-&gt;scalarResultAliasMap</code>
-      <code>$this-&gt;scalarResultAliasMap</code>
-      <code>$this-&gt;scalarResultAliasMap</code>
-      <code>$this-&gt;scalarResultAliasMap</code>
-      <code>$this-&gt;scalarResultAliasMap</code>
-    </InvalidPropertyAssignmentValue>
-=======
->>>>>>> 0e9c7533
     <InvalidScalarArgument occurrences="3">
       <code>$this-&gt;queryComponents[$expr]['token']['value']</code>
       <code>$this-&gt;queryComponents[$factor]['token']['value']</code>
