--- conflicted
+++ resolved
@@ -1146,11 +1146,7 @@
       <code><![CDATA[$orderByClause]]></code>
     </PropertyNotSetInConstructor>
   </file>
-<<<<<<< HEAD
-  <file src="lib/Doctrine/ORM/Tools/SchemaTool.php">
-=======
   <file src="src/Tools/SchemaTool.php">
->>>>>>> e7efdede
     <ArgumentTypeCoercion>
       <code><![CDATA[$classes]]></code>
     </ArgumentTypeCoercion>
