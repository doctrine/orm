--- conflicted
+++ resolved
@@ -294,17 +294,6 @@
     <PossiblyUndefinedArrayOffset occurrences="1">
       <code>$newObject['args']</code>
     </PossiblyUndefinedArrayOffset>
-  </file>
-  <file src="lib/Doctrine/ORM/Internal/Hydration/SimpleObjectHydrator.php">
-<<<<<<< HEAD
-    <InvalidScalarArgument occurrences="1">
-      <code>array_keys($discrMap)</code>
-    </InvalidScalarArgument>
-=======
-    <PropertyNotSetInConstructor occurrences="1">
-      <code>$class</code>
-    </PropertyNotSetInConstructor>
->>>>>>> 825e9641
   </file>
   <file src="lib/Doctrine/ORM/LazyCriteriaCollection.php">
     <PropertyNotSetInConstructor occurrences="1">
@@ -644,10 +633,6 @@
       <code>(string) $xmlRoot['repository-class']</code>
       <code>isset($xmlRoot['repository-class']) ? (string) $xmlRoot['repository-class'] : null</code>
     </ArgumentTypeCoercion>
-    <DeprecatedMethod occurrences="2">
-      <code>addNamedNativeQuery</code>
-      <code>addNamedQuery</code>
-    </DeprecatedMethod>
     <DocblockTypeContradiction occurrences="3">
       <code>$xmlRoot-&gt;getName() === 'embeddable'</code>
       <code>$xmlRoot-&gt;getName() === 'entity'</code>
@@ -700,96 +685,7 @@
       <code>isset($xmlRoot-&gt;{'sql-result-set-mappings'})</code>
       <code>isset($xmlRoot-&gt;{'unique-constraints'})</code>
     </RedundantCondition>
-<<<<<<< HEAD
-    <UndefinedInterfaceMethod occurrences="32">
-      <code>addEntityListener</code>
-      <code>addLifecycleCallback</code>
-      <code>addSqlResultSetMapping</code>
-      <code>enableCache</code>
-      <code>getAssociationCacheDefaults</code>
-      <code>getAssociationCacheDefaults</code>
-      <code>getAssociationCacheDefaults</code>
-      <code>getAssociationCacheDefaults</code>
-      <code>mapEmbedded</code>
-      <code>mapField</code>
-      <code>mapField</code>
-      <code>mapField</code>
-      <code>mapManyToMany</code>
-      <code>mapManyToOne</code>
-      <code>mapOneToMany</code>
-      <code>mapOneToOne</code>
-      <code>markReadOnly</code>
-      <code>setAssociationOverride</code>
-      <code>setAttributeOverride</code>
-      <code>setChangeTrackingPolicy</code>
-      <code>setCustomGeneratorDefinition</code>
-      <code>setCustomRepositoryClass</code>
-      <code>setCustomRepositoryClass</code>
-      <code>setDiscriminatorColumn</code>
-      <code>setDiscriminatorColumn</code>
-      <code>setDiscriminatorMap</code>
-      <code>setIdGeneratorType</code>
-      <code>setInheritanceType</code>
-      <code>setPrimaryTable</code>
-      <code>setSequenceGeneratorDefinition</code>
-      <code>setVersionMapping</code>
-      <code>setVersionMapping</code>
-    </UndefinedInterfaceMethod>
-  </file>
-=======
-  </file>
-  <file src="lib/Doctrine/ORM/Mapping/Driver/YamlDriver.php">
-    <DeprecatedMethod occurrences="2">
-      <code>addNamedNativeQuery</code>
-      <code>addNamedQuery</code>
-    </DeprecatedMethod>
-    <InvalidDocblock occurrences="1">
-      <code>private function cacheToArray(array $cacheMapping): array</code>
-    </InvalidDocblock>
-    <MissingParamType occurrences="2">
-      <code>$fileExtension</code>
-      <code>$locator</code>
-    </MissingParamType>
-    <MoreSpecificImplementedParamType occurrences="1">
-      <code>$metadata</code>
-    </MoreSpecificImplementedParamType>
-    <PossiblyUndefinedMethod occurrences="18">
-      <code>$element</code>
-      <code>$element</code>
-      <code>$element</code>
-      <code>$element</code>
-      <code>$element</code>
-      <code>$element</code>
-      <code>$element</code>
-      <code>$element</code>
-      <code>$element</code>
-      <code>$element</code>
-      <code>$element</code>
-      <code>$element</code>
-      <code>$element</code>
-      <code>$element</code>
-      <code>$element</code>
-      <code>$element</code>
-      <code>$element</code>
-      <code>$element</code>
-    </PossiblyUndefinedMethod>
-    <PropertyTypeCoercion occurrences="1">
-      <code>$metadata-&gt;table</code>
-    </PropertyTypeCoercion>
-    <UndefinedInterfaceMethod occurrences="10">
-      <code>$element</code>
-      <code>$element</code>
-      <code>$element</code>
-      <code>$element</code>
-      <code>$element</code>
-      <code>$element</code>
-      <code>$element</code>
-      <code>$element</code>
-      <code>$element</code>
-      <code>$element</code>
-    </UndefinedInterfaceMethod>
-  </file>
->>>>>>> 825e9641
+  </file>
   <file src="lib/Doctrine/ORM/Mapping/Embedded.php">
     <MissingParamType occurrences="1">
       <code>$columnPrefix</code>
