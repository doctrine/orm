<?xml version="1.0" encoding="UTF-8"?>
<files psalm-version="5.22.2@d768d914152dbbf3486c36398802f74e80cfde48">
  <file src="src/AbstractQuery.php">
    <FalsableReturnStatement>
      <code><![CDATA[! $filteredParameters->isEmpty() ? $filteredParameters->first() : null]]></code>
    </FalsableReturnStatement>
    <InvalidFalsableReturnType>
      <code><![CDATA[Parameter|null]]></code>
    </InvalidFalsableReturnType>
    <MissingClosureParamType>
      <code><![CDATA[$alias]]></code>
      <code><![CDATA[$data]]></code>
      <code><![CDATA[$data]]></code>
    </MissingClosureParamType>
    <PossiblyInvalidArgument>
      <code><![CDATA[$stmt]]></code>
    </PossiblyInvalidArgument>
    <PossiblyNullReference>
      <code><![CDATA[getCacheLogger]]></code>
      <code><![CDATA[getQueryCache]]></code>
    </PossiblyNullReference>
  </file>
  <file src="src/Cache/CacheConfiguration.php">
    <PossiblyNullReference>
      <code><![CDATA[getTimestampRegion]]></code>
    </PossiblyNullReference>
  </file>
  <file src="src/Cache/DefaultCache.php">
    <PossiblyNullPropertyAssignmentValue>
      <code><![CDATA[$em->getConfiguration()
            ->getSecondLevelCacheConfiguration()
            ->getCacheFactory()]]></code>
    </PossiblyNullPropertyAssignmentValue>
    <PossiblyNullReference>
      <code><![CDATA[getCacheFactory]]></code>
    </PossiblyNullReference>
  </file>
  <file src="src/Cache/DefaultEntityHydrator.php">
    <UndefinedInterfaceMethod>
      <code><![CDATA[getCacheRegion]]></code>
    </UndefinedInterfaceMethod>
  </file>
  <file src="src/Cache/DefaultQueryCache.php">
    <ArgumentTypeCoercion>
      <code><![CDATA[$assocKeys->identifiers[$assocIndex]]]></code>
      <code><![CDATA[$assocKeys->identifiers[$assocIndex]]]></code>
      <code><![CDATA[$cacheKeys->identifiers[$index]]]></code>
      <code><![CDATA[$cacheKeys->identifiers[$index]]]></code>
    </ArgumentTypeCoercion>
    <NoInterfaceProperties>
      <code><![CDATA[$assocEntry->class]]></code>
      <code><![CDATA[$assocEntry->class]]></code>
    </NoInterfaceProperties>
    <PossiblyNullReference>
      <code><![CDATA[getCacheLogger]]></code>
    </PossiblyNullReference>
    <RedundantCondition>
      <code><![CDATA[assert($cm instanceof ClassMetadata)]]></code>
    </RedundantCondition>
    <UndefinedInterfaceMethod>
      <code><![CDATA[getCacheRegion]]></code>
      <code><![CDATA[resolveAssociationEntries]]></code>
      <code><![CDATA[resolveAssociationEntries]]></code>
      <code><![CDATA[storeEntityCache]]></code>
      <code><![CDATA[storeEntityCache]]></code>
    </UndefinedInterfaceMethod>
  </file>
  <file src="src/Cache/Persister/Collection/AbstractCollectionPersister.php">
    <ArgumentTypeCoercion>
      <code><![CDATA[$cache]]></code>
      <code><![CDATA[$entityKey]]></code>
    </ArgumentTypeCoercion>
    <NoInterfaceProperties>
      <code><![CDATA[$entry->identifiers]]></code>
    </NoInterfaceProperties>
    <PossiblyNullArgument>
      <code><![CDATA[$collection->getOwner()]]></code>
    </PossiblyNullArgument>
    <PossiblyNullReference>
      <code><![CDATA[buildCollectionHydrator]]></code>
      <code><![CDATA[getCacheFactory]]></code>
    </PossiblyNullReference>
  </file>
  <file src="src/Cache/Persister/Collection/NonStrictReadWriteCachedCollectionPersister.php">
    <PossiblyNullArgument>
      <code><![CDATA[$collection->getOwner()]]></code>
      <code><![CDATA[$collection->getOwner()]]></code>
    </PossiblyNullArgument>
  </file>
  <file src="src/Cache/Persister/Collection/ReadOnlyCachedCollectionPersister.php">
    <PossiblyNullArgument>
      <code><![CDATA[$collection->getOwner()]]></code>
    </PossiblyNullArgument>
  </file>
  <file src="src/Cache/Persister/Collection/ReadWriteCachedCollectionPersister.php">
    <PossiblyNullArgument>
      <code><![CDATA[$collection->getOwner()]]></code>
      <code><![CDATA[$collection->getOwner()]]></code>
    </PossiblyNullArgument>
    <UndefinedInterfaceMethod>
      <code><![CDATA[lock]]></code>
      <code><![CDATA[lock]]></code>
    </UndefinedInterfaceMethod>
  </file>
  <file src="src/Cache/Persister/Entity/AbstractEntityPersister.php">
    <ArgumentTypeCoercion>
      <code><![CDATA[$cacheEntry]]></code>
    </ArgumentTypeCoercion>
    <NoInterfaceProperties>
      <code><![CDATA[$cacheEntry->class]]></code>
    </NoInterfaceProperties>
    <PossiblyNullArgument>
      <code><![CDATA[$collection->getOwner()]]></code>
      <code><![CDATA[$collection->getOwner()]]></code>
    </PossiblyNullArgument>
    <PossiblyNullPropertyAssignmentValue>
      <code><![CDATA[$em->getCache()]]></code>
    </PossiblyNullPropertyAssignmentValue>
    <PossiblyNullReference>
      <code><![CDATA[getCacheFactory]]></code>
      <code><![CDATA[getTimestampRegion]]></code>
    </PossiblyNullReference>
    <RedundantConditionGivenDocblockType>
      <code><![CDATA[assert($metadata instanceof ClassMetadata)]]></code>
    </RedundantConditionGivenDocblockType>
    <UndefinedInterfaceMethod>
      <code><![CDATA[getCacheRegion]]></code>
      <code><![CDATA[getCacheRegion]]></code>
      <code><![CDATA[getCacheRegion]]></code>
      <code><![CDATA[getCacheRegion]]></code>
      <code><![CDATA[loadCollectionCache]]></code>
      <code><![CDATA[loadCollectionCache]]></code>
      <code><![CDATA[storeCollectionCache]]></code>
      <code><![CDATA[storeCollectionCache]]></code>
      <code><![CDATA[storeEntityCache]]></code>
    </UndefinedInterfaceMethod>
  </file>
  <file src="src/Cache/Persister/Entity/ReadWriteCachedEntityPersister.php">
    <RedundantCondition>
      <code><![CDATA[$isChanged]]></code>
    </RedundantCondition>
    <UndefinedInterfaceMethod>
      <code><![CDATA[lock]]></code>
      <code><![CDATA[lock]]></code>
    </UndefinedInterfaceMethod>
  </file>
  <file src="src/Cache/TimestampQueryCacheValidator.php">
    <NoInterfaceProperties>
      <code><![CDATA[$timestamp->time]]></code>
    </NoInterfaceProperties>
  </file>
  <file src="src/Configuration.php">
    <ArgumentTypeCoercion>
      <code><![CDATA[$className]]></code>
    </ArgumentTypeCoercion>
  </file>
  <file src="src/Decorator/EntityManagerDecorator.php">
    <InvalidReturnStatement>
      <code><![CDATA[$this->wrapped->getClassMetadata($className)]]></code>
    </InvalidReturnStatement>
    <InvalidReturnType>
      <code><![CDATA[ClassMetadata]]></code>
    </InvalidReturnType>
  </file>
  <file src="src/EntityManager.php">
    <ArgumentTypeCoercion>
      <code><![CDATA[$className]]></code>
    </ArgumentTypeCoercion>
    <InvalidReturnStatement>
      <code><![CDATA[$entity]]></code>
      <code><![CDATA[$entity]]></code>
      <code><![CDATA[$entity]]></code>
      <code><![CDATA[$entity instanceof $class->name ? $entity : null]]></code>
      <code><![CDATA[$persister->load($sortedId, null, null, [], $lockMode)]]></code>
      <code><![CDATA[$persister->loadById($sortedId)]]></code>
      <code><![CDATA[$this->metadataFactory]]></code>
      <code><![CDATA[$this->metadataFactory->getMetadataFor($className)]]></code>
    </InvalidReturnStatement>
    <InvalidReturnType>
      <code><![CDATA[ClassMetadataFactory]]></code>
      <code><![CDATA[Mapping\ClassMetadata]]></code>
    </InvalidReturnType>
    <PossiblyNullArgument>
      <code><![CDATA[$config->getProxyDir()]]></code>
      <code><![CDATA[$config->getProxyNamespace()]]></code>
    </PossiblyNullArgument>
    <PossiblyNullReference>
      <code><![CDATA[createCache]]></code>
      <code><![CDATA[getCacheFactory]]></code>
    </PossiblyNullReference>
    <PropertyTypeCoercion>
      <code><![CDATA[new $metadataFactoryClassName()]]></code>
    </PropertyTypeCoercion>
    <RedundantCastGivenDocblockType>
      <code><![CDATA[(string) $hydrationMode]]></code>
    </RedundantCastGivenDocblockType>
  </file>
  <file src="src/EntityRepository.php">
    <InvalidReturnStatement>
      <code><![CDATA[$persister->load($criteria, null, null, [], null, 1, $orderBy)]]></code>
      <code><![CDATA[new LazyCriteriaCollection($persister, $criteria)]]></code>
    </InvalidReturnStatement>
    <InvalidReturnType>
      <code><![CDATA[AbstractLazyCollection<int, T>&Selectable<int, T>]]></code>
      <code><![CDATA[T|null]]></code>
    </InvalidReturnType>
    <LessSpecificReturnStatement>
      <code><![CDATA[$persister->loadAll($criteria, $orderBy, $limit, $offset)]]></code>
    </LessSpecificReturnStatement>
    <MoreSpecificReturnType>
      <code><![CDATA[list<T>]]></code>
    </MoreSpecificReturnType>
  </file>
  <file src="src/Id/AssignedGenerator.php">
    <PossiblyNullArgument>
      <code><![CDATA[$entity]]></code>
    </PossiblyNullArgument>
  </file>
  <file src="src/Internal/Hydration/AbstractHydrator.php">
    <ReferenceConstraintViolation>
      <code><![CDATA[return $rowData;]]></code>
      <code><![CDATA[return $rowData;]]></code>
    </ReferenceConstraintViolation>
  </file>
  <file src="src/Internal/Hydration/ArrayHydrator.php">
    <PossiblyInvalidArgument>
      <code><![CDATA[$index]]></code>
    </PossiblyInvalidArgument>
    <PossiblyNullArgument>
      <code><![CDATA[$index]]></code>
    </PossiblyNullArgument>
    <PossiblyNullArrayAssignment>
      <code><![CDATA[$result[$resultKey]]]></code>
      <code><![CDATA[$result[$resultKey]]]></code>
    </PossiblyNullArrayAssignment>
    <PossiblyUndefinedArrayOffset>
      <code><![CDATA[$newObject['args']]]></code>
    </PossiblyUndefinedArrayOffset>
    <ReferenceConstraintViolation>
      <code><![CDATA[$result]]></code>
    </ReferenceConstraintViolation>
    <ReferenceReusedFromConfusingScope>
      <code><![CDATA[$baseElement]]></code>
    </ReferenceReusedFromConfusingScope>
    <UnsupportedPropertyReferenceUsage>
      <code><![CDATA[$baseElement =& $this->resultPointers[$parent]]]></code>
    </UnsupportedPropertyReferenceUsage>
    <UnsupportedReferenceUsage>
      <code><![CDATA[$baseElement =& $this->resultPointers[$parent][key($first)]]]></code>
      <code><![CDATA[$this->resultPointers[$dqlAlias] =& $coll[array_key_last($coll)]]]></code>
    </UnsupportedReferenceUsage>
  </file>
  <file src="src/Internal/Hydration/ObjectHydrator.php">
    <InvalidArgument>
      <code><![CDATA[$element]]></code>
    </InvalidArgument>
    <PossiblyFalseArgument>
      <code><![CDATA[$index]]></code>
    </PossiblyFalseArgument>
    <PossiblyInvalidArgument>
      <code><![CDATA[$parentObject]]></code>
      <code><![CDATA[$parentObject]]></code>
      <code><![CDATA[$parentObject]]></code>
      <code><![CDATA[$parentObject]]></code>
      <code><![CDATA[$parentObject]]></code>
      <code><![CDATA[$parentObject]]></code>
      <code><![CDATA[$parentObject]]></code>
    </PossiblyInvalidArgument>
    <PossiblyNullReference>
      <code><![CDATA[getValue]]></code>
      <code><![CDATA[getValue]]></code>
      <code><![CDATA[getValue]]></code>
      <code><![CDATA[setValue]]></code>
      <code><![CDATA[setValue]]></code>
    </PossiblyNullReference>
    <PossiblyUndefinedArrayOffset>
      <code><![CDATA[$newObject['args']]]></code>
    </PossiblyUndefinedArrayOffset>
  </file>
  <file src="src/Mapping/AssociationMapping.php">
    <LessSpecificReturnStatement>
      <code><![CDATA[$mapping]]></code>
    </LessSpecificReturnStatement>
    <MoreSpecificReturnType>
      <code><![CDATA[static]]></code>
    </MoreSpecificReturnType>
  </file>
  <file src="src/Mapping/Builder/ClassMetadataBuilder.php">
    <ArgumentTypeCoercion>
      <code><![CDATA[$repositoryClassName]]></code>
    </ArgumentTypeCoercion>
  </file>
<<<<<<< HEAD
=======
  <file src="src/Mapping/Builder/EntityListenerBuilder.php">
    <PossiblyNullArgument>
      <code><![CDATA[$class]]></code>
    </PossiblyNullArgument>
  </file>
>>>>>>> b8d0a850
  <file src="src/Mapping/ClassMetadata.php">
    <DeprecatedProperty>
      <code><![CDATA[$this->columnNames]]></code>
      <code><![CDATA[$this->columnNames]]></code>
      <code><![CDATA[$this->columnNames]]></code>
      <code><![CDATA[$this->columnNames]]></code>
    </DeprecatedProperty>
    <InvalidArgument>
      <code><![CDATA[$mapping]]></code>
      <code><![CDATA[$mapping]]></code>
      <code><![CDATA[$mapping]]></code>
      <code><![CDATA[$mapping]]></code>
      <code><![CDATA[$overrideMapping]]></code>
    </InvalidArgument>
    <InvalidNullableReturnType>
      <code><![CDATA[ReflectionClass|null]]></code>
    </InvalidNullableReturnType>
    <InvalidPropertyAssignmentValue>
      <code><![CDATA[$definition]]></code>
    </InvalidPropertyAssignmentValue>
    <NullableReturnStatement>
      <code><![CDATA[$this->reflClass]]></code>
    </NullableReturnStatement>
    <ParamNameMismatch>
      <code><![CDATA[$entity]]></code>
    </ParamNameMismatch>
    <PossiblyNullArgument>
<<<<<<< HEAD
=======
      <code><![CDATA[$class]]></code>
      <code><![CDATA[$className]]></code>
>>>>>>> b8d0a850
      <code><![CDATA[$mapping['targetEntity']]]></code>
      <code><![CDATA[$mapping['targetEntity']]]></code>
      <code><![CDATA[$parentReflFields[$embeddedClass->declaredField]]]></code>
    </PossiblyNullArgument>
    <PossiblyNullReference>
      <code><![CDATA[getProperty]]></code>
      <code><![CDATA[getProperty]]></code>
      <code><![CDATA[getProperty]]></code>
      <code><![CDATA[getValue]]></code>
      <code><![CDATA[getValue]]></code>
      <code><![CDATA[getValue]]></code>
      <code><![CDATA[instantiate]]></code>
      <code><![CDATA[setValue]]></code>
      <code><![CDATA[setValue]]></code>
    </PossiblyNullReference>
    <PossiblyUndefinedArrayOffset>
      <code><![CDATA[$mapping['isOwningSide']]]></code>
      <code><![CDATA[$mapping['isOwningSide']]]></code>
      <code><![CDATA[$mapping['isOwningSide']]]></code>
      <code><![CDATA[$mapping['targetEntity']]]></code>
      <code><![CDATA[$table['name']]]></code>
    </PossiblyUndefinedArrayOffset>
    <PropertyNotSetInConstructor>
      <code><![CDATA[$idGenerator]]></code>
      <code><![CDATA[$table]]></code>
    </PropertyNotSetInConstructor>
    <RedundantCondition>
      <code><![CDATA[$mapping !== false]]></code>
      <code><![CDATA[$mapping !== false]]></code>
    </RedundantCondition>
    <RedundantFunctionCall>
      <code><![CDATA[array_values]]></code>
    </RedundantFunctionCall>
    <RedundantPropertyInitializationCheck>
      <code><![CDATA[$this->table]]></code>
      <code><![CDATA[$this->table]]></code>
      <code><![CDATA[null]]></code>
      <code><![CDATA[null]]></code>
    </RedundantPropertyInitializationCheck>
  </file>
  <file src="src/Mapping/ClassMetadataFactory.php">
    <ArgumentTypeCoercion>
      <code><![CDATA[$platformFamily]]></code>
      <code><![CDATA[new $definition['class']()]]></code>
    </ArgumentTypeCoercion>
    <InvalidArrayOffset>
      <code><![CDATA[$subClass->table[$indexType][$indexName]]]></code>
    </InvalidArrayOffset>
    <PossiblyInvalidIterator>
      <code><![CDATA[$parentClass->table[$indexType]]]></code>
    </PossiblyInvalidIterator>
    <PossiblyNullArgument>
      <code><![CDATA[$this->em]]></code>
      <code><![CDATA[$this->em]]></code>
    </PossiblyNullArgument>
    <PossiblyNullReference>
      <code><![CDATA[getAllClassNames]]></code>
      <code><![CDATA[getConfiguration]]></code>
      <code><![CDATA[getConfiguration]]></code>
      <code><![CDATA[getConfiguration]]></code>
      <code><![CDATA[getConnection]]></code>
      <code><![CDATA[hasListeners]]></code>
      <code><![CDATA[hasListeners]]></code>
      <code><![CDATA[loadMetadataForClass]]></code>
    </PossiblyNullReference>
    <RedundantCondition>
      <code><![CDATA[$parent->generatorType]]></code>
      <code><![CDATA[$parent->idGenerator]]></code>
    </RedundantCondition>
    <RedundantConditionGivenDocblockType>
      <code><![CDATA[assert($owningSide instanceof ManyToManyOwningSideMapping ||
            $owningSide instanceof OneToOneOwningSideMapping ||
            $owningSide instanceof ManyToOneAssociationMapping)]]></code>
    </RedundantConditionGivenDocblockType>
  </file>
  <file src="src/Mapping/DefaultEntityListenerResolver.php">
    <InvalidStringClass>
      <code><![CDATA[new $className()]]></code>
    </InvalidStringClass>
    <PropertyTypeCoercion>
      <code><![CDATA[$this->instances]]></code>
    </PropertyTypeCoercion>
  </file>
  <file src="src/Mapping/DefaultNamingStrategy.php">
    <PossiblyFalseOperand>
      <code><![CDATA[strrpos($className, '\\')]]></code>
    </PossiblyFalseOperand>
  </file>
  <file src="src/Mapping/DefaultTypedFieldMapper.php">
    <LessSpecificReturnStatement>
      <code><![CDATA[$mapping]]></code>
    </LessSpecificReturnStatement>
    <MoreSpecificReturnType>
      <code><![CDATA[array]]></code>
    </MoreSpecificReturnType>
    <PropertyTypeCoercion>
      <code><![CDATA[array_merge(self::DEFAULT_TYPED_FIELD_MAPPINGS, $typedFieldMappings)]]></code>
    </PropertyTypeCoercion>
  </file>
  <file src="src/Mapping/Driver/AttributeDriver.php">
    <InvalidArgument>
      <code><![CDATA[$mapping]]></code>
      <code><![CDATA[[
                            'sequenceName' => $seqGeneratorAttribute->sequenceName,
                            'allocationSize' => $seqGeneratorAttribute->allocationSize,
                            'initialValue' => $seqGeneratorAttribute->initialValue,
                        ]]]></code>
    </InvalidArgument>
    <LessSpecificReturnStatement>
      <code><![CDATA[$mapping]]></code>
    </LessSpecificReturnStatement>
    <MoreSpecificImplementedParamType>
      <code><![CDATA[$metadata]]></code>
    </MoreSpecificImplementedParamType>
    <MoreSpecificReturnType>
      <code><![CDATA[array{
     *                   fieldName: string,
     *                   type: mixed,
     *                   scale: int,
     *                   length: int,
     *                   unique: bool,
     *                   nullable: bool,
     *                   precision: int,
     *                   enumType?: class-string,
     *                   options?: mixed[],
     *                   columnName?: string,
     *                   columnDefinition?: string
     *               }]]></code>
    </MoreSpecificReturnType>
    <PossiblyNullArgument>
      <code><![CDATA[$listenerClassName]]></code>
    </PossiblyNullArgument>
    <RedundantCondition>
      <code><![CDATA[$metadata->getReflectionClass()]]></code>
    </RedundantCondition>
    <RedundantConditionGivenDocblockType>
      <code><![CDATA[assert($cacheAttribute instanceof Mapping\Cache)]]></code>
      <code><![CDATA[assert($method instanceof ReflectionMethod)]]></code>
      <code><![CDATA[assert($method instanceof ReflectionMethod)]]></code>
      <code><![CDATA[assert($property instanceof ReflectionProperty)]]></code>
    </RedundantConditionGivenDocblockType>
    <TypeDoesNotContainNull>
      <code><![CDATA[new ReflectionClass($metadata->name)]]></code>
    </TypeDoesNotContainNull>
  </file>
  <file src="src/Mapping/Driver/DatabaseDriver.php">
    <DocblockTypeContradiction>
      <code><![CDATA[$metadata instanceof ClassMetadata]]></code>
    </DocblockTypeContradiction>
    <MoreSpecificImplementedParamType>
      <code><![CDATA[$metadata]]></code>
    </MoreSpecificImplementedParamType>
    <PossiblyNullArrayAccess>
      <code><![CDATA[$this->tables[$tableName]]]></code>
      <code><![CDATA[$this->tables[$tableName]]]></code>
    </PossiblyNullArrayAccess>
    <PossiblyNullReference>
      <code><![CDATA[getColumns]]></code>
      <code><![CDATA[getColumns]]></code>
      <code><![CDATA[getIndexes]]></code>
    </PossiblyNullReference>
  </file>
  <file src="src/Mapping/Driver/SimplifiedXmlDriver.php">
    <MissingParamType>
      <code><![CDATA[$fileExtension]]></code>
      <code><![CDATA[$prefixes]]></code>
    </MissingParamType>
  </file>
  <file src="src/Mapping/Driver/XmlDriver.php">
    <ArgumentTypeCoercion>
      <code><![CDATA[$mapping]]></code>
      <code><![CDATA[(string) $xmlRoot['repository-class']]]></code>
      <code><![CDATA[isset($xmlRoot['repository-class']) ? (string) $xmlRoot['repository-class'] : null]]></code>
    </ArgumentTypeCoercion>
    <InvalidArgument>
      <code><![CDATA[$columnDef]]></code>
      <code><![CDATA[$this->cacheToArray($manyToManyElement->cache)]]></code>
      <code><![CDATA[$this->cacheToArray($manyToOneElement->cache)]]></code>
      <code><![CDATA[$this->cacheToArray($oneToManyElement->cache)]]></code>
      <code><![CDATA[$this->cacheToArray($oneToOneElement->cache)]]></code>
    </InvalidArgument>
    <InvalidPropertyAssignmentValue>
      <code><![CDATA[$metadata->table]]></code>
    </InvalidPropertyAssignmentValue>
    <InvalidPropertyFetch>
      <code><![CDATA[$xmlRoot->{'discriminator-column'}]]></code>
      <code><![CDATA[$xmlRoot->{'discriminator-map'}]]></code>
    </InvalidPropertyFetch>
    <InvalidReturnStatement>
      <code><![CDATA[$mapping]]></code>
      <code><![CDATA[$result]]></code>
      <code><![CDATA[[
            'usage'  => $usage,
            'region' => $region,
        ]]]></code>
    </InvalidReturnStatement>
    <InvalidReturnType>
      <code><![CDATA[array{
      *                   fieldName: string,
      *                   type?: string,
      *                   columnName?: string,
      *                   length?: int,
      *                   precision?: int,
      *                   scale?: int,
      *                   unique?: bool,
      *                   nullable?: bool,
      *                   notInsertable?: bool,
      *                   notUpdatable?: bool,
      *                   enumType?: string,
      *                   version?: bool,
      *                   columnDefinition?: string,
      *                   options?: array
      *               }]]></code>
      <code><![CDATA[array{usage: int|null, region?: string}]]></code>
      <code><![CDATA[loadMappingFile]]></code>
    </InvalidReturnType>
    <MoreSpecificImplementedParamType>
      <code><![CDATA[$metadata]]></code>
    </MoreSpecificImplementedParamType>
    <NoInterfaceProperties>
      <code><![CDATA[$xmlRoot->{'discriminator-column'}]]></code>
      <code><![CDATA[$xmlRoot->{'discriminator-map'}]]></code>
    </NoInterfaceProperties>
    <TypeDoesNotContainType>
      <code><![CDATA[$xmlRoot->getName() === 'embeddable']]></code>
      <code><![CDATA[$xmlRoot->getName() === 'entity']]></code>
      <code><![CDATA[$xmlRoot->getName() === 'mapped-superclass']]></code>
    </TypeDoesNotContainType>
  </file>
  <file src="src/Mapping/ManyToManyInverseSideMapping.php">
    <PropertyNotSetInConstructor>
      <code><![CDATA[ManyToManyInverseSideMapping]]></code>
    </PropertyNotSetInConstructor>
  </file>
  <file src="src/Mapping/ManyToManyOwningSideMapping.php">
    <PropertyNotSetInConstructor>
      <code><![CDATA[$joinTable]]></code>
    </PropertyNotSetInConstructor>
  </file>
  <file src="src/Mapping/OneToManyAssociationMapping.php">
    <PropertyNotSetInConstructor>
      <code><![CDATA[OneToManyAssociationMapping]]></code>
    </PropertyNotSetInConstructor>
    <TypeDoesNotContainType>
      <code><![CDATA[isset($mapping->mappedBy)]]></code>
    </TypeDoesNotContainType>
  </file>
  <file src="src/Mapping/OneToOneInverseSideMapping.php">
    <PropertyNotSetInConstructor>
      <code><![CDATA[OneToOneInverseSideMapping]]></code>
    </PropertyNotSetInConstructor>
  </file>
  <file src="src/Mapping/ReflectionEmbeddedProperty.php">
    <MethodSignatureMismatch>
      <code><![CDATA[$object]]></code>
    </MethodSignatureMismatch>
    <PropertyNotSetInConstructor>
      <code><![CDATA[ReflectionEmbeddedProperty]]></code>
      <code><![CDATA[ReflectionEmbeddedProperty]]></code>
    </PropertyNotSetInConstructor>
  </file>
  <file src="src/Mapping/ReflectionEnumProperty.php">
    <MethodSignatureMismatch>
      <code><![CDATA[$object]]></code>
    </MethodSignatureMismatch>
    <PropertyNotSetInConstructor>
      <code><![CDATA[ReflectionEnumProperty]]></code>
      <code><![CDATA[ReflectionEnumProperty]]></code>
    </PropertyNotSetInConstructor>
  </file>
  <file src="src/Mapping/ReflectionReadonlyProperty.php">
    <PropertyNotSetInConstructor>
      <code><![CDATA[ReflectionReadonlyProperty]]></code>
      <code><![CDATA[ReflectionReadonlyProperty]]></code>
    </PropertyNotSetInConstructor>
  </file>
  <file src="src/Mapping/ToOneInverseSideMapping.php">
    <LessSpecificReturnStatement>
      <code><![CDATA[$mapping]]></code>
    </LessSpecificReturnStatement>
    <MoreSpecificReturnType>
      <code><![CDATA[static]]></code>
    </MoreSpecificReturnType>
  </file>
  <file src="src/Mapping/ToOneOwningSideMapping.php">
    <LessSpecificReturnStatement>
      <code><![CDATA[$instance]]></code>
      <code><![CDATA[$mapping]]></code>
    </LessSpecificReturnStatement>
    <MoreSpecificReturnType>
      <code><![CDATA[static]]></code>
      <code><![CDATA[static]]></code>
    </MoreSpecificReturnType>
  </file>
  <file src="src/Mapping/UnderscoreNamingStrategy.php">
    <PossiblyFalseOperand>
      <code><![CDATA[strrpos($className, '\\')]]></code>
    </PossiblyFalseOperand>
  </file>
  <file src="src/NativeQuery.php">
    <PropertyNotSetInConstructor>
      <code><![CDATA[$sql]]></code>
    </PropertyNotSetInConstructor>
  </file>
  <file src="src/PersistentCollection.php">
    <ImplementedReturnTypeMismatch>
      <code><![CDATA[Collection<TKey, T>]]></code>
    </ImplementedReturnTypeMismatch>
    <InvalidReturnStatement>
      <code><![CDATA[$association->fetch === ClassMetadata::FETCH_EXTRA_LAZY
            ? new LazyCriteriaCollection($persister, $criteria)
            : new ArrayCollection($persister->loadCriteria($criteria))]]></code>
      <code><![CDATA[$this->em->find($this->typeClass->name, $key)]]></code>
    </InvalidReturnStatement>
    <InvalidReturnType>
      <code><![CDATA[Collection<TKey, T>]]></code>
    </InvalidReturnType>
    <LessSpecificReturnStatement>
      <code><![CDATA[$this->unwrap()->matching($criteria)]]></code>
    </LessSpecificReturnStatement>
    <ParamNameMismatch>
      <code><![CDATA[$value]]></code>
      <code><![CDATA[$value]]></code>
    </ParamNameMismatch>
    <PossiblyNullArgument>
      <code><![CDATA[$this->backRefFieldName]]></code>
    </PossiblyNullArgument>
    <PossiblyNullReference>
      <code><![CDATA[setValue]]></code>
      <code><![CDATA[setValue]]></code>
    </PossiblyNullReference>
    <UndefinedMethod>
      <code><![CDATA[[$this->unwrap(), 'add']]]></code>
    </UndefinedMethod>
  </file>
  <file src="src/Persisters/Collection/ManyToManyPersister.php">
    <PossiblyNullArgument>
      <code><![CDATA[$collection->getOwner()]]></code>
      <code><![CDATA[$collection->getOwner()]]></code>
      <code><![CDATA[$collection->getOwner()]]></code>
      <code><![CDATA[$collection->getOwner()]]></code>
      <code><![CDATA[$collection->getOwner()]]></code>
      <code><![CDATA[$collection->getOwner()]]></code>
      <code><![CDATA[$collection->getOwner()]]></code>
      <code><![CDATA[$owner]]></code>
    </PossiblyNullArgument>
    <PossiblyNullReference>
      <code><![CDATA[getFieldForColumn]]></code>
      <code><![CDATA[getFieldForColumn]]></code>
    </PossiblyNullReference>
  </file>
  <file src="src/Persisters/Collection/OneToManyPersister.php">
    <PossiblyNullArgument>
      <code><![CDATA[$collection->getOwner()]]></code>
      <code><![CDATA[$collection->getOwner()]]></code>
      <code><![CDATA[$collection->getOwner()]]></code>
    </PossiblyNullArgument>
  </file>
  <file src="src/Persisters/Entity/BasicEntityPersister.php">
    <DocblockTypeContradiction>
      <code><![CDATA[$value === null]]></code>
    </DocblockTypeContradiction>
    <InvalidArgument>
      <code><![CDATA[$hints]]></code>
      <code><![CDATA[$hints]]></code>
      <code><![CDATA[[Query::HINT_REFRESH => true]]]></code>
      <code><![CDATA[[UnitOfWork::HINT_DEFEREAGERLOAD => true]]]></code>
      <code><![CDATA[[UnitOfWork::HINT_DEFEREAGERLOAD => true]]]></code>
    </InvalidArgument>
    <LessSpecificReturnStatement>
      <code><![CDATA[$newValue]]></code>
      <code><![CDATA[[$params, $types]]]></code>
      <code><![CDATA[[$sqlParams, $sqlTypes]]]></code>
    </LessSpecificReturnStatement>
    <MoreSpecificReturnType>
      <code><![CDATA[array]]></code>
      <code><![CDATA[array]]></code>
      <code><![CDATA[list<mixed>]]></code>
    </MoreSpecificReturnType>
    <PossiblyNullReference>
      <code><![CDATA[getValue]]></code>
      <code><![CDATA[getValue]]></code>
      <code><![CDATA[getValue]]></code>
      <code><![CDATA[getValue]]></code>
      <code><![CDATA[getValue]]></code>
      <code><![CDATA[getValue]]></code>
      <code><![CDATA[setValue]]></code>
    </PossiblyNullReference>
    <PropertyTypeCoercion>
      <code><![CDATA[$this->currentPersisterContext->sqlTableAliases]]></code>
    </PropertyTypeCoercion>
  </file>
  <file src="src/Proxy/Autoloader.php">
    <ArgumentTypeCoercion>
      <code><![CDATA[$autoloader]]></code>
    </ArgumentTypeCoercion>
    <LessSpecificReturnStatement>
      <code><![CDATA[$autoloader]]></code>
    </LessSpecificReturnStatement>
    <MoreSpecificReturnType>
      <code><![CDATA[Closure(string): void]]></code>
    </MoreSpecificReturnType>
    <UnresolvableInclude>
      <code><![CDATA[require $file]]></code>
    </UnresolvableInclude>
  </file>
  <file src="src/Proxy/DefaultProxyClassNameResolver.php">
    <LessSpecificReturnStatement>
      <code><![CDATA[$className]]></code>
      <code><![CDATA[substr($className, $pos + Proxy::MARKER_LENGTH + 2)]]></code>
    </LessSpecificReturnStatement>
    <MoreSpecificReturnType>
      <code><![CDATA[string]]></code>
    </MoreSpecificReturnType>
  </file>
  <file src="src/Proxy/ProxyFactory.php">
    <ArgumentTypeCoercion>
      <code><![CDATA[$classMetadata]]></code>
    </ArgumentTypeCoercion>
    <InvalidNullableReturnType>
      <code><![CDATA[Closure]]></code>
    </InvalidNullableReturnType>
    <InvalidPropertyAssignmentValue>
      <code><![CDATA[$this->proxyFactories]]></code>
    </InvalidPropertyAssignmentValue>
    <NoInterfaceProperties>
      <code><![CDATA[$metadata->isEmbeddedClass]]></code>
      <code><![CDATA[$metadata->isMappedSuperclass]]></code>
    </NoInterfaceProperties>
    <NullableReturnStatement>
      <code><![CDATA[$this->proxyFactories[$className] = $proxyFactory]]></code>
    </NullableReturnStatement>
    <PossiblyFalseArgument>
      <code><![CDATA[$i]]></code>
    </PossiblyFalseArgument>
    <PossiblyFalseOperand>
      <code><![CDATA[$i]]></code>
    </PossiblyFalseOperand>
    <TypeDoesNotContainType>
      <code><![CDATA[$autoGenerate < 0]]></code>
      <code><![CDATA[$autoGenerate > 4]]></code>
    </TypeDoesNotContainType>
    <UndefinedMethod>
      <code><![CDATA[self::createLazyGhost(static function (InternalProxy $object) use ($initializer, &$proxy): void {
                $initializer($object, $proxy);
            }, $skippedProperties)]]></code>
    </UndefinedMethod>
    <UndefinedVariable>
      <code><![CDATA[$proxy]]></code>
    </UndefinedVariable>
    <UnresolvableInclude>
      <code><![CDATA[require $fileName]]></code>
    </UnresolvableInclude>
  </file>
  <file src="src/Query.php">
    <InvalidArgument>
      <code><![CDATA[$sqlParams]]></code>
    </InvalidArgument>
    <PossiblyNullArgument>
      <code><![CDATA[$this->getDQL()]]></code>
    </PossiblyNullArgument>
    <PossiblyNullReference>
      <code><![CDATA[evictEntityRegion]]></code>
    </PossiblyNullReference>
    <PropertyNotSetInConstructor>
      <code><![CDATA[$parserResult]]></code>
    </PropertyNotSetInConstructor>
  </file>
  <file src="src/Query/AST/Functions/BitAndFunction.php">
    <PossiblyInvalidPropertyAssignmentValue>
      <code><![CDATA[$parser->ArithmeticPrimary()]]></code>
      <code><![CDATA[$parser->ArithmeticPrimary()]]></code>
    </PossiblyInvalidPropertyAssignmentValue>
  </file>
  <file src="src/Query/AST/Functions/BitOrFunction.php">
    <PossiblyInvalidPropertyAssignmentValue>
      <code><![CDATA[$parser->ArithmeticPrimary()]]></code>
      <code><![CDATA[$parser->ArithmeticPrimary()]]></code>
    </PossiblyInvalidPropertyAssignmentValue>
  </file>
  <file src="src/Query/AST/Functions/DateAddFunction.php">
    <PossiblyInvalidPropertyAssignmentValue>
      <code><![CDATA[$parser->ArithmeticPrimary()]]></code>
      <code><![CDATA[$parser->ArithmeticPrimary()]]></code>
    </PossiblyInvalidPropertyAssignmentValue>
    <UndefinedPropertyFetch>
      <code><![CDATA[$this->unit->value]]></code>
    </UndefinedPropertyFetch>
  </file>
  <file src="src/Query/AST/Functions/DateDiffFunction.php">
    <PossiblyInvalidPropertyAssignmentValue>
      <code><![CDATA[$parser->ArithmeticPrimary()]]></code>
      <code><![CDATA[$parser->ArithmeticPrimary()]]></code>
    </PossiblyInvalidPropertyAssignmentValue>
  </file>
  <file src="src/Query/AST/Functions/DateSubFunction.php">
    <UndefinedPropertyFetch>
      <code><![CDATA[$this->unit->value]]></code>
    </UndefinedPropertyFetch>
  </file>
  <file src="src/Query/AST/Functions/FunctionNode.php">
    <ParamNameMismatch>
      <code><![CDATA[$sqlWalker]]></code>
    </ParamNameMismatch>
  </file>
  <file src="src/Query/AST/Functions/LocateFunction.php">
    <PossiblyInvalidArgument>
      <code><![CDATA[$this->simpleArithmeticExpression]]></code>
    </PossiblyInvalidArgument>
  </file>
  <file src="src/Query/AST/JoinClassPathExpression.php">
    <UndefinedMethod>
      <code><![CDATA[walkJoinPathExpression]]></code>
    </UndefinedMethod>
  </file>
  <file src="src/Query/AST/JoinVariableDeclaration.php">
    <UndefinedMethod>
      <code><![CDATA[walkJoinVariableDeclaration]]></code>
    </UndefinedMethod>
  </file>
  <file src="src/Query/AST/SimpleWhenClause.php">
    <UndefinedMethod>
      <code><![CDATA[walkWhenClauseExpression]]></code>
    </UndefinedMethod>
  </file>
  <file src="src/Query/AST/WhenClause.php">
    <UndefinedMethod>
      <code><![CDATA[walkWhenClauseExpression]]></code>
    </UndefinedMethod>
  </file>
  <file src="src/Query/Exec/MultiTableDeleteExecutor.php">
    <InvalidReturnStatement>
      <code><![CDATA[$numDeleted]]></code>
    </InvalidReturnStatement>
    <InvalidReturnType>
      <code><![CDATA[int]]></code>
    </InvalidReturnType>
    <PossiblyInvalidIterator>
      <code><![CDATA[$this->sqlStatements]]></code>
    </PossiblyInvalidIterator>
    <PropertyNotSetInConstructor>
      <code><![CDATA[MultiTableDeleteExecutor]]></code>
    </PropertyNotSetInConstructor>
    <UninitializedProperty>
      <code><![CDATA[$this->sqlStatements]]></code>
    </UninitializedProperty>
  </file>
  <file src="src/Query/Exec/MultiTableUpdateExecutor.php">
    <InvalidArgument>
      <code><![CDATA[$paramTypes]]></code>
    </InvalidArgument>
    <InvalidReturnStatement>
      <code><![CDATA[$numUpdated]]></code>
    </InvalidReturnStatement>
    <InvalidReturnType>
      <code><![CDATA[int]]></code>
    </InvalidReturnType>
    <PossiblyInvalidIterator>
      <code><![CDATA[$this->sqlStatements]]></code>
    </PossiblyInvalidIterator>
  </file>
  <file src="src/Query/Exec/SingleSelectExecutor.php">
    <PossiblyInvalidArgument>
      <code><![CDATA[$this->sqlStatements]]></code>
    </PossiblyInvalidArgument>
  </file>
  <file src="src/Query/Exec/SingleTableDeleteUpdateExecutor.php">
    <InvalidReturnStatement>
      <code><![CDATA[$conn->executeStatement($this->sqlStatements, $params, $types)]]></code>
    </InvalidReturnStatement>
    <InvalidReturnType>
      <code><![CDATA[int]]></code>
    </InvalidReturnType>
    <PossiblyInvalidArgument>
      <code><![CDATA[$this->sqlStatements]]></code>
    </PossiblyInvalidArgument>
    <PropertyNotSetInConstructor>
      <code><![CDATA[SingleTableDeleteUpdateExecutor]]></code>
    </PropertyNotSetInConstructor>
  </file>
  <file src="src/Query/Expr/Andx.php">
    <NonInvariantDocblockPropertyType>
      <code><![CDATA[$allowedClasses]]></code>
      <code><![CDATA[$parts]]></code>
    </NonInvariantDocblockPropertyType>
  </file>
  <file src="src/Query/Expr/Func.php">
    <LessSpecificReturnStatement>
      <code><![CDATA[$this->arguments]]></code>
    </LessSpecificReturnStatement>
    <MoreSpecificReturnType>
      <code><![CDATA[list<mixed>]]></code>
    </MoreSpecificReturnType>
  </file>
  <file src="src/Query/Expr/GroupBy.php">
    <NonInvariantDocblockPropertyType>
      <code><![CDATA[$parts]]></code>
    </NonInvariantDocblockPropertyType>
  </file>
  <file src="src/Query/Expr/Join.php">
    <PossiblyNullArgument>
      <code><![CDATA[$this->conditionType]]></code>
    </PossiblyNullArgument>
  </file>
  <file src="src/Query/Expr/Literal.php">
    <NonInvariantDocblockPropertyType>
      <code><![CDATA[$parts]]></code>
    </NonInvariantDocblockPropertyType>
  </file>
  <file src="src/Query/Expr/Orx.php">
    <NonInvariantDocblockPropertyType>
      <code><![CDATA[$allowedClasses]]></code>
      <code><![CDATA[$parts]]></code>
    </NonInvariantDocblockPropertyType>
  </file>
  <file src="src/Query/Expr/Select.php">
    <NonInvariantDocblockPropertyType>
      <code><![CDATA[$allowedClasses]]></code>
      <code><![CDATA[$parts]]></code>
    </NonInvariantDocblockPropertyType>
  </file>
  <file src="src/Query/Filter/SQLFilter.php">
    <PropertyTypeCoercion>
      <code><![CDATA[$this->parameters]]></code>
    </PropertyTypeCoercion>
  </file>
  <file src="src/Query/Parser.php">
    <ArgumentTypeCoercion>
      <code><![CDATA[$stringPattern]]></code>
    </ArgumentTypeCoercion>
    <InvalidNullableReturnType>
      <code><![CDATA[AST\SelectStatement|AST\UpdateStatement|AST\DeleteStatement]]></code>
    </InvalidNullableReturnType>
    <InvalidPropertyAssignmentValue>
      <code><![CDATA[$this->queryComponents]]></code>
    </InvalidPropertyAssignmentValue>
    <InvalidStringClass>
      <code><![CDATA[new $functionClass($functionName)]]></code>
      <code><![CDATA[new $functionClass($functionName)]]></code>
      <code><![CDATA[new $functionClass($functionName)]]></code>
    </InvalidStringClass>
    <LessSpecificReturnStatement>
      <code><![CDATA[$function]]></code>
      <code><![CDATA[$function]]></code>
      <code><![CDATA[$function]]></code>
    </LessSpecificReturnStatement>
    <NullableReturnStatement>
      <code><![CDATA[$statement]]></code>
    </NullableReturnStatement>
    <PossiblyFalseArgument>
      <code><![CDATA[strrpos($fromClassName, '\\')]]></code>
    </PossiblyFalseArgument>
    <PossiblyInvalidArgument>
      <code><![CDATA[$AST]]></code>
      <code><![CDATA[$expr]]></code>
      <code><![CDATA[$this->lexer->getLiteral($token)]]></code>
      <code><![CDATA[$this->lexer->getLiteral($token)]]></code>
      <code><![CDATA[$this->lexer->getLiteral($token)]]></code>
    </PossiblyInvalidArgument>
    <PossiblyNullArgument>
      <code><![CDATA[$dql]]></code>
      <code><![CDATA[$this->query->getDQL()]]></code>
      <code><![CDATA[$token->value]]></code>
    </PossiblyNullArgument>
    <PossiblyNullPropertyFetch>
      <code><![CDATA[$lookaheadType->value]]></code>
      <code><![CDATA[$lookaheadType->value]]></code>
      <code><![CDATA[$this->lexer->glimpse()->type]]></code>
      <code><![CDATA[$token->value]]></code>
      <code><![CDATA[$token->value]]></code>
    </PossiblyNullPropertyFetch>
    <RedundantCondition>
      <code><![CDATA[$token->value === TokenType::T_IDENTIFIER->value]]></code>
    </RedundantCondition>
  </file>
  <file src="src/Query/QueryExpressionVisitor.php">
    <InvalidReturnStatement>
      <code><![CDATA[new ArrayCollection($this->parameters)]]></code>
    </InvalidReturnStatement>
    <InvalidReturnType>
      <code><![CDATA[ArrayCollection<int, mixed>]]></code>
    </InvalidReturnType>
    <RedundantConditionGivenDocblockType>
      <code><![CDATA[Comparison::EQ]]></code>
    </RedundantConditionGivenDocblockType>
  </file>
  <file src="src/Query/SqlWalker.php">
    <DocblockTypeContradiction>
      <code><![CDATA[throw QueryException::invalidLiteral($literal)]]></code>
    </DocblockTypeContradiction>
    <PossiblyInvalidArgument>
      <code><![CDATA[$expr]]></code>
    </PossiblyInvalidArgument>
    <PossiblyNullArgument>
      <code><![CDATA[$arithmeticExpr->simpleArithmeticExpression]]></code>
      <code><![CDATA[$arithmeticExpr->subselect]]></code>
      <code><![CDATA[$condExpr]]></code>
      <code><![CDATA[$identificationVariableDecl->rangeVariableDeclaration]]></code>
      <code><![CDATA[$simpleCaseExpression->caseOperand]]></code>
    </PossiblyNullArgument>
    <PossiblyNullArrayOffset>
      <code><![CDATA[$this->scalarResultAliasMap]]></code>
      <code><![CDATA[$this->scalarResultAliasMap]]></code>
    </PossiblyNullArrayOffset>
    <PossiblyNullReference>
      <code><![CDATA[dispatch]]></code>
    </PossiblyNullReference>
  </file>
  <file src="src/QueryBuilder.php">
    <ArgumentTypeCoercion>
<<<<<<< HEAD
=======
      <code><![CDATA[$having]]></code>
      <code><![CDATA[$having]]></code>
      <code><![CDATA[$where]]></code>
      <code><![CDATA[$where]]></code>
>>>>>>> b8d0a850
      <code><![CDATA[[$rootAlias => $join]]]></code>
      <code><![CDATA[[$rootAlias => $join]]]></code>
    </ArgumentTypeCoercion>
    <DeprecatedMethod>
      <code><![CDATA[getRootAlias]]></code>
      <code><![CDATA[getRootAlias]]></code>
    </DeprecatedMethod>
    <FalsableReturnStatement>
      <code><![CDATA[! $filteredParameters->isEmpty() ? $filteredParameters->first() : null]]></code>
    </FalsableReturnStatement>
    <InvalidFalsableReturnType>
      <code><![CDATA[Parameter|null]]></code>
    </InvalidFalsableReturnType>
    <InvalidPropertyAssignmentValue>
      <code><![CDATA[new ArrayCollection($parameters)]]></code>
    </InvalidPropertyAssignmentValue>
    <PossiblyFalseArgument>
      <code><![CDATA[$spacePos]]></code>
      <code><![CDATA[$spacePos]]></code>
    </PossiblyFalseArgument>
    <PossiblyFalseOperand>
      <code><![CDATA[$spacePos]]></code>
      <code><![CDATA[$spacePos]]></code>
    </PossiblyFalseOperand>
    <PossiblyInvalidIterator>
      <code><![CDATA[$dqlPart]]></code>
    </PossiblyInvalidIterator>
  </file>
  <file src="src/Repository/DefaultRepositoryFactory.php">
    <InvalidReturnStatement>
      <code><![CDATA[$this->repositoryList[$repositoryHash] ??= $this->createRepository($entityManager, $entityName)]]></code>
    </InvalidReturnStatement>
    <InvalidReturnType>
      <code><![CDATA[EntityRepository]]></code>
    </InvalidReturnType>
    <UnsafeInstantiation>
      <code><![CDATA[new $repositoryClassName($entityManager, $metadata)]]></code>
    </UnsafeInstantiation>
  </file>
  <file src="src/Tools/Console/Command/ClearCache/CollectionRegionCommand.php">
    <PossiblyNullReference>
      <code><![CDATA[evictAll]]></code>
    </PossiblyNullReference>
  </file>
  <file src="src/Tools/Console/Command/ClearCache/EntityRegionCommand.php">
    <PossiblyNullReference>
      <code><![CDATA[evictAll]]></code>
    </PossiblyNullReference>
  </file>
  <file src="src/Tools/Console/Command/GenerateProxiesCommand.php">
    <NoInterfaceProperties>
      <code><![CDATA[$metadata->name]]></code>
    </NoInterfaceProperties>
    <PossiblyNullArgument>
      <code><![CDATA[$em->getConfiguration()->getProxyDir()]]></code>
    </PossiblyNullArgument>
  </file>
  <file src="src/Tools/Console/Command/InfoCommand.php">
    <PossiblyNullReference>
      <code><![CDATA[getAllClassNames]]></code>
    </PossiblyNullReference>
  </file>
  <file src="src/Tools/Console/Command/MappingDescribeCommand.php">
    <ArgumentTypeCoercion>
      <code><![CDATA[$metadata->entityListeners]]></code>
    </ArgumentTypeCoercion>
    <PossiblyNullReference>
      <code><![CDATA[getAllClassNames]]></code>
    </PossiblyNullReference>
  </file>
  <file src="src/Tools/Console/Command/SchemaTool/CreateCommand.php">
    <ArgumentTypeCoercion>
      <code><![CDATA[$metadatas]]></code>
      <code><![CDATA[$metadatas]]></code>
    </ArgumentTypeCoercion>
  </file>
  <file src="src/Tools/Console/Command/SchemaTool/DropCommand.php">
    <ArgumentTypeCoercion>
      <code><![CDATA[$metadatas]]></code>
      <code><![CDATA[$metadatas]]></code>
      <code><![CDATA[$metadatas]]></code>
    </ArgumentTypeCoercion>
    <PossiblyNullArgument>
      <code><![CDATA[$this->getName()]]></code>
      <code><![CDATA[$this->getName()]]></code>
    </PossiblyNullArgument>
  </file>
  <file src="src/Tools/Console/Command/SchemaTool/UpdateCommand.php">
    <ArgumentTypeCoercion>
      <code><![CDATA[$metadatas]]></code>
    </ArgumentTypeCoercion>
    <PossiblyNullArgument>
      <code><![CDATA[$this->getName()]]></code>
      <code><![CDATA[$this->getName()]]></code>
    </PossiblyNullArgument>
  </file>
  <file src="src/Tools/Console/MetadataFilter.php">
    <InvalidArgument>
      <code><![CDATA[new ArrayIterator($metadatas)]]></code>
    </InvalidArgument>
    <MissingTemplateParam>
      <code><![CDATA[MetadataFilter]]></code>
    </MissingTemplateParam>
  </file>
  <file src="src/Tools/DebugUnitOfWorkListener.php">
    <RedundantConditionGivenDocblockType>
      <code><![CDATA[$state === UnitOfWork::STATE_DETACHED]]></code>
    </RedundantConditionGivenDocblockType>
  </file>
  <file src="src/Tools/Pagination/LimitSubqueryOutputWalker.php">
    <PossiblyFalseArgument>
      <code><![CDATA[strrpos($orderByItemString, ' ')]]></code>
    </PossiblyFalseArgument>
    <PossiblyNullIterator>
      <code><![CDATA[$orderByClause->orderByItems]]></code>
    </PossiblyNullIterator>
    <PossiblyNullPropertyAssignmentValue>
      <code><![CDATA[$AST->orderByClause]]></code>
    </PossiblyNullPropertyAssignmentValue>
    <PossiblyNullPropertyFetch>
      <code><![CDATA[$orderByClause->orderByItems]]></code>
    </PossiblyNullPropertyFetch>
  </file>
  <file src="src/Tools/Pagination/Paginator.php">
    <ArgumentTypeCoercion>
      <code><![CDATA[$parameters]]></code>
    </ArgumentTypeCoercion>
  </file>
  <file src="src/Tools/Pagination/RowNumberOverFunction.php">
    <PropertyNotSetInConstructor>
      <code><![CDATA[$orderByClause]]></code>
    </PropertyNotSetInConstructor>
  </file>
  <file src="src/Tools/SchemaTool.php">
    <ArgumentTypeCoercion>
      <code><![CDATA[$classes]]></code>
    </ArgumentTypeCoercion>
    <MissingClosureParamType>
      <code><![CDATA[$asset]]></code>
    </MissingClosureParamType>
    <PossiblyNullArgument>
      <code><![CDATA[$referencedFieldName]]></code>
    </PossiblyNullArgument>
    <RedundantCondition>
      <code><![CDATA[is_numeric($indexName)]]></code>
    </RedundantCondition>
    <TypeDoesNotContainType>
      <code><![CDATA[$indexName]]></code>
    </TypeDoesNotContainType>
  </file>
  <file src="src/UnitOfWork.php">
    <InvalidArgument>
      <code><![CDATA[$collectionToDelete]]></code>
      <code><![CDATA[$collectionToUpdate]]></code>
    </InvalidArgument>
    <InvalidPropertyAssignmentValue>
      <code><![CDATA[$this->entityChangeSets]]></code>
      <code><![CDATA[$this->entityChangeSets]]></code>
    </InvalidPropertyAssignmentValue>
    <NoValue>
      <code><![CDATA[$entityState]]></code>
      <code><![CDATA[$entityState]]></code>
    </NoValue>
    <PossiblyInvalidArgument>
      <code><![CDATA[$value]]></code>
    </PossiblyInvalidArgument>
    <PossiblyInvalidArrayOffset>
      <code><![CDATA[$this->identityMap[$rootClassName]]]></code>
    </PossiblyInvalidArrayOffset>
    <PossiblyNullArgument>
      <code><![CDATA[$class->getTypeOfField($class->getSingleIdentifierFieldName())]]></code>
      <code><![CDATA[$collection->getOwner()]]></code>
      <code><![CDATA[$collection->getOwner()]]></code>
      <code><![CDATA[$owner]]></code>
    </PossiblyNullArgument>
    <PossiblyNullReference>
      <code><![CDATA[buildCachedCollectionPersister]]></code>
      <code><![CDATA[buildCachedEntityPersister]]></code>
      <code><![CDATA[getCacheFactory]]></code>
      <code><![CDATA[getCacheFactory]]></code>
      <code><![CDATA[getValue]]></code>
      <code><![CDATA[getValue]]></code>
      <code><![CDATA[getValue]]></code>
      <code><![CDATA[getValue]]></code>
      <code><![CDATA[getValue]]></code>
      <code><![CDATA[getValue]]></code>
      <code><![CDATA[getValue]]></code>
      <code><![CDATA[getValue]]></code>
      <code><![CDATA[setValue]]></code>
      <code><![CDATA[setValue]]></code>
      <code><![CDATA[setValue]]></code>
      <code><![CDATA[setValue]]></code>
      <code><![CDATA[setValue]]></code>
      <code><![CDATA[setValue]]></code>
      <code><![CDATA[setValue]]></code>
      <code><![CDATA[setValue]]></code>
      <code><![CDATA[setValue]]></code>
      <code><![CDATA[setValue]]></code>
      <code><![CDATA[setValue]]></code>
      <code><![CDATA[setValue]]></code>
      <code><![CDATA[setValue]]></code>
    </PossiblyNullReference>
    <PossiblyUndefinedMethod>
      <code><![CDATA[unwrap]]></code>
      <code><![CDATA[unwrap]]></code>
      <code><![CDATA[unwrap]]></code>
    </PossiblyUndefinedMethod>
    <ReferenceConstraintViolation>
      <code><![CDATA[$visited]]></code>
    </ReferenceConstraintViolation>
  </file>
  <file src="src/Utility/HierarchyDiscriminatorResolver.php">
    <NoInterfaceProperties>
      <code><![CDATA[$rootClassMetadata->name]]></code>
      <code><![CDATA[$rootClassMetadata->subClasses]]></code>
    </NoInterfaceProperties>
  </file>
</files><|MERGE_RESOLUTION|>--- conflicted
+++ resolved
@@ -290,14 +290,6 @@
       <code><![CDATA[$repositoryClassName]]></code>
     </ArgumentTypeCoercion>
   </file>
-<<<<<<< HEAD
-=======
-  <file src="src/Mapping/Builder/EntityListenerBuilder.php">
-    <PossiblyNullArgument>
-      <code><![CDATA[$class]]></code>
-    </PossiblyNullArgument>
-  </file>
->>>>>>> b8d0a850
   <file src="src/Mapping/ClassMetadata.php">
     <DeprecatedProperty>
       <code><![CDATA[$this->columnNames]]></code>
@@ -325,11 +317,6 @@
       <code><![CDATA[$entity]]></code>
     </ParamNameMismatch>
     <PossiblyNullArgument>
-<<<<<<< HEAD
-=======
-      <code><![CDATA[$class]]></code>
-      <code><![CDATA[$className]]></code>
->>>>>>> b8d0a850
       <code><![CDATA[$mapping['targetEntity']]]></code>
       <code><![CDATA[$mapping['targetEntity']]]></code>
       <code><![CDATA[$parentReflFields[$embeddedClass->declaredField]]]></code>
@@ -1040,13 +1027,6 @@
   </file>
   <file src="src/QueryBuilder.php">
     <ArgumentTypeCoercion>
-<<<<<<< HEAD
-=======
-      <code><![CDATA[$having]]></code>
-      <code><![CDATA[$having]]></code>
-      <code><![CDATA[$where]]></code>
-      <code><![CDATA[$where]]></code>
->>>>>>> b8d0a850
       <code><![CDATA[[$rootAlias => $join]]]></code>
       <code><![CDATA[[$rootAlias => $join]]]></code>
     </ArgumentTypeCoercion>
