--- conflicted
+++ resolved
@@ -3073,16 +3073,6 @@
     <RedundantConditionGivenDocblockType occurrences="1"/>
   </file>
   <file src="lib/Doctrine/ORM/Tools/SchemaTool.php">
-<<<<<<< HEAD
-    <DocblockTypeContradiction occurrences="2">
-      <code>! $definingClass</code>
-      <code>$definingClass</code>
-    </DocblockTypeContradiction>
-=======
-    <DeprecatedMethod occurrences="1">
-      <code>canEmulateSchemas</code>
-    </DeprecatedMethod>
->>>>>>> 133cc95f
     <MissingClosureParamType occurrences="1">
       <code>$asset</code>
     </MissingClosureParamType>
