--- conflicted
+++ resolved
@@ -671,51 +671,21 @@
       <code>setValue</code>
       <code>setValue</code>
     </PossiblyNullReference>
-<<<<<<< HEAD
-=======
-    <PossiblyUndefinedArrayOffset>
-      <code><![CDATA[$association['orphanRemoval']]]></code>
-      <code><![CDATA[$this->getMapping()['indexBy']]]></code>
-      <code><![CDATA[$this->getMapping()['orphanRemoval']]]></code>
-      <code><![CDATA[$this->getMapping()['orphanRemoval']]]></code>
-    </PossiblyUndefinedArrayOffset>
->>>>>>> a056552d
     <UndefinedMethod>
       <code><![CDATA[[$this->unwrap(), 'add']]]></code>
     </UndefinedMethod>
   </file>
   <file src="lib/Doctrine/ORM/Persisters/Collection/ManyToManyPersister.php">
-<<<<<<< HEAD
-    <PossiblyNullArgument>
-=======
-    <InvalidArrayOffset>
-      <code><![CDATA[[$mappedKey => $collection->getOwner(), $mapping['indexBy'] => $index]]]></code>
-    </InvalidArrayOffset>
-    <PossiblyNullArgument>
-      <code><![CDATA[$collection->getOwner()]]></code>
->>>>>>> a056552d
-      <code><![CDATA[$collection->getOwner()]]></code>
-      <code><![CDATA[$collection->getOwner()]]></code>
-      <code><![CDATA[$collection->getOwner()]]></code>
-      <code><![CDATA[$collection->getOwner()]]></code>
-      <code><![CDATA[$collection->getOwner()]]></code>
-      <code><![CDATA[$collection->getOwner()]]></code>
-      <code><![CDATA[$collection->getOwner()]]></code>
-<<<<<<< HEAD
+    <PossiblyNullArgument>
+      <code><![CDATA[$collection->getOwner()]]></code>
+      <code><![CDATA[$collection->getOwner()]]></code>
+      <code><![CDATA[$collection->getOwner()]]></code>
+      <code><![CDATA[$collection->getOwner()]]></code>
+      <code><![CDATA[$collection->getOwner()]]></code>
+      <code><![CDATA[$collection->getOwner()]]></code>
+      <code><![CDATA[$collection->getOwner()]]></code>
       <code>$owner</code>
     </PossiblyNullArgument>
-=======
-      <code><![CDATA[$collection->getOwner()]]></code>
-      <code>$owner</code>
-    </PossiblyNullArgument>
-    <PossiblyNullArrayOffset>
-      <code><![CDATA[$associationSourceClass->associationMappings]]></code>
-      <code><![CDATA[$sourceClass->associationMappings]]></code>
-      <code><![CDATA[$targetClass->associationMappings]]></code>
-      <code><![CDATA[$targetClass->associationMappings]]></code>
-      <code><![CDATA[$targetClass->associationMappings]]></code>
-    </PossiblyNullArrayOffset>
->>>>>>> a056552d
     <PossiblyNullReference>
       <code>getFieldForColumn</code>
       <code>getFieldForColumn</code>
@@ -734,21 +704,7 @@
       <code><![CDATA[$collection->getOwner()]]></code>
       <code><![CDATA[$collection->getOwner()]]></code>
       <code><![CDATA[$collection->getOwner()]]></code>
-<<<<<<< HEAD
-    </PossiblyNullArgument>
-=======
-      <code><![CDATA[$mapping['mappedBy']]]></code>
-      <code><![CDATA[$mapping['mappedBy']]]></code>
-      <code><![CDATA[$mapping['mappedBy']]]></code>
-    </PossiblyNullArgument>
-    <PossiblyNullArrayOffset>
-      <code><![CDATA[$targetClass->associationMappings]]></code>
-    </PossiblyNullArrayOffset>
-    <PossiblyUndefinedArrayOffset>
-      <code><![CDATA[$mapping['orphanRemoval']]]></code>
-      <code><![CDATA[$targetClass->associationMappings[$mapping['mappedBy']]['joinColumns']]]></code>
-    </PossiblyUndefinedArrayOffset>
->>>>>>> a056552d
+    </PossiblyNullArgument>
   </file>
   <file src="lib/Doctrine/ORM/Persisters/Entity/BasicEntityPersister.php">
     <DocblockTypeContradiction>
@@ -1317,23 +1273,11 @@
       <code><![CDATA[$this->identityMap[$rootClassName]]]></code>
     </PossiblyInvalidArrayOffset>
     <PossiblyNullArgument>
-<<<<<<< HEAD
-=======
-      <code>$assoc</code>
-      <code>$assoc</code>
->>>>>>> a056552d
       <code><![CDATA[$class->getTypeOfField($class->getSingleIdentifierFieldName())]]></code>
       <code><![CDATA[$collection->getOwner()]]></code>
       <code><![CDATA[$collection->getOwner()]]></code>
       <code>$owner</code>
     </PossiblyNullArgument>
-<<<<<<< HEAD
-=======
-    <PossiblyNullArrayOffset>
-      <code><![CDATA[$class->reflFields]]></code>
-      <code><![CDATA[$targetClass->reflFields]]></code>
-    </PossiblyNullArrayOffset>
->>>>>>> a056552d
     <PossiblyNullReference>
       <code>buildCachedCollectionPersister</code>
       <code>buildCachedEntityPersister</code>
