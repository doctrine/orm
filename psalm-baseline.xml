<?xml version="1.0" encoding="UTF-8"?>
<files psalm-version="4.7.0@d4377c0baf3ffbf0b1ec6998e8d1be2a40971005">
  <file src="lib/Doctrine/ORM/AbstractQuery.php">
    <DeprecatedClass occurrences="1">
      <code>IterableResult</code>
    </DeprecatedClass>
    <DeprecatedMethod occurrences="1">
      <code>iterate</code>
    </DeprecatedMethod>
    <DocblockTypeContradiction occurrences="1">
      <code>$resultCacheDriver !== null &amp;&amp; ! ($resultCacheDriver instanceof \Doctrine\Common\Cache\Cache)</code>
    </DocblockTypeContradiction>
    <FalsableReturnStatement occurrences="1">
      <code>! $filteredParameters-&gt;isEmpty() ? $filteredParameters-&gt;first() : null</code>
    </FalsableReturnStatement>
    <InvalidFalsableReturnType occurrences="1">
      <code>Parameter|null</code>
    </InvalidFalsableReturnType>
    <InvalidNullableReturnType occurrences="3">
      <code>\Doctrine\Common\Cache\Cache</code>
      <code>int</code>
      <code>string</code>
    </InvalidNullableReturnType>
    <InvalidScalarArgument occurrences="1">
      <code>$key</code>
    </InvalidScalarArgument>
    <MissingClosureParamType occurrences="3">
      <code>$alias</code>
      <code>$data</code>
      <code>$data</code>
    </MissingClosureParamType>
    <NullableReturnStatement occurrences="4">
      <code>$this-&gt;_em-&gt;getConfiguration()-&gt;getResultCacheImpl()</code>
      <code>$this-&gt;_queryCacheProfile ? $this-&gt;_queryCacheProfile-&gt;getCacheKey() : null</code>
      <code>$this-&gt;_queryCacheProfile-&gt;getResultCacheDriver()</code>
      <code>$this-&gt;cacheMode</code>
    </NullableReturnStatement>
    <PossiblyInvalidArgument occurrences="2">
      <code>$stmt</code>
      <code>$stmt</code>
    </PossiblyInvalidArgument>
    <PossiblyNullArgument occurrences="4">
      <code>$resultCacheDriver</code>
      <code>$resultCacheDriver</code>
      <code>$resultCacheDriver</code>
      <code>$resultCacheId</code>
    </PossiblyNullArgument>
    <PossiblyNullPropertyAssignmentValue occurrences="1">
      <code>$profile</code>
    </PossiblyNullPropertyAssignmentValue>
    <PossiblyNullReference occurrences="3">
      <code>fetch</code>
      <code>getCacheLogger</code>
      <code>getQueryCache</code>
    </PossiblyNullReference>
    <PropertyNotSetInConstructor occurrences="2">
      <code>$_hydrationCacheProfile</code>
      <code>$_resultSetMapping</code>
    </PropertyNotSetInConstructor>
    <RedundantCastGivenDocblockType occurrences="5">
      <code>(bool) $cacheable</code>
      <code>(int) $cacheMode</code>
      <code>(int) $lifetime</code>
      <code>(int) $lifetime</code>
      <code>(string) $cacheRegion</code>
    </RedundantCastGivenDocblockType>
    <RedundantConditionGivenDocblockType occurrences="1">
      <code>$this-&gt;_hydrationCacheProfile !== null</code>
    </RedundantConditionGivenDocblockType>
  </file>
  <file src="lib/Doctrine/ORM/Cache.php">
    <MissingReturnType occurrences="1">
      <code>evictQueryRegion</code>
    </MissingReturnType>
  </file>
  <file src="lib/Doctrine/ORM/Cache/CacheConfiguration.php">
    <PossiblyNullReference occurrences="1">
      <code>getTimestampRegion</code>
    </PossiblyNullReference>
  </file>
  <file src="lib/Doctrine/ORM/Cache/CollectionCacheKey.php">
    <RedundantCastGivenDocblockType occurrences="2">
      <code>(string) $association</code>
      <code>(string) $entityClass</code>
    </RedundantCastGivenDocblockType>
  </file>
  <file src="lib/Doctrine/ORM/Cache/DefaultCache.php">
    <InvalidOperand occurrences="1">
      <code>! $association['type']</code>
    </InvalidOperand>
    <MissingReturnType occurrences="1">
      <code>evictQueryRegion</code>
    </MissingReturnType>
    <PossiblyNullPropertyAssignmentValue occurrences="1"/>
    <PossiblyNullReference occurrences="1">
      <code>getCacheFactory</code>
    </PossiblyNullReference>
  </file>
  <file src="lib/Doctrine/ORM/Cache/DefaultCacheFactory.php">
    <InvalidNullableReturnType occurrences="1">
      <code>string</code>
    </InvalidNullableReturnType>
    <NullableReturnStatement occurrences="1">
      <code>$this-&gt;fileLockRegionDirectory</code>
    </NullableReturnStatement>
    <RedundantCastGivenDocblockType occurrences="1">
      <code>(string) $fileLockRegionDirectory</code>
    </RedundantCastGivenDocblockType>
  </file>
  <file src="lib/Doctrine/ORM/Cache/DefaultCollectionHydrator.php">
    <InvalidNullableReturnType occurrences="1">
      <code>loadCacheEntry</code>
    </InvalidNullableReturnType>
    <NullableReturnStatement occurrences="1">
      <code>null</code>
    </NullableReturnStatement>
  </file>
  <file src="lib/Doctrine/ORM/Cache/DefaultEntityHydrator.php">
    <MissingReturnType occurrences="1">
      <code>loadCacheEntry</code>
    </MissingReturnType>
    <PossiblyUndefinedArrayOffset occurrences="1">
      <code>$fieldMapping['columnName']</code>
    </PossiblyUndefinedArrayOffset>
    <UndefinedInterfaceMethod occurrences="1">
      <code>getCacheRegion</code>
    </UndefinedInterfaceMethod>
  </file>
  <file src="lib/Doctrine/ORM/Cache/DefaultQueryCache.php">
    <ArgumentTypeCoercion occurrences="5">
      <code>$assocKeys-&gt;identifiers[$assocIndex]</code>
      <code>$assocKeys-&gt;identifiers[$assocIndex]</code>
      <code>$cacheKeys-&gt;identifiers[$index]</code>
      <code>$cacheKeys-&gt;identifiers[$index]</code>
      <code>$unCachedAssociationData-&gt;class</code>
    </ArgumentTypeCoercion>
    <DocblockTypeContradiction occurrences="1">
      <code>$assocValue === null</code>
    </DocblockTypeContradiction>
    <MissingClosureParamType occurrences="1">
      <code>$id</code>
    </MissingClosureParamType>
    <NoInterfaceProperties occurrences="2">
      <code>$assocEntry-&gt;class</code>
      <code>$assocEntry-&gt;class</code>
    </NoInterfaceProperties>
    <PossiblyNullPropertyAssignmentValue occurrences="1">
      <code>$cacheConfig-&gt;getCacheLogger()</code>
    </PossiblyNullPropertyAssignmentValue>
    <PossiblyNullReference occurrences="1">
      <code>getCacheLogger</code>
    </PossiblyNullReference>
    <RedundantConditionGivenDocblockType occurrences="1">
      <code>assert($cm instanceof ClassMetadata)</code>
    </RedundantConditionGivenDocblockType>
    <UndefinedInterfaceMethod occurrences="5">
      <code>getCacheRegion</code>
      <code>resolveAssociationEntries</code>
      <code>resolveAssociationEntries</code>
      <code>storeEntityCache</code>
      <code>storeEntityCache</code>
    </UndefinedInterfaceMethod>
  </file>
  <file src="lib/Doctrine/ORM/Cache/EntityCacheEntry.php">
    <ArgumentTypeCoercion occurrences="1">
      <code>$value-&gt;class</code>
    </ArgumentTypeCoercion>
  </file>
  <file src="lib/Doctrine/ORM/Cache/EntityHydrator.php">
    <MissingReturnType occurrences="1">
      <code>loadCacheEntry</code>
    </MissingReturnType>
  </file>
  <file src="lib/Doctrine/ORM/Cache/Logging/CacheLogger.php">
    <MissingReturnType occurrences="9">
      <code>collectionCacheHit</code>
      <code>collectionCacheMiss</code>
      <code>collectionCachePut</code>
      <code>entityCacheHit</code>
      <code>entityCacheMiss</code>
      <code>entityCachePut</code>
      <code>queryCacheHit</code>
      <code>queryCacheMiss</code>
      <code>queryCachePut</code>
    </MissingReturnType>
  </file>
  <file src="lib/Doctrine/ORM/Cache/Logging/CacheLoggerChain.php">
    <MissingReturnType occurrences="9">
      <code>collectionCacheHit</code>
      <code>collectionCacheMiss</code>
      <code>collectionCachePut</code>
      <code>entityCacheHit</code>
      <code>entityCacheMiss</code>
      <code>entityCachePut</code>
      <code>queryCacheHit</code>
      <code>queryCacheMiss</code>
      <code>queryCachePut</code>
    </MissingReturnType>
  </file>
  <file src="lib/Doctrine/ORM/Cache/Logging/StatisticsCacheLogger.php">
    <MissingReturnType occurrences="9">
      <code>collectionCacheHit</code>
      <code>collectionCacheMiss</code>
      <code>collectionCachePut</code>
      <code>entityCacheHit</code>
      <code>entityCacheMiss</code>
      <code>entityCachePut</code>
      <code>queryCacheHit</code>
      <code>queryCacheMiss</code>
      <code>queryCachePut</code>
    </MissingReturnType>
  </file>
  <file src="lib/Doctrine/ORM/Cache/Persister/CachedPersister.php">
    <MissingReturnType occurrences="2">
      <code>afterTransactionComplete</code>
      <code>afterTransactionRolledBack</code>
    </MissingReturnType>
  </file>
  <file src="lib/Doctrine/ORM/Cache/Persister/Collection/AbstractCollectionPersister.php">
    <ArgumentTypeCoercion occurrences="3">
      <code>$cache</code>
      <code>$entityKey</code>
      <code>$targetEntity</code>
    </ArgumentTypeCoercion>
    <ImplementedReturnTypeMismatch occurrences="1">
      <code>object[]|null</code>
    </ImplementedReturnTypeMismatch>
    <NoInterfaceProperties occurrences="1">
      <code>$entry-&gt;identifiers</code>
    </NoInterfaceProperties>
    <PossiblyNullArgument occurrences="2">
      <code>$collection-&gt;getOwner()</code>
      <code>$collection-&gt;getOwner()</code>
    </PossiblyNullArgument>
    <PossiblyNullReference occurrences="2">
      <code>buildCollectionHydrator</code>
      <code>getCacheFactory</code>
    </PossiblyNullReference>
  </file>
  <file src="lib/Doctrine/ORM/Cache/Persister/Collection/NonStrictReadWriteCachedCollectionPersister.php">
    <MissingReturnType occurrences="2">
      <code>afterTransactionComplete</code>
      <code>afterTransactionRolledBack</code>
    </MissingReturnType>
    <PossiblyNullArgument occurrences="2">
      <code>$collection-&gt;getOwner()</code>
      <code>$collection-&gt;getOwner()</code>
    </PossiblyNullArgument>
  </file>
  <file src="lib/Doctrine/ORM/Cache/Persister/Collection/ReadOnlyCachedCollectionPersister.php">
    <PossiblyNullArgument occurrences="1">
      <code>$collection-&gt;getOwner()</code>
    </PossiblyNullArgument>
  </file>
  <file src="lib/Doctrine/ORM/Cache/Persister/Collection/ReadWriteCachedCollectionPersister.php">
    <MissingReturnType occurrences="2">
      <code>afterTransactionComplete</code>
      <code>afterTransactionRolledBack</code>
    </MissingReturnType>
    <PossiblyNullArgument occurrences="2">
      <code>$collection-&gt;getOwner()</code>
      <code>$collection-&gt;getOwner()</code>
    </PossiblyNullArgument>
    <UndefinedInterfaceMethod occurrences="2">
      <code>lock</code>
      <code>lock</code>
    </UndefinedInterfaceMethod>
  </file>
  <file src="lib/Doctrine/ORM/Cache/Persister/Entity/AbstractEntityPersister.php">
    <ArgumentTypeCoercion occurrences="1">
      <code>$cacheEntry</code>
    </ArgumentTypeCoercion>
    <MissingReturnType occurrences="1">
      <code>loadAll</code>
    </MissingReturnType>
    <NoInterfaceProperties occurrences="1">
      <code>$cacheEntry-&gt;class</code>
    </NoInterfaceProperties>
    <PossiblyNullArgument occurrences="2">
      <code>$collection-&gt;getOwner()</code>
      <code>$collection-&gt;getOwner()</code>
    </PossiblyNullArgument>
    <PossiblyNullPropertyAssignmentValue occurrences="1">
      <code>$em-&gt;getCache()</code>
    </PossiblyNullPropertyAssignmentValue>
    <PossiblyNullReference occurrences="2">
      <code>getCacheFactory</code>
      <code>getTimestampRegion</code>
    </PossiblyNullReference>
    <RedundantConditionGivenDocblockType occurrences="2">
      <code>$result</code>
      <code>assert($metadata instanceof ClassMetadata)</code>
    </RedundantConditionGivenDocblockType>
    <UndefinedInterfaceMethod occurrences="9">
      <code>getCacheRegion</code>
      <code>getCacheRegion</code>
      <code>getCacheRegion</code>
      <code>getCacheRegion</code>
      <code>loadCollectionCache</code>
      <code>loadCollectionCache</code>
      <code>storeCollectionCache</code>
      <code>storeCollectionCache</code>
      <code>storeEntityCache</code>
    </UndefinedInterfaceMethod>
  </file>
  <file src="lib/Doctrine/ORM/Cache/Persister/Entity/NonStrictReadWriteCachedEntityPersister.php">
    <MissingReturnType occurrences="2">
      <code>afterTransactionComplete</code>
      <code>afterTransactionRolledBack</code>
    </MissingReturnType>
  </file>
  <file src="lib/Doctrine/ORM/Cache/Persister/Entity/ReadWriteCachedEntityPersister.php">
    <MissingReturnType occurrences="2">
      <code>afterTransactionComplete</code>
      <code>afterTransactionRolledBack</code>
    </MissingReturnType>
    <RedundantCondition occurrences="1">
      <code>$isChanged</code>
    </RedundantCondition>
    <UndefinedInterfaceMethod occurrences="2">
      <code>lock</code>
      <code>lock</code>
    </UndefinedInterfaceMethod>
  </file>
  <file src="lib/Doctrine/ORM/Cache/Region.php">
    <MissingReturnType occurrences="3">
      <code>evict</code>
      <code>evictAll</code>
      <code>put</code>
    </MissingReturnType>
  </file>
  <file src="lib/Doctrine/ORM/Cache/Region/DefaultMultiGetRegion.php">
    <DeprecatedClass occurrences="2">
      <code>MultiGetCache</code>
      <code>MultiGetCache|Cache</code>
    </DeprecatedClass>
    <MissingParamType occurrences="2">
      <code>$lifetime</code>
      <code>$name</code>
    </MissingParamType>
    <NonInvariantDocblockPropertyType occurrences="1">
      <code>$cache</code>
    </NonInvariantDocblockPropertyType>
    <PossiblyUndefinedMethod occurrences="1">
      <code>fetchMultiple</code>
    </PossiblyUndefinedMethod>
  </file>
  <file src="lib/Doctrine/ORM/Cache/Region/DefaultRegion.php">
    <LessSpecificReturnStatement occurrences="1">
      <code>$this-&gt;cache</code>
    </LessSpecificReturnStatement>
    <MoreSpecificReturnType occurrences="1">
      <code>CacheProvider</code>
    </MoreSpecificReturnType>
    <RedundantCastGivenDocblockType occurrences="2">
      <code>(int) $lifetime</code>
      <code>(string) $name</code>
    </RedundantCastGivenDocblockType>
  </file>
  <file src="lib/Doctrine/ORM/Cache/Region/FileLockRegion.php">
    <ImplementedReturnTypeMismatch occurrences="1">
      <code>bool</code>
    </ImplementedReturnTypeMismatch>
    <InvalidNullableReturnType occurrences="1">
      <code>lock</code>
    </InvalidNullableReturnType>
    <MissingReturnType occurrences="3">
      <code>evict</code>
      <code>evictAll</code>
      <code>put</code>
    </MissingReturnType>
    <NullableReturnStatement occurrences="2">
      <code>null</code>
      <code>null</code>
    </NullableReturnStatement>
  </file>
  <file src="lib/Doctrine/ORM/Cache/Region/UpdateTimestampCache.php">
    <MissingReturnType occurrences="1">
      <code>update</code>
    </MissingReturnType>
  </file>
  <file src="lib/Doctrine/ORM/Cache/RegionsConfiguration.php">
    <RedundantCastGivenDocblockType occurrences="6">
      <code>(int) $defaultLifetime</code>
      <code>(int) $defaultLifetime</code>
      <code>(int) $defaultLockLifetime</code>
      <code>(int) $defaultLockLifetime</code>
      <code>(int) $lifetime</code>
      <code>(int) $lifetime</code>
    </RedundantCastGivenDocblockType>
  </file>
  <file src="lib/Doctrine/ORM/Cache/TimestampCacheEntry.php">
    <RedundantCastGivenDocblockType occurrences="1">
      <code>(float) $time</code>
    </RedundantCastGivenDocblockType>
  </file>
  <file src="lib/Doctrine/ORM/Cache/TimestampCacheKey.php">
    <RedundantCastGivenDocblockType occurrences="1">
      <code>(string) $space</code>
    </RedundantCastGivenDocblockType>
  </file>
  <file src="lib/Doctrine/ORM/Cache/TimestampQueryCacheValidator.php">
    <NoInterfaceProperties occurrences="1">
      <code>$timestamp-&gt;time</code>
    </NoInterfaceProperties>
  </file>
  <file src="lib/Doctrine/ORM/Cache/TimestampRegion.php">
    <MissingReturnType occurrences="1">
      <code>update</code>
    </MissingReturnType>
  </file>
  <file src="lib/Doctrine/ORM/Configuration.php">
    <ArgumentTypeCoercion occurrences="2">
      <code>$className</code>
      <code>$className</code>
    </ArgumentTypeCoercion>
    <DeprecatedClass occurrences="2">
      <code>new CachedReader($reader, new ArrayCache())</code>
      <code>new SimpleAnnotationReader()</code>
    </DeprecatedClass>
    <DeprecatedMethod occurrences="3">
      <code>AnnotationRegistry::registerFile(__DIR__ . '/Mapping/Driver/DoctrineAnnotations.php')</code>
      <code>getAutoGenerateProxyClasses</code>
      <code>getMetadataCacheImpl</code>
    </DeprecatedMethod>
    <RedundantCastGivenDocblockType occurrences="1">
      <code>(bool) $flag</code>
    </RedundantCastGivenDocblockType>
  </file>
  <file src="lib/Doctrine/ORM/Decorator/EntityManagerDecorator.php">
<<<<<<< HEAD
    <DeprecatedMethod occurrences="1">
=======
    <DeprecatedMethod occurrences="4">
      <code>copy</code>
>>>>>>> 03948f89
      <code>getHydrator</code>
      <code>transactional</code>
      <code>transactional</code>
    </DeprecatedMethod>
    <MissingParamType occurrences="3">
      <code>$entity</code>
      <code>$lockMode</code>
      <code>$lockVersion</code>
    </MissingParamType>
    <MissingReturnType occurrences="1">
      <code>wrapInTransaction</code>
    </MissingReturnType>
    <NonInvariantDocblockPropertyType occurrences="1">
      <code>$wrapped</code>
    </NonInvariantDocblockPropertyType>
    <TooManyArguments occurrences="2">
      <code>find</code>
      <code>flush</code>
    </TooManyArguments>
  </file>
  <file src="lib/Doctrine/ORM/EntityManager.php">
    <ArgumentTypeCoercion occurrences="1">
      <code>$connection</code>
    </ArgumentTypeCoercion>
    <DeprecatedClass occurrences="2">
      <code>ProxyFactory</code>
    </DeprecatedClass>
    <DeprecatedMethod occurrences="7">
      <code>getAutoGenerateProxyClasses</code>
      <code>getMetadataCacheImpl</code>
      <code>getProxyDir</code>
      <code>getProxyNamespace</code>
      <code>merge</code>
      <code>setCacheDriver</code>
      <code>setCacheDriver</code>
    </DeprecatedMethod>
    <DocblockTypeContradiction occurrences="9">
      <code>$entityName !== null &amp;&amp; ! is_string($entityName)</code>
      <code>$this-&gt;expressionBuilder === null</code>
      <code>$this-&gt;filterCollection === null</code>
      <code>$this-&gt;filterCollection === null</code>
      <code>is_object($entity)</code>
      <code>is_object($entity)</code>
      <code>is_object($entity)</code>
      <code>is_object($entity)</code>
      <code>is_object($entity)</code>
    </DocblockTypeContradiction>
    <InvalidReturnStatement occurrences="7">
      <code>$entity</code>
      <code>$entity</code>
      <code>$entity</code>
      <code>$entity instanceof $class-&gt;name ? $entity : null</code>
      <code>$persister-&gt;load($sortedId, null, null, [], $lockMode)</code>
      <code>$persister-&gt;loadById($sortedId)</code>
      <code>$this-&gt;metadataFactory-&gt;getMetadataFor($className)</code>
    </InvalidReturnStatement>
    <InvalidReturnType occurrences="3">
      <code>?T</code>
      <code>getClassMetadata</code>
      <code>getReference</code>
    </InvalidReturnType>
    <InvalidScalarArgument occurrences="1">
      <code>$hydrationMode</code>
    </InvalidScalarArgument>
    <LessSpecificReturnStatement occurrences="2">
      <code>$this-&gt;repositoryFactory-&gt;getRepository($this, $entityName)</code>
      <code>new $class($this)</code>
    </LessSpecificReturnStatement>
    <MissingReturnType occurrences="1">
      <code>wrapInTransaction</code>
    </MissingReturnType>
    <MoreSpecificReturnType occurrences="2">
      <code>EntityRepository&lt;T&gt;</code>
      <code>newHydrator</code>
    </MoreSpecificReturnType>
    <PossiblyNullArgument occurrences="3">
      <code>$config-&gt;getProxyDir()</code>
      <code>$config-&gt;getProxyNamespace()</code>
      <code>$entity</code>
    </PossiblyNullArgument>
    <PossiblyNullReference occurrences="2">
      <code>createCache</code>
      <code>getCacheFactory</code>
    </PossiblyNullReference>
    <PropertyNotSetInConstructor occurrences="3">
      <code>$cache</code>
      <code>$expressionBuilder</code>
      <code>$filterCollection</code>
    </PropertyNotSetInConstructor>
    <PropertyTypeCoercion occurrences="1">
      <code>new $metadataFactoryClassName()</code>
    </PropertyTypeCoercion>
    <RedundantCondition occurrences="1">
      <code>is_object($connection)</code>
    </RedundantCondition>
    <RedundantConditionGivenDocblockType occurrences="1">
      <code>$this-&gt;filterCollection !== null</code>
    </RedundantConditionGivenDocblockType>
    <TypeDoesNotContainType occurrences="2">
      <code>$connection instanceof Connection</code>
      <code>': "' . $connection . '"'</code>
    </TypeDoesNotContainType>
  </file>
  <file src="lib/Doctrine/ORM/EntityManagerInterface.php">
    <DeprecatedClass occurrences="1">
      <code>ProxyFactory</code>
    </DeprecatedClass>
  </file>
  <file src="lib/Doctrine/ORM/EntityRepository.php">
    <ArgumentTypeCoercion occurrences="5">
      <code>$this-&gt;_entityName</code>
      <code>$this-&gt;_entityName</code>
      <code>$this-&gt;_entityName</code>
      <code>$this-&gt;_entityName</code>
      <code>$this-&gt;_entityName</code>
    </ArgumentTypeCoercion>
    <DocblockTypeContradiction occurrences="1">
      <code>self::$inflector === null</code>
    </DocblockTypeContradiction>
    <InvalidReturnStatement occurrences="3">
      <code>$persister-&gt;load($criteria, null, null, [], null, 1, $orderBy)</code>
      <code>$this-&gt;_em-&gt;find($this-&gt;_entityName, $id, $lockMode, $lockVersion)</code>
      <code>new LazyCriteriaCollection($persister, $criteria)</code>
    </InvalidReturnStatement>
    <InvalidReturnType occurrences="3">
      <code>?T</code>
      <code>?T</code>
      <code>Collection&lt;int, T&gt;</code>
    </InvalidReturnType>
    <MoreSpecificImplementedParamType occurrences="2">
      <code>$criteria</code>
      <code>$criteria</code>
    </MoreSpecificImplementedParamType>
    <PropertyTypeCoercion occurrences="1">
      <code>$em</code>
    </PropertyTypeCoercion>
  </file>
  <file src="lib/Doctrine/ORM/Event/LifecycleEventArgs.php">
    <LessSpecificReturnStatement occurrences="1">
      <code>$this-&gt;getObjectManager()</code>
    </LessSpecificReturnStatement>
    <MoreSpecificReturnType occurrences="1">
      <code>EntityManager</code>
    </MoreSpecificReturnType>
  </file>
  <file src="lib/Doctrine/ORM/Event/LoadClassMetadataEventArgs.php">
    <LessSpecificReturnStatement occurrences="1">
      <code>$this-&gt;getObjectManager()</code>
    </LessSpecificReturnStatement>
    <MoreSpecificReturnType occurrences="1">
      <code>EntityManager</code>
    </MoreSpecificReturnType>
  </file>
  <file src="lib/Doctrine/ORM/Event/OnClassMetadataNotFoundEventArgs.php">
    <RedundantCastGivenDocblockType occurrences="1">
      <code>(string) $className</code>
    </RedundantCastGivenDocblockType>
  </file>
  <file src="lib/Doctrine/ORM/Event/PostFlushEventArgs.php">
    <PropertyTypeCoercion occurrences="1">
      <code>$em</code>
    </PropertyTypeCoercion>
  </file>
  <file src="lib/Doctrine/ORM/Event/PreFlushEventArgs.php">
    <PropertyTypeCoercion occurrences="1">
      <code>$em</code>
    </PropertyTypeCoercion>
  </file>
  <file src="lib/Doctrine/ORM/Exception/ORMException.php">
    <DeprecatedClass occurrences="1">
      <code>BaseORMException</code>
    </DeprecatedClass>
  </file>
  <file src="lib/Doctrine/ORM/Id/AssignedGenerator.php">
    <PossiblyNullArgument occurrences="1">
      <code>$entity</code>
    </PossiblyNullArgument>
  </file>
  <file src="lib/Doctrine/ORM/Id/BigIntegerIdentityGenerator.php">
    <PossiblyNullPropertyAssignmentValue occurrences="1">
      <code>$sequenceName</code>
    </PossiblyNullPropertyAssignmentValue>
    <RedundantCastGivenDocblockType occurrences="1">
      <code>(string) $em-&gt;getConnection()-&gt;lastInsertId($this-&gt;sequenceName)</code>
    </RedundantCastGivenDocblockType>
  </file>
  <file src="lib/Doctrine/ORM/Id/IdentityGenerator.php">
    <PossiblyNullPropertyAssignmentValue occurrences="1">
      <code>$sequenceName</code>
    </PossiblyNullPropertyAssignmentValue>
  </file>
  <file src="lib/Doctrine/ORM/Id/TableGenerator.php">
    <PossiblyFalseOperand occurrences="3">
      <code>$currentLevel</code>
      <code>$this-&gt;_nextValue</code>
      <code>$this-&gt;_nextValue</code>
    </PossiblyFalseOperand>
    <UndefinedMethod occurrences="2">
      <code>getTableHiLoCurrentValSql</code>
      <code>getTableHiLoUpdateNextValSql</code>
    </UndefinedMethod>
  </file>
  <file src="lib/Doctrine/ORM/Id/UuidGenerator.php">
    <DeprecatedMethod occurrences="1">
      <code>getGuidExpression</code>
    </DeprecatedMethod>
  </file>
  <file src="lib/Doctrine/ORM/Internal/CommitOrderCalculator.php">
    <RedundantCondition occurrences="2">
      <code>$vertex-&gt;state !== self::VISITED</code>
      <code>$vertex-&gt;state !== self::VISITED</code>
    </RedundantCondition>
  </file>
  <file src="lib/Doctrine/ORM/Internal/Hydration/AbstractHydrator.php">
    <DeprecatedClass occurrences="2">
      <code>IterableResult</code>
      <code>new IterableResult($this)</code>
    </DeprecatedClass>
    <PossiblyNullPropertyAssignmentValue occurrences="2">
      <code>null</code>
      <code>null</code>
    </PossiblyNullPropertyAssignmentValue>
    <PropertyNotSetInConstructor occurrences="3">
      <code>$_hints</code>
      <code>$_rsm</code>
      <code>$_stmt</code>
    </PropertyNotSetInConstructor>
    <PropertyTypeCoercion occurrences="2">
      <code>$resultSetMapping</code>
      <code>$resultSetMapping</code>
    </PropertyTypeCoercion>
    <ReferenceConstraintViolation occurrences="1">
      <code>return $rowData;</code>
    </ReferenceConstraintViolation>
  </file>
  <file src="lib/Doctrine/ORM/Internal/Hydration/ArrayHydrator.php">
    <PossiblyInvalidArgument occurrences="1">
      <code>$index</code>
    </PossiblyInvalidArgument>
    <PossiblyNullArrayAssignment occurrences="2">
      <code>$result[$resultKey]</code>
      <code>$result[$resultKey]</code>
    </PossiblyNullArrayAssignment>
    <PossiblyUndefinedArrayOffset occurrences="1">
      <code>$newObject['args']</code>
    </PossiblyUndefinedArrayOffset>
    <PropertyNotSetInConstructor occurrences="3">
      <code>ArrayHydrator</code>
      <code>ArrayHydrator</code>
      <code>ArrayHydrator</code>
    </PropertyNotSetInConstructor>
    <ReferenceConstraintViolation occurrences="1">
      <code>$result</code>
    </ReferenceConstraintViolation>
  </file>
  <file src="lib/Doctrine/ORM/Internal/Hydration/IterableResult.php">
    <ImplementedReturnTypeMismatch occurrences="1">
      <code>mixed[]|false</code>
    </ImplementedReturnTypeMismatch>
    <PossiblyFalsePropertyAssignmentValue occurrences="2">
      <code>$this-&gt;_hydrator-&gt;hydrateRow()</code>
      <code>$this-&gt;next()</code>
    </PossiblyFalsePropertyAssignmentValue>
    <RedundantConditionGivenDocblockType occurrences="1">
      <code>$this-&gt;_current !== false</code>
    </RedundantConditionGivenDocblockType>
  </file>
  <file src="lib/Doctrine/ORM/Internal/Hydration/ObjectHydrator.php">
    <InvalidScalarArgument occurrences="1">
      <code>array_keys($discrMap)</code>
    </InvalidScalarArgument>
    <PossiblyFalseArgument occurrences="1">
      <code>$index</code>
    </PossiblyFalseArgument>
    <PossiblyInvalidArgument occurrences="7">
      <code>$parentObject</code>
      <code>$parentObject</code>
      <code>$parentObject</code>
      <code>$parentObject</code>
      <code>$parentObject</code>
      <code>$parentObject</code>
      <code>$parentObject</code>
    </PossiblyInvalidArgument>
    <PossiblyNullArgument occurrences="1">
      <code>$objectClass</code>
    </PossiblyNullArgument>
    <PossiblyNullReference occurrences="6">
      <code>getValue</code>
      <code>getValue</code>
      <code>getValue</code>
      <code>setValue</code>
      <code>setValue</code>
      <code>setValue</code>
    </PossiblyNullReference>
    <PossiblyUndefinedArrayOffset occurrences="1">
      <code>$newObject['args']</code>
    </PossiblyUndefinedArrayOffset>
    <PropertyNotSetInConstructor occurrences="3">
      <code>ObjectHydrator</code>
      <code>ObjectHydrator</code>
      <code>ObjectHydrator</code>
    </PropertyNotSetInConstructor>
  </file>
  <file src="lib/Doctrine/ORM/Internal/Hydration/ScalarHydrator.php">
    <PropertyNotSetInConstructor occurrences="3">
      <code>ScalarHydrator</code>
      <code>ScalarHydrator</code>
      <code>ScalarHydrator</code>
    </PropertyNotSetInConstructor>
  </file>
  <file src="lib/Doctrine/ORM/Internal/Hydration/SimpleObjectHydrator.php">
    <DeprecatedMethod occurrences="1">
      <code>getSQLResultCasing</code>
    </DeprecatedMethod>
    <InvalidScalarArgument occurrences="1">
      <code>array_keys($discrMap)</code>
    </InvalidScalarArgument>
    <MissingPropertyType occurrences="1">
      <code>$this-&gt;class-&gt;inheritanceType</code>
    </MissingPropertyType>
    <PropertyNotSetInConstructor occurrences="4">
      <code>$class</code>
      <code>SimpleObjectHydrator</code>
      <code>SimpleObjectHydrator</code>
      <code>SimpleObjectHydrator</code>
    </PropertyNotSetInConstructor>
  </file>
  <file src="lib/Doctrine/ORM/Internal/Hydration/SingleScalarHydrator.php">
    <PropertyNotSetInConstructor occurrences="3">
      <code>SingleScalarHydrator</code>
      <code>SingleScalarHydrator</code>
      <code>SingleScalarHydrator</code>
    </PropertyNotSetInConstructor>
  </file>
  <file src="lib/Doctrine/ORM/LazyCriteriaCollection.php">
    <MoreSpecificImplementedParamType occurrences="1">
      <code>$element</code>
    </MoreSpecificImplementedParamType>
    <PropertyNotSetInConstructor occurrences="1">
      <code>LazyCriteriaCollection</code>
    </PropertyNotSetInConstructor>
    <UndefinedInterfaceMethod occurrences="1">
      <code>matching</code>
    </UndefinedInterfaceMethod>
  </file>
  <file src="lib/Doctrine/ORM/Mapping/AnsiQuoteStrategy.php">
    <DeprecatedMethod occurrences="1">
      <code>getSQLResultCasing</code>
    </DeprecatedMethod>
    <PossiblyUndefinedArrayOffset occurrences="1">
      <code>$class-&gt;fieldMappings[$fieldName]['columnName']</code>
    </PossiblyUndefinedArrayOffset>
  </file>
  <file src="lib/Doctrine/ORM/Mapping/AssociationOverride.php">
    <MissingConstructor occurrences="5">
      <code>$fetch</code>
      <code>$inversedBy</code>
      <code>$joinColumns</code>
      <code>$joinTable</code>
      <code>$name</code>
    </MissingConstructor>
  </file>
  <file src="lib/Doctrine/ORM/Mapping/AssociationOverrides.php">
    <MissingConstructor occurrences="1">
      <code>$value</code>
    </MissingConstructor>
  </file>
  <file src="lib/Doctrine/ORM/Mapping/AttributeOverride.php">
    <MissingConstructor occurrences="2">
      <code>$column</code>
      <code>$name</code>
    </MissingConstructor>
  </file>
  <file src="lib/Doctrine/ORM/Mapping/AttributeOverrides.php">
    <MissingConstructor occurrences="1">
      <code>$value</code>
    </MissingConstructor>
  </file>
  <file src="lib/Doctrine/ORM/Mapping/Builder/ClassMetadataBuilder.php">
    <ArgumentTypeCoercion occurrences="2">
      <code>$class</code>
      <code>$repositoryClassName</code>
    </ArgumentTypeCoercion>
    <DeprecatedMethod occurrences="1">
      <code>addNamedQuery</code>
    </DeprecatedMethod>
  </file>
  <file src="lib/Doctrine/ORM/Mapping/Builder/EntityListenerBuilder.php">
    <ArgumentTypeCoercion occurrences="1">
      <code>$className</code>
    </ArgumentTypeCoercion>
    <PossiblyNullArgument occurrences="1">
      <code>$class</code>
    </PossiblyNullArgument>
  </file>
  <file src="lib/Doctrine/ORM/Mapping/Builder/FieldBuilder.php">
    <PropertyNotSetInConstructor occurrences="3">
      <code>$generatedValue</code>
      <code>$sequenceDef</code>
      <code>$version</code>
    </PropertyNotSetInConstructor>
    <RedundantCastGivenDocblockType occurrences="3">
      <code>(bool) $flag</code>
      <code>(bool) $flag</code>
      <code>(string) $customIdGenerator</code>
    </RedundantCastGivenDocblockType>
  </file>
  <file src="lib/Doctrine/ORM/Mapping/Cache.php">
    <PossiblyNullPropertyAssignmentValue occurrences="1">
      <code>$region</code>
    </PossiblyNullPropertyAssignmentValue>
  </file>
  <file src="lib/Doctrine/ORM/Mapping/ClassMetadata.php">
    <PropertyNotSetInConstructor occurrences="8">
      <code>ClassMetadata</code>
      <code>ClassMetadata</code>
      <code>ClassMetadata</code>
      <code>ClassMetadata</code>
      <code>ClassMetadata</code>
      <code>ClassMetadata</code>
      <code>ClassMetadata</code>
      <code>ClassMetadata</code>
    </PropertyNotSetInConstructor>
  </file>
  <file src="lib/Doctrine/ORM/Mapping/ClassMetadataFactory.php">
    <ArgumentTypeCoercion occurrences="24">
      <code>$class</code>
      <code>$class</code>
      <code>$class</code>
      <code>$class</code>
      <code>$class</code>
      <code>$class</code>
      <code>$class</code>
      <code>$class</code>
      <code>$class</code>
      <code>$class</code>
      <code>$class</code>
      <code>$class</code>
      <code>$class</code>
      <code>$class</code>
      <code>$class</code>
      <code>$parent</code>
      <code>$parent</code>
      <code>$parent</code>
      <code>$parent</code>
      <code>$parent</code>
      <code>$parent</code>
      <code>$parent</code>
      <code>$parent</code>
      <code>new $definition['class']()</code>
    </ArgumentTypeCoercion>
    <DeprecatedClass occurrences="1">
      <code>new UuidGenerator()</code>
    </DeprecatedClass>
    <DeprecatedConstant occurrences="1">
      <code>ClassMetadata::GENERATOR_TYPE_UUID</code>
    </DeprecatedConstant>
    <DeprecatedMethod occurrences="5">
      <code>addNamedNativeQuery</code>
      <code>addNamedQuery</code>
      <code>fixSchemaElementName</code>
      <code>fixSchemaElementName</code>
      <code>prefersSequences</code>
    </DeprecatedMethod>
    <DocblockTypeContradiction occurrences="3">
      <code>! $class-&gt;reflClass</code>
      <code>$class-&gt;reflClass</code>
      <code>$definition</code>
    </DocblockTypeContradiction>
    <InvalidArrayOffset occurrences="1">
      <code>$subClass-&gt;table[$indexType][$indexName]</code>
    </InvalidArrayOffset>
    <MissingConstructor occurrences="2">
      <code>$driver</code>
      <code>$evm</code>
    </MissingConstructor>
    <NoInterfaceProperties occurrences="31">
      <code>$class-&gt;cache</code>
      <code>$class-&gt;changeTrackingPolicy</code>
      <code>$class-&gt;containsForeignIdentifier</code>
      <code>$class-&gt;discriminatorMap</code>
      <code>$class-&gt;embeddedClasses</code>
      <code>$class-&gt;entityListeners</code>
      <code>$class-&gt;entityListeners</code>
      <code>$class-&gt;isMappedSuperclass</code>
      <code>$class-&gt;isMappedSuperclass</code>
      <code>$class-&gt;name</code>
      <code>$class-&gt;name</code>
      <code>$class-&gt;name</code>
      <code>$parent-&gt;cache</code>
      <code>$parent-&gt;changeTrackingPolicy</code>
      <code>$parent-&gt;containsForeignIdentifier</code>
      <code>$parent-&gt;customGeneratorDefinition</code>
      <code>$parent-&gt;customRepositoryClassName</code>
      <code>$parent-&gt;discriminatorColumn</code>
      <code>$parent-&gt;discriminatorMap</code>
      <code>$parent-&gt;entityListeners</code>
      <code>$parent-&gt;generatorType</code>
      <code>$parent-&gt;identifier</code>
      <code>$parent-&gt;inheritanceType</code>
      <code>$parent-&gt;isMappedSuperclass</code>
      <code>$parent-&gt;isVersioned</code>
      <code>$parent-&gt;lifecycleCallbacks</code>
      <code>$parent-&gt;namedNativeQueries</code>
      <code>$parent-&gt;namedQueries</code>
      <code>$parent-&gt;sqlResultSetMappings</code>
      <code>$parent-&gt;table</code>
      <code>$parent-&gt;versionField</code>
    </NoInterfaceProperties>
    <PossiblyInvalidIterator occurrences="1">
      <code>$parentClass-&gt;table[$indexType]</code>
    </PossiblyInvalidIterator>
    <PossiblyNullArgument occurrences="2">
      <code>$this-&gt;em</code>
      <code>$this-&gt;em</code>
    </PossiblyNullArgument>
    <PossiblyNullPropertyAssignmentValue occurrences="1">
      <code>$this-&gt;em-&gt;getConfiguration()-&gt;getMetadataDriverImpl()</code>
    </PossiblyNullPropertyAssignmentValue>
    <PossiblyNullReference occurrences="6">
      <code>getConfiguration</code>
      <code>getConfiguration</code>
      <code>getConfiguration</code>
      <code>getConfiguration</code>
      <code>getConfiguration</code>
      <code>getConnection</code>
    </PossiblyNullReference>
    <PropertyTypeCoercion occurrences="1">
      <code>$subClass-&gt;table</code>
    </PropertyTypeCoercion>
    <RedundantConditionGivenDocblockType occurrences="2">
      <code>$parent</code>
      <code>$parent-&gt;idGenerator</code>
    </RedundantConditionGivenDocblockType>
    <UndefinedInterfaceMethod occurrences="17">
      <code>inlineEmbeddable</code>
      <code>isInheritanceTypeNone</code>
      <code>isInheritanceTypeSingleTable</code>
      <code>isRootEntity</code>
      <code>setChangeTrackingPolicy</code>
      <code>setCustomGeneratorDefinition</code>
      <code>setCustomRepositoryClass</code>
      <code>setDiscriminatorColumn</code>
      <code>setDiscriminatorMap</code>
      <code>setIdGeneratorType</code>
      <code>setIdentifier</code>
      <code>setInheritanceType</code>
      <code>setLifecycleCallbacks</code>
      <code>setParentClasses</code>
      <code>setPrimaryTable</code>
      <code>setVersionField</code>
      <code>setVersioned</code>
    </UndefinedInterfaceMethod>
  </file>
  <file src="lib/Doctrine/ORM/Mapping/ClassMetadataInfo.php">
    <ArgumentTypeCoercion occurrences="2">
      <code>$class</code>
      <code>$subclass</code>
    </ArgumentTypeCoercion>
    <DeprecatedConstant occurrences="1">
      <code>self::GENERATOR_TYPE_UUID</code>
    </DeprecatedConstant>
    <DeprecatedProperty occurrences="2">
      <code>$this-&gt;columnNames</code>
      <code>$this-&gt;columnNames</code>
    </DeprecatedProperty>
    <DocblockTypeContradiction occurrences="1">
      <code>$this-&gt;table</code>
    </DocblockTypeContradiction>
    <ImplementedReturnTypeMismatch occurrences="1">
      <code>string|null</code>
    </ImplementedReturnTypeMismatch>
    <InvalidDocblock occurrences="4">
      <code>protected function _validateAndCompleteAssociationMapping(array $mapping)</code>
      <code>protected function _validateAndCompleteManyToManyMapping(array $mapping)</code>
      <code>protected function _validateAndCompleteOneToOneMapping(array $mapping)</code>
      <code>public $inheritanceType = self::INHERITANCE_TYPE_NONE;</code>
    </InvalidDocblock>
    <InvalidNullableReturnType occurrences="2">
      <code>ReflectionProperty</code>
      <code>ReflectionProperty</code>
    </InvalidNullableReturnType>
    <InvalidScalarArgument occurrences="1">
      <code>$type</code>
    </InvalidScalarArgument>
    <LessSpecificReturnStatement occurrences="1">
      <code>$cache</code>
    </LessSpecificReturnStatement>
    <MissingClosureParamType occurrences="2">
      <code>$joinColumn</code>
      <code>$joinColumn</code>
    </MissingClosureParamType>
    <MissingClosureReturnType occurrences="1">
      <code>static function ($joinColumn) {</code>
    </MissingClosureReturnType>
    <MissingPropertyType occurrences="1">
      <code>$inheritanceType</code>
    </MissingPropertyType>
    <MissingReturnType occurrences="3">
      <code>_validateAndCompleteAssociationMapping</code>
      <code>_validateAndCompleteManyToManyMapping</code>
      <code>_validateAndCompleteOneToOneMapping</code>
    </MissingReturnType>
    <MoreSpecificReturnType occurrences="1">
      <code>array{usage: int, region: string|null}</code>
    </MoreSpecificReturnType>
    <NullableReturnStatement occurrences="2">
      <code>$this-&gt;reflFields[$name]</code>
      <code>$this-&gt;reflFields[$this-&gt;identifier[0]]</code>
    </NullableReturnStatement>
    <PossiblyNullArgument occurrences="9">
      <code>$class</code>
      <code>$className</code>
      <code>$entityResult['entityClass']</code>
      <code>$mapping['targetEntity']</code>
      <code>$mapping['targetEntity']</code>
      <code>$parentReflFields[$embeddedClass['declaredField']]</code>
      <code>$parentReflFields[$mapping['declaredField']]</code>
      <code>$queryMapping['resultClass']</code>
      <code>$reflService-&gt;getAccessibleProperty($mapping['originalClass'], $mapping['originalField'])</code>
    </PossiblyNullArgument>
    <PossiblyNullPropertyAssignmentValue occurrences="3">
      <code>$reflService-&gt;getClass($this-&gt;name)</code>
      <code>$reflService-&gt;getClass($this-&gt;name)</code>
      <code>null</code>
    </PossiblyNullPropertyAssignmentValue>
    <PossiblyNullReference occurrences="6">
      <code>getValue</code>
      <code>getValue</code>
      <code>getValue</code>
      <code>instantiate</code>
      <code>setValue</code>
      <code>setValue</code>
    </PossiblyNullReference>
    <PossiblyUndefinedArrayOffset occurrences="11">
      <code>$fieldMapping['columnName']</code>
      <code>$fieldMapping['columnName']</code>
      <code>$mapping['columnName']</code>
      <code>$mapping['originalClass']</code>
      <code>$mapping['originalField']</code>
      <code>$mapping['targetEntity']</code>
      <code>$this-&gt;fieldMappings[$field]['columnName']</code>
      <code>$this-&gt;fieldMappings[$field]['columnName']</code>
      <code>$this-&gt;fieldMappings[$idProperty]['columnName']</code>
      <code>$this-&gt;fieldMappings[$idProperty]['columnName']</code>
      <code>$this-&gt;fieldMappings[$idProperty]['columnName']</code>
    </PossiblyUndefinedArrayOffset>
    <PropertyNotSetInConstructor occurrences="8">
      <code>$discriminatorColumn</code>
      <code>$idGenerator</code>
      <code>$isVersioned</code>
      <code>$namespace</code>
      <code>$reflClass</code>
      <code>$sequenceGeneratorDefinition</code>
      <code>$table</code>
      <code>$tableGeneratorDefinition</code>
    </PropertyNotSetInConstructor>
    <PropertyTypeCoercion occurrences="11">
      <code>$this-&gt;entityListeners</code>
      <code>$this-&gt;fieldMappings</code>
      <code>$this-&gt;fullyQualifiedClassName($repositoryClassName)</code>
      <code>$this-&gt;sqlResultSetMappings</code>
      <code>$this-&gt;subClasses</code>
      <code>$this-&gt;table</code>
      <code>$this-&gt;table</code>
      <code>$this-&gt;table</code>
      <code>$this-&gt;table</code>
      <code>$this-&gt;table</code>
      <code>$this-&gt;table</code>
    </PropertyTypeCoercion>
    <RedundantConditionGivenDocblockType occurrences="3">
      <code>$className !== null</code>
      <code>$mapping !== false</code>
      <code>$mapping !== false</code>
    </RedundantConditionGivenDocblockType>
    <RedundantPropertyInitializationCheck occurrences="1"/>
    <TooManyArguments occurrences="2">
      <code>joinColumnName</code>
      <code>joinColumnName</code>
    </TooManyArguments>
  </file>
  <file src="lib/Doctrine/ORM/Mapping/Column.php">
    <PossiblyNullPropertyAssignmentValue occurrences="5">
      <code>$columnDefinition</code>
      <code>$length</code>
      <code>$name</code>
      <code>$precision</code>
      <code>$scale</code>
    </PossiblyNullPropertyAssignmentValue>
  </file>
  <file src="lib/Doctrine/ORM/Mapping/ColumnResult.php">
    <MissingConstructor occurrences="1">
      <code>$name</code>
    </MissingConstructor>
  </file>
  <file src="lib/Doctrine/ORM/Mapping/CustomIdGenerator.php">
    <PossiblyNullPropertyAssignmentValue occurrences="1">
      <code>$class</code>
    </PossiblyNullPropertyAssignmentValue>
  </file>
  <file src="lib/Doctrine/ORM/Mapping/DefaultEntityListenerResolver.php">
    <DocblockTypeContradiction occurrences="1">
      <code>is_object($object)</code>
    </DocblockTypeContradiction>
    <InvalidStringClass occurrences="1">
      <code>new $className()</code>
    </InvalidStringClass>
    <MissingReturnType occurrences="1">
      <code>register</code>
    </MissingReturnType>
    <PropertyTypeCoercion occurrences="1">
      <code>$this-&gt;instances</code>
    </PropertyTypeCoercion>
  </file>
  <file src="lib/Doctrine/ORM/Mapping/DefaultNamingStrategy.php">
    <MissingParamType occurrences="1">
      <code>$className</code>
    </MissingParamType>
    <PossiblyFalseOperand occurrences="1">
      <code>strrpos($className, '\\')</code>
    </PossiblyFalseOperand>
  </file>
  <file src="lib/Doctrine/ORM/Mapping/DefaultQuoteStrategy.php">
    <DeprecatedMethod occurrences="1">
      <code>getSQLResultCasing</code>
    </DeprecatedMethod>
    <MissingClosureParamType occurrences="1">
      <code>$joinColumn</code>
    </MissingClosureParamType>
    <PossiblyUndefinedArrayOffset occurrences="2">
      <code>$class-&gt;fieldMappings[$fieldName]['columnName']</code>
      <code>$class-&gt;fieldMappings[$fieldName]['columnName']</code>
    </PossiblyUndefinedArrayOffset>
  </file>
  <file src="lib/Doctrine/ORM/Mapping/DiscriminatorColumn.php">
    <PossiblyNullPropertyAssignmentValue occurrences="4">
      <code>$columnDefinition</code>
      <code>$length</code>
      <code>$name</code>
      <code>$type</code>
    </PossiblyNullPropertyAssignmentValue>
  </file>
  <file src="lib/Doctrine/ORM/Mapping/Driver/AnnotationDriver.php">
    <ArgumentTypeCoercion occurrences="1">
      <code>$metadata</code>
    </ArgumentTypeCoercion>
    <DocblockTypeContradiction occurrences="1">
      <code>$class</code>
    </DocblockTypeContradiction>
    <NoInterfaceProperties occurrences="5">
      <code>$metadata-&gt;inheritanceType</code>
      <code>$metadata-&gt;isEmbeddedClass</code>
      <code>$metadata-&gt;isMappedSuperclass</code>
      <code>$metadata-&gt;isMappedSuperclass</code>
      <code>$metadata-&gt;name</code>
    </NoInterfaceProperties>
    <NonInvariantDocblockPropertyType occurrences="1">
      <code>$entityAnnotationClasses</code>
    </NonInvariantDocblockPropertyType>
    <PossiblyUndefinedArrayOffset occurrences="2">
      <code>$primaryTable['indexes']</code>
      <code>$primaryTable['uniqueConstraints']</code>
    </PossiblyUndefinedArrayOffset>
    <RedundantConditionGivenDocblockType occurrences="2">
      <code>isset($column-&gt;columnDefinition)</code>
      <code>isset($column-&gt;name)</code>
    </RedundantConditionGivenDocblockType>
    <UndefinedInterfaceMethod occurrences="32">
      <code>addEntityListener</code>
      <code>addLifecycleCallback</code>
      <code>addNamedNativeQuery</code>
      <code>addNamedQuery</code>
      <code>addSqlResultSetMapping</code>
      <code>enableCache</code>
      <code>fullyQualifiedClassName</code>
      <code>getAssociationCacheDefaults</code>
      <code>isInheritedAssociation</code>
      <code>isInheritedEmbeddedClass</code>
      <code>isInheritedField</code>
      <code>mapEmbedded</code>
      <code>mapField</code>
      <code>mapManyToMany</code>
      <code>mapManyToOne</code>
      <code>mapOneToMany</code>
      <code>mapOneToOne</code>
      <code>markReadOnly</code>
      <code>setAssociationOverride</code>
      <code>setAttributeOverride</code>
      <code>setChangeTrackingPolicy</code>
      <code>setCustomGeneratorDefinition</code>
      <code>setCustomRepositoryClass</code>
      <code>setCustomRepositoryClass</code>
      <code>setDiscriminatorColumn</code>
      <code>setDiscriminatorColumn</code>
      <code>setDiscriminatorMap</code>
      <code>setIdGeneratorType</code>
      <code>setInheritanceType</code>
      <code>setPrimaryTable</code>
      <code>setSequenceGeneratorDefinition</code>
      <code>setVersionMapping</code>
    </UndefinedInterfaceMethod>
  </file>
  <file src="lib/Doctrine/ORM/Mapping/Driver/AttributeDriver.php">
    <ArgumentTypeCoercion occurrences="1">
      <code>$metadata</code>
    </ArgumentTypeCoercion>
    <InvalidArgument occurrences="1">
      <code>new AttributeReader()</code>
    </InvalidArgument>
    <InvalidArrayAccess occurrences="4">
      <code>$value[0]</code>
      <code>$value[0]</code>
      <code>$value[1]</code>
      <code>$value[1]</code>
    </InvalidArrayAccess>
    <NonInvariantDocblockPropertyType occurrences="1">
      <code>$entityAnnotationClasses</code>
    </NonInvariantDocblockPropertyType>
    <PossiblyNullArgument occurrences="1">
      <code>$listenerClassName</code>
    </PossiblyNullArgument>
    <PossiblyNullIterator occurrences="3">
      <code>$joinColumnAttributes</code>
      <code>$this-&gt;reader-&gt;getPropertyAnnotation($property, Mapping\InverseJoinColumn::class)</code>
      <code>$this-&gt;reader-&gt;getPropertyAnnotation($property, Mapping\JoinColumn::class)</code>
    </PossiblyNullIterator>
    <RawObjectIteration occurrences="3">
      <code>$joinColumnAttributes</code>
      <code>$this-&gt;reader-&gt;getPropertyAnnotation($property, Mapping\InverseJoinColumn::class)</code>
      <code>$this-&gt;reader-&gt;getPropertyAnnotation($property, Mapping\JoinColumn::class)</code>
    </RawObjectIteration>
    <RedundantCondition occurrences="3">
      <code>assert($method instanceof ReflectionMethod)</code>
      <code>assert($method instanceof ReflectionMethod)</code>
      <code>assert($property instanceof ReflectionProperty)</code>
    </RedundantCondition>
    <RedundantConditionGivenDocblockType occurrences="3">
      <code>assert($cacheAttribute instanceof Mapping\Cache)</code>
      <code>isset($column-&gt;columnDefinition)</code>
      <code>isset($column-&gt;name)</code>
    </RedundantConditionGivenDocblockType>
  </file>
  <file src="lib/Doctrine/ORM/Mapping/Driver/DatabaseDriver.php">
    <ArgumentTypeCoercion occurrences="3">
      <code>$metadata</code>
      <code>$metadata</code>
      <code>$metadata</code>
    </ArgumentTypeCoercion>
    <LessSpecificReturnStatement occurrences="2">
      <code>$this-&gt;namespace . $this-&gt;classNamesForTables[$tableName]</code>
      <code>$this-&gt;namespace . $this-&gt;inflector-&gt;classify(strtolower($tableName))</code>
    </LessSpecificReturnStatement>
    <MoreSpecificReturnType occurrences="1">
      <code>class-string</code>
    </MoreSpecificReturnType>
    <NoInterfaceProperties occurrences="2">
      <code>$metadata-&gt;name</code>
      <code>$metadata-&gt;table</code>
    </NoInterfaceProperties>
    <PossiblyNullArgument occurrences="2">
      <code>$this-&gt;tables[$tableName]</code>
      <code>$this-&gt;tables[$tableName]</code>
    </PossiblyNullArgument>
    <PossiblyNullArrayAccess occurrences="3">
      <code>$this-&gt;tables[$tableName]</code>
      <code>$this-&gt;tables[$tableName]</code>
      <code>$this-&gt;tables[$tableName]</code>
    </PossiblyNullArrayAccess>
    <PossiblyNullReference occurrences="4">
      <code>getColumns</code>
      <code>getColumns</code>
      <code>getColumns</code>
      <code>getIndexes</code>
    </PossiblyNullReference>
    <UndefinedInterfaceMethod occurrences="1">
      <code>mapManyToMany</code>
    </UndefinedInterfaceMethod>
  </file>
  <file src="lib/Doctrine/ORM/Mapping/Driver/PHPDriver.php">
    <PropertyNotSetInConstructor occurrences="1">
      <code>PHPDriver</code>
    </PropertyNotSetInConstructor>
  </file>
  <file src="lib/Doctrine/ORM/Mapping/Driver/SimplifiedXmlDriver.php">
    <MissingParamType occurrences="2">
      <code>$fileExtension</code>
      <code>$prefixes</code>
    </MissingParamType>
  </file>
  <file src="lib/Doctrine/ORM/Mapping/Driver/SimplifiedYamlDriver.php">
    <DeprecatedClass occurrences="2">
      <code>YamlDriver</code>
      <code>parent::__construct($locator, $fileExtension)</code>
    </DeprecatedClass>
    <MissingParamType occurrences="2">
      <code>$fileExtension</code>
      <code>$prefixes</code>
    </MissingParamType>
  </file>
  <file src="lib/Doctrine/ORM/Mapping/Driver/XmlDriver.php">
    <ArgumentTypeCoercion occurrences="1">
      <code>$metadata</code>
    </ArgumentTypeCoercion>
    <LessSpecificReturnStatement occurrences="1"/>
    <MissingParamType occurrences="2">
      <code>$fileExtension</code>
      <code>$locator</code>
    </MissingParamType>
    <MoreSpecificReturnType occurrences="1">
      <code>array{usage: int|null, region?: string}</code>
    </MoreSpecificReturnType>
    <NoInterfaceProperties occurrences="12">
      <code>$indexXml-&gt;options</code>
      <code>$metadata-&gt;inheritanceType</code>
      <code>$metadata-&gt;isEmbeddedClass</code>
      <code>$metadata-&gt;isMappedSuperclass</code>
      <code>$metadata-&gt;table</code>
      <code>$metadata-&gt;table</code>
      <code>$metadata-&gt;table</code>
      <code>$metadata-&gt;table</code>
      <code>$metadata-&gt;table</code>
      <code>$metadata-&gt;table</code>
      <code>$metadata-&gt;table</code>
      <code>$uniqueXml-&gt;options</code>
    </NoInterfaceProperties>
    <PossiblyInvalidPropertyFetch occurrences="2">
      <code>$indexXml-&gt;options</code>
      <code>$uniqueXml-&gt;options</code>
    </PossiblyInvalidPropertyFetch>
    <RedundantCast occurrences="1">
      <code>(string) $attributes-&gt;name</code>
    </RedundantCast>
    <RedundantCondition occurrences="20">
      <code>isset($attributes-&gt;name)</code>
      <code>isset($xmlRoot-&gt;cache)</code>
      <code>isset($xmlRoot-&gt;embedded)</code>
      <code>isset($xmlRoot-&gt;field)</code>
      <code>isset($xmlRoot-&gt;indexes)</code>
      <code>isset($xmlRoot-&gt;options)</code>
      <code>isset($xmlRoot-&gt;{'association-overrides'})</code>
      <code>isset($xmlRoot-&gt;{'attribute-overrides'})</code>
      <code>isset($xmlRoot-&gt;{'discriminator-column'})</code>
      <code>isset($xmlRoot-&gt;{'discriminator-map'})</code>
      <code>isset($xmlRoot-&gt;{'entity-listeners'})</code>
      <code>isset($xmlRoot-&gt;{'lifecycle-callbacks'})</code>
      <code>isset($xmlRoot-&gt;{'many-to-many'})</code>
      <code>isset($xmlRoot-&gt;{'many-to-one'})</code>
      <code>isset($xmlRoot-&gt;{'named-native-queries'})</code>
      <code>isset($xmlRoot-&gt;{'named-queries'})</code>
      <code>isset($xmlRoot-&gt;{'one-to-many'})</code>
      <code>isset($xmlRoot-&gt;{'one-to-one'})</code>
      <code>isset($xmlRoot-&gt;{'sql-result-set-mappings'})</code>
      <code>isset($xmlRoot-&gt;{'unique-constraints'})</code>
    </RedundantCondition>
    <UndefinedInterfaceMethod occurrences="34">
      <code>addEntityListener</code>
      <code>addLifecycleCallback</code>
      <code>addNamedNativeQuery</code>
      <code>addNamedQuery</code>
      <code>addSqlResultSetMapping</code>
      <code>enableCache</code>
      <code>getAssociationCacheDefaults</code>
      <code>getAssociationCacheDefaults</code>
      <code>getAssociationCacheDefaults</code>
      <code>getAssociationCacheDefaults</code>
      <code>mapEmbedded</code>
      <code>mapField</code>
      <code>mapField</code>
      <code>mapField</code>
      <code>mapManyToMany</code>
      <code>mapManyToOne</code>
      <code>mapOneToMany</code>
      <code>mapOneToOne</code>
      <code>markReadOnly</code>
      <code>setAssociationOverride</code>
      <code>setAttributeOverride</code>
      <code>setChangeTrackingPolicy</code>
      <code>setCustomGeneratorDefinition</code>
      <code>setCustomRepositoryClass</code>
      <code>setCustomRepositoryClass</code>
      <code>setDiscriminatorColumn</code>
      <code>setDiscriminatorColumn</code>
      <code>setDiscriminatorMap</code>
      <code>setIdGeneratorType</code>
      <code>setInheritanceType</code>
      <code>setPrimaryTable</code>
      <code>setSequenceGeneratorDefinition</code>
      <code>setVersionMapping</code>
      <code>setVersionMapping</code>
    </UndefinedInterfaceMethod>
  </file>
  <file src="lib/Doctrine/ORM/Mapping/Driver/YamlDriver.php">
    <ArgumentTypeCoercion occurrences="1">
      <code>$metadata</code>
    </ArgumentTypeCoercion>
    <InvalidDocblock occurrences="1">
      <code>private function cacheToArray(array $cacheMapping): array</code>
    </InvalidDocblock>
    <MissingParamType occurrences="2">
      <code>$fileExtension</code>
      <code>$locator</code>
    </MissingParamType>
    <NoInterfaceProperties occurrences="6">
      <code>$metadata-&gt;inheritanceType</code>
      <code>$metadata-&gt;isEmbeddedClass</code>
      <code>$metadata-&gt;isMappedSuperclass</code>
      <code>$metadata-&gt;table</code>
      <code>$metadata-&gt;table</code>
      <code>$metadata-&gt;table</code>
    </NoInterfaceProperties>
    <PossiblyUndefinedMethod occurrences="18">
      <code>$element</code>
      <code>$element</code>
      <code>$element</code>
      <code>$element</code>
      <code>$element</code>
      <code>$element</code>
      <code>$element</code>
      <code>$element</code>
      <code>$element</code>
      <code>$element</code>
      <code>$element</code>
      <code>$element</code>
      <code>$element</code>
      <code>$element</code>
      <code>$element</code>
      <code>$element</code>
      <code>$element</code>
      <code>$element</code>
    </PossiblyUndefinedMethod>
    <UndefinedInterfaceMethod occurrences="43">
      <code>$element</code>
      <code>$element</code>
      <code>$element</code>
      <code>$element</code>
      <code>$element</code>
      <code>$element</code>
      <code>$element</code>
      <code>$element</code>
      <code>$element</code>
      <code>$element</code>
      <code>addEntityListener</code>
      <code>addLifecycleCallback</code>
      <code>addNamedNativeQuery</code>
      <code>addNamedQuery</code>
      <code>addSqlResultSetMapping</code>
      <code>enableCache</code>
      <code>getAssociationCacheDefaults</code>
      <code>getAssociationCacheDefaults</code>
      <code>getAssociationCacheDefaults</code>
      <code>getAssociationCacheDefaults</code>
      <code>mapEmbedded</code>
      <code>mapField</code>
      <code>mapField</code>
      <code>mapManyToMany</code>
      <code>mapManyToOne</code>
      <code>mapOneToMany</code>
      <code>mapOneToOne</code>
      <code>markReadOnly</code>
      <code>setAssociationOverride</code>
      <code>setAttributeOverride</code>
      <code>setChangeTrackingPolicy</code>
      <code>setCustomGeneratorDefinition</code>
      <code>setCustomRepositoryClass</code>
      <code>setCustomRepositoryClass</code>
      <code>setDiscriminatorColumn</code>
      <code>setDiscriminatorColumn</code>
      <code>setDiscriminatorMap</code>
      <code>setIdGeneratorType</code>
      <code>setIdGeneratorType</code>
      <code>setInheritanceType</code>
      <code>setPrimaryTable</code>
      <code>setSequenceGeneratorDefinition</code>
      <code>setVersionMapping</code>
    </UndefinedInterfaceMethod>
  </file>
  <file src="lib/Doctrine/ORM/Mapping/Embedded.php">
    <MissingParamType occurrences="1">
      <code>$columnPrefix</code>
    </MissingParamType>
  </file>
  <file src="lib/Doctrine/ORM/Mapping/Entity.php">
    <PossiblyNullPropertyAssignmentValue occurrences="1">
      <code>$repositoryClass</code>
    </PossiblyNullPropertyAssignmentValue>
  </file>
  <file src="lib/Doctrine/ORM/Mapping/EntityListenerResolver.php">
    <MissingReturnType occurrences="1">
      <code>register</code>
    </MissingReturnType>
  </file>
  <file src="lib/Doctrine/ORM/Mapping/EntityResult.php">
    <MissingConstructor occurrences="2">
      <code>$discriminatorColumn</code>
      <code>$entityClass</code>
    </MissingConstructor>
  </file>
  <file src="lib/Doctrine/ORM/Mapping/FieldResult.php">
    <MissingConstructor occurrences="2">
      <code>$column</code>
      <code>$name</code>
    </MissingConstructor>
  </file>
  <file src="lib/Doctrine/ORM/Mapping/Index.php">
    <PossiblyNullPropertyAssignmentValue occurrences="4">
      <code>$columns</code>
      <code>$fields</code>
      <code>$flags</code>
      <code>$name</code>
    </PossiblyNullPropertyAssignmentValue>
  </file>
  <file src="lib/Doctrine/ORM/Mapping/InverseJoinColumn.php">
    <MissingParamType occurrences="1">
      <code>$onDelete</code>
    </MissingParamType>
    <PossiblyNullPropertyAssignmentValue occurrences="3">
      <code>$columnDefinition</code>
      <code>$fieldName</code>
      <code>$name</code>
    </PossiblyNullPropertyAssignmentValue>
  </file>
  <file src="lib/Doctrine/ORM/Mapping/JoinColumn.php">
    <MissingParamType occurrences="1">
      <code>$onDelete</code>
    </MissingParamType>
    <PossiblyNullPropertyAssignmentValue occurrences="3">
      <code>$columnDefinition</code>
      <code>$fieldName</code>
      <code>$name</code>
    </PossiblyNullPropertyAssignmentValue>
  </file>
  <file src="lib/Doctrine/ORM/Mapping/JoinColumns.php">
    <MissingConstructor occurrences="1">
      <code>$value</code>
    </MissingConstructor>
  </file>
  <file src="lib/Doctrine/ORM/Mapping/JoinTable.php">
    <MissingParamType occurrences="2">
      <code>$inverseJoinColumns</code>
      <code>$joinColumns</code>
    </MissingParamType>
    <PossiblyNullPropertyAssignmentValue occurrences="2">
      <code>$name</code>
      <code>$schema</code>
    </PossiblyNullPropertyAssignmentValue>
  </file>
  <file src="lib/Doctrine/ORM/Mapping/ManyToMany.php">
    <PossiblyNullPropertyAssignmentValue occurrences="4">
      <code>$cascade</code>
      <code>$indexBy</code>
      <code>$inversedBy</code>
      <code>$mappedBy</code>
    </PossiblyNullPropertyAssignmentValue>
  </file>
  <file src="lib/Doctrine/ORM/Mapping/ManyToOne.php">
    <PossiblyNullPropertyAssignmentValue occurrences="3">
      <code>$cascade</code>
      <code>$inversedBy</code>
      <code>$targetEntity</code>
    </PossiblyNullPropertyAssignmentValue>
  </file>
  <file src="lib/Doctrine/ORM/Mapping/MappedSuperclass.php">
    <PossiblyNullPropertyAssignmentValue occurrences="1">
      <code>$repositoryClass</code>
    </PossiblyNullPropertyAssignmentValue>
  </file>
  <file src="lib/Doctrine/ORM/Mapping/MappingException.php">
    <MissingParamType occurrences="4">
      <code>$className</code>
      <code>$className</code>
      <code>$indexName</code>
      <code>$indexName</code>
    </MissingParamType>
  </file>
  <file src="lib/Doctrine/ORM/Mapping/NamedNativeQuery.php">
    <MissingConstructor occurrences="4">
      <code>$name</code>
      <code>$query</code>
      <code>$resultClass</code>
      <code>$resultSetMapping</code>
    </MissingConstructor>
  </file>
  <file src="lib/Doctrine/ORM/Mapping/NamedQueries.php">
    <MissingConstructor occurrences="1">
      <code>$value</code>
    </MissingConstructor>
  </file>
  <file src="lib/Doctrine/ORM/Mapping/NamedQuery.php">
    <MissingConstructor occurrences="2">
      <code>$name</code>
      <code>$query</code>
    </MissingConstructor>
  </file>
  <file src="lib/Doctrine/ORM/Mapping/OneToMany.php">
    <PossiblyNullPropertyAssignmentValue occurrences="4">
      <code>$cascade</code>
      <code>$indexBy</code>
      <code>$mappedBy</code>
      <code>$targetEntity</code>
    </PossiblyNullPropertyAssignmentValue>
  </file>
  <file src="lib/Doctrine/ORM/Mapping/OneToOne.php">
    <PossiblyNullPropertyAssignmentValue occurrences="4">
      <code>$cascade</code>
      <code>$inversedBy</code>
      <code>$mappedBy</code>
      <code>$targetEntity</code>
    </PossiblyNullPropertyAssignmentValue>
  </file>
  <file src="lib/Doctrine/ORM/Mapping/ReflectionEmbeddedProperty.php">
    <ArgumentTypeCoercion occurrences="1">
      <code>$this-&gt;embeddedClass</code>
    </ArgumentTypeCoercion>
    <MissingParamType occurrences="3">
      <code>$object</code>
      <code>$object</code>
      <code>$value</code>
    </MissingParamType>
    <RedundantCastGivenDocblockType occurrences="1">
      <code>(string) $embeddedClass</code>
    </RedundantCastGivenDocblockType>
  </file>
  <file src="lib/Doctrine/ORM/Mapping/SequenceGenerator.php">
    <PossiblyNullPropertyAssignmentValue occurrences="1">
      <code>$sequenceName</code>
    </PossiblyNullPropertyAssignmentValue>
  </file>
  <file src="lib/Doctrine/ORM/Mapping/SqlResultSetMapping.php">
    <MissingConstructor occurrences="1">
      <code>$name</code>
    </MissingConstructor>
  </file>
  <file src="lib/Doctrine/ORM/Mapping/Table.php">
    <PossiblyNullPropertyAssignmentValue occurrences="4">
      <code>$indexes</code>
      <code>$name</code>
      <code>$schema</code>
      <code>$uniqueConstraints</code>
    </PossiblyNullPropertyAssignmentValue>
  </file>
  <file src="lib/Doctrine/ORM/Mapping/UnderscoreNamingStrategy.php">
    <MissingParamType occurrences="1">
      <code>$className</code>
    </MissingParamType>
    <PossiblyFalseOperand occurrences="1">
      <code>strrpos($className, '\\')</code>
    </PossiblyFalseOperand>
  </file>
  <file src="lib/Doctrine/ORM/Mapping/UniqueConstraint.php">
    <PossiblyNullPropertyAssignmentValue occurrences="4">
      <code>$columns</code>
      <code>$fields</code>
      <code>$name</code>
      <code>$options</code>
    </PossiblyNullPropertyAssignmentValue>
  </file>
  <file src="lib/Doctrine/ORM/NativeQuery.php">
    <LessSpecificImplementedReturnType occurrences="1">
      <code>mixed</code>
    </LessSpecificImplementedReturnType>
    <PropertyNotSetInConstructor occurrences="3">
      <code>$sql</code>
      <code>NativeQuery</code>
      <code>NativeQuery</code>
    </PropertyNotSetInConstructor>
  </file>
  <file src="lib/Doctrine/ORM/ORMInvalidArgumentException.php">
    <PossiblyInvalidArgument occurrences="1">
      <code>$entity</code>
    </PossiblyInvalidArgument>
  </file>
  <file src="lib/Doctrine/ORM/PersistentCollection.php">
    <DocblockTypeContradiction occurrences="1">
      <code>isset($offset)</code>
    </DocblockTypeContradiction>
    <ImplementedReturnTypeMismatch occurrences="1">
      <code>object|null</code>
    </ImplementedReturnTypeMismatch>
    <InvalidDocblock occurrences="1">
      <code>final class PersistentCollection extends AbstractLazyCollection implements Selectable</code>
    </InvalidDocblock>
    <InvalidReturnStatement occurrences="5">
      <code>$persister-&gt;slice($this, $offset, $length)</code>
      <code>$this-&gt;collection</code>
      <code>new ArrayCollection($persister-&gt;loadCriteria($this, $criteria))</code>
      <code>parent::slice($offset, $length)</code>
    </InvalidReturnStatement>
    <InvalidReturnType occurrences="2">
      <code>Collection&lt;TKey, T&gt;</code>
      <code>array&lt;TKey,T&gt;</code>
    </InvalidReturnType>
    <MissingParamType occurrences="2">
      <code>$key</code>
      <code>$offset</code>
    </MissingParamType>
    <PossiblyNullArgument occurrences="4">
      <code>$this-&gt;association</code>
      <code>$this-&gt;association</code>
      <code>$this-&gt;association</code>
      <code>$this-&gt;association['targetEntity']</code>
    </PossiblyNullArgument>
    <PossiblyNullArrayAccess occurrences="12">
      <code>$this-&gt;association['fetch']</code>
      <code>$this-&gt;association['fetch']</code>
      <code>$this-&gt;association['fetch']</code>
      <code>$this-&gt;association['fetch']</code>
      <code>$this-&gt;association['fetch']</code>
      <code>$this-&gt;association['isOwningSide']</code>
      <code>$this-&gt;association['orphanRemoval']</code>
      <code>$this-&gt;association['targetEntity']</code>
      <code>$this-&gt;association['type']</code>
      <code>$this-&gt;association['type']</code>
      <code>$this-&gt;association['type']</code>
      <code>$this-&gt;association['type']</code>
    </PossiblyNullArrayAccess>
    <PossiblyNullReference occurrences="2">
      <code>setValue</code>
      <code>setValue</code>
    </PossiblyNullReference>
    <PropertyNotSetInConstructor occurrences="1">
      <code>$backRefFieldName</code>
    </PropertyNotSetInConstructor>
    <RedundantConditionGivenDocblockType occurrences="3">
      <code>is_object($this-&gt;collection)</code>
      <code>is_object($value) &amp;&amp; $this-&gt;em</code>
      <code>is_object($value) &amp;&amp; $this-&gt;em</code>
    </RedundantConditionGivenDocblockType>
    <TooManyArguments occurrences="1">
      <code>andX</code>
    </TooManyArguments>
    <UndefinedInterfaceMethod occurrences="1">
      <code>matching</code>
    </UndefinedInterfaceMethod>
  </file>
  <file src="lib/Doctrine/ORM/Persisters/Collection/ManyToManyPersister.php">
    <DeprecatedMethod occurrences="1">
      <code>fetchColumn</code>
    </DeprecatedMethod>
    <PossiblyNullArgument occurrences="38">
      <code>$association</code>
      <code>$collection-&gt;getOwner()</code>
      <code>$collection-&gt;getOwner()</code>
      <code>$collection-&gt;getOwner()</code>
      <code>$collection-&gt;getOwner()</code>
      <code>$collection-&gt;getOwner()</code>
      <code>$collection-&gt;getOwner()</code>
      <code>$collection-&gt;getOwner()</code>
      <code>$collection-&gt;getOwner()</code>
      <code>$collection-&gt;getOwner()</code>
      <code>$filterMapping</code>
      <code>$mapping</code>
      <code>$mapping</code>
      <code>$mapping</code>
      <code>$mapping</code>
      <code>$mapping</code>
      <code>$mapping</code>
      <code>$mapping['joinTableColumns']</code>
      <code>$mapping['relationToSourceKeyColumns']</code>
      <code>$mapping['sourceEntity']</code>
      <code>$mapping['sourceEntity']</code>
      <code>$mapping['sourceEntity']</code>
      <code>$mapping['sourceEntity']</code>
      <code>$mapping['sourceEntity']</code>
      <code>$mapping['sourceEntity']</code>
      <code>$mapping['sourceEntity']</code>
      <code>$mapping['sourceEntity']</code>
      <code>$mapping['sourceEntity']</code>
      <code>$mapping['targetEntity']</code>
      <code>$mapping['targetEntity']</code>
      <code>$mapping['targetEntity']</code>
      <code>$mapping['targetEntity']</code>
      <code>$mapping['targetEntity']</code>
      <code>$mapping['targetEntity']</code>
      <code>$mapping['targetEntity']</code>
      <code>$mapping['targetEntity']</code>
      <code>$mapping['targetEntity']</code>
      <code>$owner</code>
    </PossiblyNullArgument>
    <PossiblyNullArrayAccess occurrences="32">
      <code>$mapping['indexBy']</code>
      <code>$mapping['isOwningSide']</code>
      <code>$mapping['isOwningSide']</code>
      <code>$mapping['isOwningSide']</code>
      <code>$mapping['isOwningSide']</code>
      <code>$mapping['isOwningSide']</code>
      <code>$mapping['joinTable']</code>
      <code>$mapping['joinTable']</code>
      <code>$mapping['joinTable']</code>
      <code>$mapping['joinTable']</code>
      <code>$mapping['joinTableColumns']</code>
      <code>$mapping['mappedBy']</code>
      <code>$mapping['mappedBy']</code>
      <code>$mapping['mappedBy']</code>
      <code>$mapping['relationToSourceKeyColumns']</code>
      <code>$mapping['relationToSourceKeyColumns']</code>
      <code>$mapping['sourceEntity']</code>
      <code>$mapping['sourceEntity']</code>
      <code>$mapping['sourceEntity']</code>
      <code>$mapping['sourceEntity']</code>
      <code>$mapping['sourceEntity']</code>
      <code>$mapping['sourceEntity']</code>
      <code>$mapping['sourceEntity']</code>
      <code>$mapping['sourceEntity']</code>
      <code>$mapping['targetEntity']</code>
      <code>$mapping['targetEntity']</code>
      <code>$mapping['targetEntity']</code>
      <code>$mapping['targetEntity']</code>
      <code>$mapping['targetEntity']</code>
      <code>$mapping['targetEntity']</code>
      <code>$mapping['targetEntity']</code>
      <code>$mapping['targetEntity']</code>
    </PossiblyNullArrayAccess>
    <PossiblyNullArrayOffset occurrences="3">
      <code>$associationSourceClass-&gt;associationMappings</code>
      <code>$sourceClass-&gt;associationMappings</code>
      <code>$targetClass-&gt;associationMappings</code>
    </PossiblyNullArrayOffset>
    <PossiblyNullIterator occurrences="6">
      <code>$joinColumns</code>
      <code>$mapping['joinTable']['joinColumns']</code>
      <code>$mapping['joinTable']['joinColumns']</code>
      <code>$mapping['joinTable']['joinColumns']</code>
      <code>$mapping['joinTableColumns']</code>
      <code>$mapping['relationToSourceKeyColumns']</code>
    </PossiblyNullIterator>
  </file>
  <file src="lib/Doctrine/ORM/Persisters/Collection/OneToManyPersister.php">
    <ImplementedReturnTypeMismatch occurrences="1">
      <code>int|null</code>
    </ImplementedReturnTypeMismatch>
    <PossiblyNullArgument occurrences="14">
      <code>$collection-&gt;getOwner()</code>
      <code>$collection-&gt;getOwner()</code>
      <code>$collection-&gt;getOwner()</code>
      <code>$mapping</code>
      <code>$mapping['mappedBy']</code>
      <code>$mapping['mappedBy']</code>
      <code>$mapping['sourceEntity']</code>
      <code>$mapping['sourceEntity']</code>
      <code>$mapping['targetEntity']</code>
      <code>$mapping['targetEntity']</code>
      <code>$mapping['targetEntity']</code>
      <code>$mapping['targetEntity']</code>
      <code>$mapping['targetEntity']</code>
      <code>$mapping['targetEntity']</code>
    </PossiblyNullArgument>
    <PossiblyNullArrayAccess occurrences="13">
      <code>$mapping['mappedBy']</code>
      <code>$mapping['mappedBy']</code>
      <code>$mapping['mappedBy']</code>
      <code>$mapping['mappedBy']</code>
      <code>$mapping['orphanRemoval']</code>
      <code>$mapping['sourceEntity']</code>
      <code>$mapping['sourceEntity']</code>
      <code>$mapping['targetEntity']</code>
      <code>$mapping['targetEntity']</code>
      <code>$mapping['targetEntity']</code>
      <code>$mapping['targetEntity']</code>
      <code>$mapping['targetEntity']</code>
      <code>$mapping['targetEntity']</code>
    </PossiblyNullArrayAccess>
    <PossiblyNullArrayOffset occurrences="1">
      <code>$targetClass-&gt;associationMappings</code>
    </PossiblyNullArrayOffset>
  </file>
  <file src="lib/Doctrine/ORM/Persisters/Entity/AbstractEntityInheritancePersister.php">
    <PossiblyUndefinedArrayOffset occurrences="1">
      <code>$fieldMapping['columnName']</code>
    </PossiblyUndefinedArrayOffset>
  </file>
  <file src="lib/Doctrine/ORM/Persisters/Entity/BasicEntityPersister.php">
    <ArgumentTypeCoercion occurrences="1">
      <code>$this-&gt;em</code>
    </ArgumentTypeCoercion>
    <DocblockTypeContradiction occurrences="1">
      <code>$value === null</code>
    </DocblockTypeContradiction>
    <InvalidArgument occurrences="1">
      <code>$hints</code>
    </InvalidArgument>
    <InvalidNullableReturnType occurrences="1">
      <code>loadOneToOneEntity</code>
    </InvalidNullableReturnType>
    <InvalidScalarArgument occurrences="4">
      <code>$hints</code>
      <code>[Query::HINT_REFRESH =&gt; true]</code>
      <code>[UnitOfWork::HINT_DEFEREAGERLOAD =&gt; true]</code>
      <code>[UnitOfWork::HINT_DEFEREAGERLOAD =&gt; true]</code>
    </InvalidScalarArgument>
    <LessSpecificReturnStatement occurrences="3">
      <code>$postInsertIds</code>
      <code>[$params, $types]</code>
      <code>[$sqlParams, $sqlTypes]</code>
    </LessSpecificReturnStatement>
    <MissingPropertyType occurrences="1">
      <code>$eagerEntity-&gt;inheritanceType</code>
    </MissingPropertyType>
    <MissingReturnType occurrences="1">
      <code>loadAll</code>
    </MissingReturnType>
    <MoreSpecificReturnType occurrences="3">
      <code>executeInserts</code>
      <code>expandCriteriaParameters</code>
      <code>expandParameters</code>
    </MoreSpecificReturnType>
    <NullableReturnStatement occurrences="2">
      <code>$targetEntity</code>
      <code>$targetEntity</code>
    </NullableReturnStatement>
    <PossiblyNullArgument occurrences="2">
      <code>$association</code>
      <code>$type</code>
    </PossiblyNullArgument>
    <PossiblyNullArrayAccess occurrences="1">
      <code>$assoc['isOwningSide']</code>
    </PossiblyNullArrayAccess>
    <PossiblyNullReference occurrences="7">
      <code>getValue</code>
      <code>getValue</code>
      <code>getValue</code>
      <code>getValue</code>
      <code>getValue</code>
      <code>getValue</code>
      <code>setValue</code>
    </PossiblyNullReference>
    <PossiblyUndefinedArrayOffset occurrences="2">
      <code>$fieldMapping['columnName']</code>
      <code>$fieldMapping['columnName']</code>
    </PossiblyUndefinedArrayOffset>
    <PropertyNotSetInConstructor occurrences="1">
      <code>$insertSql</code>
    </PropertyNotSetInConstructor>
    <PropertyTypeCoercion occurrences="1">
      <code>$this-&gt;currentPersisterContext-&gt;sqlTableAliases</code>
    </PropertyTypeCoercion>
    <RedundantCondition occurrences="1">
      <code>($comparison === Comparison::EQ || $comparison === Comparison::IS) &amp;&amp; $value === null</code>
    </RedundantCondition>
    <RedundantConditionGivenDocblockType occurrences="1">
      <code>$this-&gt;insertSql !== null</code>
    </RedundantConditionGivenDocblockType>
  </file>
  <file src="lib/Doctrine/ORM/Persisters/Entity/CachedPersisterContext.php">
    <PropertyNotSetInConstructor occurrences="1">
      <code>$selectJoinSql</code>
    </PropertyNotSetInConstructor>
    <PropertyTypeCoercion occurrences="1">
      <code>$class</code>
    </PropertyTypeCoercion>
    <RedundantCastGivenDocblockType occurrences="1">
      <code>(bool) $handlesLimits</code>
    </RedundantCastGivenDocblockType>
  </file>
  <file src="lib/Doctrine/ORM/Persisters/Entity/EntityPersister.php">
    <MissingReturnType occurrences="1">
      <code>loadAll</code>
    </MissingReturnType>
  </file>
  <file src="lib/Doctrine/ORM/Persisters/Entity/JoinedSubclassPersister.php">
    <ArgumentTypeCoercion occurrences="1">
      <code>$this-&gt;em</code>
    </ArgumentTypeCoercion>
    <DeprecatedMethod occurrences="1">
      <code>getSQLResultCasing</code>
    </DeprecatedMethod>
    <LessSpecificReturnStatement occurrences="1">
      <code>$postInsertIds</code>
    </LessSpecificReturnStatement>
    <MoreSpecificReturnType occurrences="1">
      <code>executeInserts</code>
    </MoreSpecificReturnType>
    <RedundantConditionGivenDocblockType occurrences="2">
      <code>$isVersioned</code>
      <code>$isVersioned</code>
    </RedundantConditionGivenDocblockType>
  </file>
  <file src="lib/Doctrine/ORM/Persisters/Entity/SingleTablePersister.php">
    <DeprecatedMethod occurrences="1">
      <code>getSQLResultCasing</code>
    </DeprecatedMethod>
    <PossiblyUndefinedVariable occurrences="1">
      <code>$columnList</code>
    </PossiblyUndefinedVariable>
  </file>
  <file src="lib/Doctrine/ORM/Persisters/SqlValueVisitor.php">
    <RedundantCondition occurrences="1">
      <code>($operator === Comparison::EQ || $operator === Comparison::IS) &amp;&amp; $value === null</code>
    </RedundantCondition>
  </file>
  <file src="lib/Doctrine/ORM/Proxy/ProxyFactory.php">
    <ArgumentTypeCoercion occurrences="2">
      <code>$classMetadata</code>
      <code>$classMetadata</code>
    </ArgumentTypeCoercion>
    <InvalidArgument occurrences="1">
      <code>$classMetadata-&gt;getReflectionProperties()</code>
    </InvalidArgument>
    <NoInterfaceProperties occurrences="2">
      <code>$metadata-&gt;isEmbeddedClass</code>
      <code>$metadata-&gt;isMappedSuperclass</code>
    </NoInterfaceProperties>
    <PossiblyNullArgument occurrences="1">
      <code>$property-&gt;name</code>
    </PossiblyNullArgument>
    <PossiblyNullPropertyFetch occurrences="1">
      <code>$property-&gt;name</code>
    </PossiblyNullPropertyFetch>
    <PossiblyNullReference occurrences="1">
      <code>setAccessible</code>
    </PossiblyNullReference>
    <UndefinedInterfaceMethod occurrences="1">
      <code>__wakeup</code>
    </UndefinedInterfaceMethod>
  </file>
  <file src="lib/Doctrine/ORM/Query.php">
    <DeprecatedClass occurrences="1">
      <code>IterableResult</code>
    </DeprecatedClass>
    <DeprecatedMethod occurrences="1">
      <code>parent::iterate($parameters, $hydrationMode)</code>
    </DeprecatedMethod>
    <DocblockTypeContradiction occurrences="2">
      <code>$this-&gt;_resultSetMapping === null</code>
      <code>$this-&gt;_resultSetMapping === null</code>
    </DocblockTypeContradiction>
    <InvalidScalarArgument occurrences="1">
      <code>$sqlParams</code>
    </InvalidScalarArgument>
    <LessSpecificImplementedReturnType occurrences="1">
      <code>mixed</code>
    </LessSpecificImplementedReturnType>
    <MoreSpecificImplementedParamType occurrences="2">
      <code>$hydrationMode</code>
      <code>$parameters</code>
    </MoreSpecificImplementedParamType>
    <PossiblyNullArgument occurrences="1">
      <code>$this-&gt;getDQL()</code>
    </PossiblyNullArgument>
    <PossiblyNullPropertyAssignmentValue occurrences="1">
      <code>$timeToLive</code>
    </PossiblyNullPropertyAssignmentValue>
    <PossiblyNullReference occurrences="2">
      <code>delete</code>
      <code>evictEntityRegion</code>
    </PossiblyNullReference>
    <PropertyNotSetInConstructor occurrences="4">
      <code>$parserResult</code>
      <code>$queryCacheTTL</code>
      <code>Query</code>
      <code>Query</code>
    </PropertyNotSetInConstructor>
    <RedundantCastGivenDocblockType occurrences="1">
      <code>(int) $timeToLive</code>
    </RedundantCastGivenDocblockType>
    <RedundantConditionGivenDocblockType occurrences="4">
      <code>$dqlQuery !== null</code>
      <code>$rsm !== null</code>
      <code>$timeToLive !== null</code>
      <code>assert($rsm !== null)</code>
    </RedundantConditionGivenDocblockType>
  </file>
  <file src="lib/Doctrine/ORM/Query/AST/BetweenExpression.php">
    <PropertyNotSetInConstructor occurrences="1">
      <code>$not</code>
    </PropertyNotSetInConstructor>
  </file>
  <file src="lib/Doctrine/ORM/Query/AST/CollectionMemberExpression.php">
    <PropertyNotSetInConstructor occurrences="1">
      <code>$not</code>
    </PropertyNotSetInConstructor>
  </file>
  <file src="lib/Doctrine/ORM/Query/AST/DeleteClause.php">
    <PropertyNotSetInConstructor occurrences="1">
      <code>$aliasIdentificationVariable</code>
    </PropertyNotSetInConstructor>
  </file>
  <file src="lib/Doctrine/ORM/Query/AST/EmptyCollectionComparisonExpression.php">
    <PropertyNotSetInConstructor occurrences="1">
      <code>$not</code>
    </PropertyNotSetInConstructor>
  </file>
  <file src="lib/Doctrine/ORM/Query/AST/ExistsExpression.php">
    <PropertyNotSetInConstructor occurrences="1">
      <code>$not</code>
    </PropertyNotSetInConstructor>
  </file>
  <file src="lib/Doctrine/ORM/Query/AST/Functions/AbsFunction.php">
    <PropertyNotSetInConstructor occurrences="1">
      <code>$simpleArithmeticExpression</code>
    </PropertyNotSetInConstructor>
  </file>
  <file src="lib/Doctrine/ORM/Query/AST/Functions/AvgFunction.php">
    <PropertyNotSetInConstructor occurrences="1">
      <code>$aggregateExpression</code>
    </PropertyNotSetInConstructor>
  </file>
  <file src="lib/Doctrine/ORM/Query/AST/Functions/BitAndFunction.php">
    <PossiblyInvalidPropertyAssignmentValue occurrences="2">
      <code>$parser-&gt;ArithmeticPrimary()</code>
      <code>$parser-&gt;ArithmeticPrimary()</code>
    </PossiblyInvalidPropertyAssignmentValue>
    <PropertyNotSetInConstructor occurrences="2">
      <code>$firstArithmetic</code>
      <code>$secondArithmetic</code>
    </PropertyNotSetInConstructor>
  </file>
  <file src="lib/Doctrine/ORM/Query/AST/Functions/BitOrFunction.php">
    <PossiblyInvalidPropertyAssignmentValue occurrences="2">
      <code>$parser-&gt;ArithmeticPrimary()</code>
      <code>$parser-&gt;ArithmeticPrimary()</code>
    </PossiblyInvalidPropertyAssignmentValue>
    <PropertyNotSetInConstructor occurrences="2">
      <code>$firstArithmetic</code>
      <code>$secondArithmetic</code>
    </PropertyNotSetInConstructor>
  </file>
  <file src="lib/Doctrine/ORM/Query/AST/Functions/ConcatFunction.php">
    <PropertyNotSetInConstructor occurrences="2">
      <code>$firstStringPrimary</code>
      <code>$secondStringPrimary</code>
    </PropertyNotSetInConstructor>
  </file>
  <file src="lib/Doctrine/ORM/Query/AST/Functions/CountFunction.php">
    <PropertyNotSetInConstructor occurrences="1">
      <code>$aggregateExpression</code>
    </PropertyNotSetInConstructor>
  </file>
  <file src="lib/Doctrine/ORM/Query/AST/Functions/DateAddFunction.php">
    <InvalidScalarArgument occurrences="7">
      <code>$this-&gt;intervalExpression-&gt;dispatch($sqlWalker)</code>
      <code>$this-&gt;intervalExpression-&gt;dispatch($sqlWalker)</code>
      <code>$this-&gt;intervalExpression-&gt;dispatch($sqlWalker)</code>
      <code>$this-&gt;intervalExpression-&gt;dispatch($sqlWalker)</code>
      <code>$this-&gt;intervalExpression-&gt;dispatch($sqlWalker)</code>
      <code>$this-&gt;intervalExpression-&gt;dispatch($sqlWalker)</code>
      <code>$this-&gt;intervalExpression-&gt;dispatch($sqlWalker)</code>
    </InvalidScalarArgument>
    <PossiblyInvalidPropertyAssignmentValue occurrences="2">
      <code>$parser-&gt;ArithmeticPrimary()</code>
      <code>$parser-&gt;ArithmeticPrimary()</code>
    </PossiblyInvalidPropertyAssignmentValue>
    <PossiblyNullPropertyAssignmentValue occurrences="3">
      <code>null</code>
      <code>null</code>
      <code>null</code>
    </PossiblyNullPropertyAssignmentValue>
    <UndefinedPropertyFetch occurrences="1">
      <code>$this-&gt;unit-&gt;value</code>
    </UndefinedPropertyFetch>
  </file>
  <file src="lib/Doctrine/ORM/Query/AST/Functions/DateDiffFunction.php">
    <PossiblyInvalidPropertyAssignmentValue occurrences="2">
      <code>$parser-&gt;ArithmeticPrimary()</code>
      <code>$parser-&gt;ArithmeticPrimary()</code>
    </PossiblyInvalidPropertyAssignmentValue>
    <PropertyNotSetInConstructor occurrences="2">
      <code>$date1</code>
      <code>$date2</code>
    </PropertyNotSetInConstructor>
  </file>
  <file src="lib/Doctrine/ORM/Query/AST/Functions/DateSubFunction.php">
    <InvalidScalarArgument occurrences="7">
      <code>$this-&gt;intervalExpression-&gt;dispatch($sqlWalker)</code>
      <code>$this-&gt;intervalExpression-&gt;dispatch($sqlWalker)</code>
      <code>$this-&gt;intervalExpression-&gt;dispatch($sqlWalker)</code>
      <code>$this-&gt;intervalExpression-&gt;dispatch($sqlWalker)</code>
      <code>$this-&gt;intervalExpression-&gt;dispatch($sqlWalker)</code>
      <code>$this-&gt;intervalExpression-&gt;dispatch($sqlWalker)</code>
      <code>$this-&gt;intervalExpression-&gt;dispatch($sqlWalker)</code>
    </InvalidScalarArgument>
    <UndefinedPropertyFetch occurrences="1">
      <code>$this-&gt;unit-&gt;value</code>
    </UndefinedPropertyFetch>
  </file>
  <file src="lib/Doctrine/ORM/Query/AST/Functions/IdentityFunction.php">
    <PossiblyNullArrayAccess occurrences="1">
      <code>$parser-&gt;getLexer()-&gt;token['value']</code>
    </PossiblyNullArrayAccess>
    <PossiblyNullArrayOffset occurrences="1">
      <code>$class-&gt;associationMappings</code>
    </PossiblyNullArrayOffset>
    <PossiblyUndefinedArrayOffset occurrences="1">
      <code>$field['columnName']</code>
    </PossiblyUndefinedArrayOffset>
    <PropertyNotSetInConstructor occurrences="2">
      <code>$fieldMapping</code>
      <code>$pathExpression</code>
    </PropertyNotSetInConstructor>
    <RedundantConditionGivenDocblockType occurrences="1">
      <code>$this-&gt;fieldMapping !== null</code>
    </RedundantConditionGivenDocblockType>
  </file>
  <file src="lib/Doctrine/ORM/Query/AST/Functions/LengthFunction.php">
    <ArgumentTypeCoercion occurrences="1">
      <code>$this-&gt;stringPrimary</code>
    </ArgumentTypeCoercion>
    <PropertyNotSetInConstructor occurrences="1">
      <code>$stringPrimary</code>
    </PropertyNotSetInConstructor>
  </file>
  <file src="lib/Doctrine/ORM/Query/AST/Functions/LocateFunction.php">
    <InvalidScalarArgument occurrences="1"/>
    <PossiblyInvalidArgument occurrences="1">
      <code>$this-&gt;simpleArithmeticExpression</code>
    </PossiblyInvalidArgument>
    <PropertyNotSetInConstructor occurrences="2">
      <code>$firstStringPrimary</code>
      <code>$secondStringPrimary</code>
    </PropertyNotSetInConstructor>
  </file>
  <file src="lib/Doctrine/ORM/Query/AST/Functions/LowerFunction.php">
    <ArgumentTypeCoercion occurrences="1">
      <code>$this-&gt;stringPrimary</code>
    </ArgumentTypeCoercion>
    <PropertyNotSetInConstructor occurrences="1">
      <code>$stringPrimary</code>
    </PropertyNotSetInConstructor>
  </file>
  <file src="lib/Doctrine/ORM/Query/AST/Functions/MaxFunction.php">
    <PropertyNotSetInConstructor occurrences="1">
      <code>$aggregateExpression</code>
    </PropertyNotSetInConstructor>
  </file>
  <file src="lib/Doctrine/ORM/Query/AST/Functions/MinFunction.php">
    <PropertyNotSetInConstructor occurrences="1">
      <code>$aggregateExpression</code>
    </PropertyNotSetInConstructor>
  </file>
  <file src="lib/Doctrine/ORM/Query/AST/Functions/ModFunction.php">
    <PropertyNotSetInConstructor occurrences="2">
      <code>$firstSimpleArithmeticExpression</code>
      <code>$secondSimpleArithmeticExpression</code>
    </PropertyNotSetInConstructor>
  </file>
  <file src="lib/Doctrine/ORM/Query/AST/Functions/SizeFunction.php">
    <PossiblyNullArrayOffset occurrences="1">
      <code>$class-&gt;associationMappings</code>
    </PossiblyNullArrayOffset>
    <PropertyNotSetInConstructor occurrences="1">
      <code>$collectionPathExpression</code>
    </PropertyNotSetInConstructor>
  </file>
  <file src="lib/Doctrine/ORM/Query/AST/Functions/SqrtFunction.php">
    <PropertyNotSetInConstructor occurrences="1">
      <code>$simpleArithmeticExpression</code>
    </PropertyNotSetInConstructor>
  </file>
  <file src="lib/Doctrine/ORM/Query/AST/Functions/SubstringFunction.php">
    <InvalidScalarArgument occurrences="2">
      <code>$optionalSecondSimpleArithmeticExpression</code>
      <code>$sqlWalker-&gt;walkSimpleArithmeticExpression($this-&gt;firstSimpleArithmeticExpression)</code>
    </InvalidScalarArgument>
    <PropertyNotSetInConstructor occurrences="2">
      <code>$firstSimpleArithmeticExpression</code>
      <code>$stringPrimary</code>
    </PropertyNotSetInConstructor>
  </file>
  <file src="lib/Doctrine/ORM/Query/AST/Functions/SumFunction.php">
    <PropertyNotSetInConstructor occurrences="1">
      <code>$aggregateExpression</code>
    </PropertyNotSetInConstructor>
  </file>
  <file src="lib/Doctrine/ORM/Query/AST/Functions/TrimFunction.php">
    <PossiblyNullArgument occurrences="1">
      <code>$value</code>
    </PossiblyNullArgument>
    <PossiblyNullArrayAccess occurrences="2">
      <code>$lexer-&gt;lookahead['value']</code>
      <code>$lexer-&gt;token['value']</code>
    </PossiblyNullArrayAccess>
    <PropertyNotSetInConstructor occurrences="4">
      <code>$both</code>
      <code>$leading</code>
      <code>$stringPrimary</code>
      <code>$trailing</code>
    </PropertyNotSetInConstructor>
  </file>
  <file src="lib/Doctrine/ORM/Query/AST/Functions/UpperFunction.php">
    <ArgumentTypeCoercion occurrences="1">
      <code>$this-&gt;stringPrimary</code>
    </ArgumentTypeCoercion>
    <PropertyNotSetInConstructor occurrences="1">
      <code>$stringPrimary</code>
    </PropertyNotSetInConstructor>
  </file>
  <file src="lib/Doctrine/ORM/Query/AST/InExpression.php">
    <PropertyNotSetInConstructor occurrences="1">
      <code>$not</code>
    </PropertyNotSetInConstructor>
  </file>
  <file src="lib/Doctrine/ORM/Query/AST/IndexBy.php">
    <DeprecatedProperty occurrences="1">
      <code>$this-&gt;simpleStateFieldPathExpression</code>
    </DeprecatedProperty>
    <InvalidNullableReturnType occurrences="1">
      <code>dispatch</code>
    </InvalidNullableReturnType>
    <NullableReturnStatement occurrences="1">
      <code>$sqlWalker-&gt;walkIndexBy($this)</code>
    </NullableReturnStatement>
    <PossiblyNullPropertyAssignmentValue occurrences="2">
      <code>null</code>
      <code>null</code>
    </PossiblyNullPropertyAssignmentValue>
  </file>
  <file src="lib/Doctrine/ORM/Query/AST/InstanceOfExpression.php">
    <PropertyNotSetInConstructor occurrences="2">
      <code>$not</code>
      <code>$value</code>
    </PropertyNotSetInConstructor>
  </file>
  <file src="lib/Doctrine/ORM/Query/AST/JoinClassPathExpression.php">
    <UndefinedMethod occurrences="1">
      <code>walkJoinPathExpression</code>
    </UndefinedMethod>
  </file>
  <file src="lib/Doctrine/ORM/Query/AST/JoinVariableDeclaration.php">
    <UndefinedMethod occurrences="1">
      <code>walkJoinVariableDeclaration</code>
    </UndefinedMethod>
  </file>
  <file src="lib/Doctrine/ORM/Query/AST/LikeExpression.php">
    <PropertyNotSetInConstructor occurrences="1">
      <code>$not</code>
    </PropertyNotSetInConstructor>
  </file>
  <file src="lib/Doctrine/ORM/Query/AST/Node.php">
    <DocblockTypeContradiction occurrences="1">
      <code>is_array($obj)</code>
    </DocblockTypeContradiction>
    <RedundantConditionGivenDocblockType occurrences="1">
      <code>is_object($obj)</code>
    </RedundantConditionGivenDocblockType>
  </file>
  <file src="lib/Doctrine/ORM/Query/AST/NullComparisonExpression.php">
    <PropertyNotSetInConstructor occurrences="1">
      <code>$not</code>
    </PropertyNotSetInConstructor>
  </file>
  <file src="lib/Doctrine/ORM/Query/AST/OrderByItem.php">
    <PropertyNotSetInConstructor occurrences="1">
      <code>$type</code>
    </PropertyNotSetInConstructor>
  </file>
  <file src="lib/Doctrine/ORM/Query/AST/PathExpression.php">
    <PropertyNotSetInConstructor occurrences="1">
      <code>$type</code>
    </PropertyNotSetInConstructor>
  </file>
  <file src="lib/Doctrine/ORM/Query/AST/QuantifiedExpression.php">
    <PropertyNotSetInConstructor occurrences="1">
      <code>$type</code>
    </PropertyNotSetInConstructor>
  </file>
  <file src="lib/Doctrine/ORM/Query/AST/SimpleCaseExpression.php">
    <PossiblyNullPropertyAssignmentValue occurrences="1">
      <code>null</code>
    </PossiblyNullPropertyAssignmentValue>
  </file>
  <file src="lib/Doctrine/ORM/Query/AST/SimpleSelectExpression.php">
    <PropertyNotSetInConstructor occurrences="1">
      <code>$fieldIdentificationVariable</code>
    </PropertyNotSetInConstructor>
  </file>
  <file src="lib/Doctrine/ORM/Query/AST/SimpleWhenClause.php">
    <UndefinedMethod occurrences="1">
      <code>walkWhenClauseExpression</code>
    </UndefinedMethod>
  </file>
  <file src="lib/Doctrine/ORM/Query/AST/UpdateClause.php">
    <PropertyNotSetInConstructor occurrences="1">
      <code>$aliasIdentificationVariable</code>
    </PropertyNotSetInConstructor>
  </file>
  <file src="lib/Doctrine/ORM/Query/AST/WhenClause.php">
    <PossiblyNullPropertyAssignmentValue occurrences="1">
      <code>null</code>
    </PossiblyNullPropertyAssignmentValue>
    <UndefinedMethod occurrences="1">
      <code>walkWhenClauseExpression</code>
    </UndefinedMethod>
  </file>
  <file src="lib/Doctrine/ORM/Query/Exec/AbstractSqlExecutor.php">
    <PossiblyNullPropertyAssignmentValue occurrences="1">
      <code>null</code>
    </PossiblyNullPropertyAssignmentValue>
  </file>
  <file src="lib/Doctrine/ORM/Query/Exec/MultiTableDeleteExecutor.php">
    <PossiblyInvalidIterator occurrences="1">
      <code>$this-&gt;_sqlStatements</code>
    </PossiblyInvalidIterator>
    <PropertyNotSetInConstructor occurrences="2">
      <code>MultiTableDeleteExecutor</code>
      <code>MultiTableDeleteExecutor</code>
    </PropertyNotSetInConstructor>
    <UninitializedProperty occurrences="1">
      <code>$this-&gt;_sqlStatements</code>
    </UninitializedProperty>
  </file>
  <file src="lib/Doctrine/ORM/Query/Exec/MultiTableUpdateExecutor.php">
    <PossiblyInvalidIterator occurrences="1">
      <code>$this-&gt;_sqlStatements</code>
    </PossiblyInvalidIterator>
    <PropertyNotSetInConstructor occurrences="1">
      <code>MultiTableUpdateExecutor</code>
    </PropertyNotSetInConstructor>
  </file>
  <file src="lib/Doctrine/ORM/Query/Exec/SingleSelectExecutor.php">
    <PossiblyInvalidArgument occurrences="1">
      <code>$this-&gt;_sqlStatements</code>
    </PossiblyInvalidArgument>
    <PropertyNotSetInConstructor occurrences="1">
      <code>SingleSelectExecutor</code>
    </PropertyNotSetInConstructor>
  </file>
  <file src="lib/Doctrine/ORM/Query/Exec/SingleTableDeleteUpdateExecutor.php">
    <PossiblyInvalidArgument occurrences="1">
      <code>$this-&gt;_sqlStatements</code>
    </PossiblyInvalidArgument>
    <PropertyNotSetInConstructor occurrences="2">
      <code>SingleTableDeleteUpdateExecutor</code>
      <code>SingleTableDeleteUpdateExecutor</code>
    </PropertyNotSetInConstructor>
  </file>
  <file src="lib/Doctrine/ORM/Query/Expr.php">
    <MissingParamType occurrences="1">
      <code>$y</code>
    </MissingParamType>
  </file>
  <file src="lib/Doctrine/ORM/Query/Expr/Andx.php">
    <NonInvariantDocblockPropertyType occurrences="2">
      <code>$allowedClasses</code>
      <code>$parts</code>
    </NonInvariantDocblockPropertyType>
  </file>
  <file src="lib/Doctrine/ORM/Query/Expr/Base.php">
    <PossiblyInvalidCast occurrences="1">
      <code>$this-&gt;parts[0]</code>
    </PossiblyInvalidCast>
  </file>
  <file src="lib/Doctrine/ORM/Query/Expr/Composite.php">
    <PossiblyInvalidCast occurrences="2">
      <code>$part</code>
      <code>$this-&gt;parts[0]</code>
    </PossiblyInvalidCast>
  </file>
  <file src="lib/Doctrine/ORM/Query/Expr/From.php">
    <PossiblyNullPropertyAssignmentValue occurrences="1">
      <code>$indexBy</code>
    </PossiblyNullPropertyAssignmentValue>
  </file>
  <file src="lib/Doctrine/ORM/Query/Expr/GroupBy.php">
    <NonInvariantDocblockPropertyType occurrences="1">
      <code>$parts</code>
    </NonInvariantDocblockPropertyType>
  </file>
  <file src="lib/Doctrine/ORM/Query/Expr/Join.php">
    <PossiblyNullPropertyAssignmentValue occurrences="4">
      <code>$alias</code>
      <code>$condition</code>
      <code>$conditionType</code>
      <code>$indexBy</code>
    </PossiblyNullPropertyAssignmentValue>
  </file>
  <file src="lib/Doctrine/ORM/Query/Expr/Literal.php">
    <NonInvariantDocblockPropertyType occurrences="1">
      <code>$parts</code>
    </NonInvariantDocblockPropertyType>
  </file>
  <file src="lib/Doctrine/ORM/Query/Expr/Orx.php">
    <NonInvariantDocblockPropertyType occurrences="2">
      <code>$allowedClasses</code>
      <code>$parts</code>
    </NonInvariantDocblockPropertyType>
  </file>
  <file src="lib/Doctrine/ORM/Query/Expr/Select.php">
    <NonInvariantDocblockPropertyType occurrences="2">
      <code>$allowedClasses</code>
      <code>$parts</code>
    </NonInvariantDocblockPropertyType>
  </file>
  <file src="lib/Doctrine/ORM/Query/Filter/SQLFilter.php">
    <MissingClosureParamType occurrences="1">
      <code>$value</code>
    </MissingClosureParamType>
    <MissingClosureReturnType occurrences="1">
      <code>static function ($value) use ($connection, $param) {</code>
    </MissingClosureReturnType>
    <PropertyTypeCoercion occurrences="1">
      <code>$this-&gt;parameters</code>
    </PropertyTypeCoercion>
  </file>
  <file src="lib/Doctrine/ORM/Query/FilterCollection.php">
    <LessSpecificReturnStatement occurrences="1">
      <code>$this-&gt;enabledFilters[$name]</code>
    </LessSpecificReturnStatement>
    <MoreSpecificReturnType occurrences="1">
      <code>SQLFilter</code>
    </MoreSpecificReturnType>
    <PropertyNotSetInConstructor occurrences="1">
      <code>$filterHash</code>
    </PropertyNotSetInConstructor>
    <PropertyTypeCoercion occurrences="2">
      <code>$em</code>
      <code>$this-&gt;enabledFilters</code>
    </PropertyTypeCoercion>
  </file>
  <file src="lib/Doctrine/ORM/Query/Parser.php">
    <ArgumentTypeCoercion occurrences="1">
      <code>$stringPattern</code>
    </ArgumentTypeCoercion>
    <DocblockTypeContradiction occurrences="3">
      <code>call_user_func($functionClass, $functionName)</code>
      <code>call_user_func($functionClass, $functionName)</code>
      <code>call_user_func($functionClass, $functionName)</code>
    </DocblockTypeContradiction>
    <InvalidArrayOffset occurrences="2">
      <code>$this-&gt;identVariableExpressions[$dqlAlias]</code>
      <code>$this-&gt;queryComponents[$dqlAlias]</code>
    </InvalidArrayOffset>
    <InvalidNullableReturnType occurrences="1">
      <code>SelectStatement|UpdateStatement|DeleteStatement</code>
    </InvalidNullableReturnType>
    <InvalidPropertyAssignmentValue occurrences="1">
      <code>$this-&gt;identVariableExpressions</code>
    </InvalidPropertyAssignmentValue>
    <InvalidReturnStatement occurrences="9">
      <code>$primary</code>
      <code>$this-&gt;CollectionMemberExpression()</code>
      <code>$this-&gt;ComparisonExpression()</code>
      <code>$this-&gt;EmptyCollectionComparisonExpression()</code>
      <code>$this-&gt;ExistsExpression()</code>
      <code>$this-&gt;InExpression()</code>
      <code>$this-&gt;InstanceOfExpression()</code>
      <code>$this-&gt;LikeExpression()</code>
      <code>$this-&gt;NullComparisonExpression()</code>
    </InvalidReturnStatement>
    <InvalidReturnType occurrences="2">
      <code>AST\BetweenExpression|</code>
      <code>ArithmeticFactor</code>
    </InvalidReturnType>
    <InvalidScalarArgument occurrences="3">
      <code>$this-&gt;lexer-&gt;getLiteral($token)</code>
      <code>$this-&gt;lexer-&gt;getLiteral($token)</code>
      <code>$this-&gt;lexer-&gt;getLiteral($token)</code>
    </InvalidScalarArgument>
    <LessSpecificReturnStatement occurrences="3">
      <code>$function</code>
      <code>$function</code>
      <code>$function</code>
    </LessSpecificReturnStatement>
    <NullableReturnStatement occurrences="9">
      <code>$aliasIdentVariable</code>
      <code>$factors[0]</code>
      <code>$identVariable</code>
      <code>$resultVariable</code>
      <code>$resultVariable</code>
      <code>$statement</code>
      <code>$terms[0]</code>
      <code>$this-&gt;lexer-&gt;token['value']</code>
      <code>$this-&gt;lexer-&gt;token['value']</code>
    </NullableReturnStatement>
    <PossiblyFalseArgument occurrences="1">
      <code>strrpos($fromClassName, '\\')</code>
    </PossiblyFalseArgument>
    <PossiblyInvalidArgument occurrences="6">
      <code>$AST</code>
      <code>$conditionalExpression</code>
      <code>$expr</code>
      <code>$stringExpr</code>
      <code>$this-&gt;ConditionalExpression()</code>
      <code>$this-&gt;ConditionalExpression()</code>
    </PossiblyInvalidArgument>
    <PossiblyInvalidPropertyAssignmentValue occurrences="2">
      <code>$this-&gt;ConditionalExpression()</code>
      <code>$this-&gt;ConditionalExpression()</code>
    </PossiblyInvalidPropertyAssignmentValue>
    <PossiblyNullArgument occurrences="23">
      <code>$aliasIdentVariable</code>
      <code>$dql</code>
      <code>$field</code>
      <code>$fromClassName</code>
      <code>$functionName</code>
      <code>$functionName</code>
      <code>$functionName</code>
      <code>$lookaheadType</code>
      <code>$resultVariable</code>
      <code>$this-&gt;lexer-&gt;lookahead['value']</code>
      <code>$this-&gt;lexer-&gt;lookahead['value']</code>
      <code>$this-&gt;lexer-&gt;lookahead['value']</code>
      <code>$this-&gt;lexer-&gt;lookahead['value']</code>
      <code>$this-&gt;lexer-&gt;token['value']</code>
      <code>$this-&gt;lexer-&gt;token['value']</code>
      <code>$this-&gt;lexer-&gt;token['value']</code>
      <code>$this-&gt;lexer-&gt;token['value']</code>
      <code>$this-&gt;lexer-&gt;token['value']</code>
      <code>$this-&gt;lexer-&gt;token['value']</code>
      <code>$this-&gt;query-&gt;getDQL()</code>
      <code>$token['value']</code>
      <code>$token['value']</code>
      <code>$token['value']</code>
    </PossiblyNullArgument>
    <PossiblyNullArrayAccess occurrences="75">
      <code>$glimpse['type']</code>
      <code>$glimpse['value']</code>
      <code>$lookahead['type']</code>
      <code>$lookahead['type']</code>
      <code>$next['type']</code>
      <code>$peek['type']</code>
      <code>$peek['type']</code>
      <code>$peek['type']</code>
      <code>$peek['type']</code>
      <code>$peek['type']</code>
      <code>$peek['type']</code>
      <code>$peek['type']</code>
      <code>$peek['type']</code>
      <code>$peek['type']</code>
      <code>$peek['type']</code>
      <code>$peek['value']</code>
      <code>$peek['value']</code>
      <code>$this-&gt;lexer-&gt;glimpse()['type']</code>
      <code>$this-&gt;lexer-&gt;lookahead['type']</code>
      <code>$this-&gt;lexer-&gt;lookahead['type']</code>
      <code>$this-&gt;lexer-&gt;lookahead['type']</code>
      <code>$this-&gt;lexer-&gt;lookahead['type']</code>
      <code>$this-&gt;lexer-&gt;lookahead['type']</code>
      <code>$this-&gt;lexer-&gt;lookahead['type']</code>
      <code>$this-&gt;lexer-&gt;lookahead['type']</code>
      <code>$this-&gt;lexer-&gt;lookahead['type']</code>
      <code>$this-&gt;lexer-&gt;lookahead['type']</code>
      <code>$this-&gt;lexer-&gt;lookahead['type']</code>
      <code>$this-&gt;lexer-&gt;lookahead['type']</code>
      <code>$this-&gt;lexer-&gt;lookahead['type']</code>
      <code>$this-&gt;lexer-&gt;lookahead['type']</code>
      <code>$this-&gt;lexer-&gt;lookahead['value']</code>
      <code>$this-&gt;lexer-&gt;lookahead['value']</code>
      <code>$this-&gt;lexer-&gt;lookahead['value']</code>
      <code>$this-&gt;lexer-&gt;lookahead['value']</code>
      <code>$this-&gt;lexer-&gt;lookahead['value']</code>
      <code>$this-&gt;lexer-&gt;lookahead['value']</code>
      <code>$this-&gt;lexer-&gt;lookahead['value']</code>
      <code>$this-&gt;lexer-&gt;lookahead['value']</code>
      <code>$this-&gt;lexer-&gt;lookahead['value']</code>
      <code>$this-&gt;lexer-&gt;lookahead['value']</code>
      <code>$this-&gt;lexer-&gt;token['value']</code>
      <code>$this-&gt;lexer-&gt;token['value']</code>
      <code>$this-&gt;lexer-&gt;token['value']</code>
      <code>$this-&gt;lexer-&gt;token['value']</code>
      <code>$this-&gt;lexer-&gt;token['value']</code>
      <code>$this-&gt;lexer-&gt;token['value']</code>
      <code>$this-&gt;lexer-&gt;token['value']</code>
      <code>$this-&gt;lexer-&gt;token['value']</code>
      <code>$this-&gt;lexer-&gt;token['value']</code>
      <code>$this-&gt;lexer-&gt;token['value']</code>
      <code>$this-&gt;lexer-&gt;token['value']</code>
      <code>$this-&gt;lexer-&gt;token['value']</code>
      <code>$this-&gt;lexer-&gt;token['value']</code>
      <code>$this-&gt;lexer-&gt;token['value']</code>
      <code>$this-&gt;lexer-&gt;token['value']</code>
      <code>$this-&gt;lexer-&gt;token['value']</code>
      <code>$this-&gt;lexer-&gt;token['value']</code>
      <code>$this-&gt;lexer-&gt;token['value']</code>
      <code>$this-&gt;lexer-&gt;token['value']</code>
      <code>$this-&gt;lexer-&gt;token['value']</code>
      <code>$this-&gt;lexer-&gt;token['value']</code>
      <code>$this-&gt;lexer-&gt;token['value']</code>
      <code>$this-&gt;lexer-&gt;token['value']</code>
      <code>$this-&gt;lexer-&gt;token['value']</code>
      <code>$token['type']</code>
      <code>$token['type']</code>
      <code>$token['type']</code>
      <code>$token['type']</code>
      <code>$token['type']</code>
      <code>$token['type']</code>
      <code>$token['value']</code>
      <code>$token['value']</code>
      <code>$token['value']</code>
      <code>$token['value']</code>
    </PossiblyNullArrayAccess>
    <PossiblyNullReference occurrences="1">
      <code>getNumberOfRequiredParameters</code>
    </PossiblyNullReference>
    <PossiblyUndefinedVariable occurrences="1">
      <code>$args</code>
    </PossiblyUndefinedVariable>
    <PropertyNotSetInConstructor occurrences="1">
      <code>$customOutputWalker</code>
    </PropertyNotSetInConstructor>
    <PropertyTypeCoercion occurrences="2">
      <code>$className</code>
      <code>$this-&gt;customTreeWalkers</code>
    </PropertyTypeCoercion>
    <RedundantConditionGivenDocblockType occurrences="4">
      <code>$AST instanceof AST\SelectStatement</code>
      <code>is_string($functionClass)</code>
      <code>is_string($functionClass)</code>
      <code>is_string($functionClass)</code>
    </RedundantConditionGivenDocblockType>
    <UnsafeInstantiation occurrences="4">
      <code>new $funcClass($funcNameLower)</code>
      <code>new $funcClass($funcNameLower)</code>
      <code>new $funcClass($funcNameLower)</code>
      <code>new $outputWalkerClass($this-&gt;query, $this-&gt;parserResult, $this-&gt;queryComponents)</code>
    </UnsafeInstantiation>
  </file>
  <file src="lib/Doctrine/ORM/Query/ParserResult.php">
    <PropertyNotSetInConstructor occurrences="1">
      <code>$_sqlExecutor</code>
    </PropertyNotSetInConstructor>
  </file>
  <file src="lib/Doctrine/ORM/Query/QueryExpressionVisitor.php">
    <RedundantCondition occurrences="1">
      <code>Comparison::EQ</code>
    </RedundantCondition>
  </file>
  <file src="lib/Doctrine/ORM/Query/ResultSetMapping.php">
    <PropertyTypeCoercion occurrences="3">
      <code>$this-&gt;aliasMap</code>
      <code>$this-&gt;aliasMap</code>
      <code>$this-&gt;declaringClasses</code>
    </PropertyTypeCoercion>
  </file>
  <file src="lib/Doctrine/ORM/Query/ResultSetMappingBuilder.php">
    <ArgumentTypeCoercion occurrences="5">
      <code>$class</code>
      <code>$class</code>
      <code>$class</code>
      <code>$renameMode</code>
      <code>$renameMode</code>
    </ArgumentTypeCoercion>
    <DeprecatedMethod occurrences="2">
      <code>getSQLResultCasing</code>
      <code>getSQLResultCasing</code>
    </DeprecatedMethod>
    <PossiblyUndefinedArrayOffset occurrences="1">
      <code>$class-&gt;fieldMappings[$this-&gt;fieldMappings[$columnName]]['columnName']</code>
    </PossiblyUndefinedArrayOffset>
  </file>
  <file src="lib/Doctrine/ORM/Query/SqlWalker.php">
    <DocblockTypeContradiction occurrences="10">
      <code>! ($factor instanceof AST\ConditionalFactor)</code>
      <code>$condExpr instanceof AST\ConditionalExpression</code>
      <code>$condTerm instanceof AST\ConditionalTerm</code>
      <code>$simpleArithmeticExpr instanceof AST\SimpleArithmeticExpression</code>
      <code>$this-&gt;queryComponents[$dqlAlias]['relation'] === null</code>
      <code>''</code>
      <code>is_numeric($leftExpr) ? $leftExpr : $this-&gt;conn-&gt;quote($leftExpr)</code>
      <code>is_numeric($rightExpr) ? $rightExpr : $this-&gt;conn-&gt;quote($rightExpr)</code>
      <code>is_string($expression)</code>
      <code>is_string($stringExpr)</code>
    </DocblockTypeContradiction>
    <ImplicitToStringCast occurrences="1">
      <code>$expr</code>
    </ImplicitToStringCast>
    <InvalidArgument occurrences="1">
      <code>$selectedClass['class']-&gt;name</code>
    </InvalidArgument>
    <InvalidArrayOffset occurrences="1">
      <code>$this-&gt;selectedClasses[$joinedDqlAlias]</code>
    </InvalidArrayOffset>
    <InvalidNullableReturnType occurrences="1">
      <code>walkConditionalPrimary</code>
    </InvalidNullableReturnType>
    <InvalidPropertyAssignmentValue occurrences="9">
      <code>$this-&gt;scalarFields</code>
      <code>$this-&gt;scalarResultAliasMap</code>
      <code>$this-&gt;scalarResultAliasMap</code>
      <code>$this-&gt;scalarResultAliasMap</code>
      <code>$this-&gt;scalarResultAliasMap</code>
      <code>$this-&gt;scalarResultAliasMap</code>
      <code>$this-&gt;scalarResultAliasMap</code>
      <code>$this-&gt;scalarResultAliasMap</code>
      <code>$this-&gt;scalarResultAliasMap</code>
    </InvalidPropertyAssignmentValue>
    <InvalidScalarArgument occurrences="4">
      <code>$resultAlias</code>
      <code>$resultAlias</code>
      <code>$resultAlias</code>
      <code>$resultAlias</code>
    </InvalidScalarArgument>
    <MissingPropertyType occurrences="1">
      <code>$targetEntity-&gt;inheritanceType</code>
    </MissingPropertyType>
    <PossiblyInvalidArgument occurrences="2">
      <code>$aggExpression-&gt;pathExpression</code>
      <code>$whereClause-&gt;conditionalExpression</code>
    </PossiblyInvalidArgument>
    <PossiblyNullArgument occurrences="12">
      <code>$AST-&gt;whereClause</code>
      <code>$AST-&gt;whereClause</code>
      <code>$AST-&gt;whereClause</code>
      <code>$arithmeticExpr-&gt;simpleArithmeticExpression</code>
      <code>$arithmeticExpr-&gt;subselect</code>
      <code>$condExpr</code>
      <code>$field</code>
      <code>$fieldName</code>
      <code>$fieldName</code>
      <code>$identificationVariableDecl-&gt;rangeVariableDeclaration</code>
      <code>$resultAlias</code>
      <code>$subselect-&gt;whereClause</code>
    </PossiblyNullArgument>
    <PossiblyNullArrayOffset occurrences="9">
      <code>$class-&gt;associationMappings</code>
      <code>$class-&gt;associationMappings</code>
      <code>$class-&gt;fieldMappings</code>
      <code>$class-&gt;fieldMappings</code>
      <code>$class-&gt;fieldMappings</code>
      <code>$this-&gt;scalarFields[$dqlAlias]</code>
      <code>$this-&gt;scalarResultAliasMap</code>
      <code>$this-&gt;scalarResultAliasMap</code>
      <code>$this-&gt;scalarResultAliasMap</code>
    </PossiblyNullArrayOffset>
    <PossiblyNullReference occurrences="1">
      <code>dispatch</code>
    </PossiblyNullReference>
    <PossiblyUndefinedArrayOffset occurrences="3">
      <code>$fieldMapping['columnName']</code>
      <code>$mapping['columnName']</code>
      <code>$mapping['columnName']</code>
    </PossiblyUndefinedArrayOffset>
    <PropertyTypeCoercion occurrences="3">
      <code>$query</code>
      <code>$this-&gt;queryComponents</code>
      <code>$this-&gt;selectedClasses</code>
    </PropertyTypeCoercion>
    <RedundantConditionGivenDocblockType occurrences="5">
      <code>$leftExpr instanceof AST\Node</code>
      <code>$likeExpr-&gt;stringPattern instanceof AST\InputParameter</code>
      <code>$rightExpr instanceof AST\Node</code>
      <code>$whereClause !== null</code>
      <code>($factor-&gt;not ? 'NOT ' : '') . $this-&gt;walkConditionalPrimary($factor-&gt;conditionalPrimary)</code>
    </RedundantConditionGivenDocblockType>
  </file>
  <file src="lib/Doctrine/ORM/Query/TreeWalkerAdapter.php">
    <ImplementedReturnTypeMismatch occurrences="47">
      <code>void</code>
      <code>void</code>
      <code>void</code>
      <code>void</code>
      <code>void</code>
      <code>void</code>
      <code>void</code>
      <code>void</code>
      <code>void</code>
      <code>void</code>
      <code>void</code>
      <code>void</code>
      <code>void</code>
      <code>void</code>
      <code>void</code>
      <code>void</code>
      <code>void</code>
      <code>void</code>
      <code>void</code>
      <code>void</code>
      <code>void</code>
      <code>void</code>
      <code>void</code>
      <code>void</code>
      <code>void</code>
      <code>void</code>
      <code>void</code>
      <code>void</code>
      <code>void</code>
      <code>void</code>
      <code>void</code>
      <code>void</code>
      <code>void</code>
      <code>void</code>
      <code>void</code>
      <code>void</code>
      <code>void</code>
      <code>void</code>
      <code>void</code>
      <code>void</code>
      <code>void</code>
      <code>void</code>
      <code>void</code>
      <code>void</code>
      <code>void</code>
      <code>void</code>
      <code>void</code>
    </ImplementedReturnTypeMismatch>
    <MissingParamType occurrences="43">
      <code>$AST</code>
      <code>$aggExpression</code>
      <code>$arithmeticExpr</code>
      <code>$betweenExpr</code>
      <code>$collMemberExpr</code>
      <code>$compExpr</code>
      <code>$condExpr</code>
      <code>$condTerm</code>
      <code>$emptyCollCompExpr</code>
      <code>$existsExpr</code>
      <code>$factor</code>
      <code>$factor</code>
      <code>$fromClause</code>
      <code>$function</code>
      <code>$groupByClause</code>
      <code>$groupByItem</code>
      <code>$havingClause</code>
      <code>$inExpr</code>
      <code>$inputParam</code>
      <code>$instanceOfExpr</code>
      <code>$join</code>
      <code>$likeExpr</code>
      <code>$literal</code>
      <code>$nullCompExpr</code>
      <code>$orderByClause</code>
      <code>$orderByItem</code>
      <code>$pathExpr</code>
      <code>$primary</code>
      <code>$qExpr</code>
      <code>$resultVariable</code>
      <code>$selectClause</code>
      <code>$selectExpression</code>
      <code>$simpleArithmeticExpr</code>
      <code>$simpleSelectClause</code>
      <code>$simpleSelectExpression</code>
      <code>$stateFieldPathExpression</code>
      <code>$stringPrimary</code>
      <code>$subselect</code>
      <code>$subselectFromClause</code>
      <code>$term</code>
      <code>$updateClause</code>
      <code>$updateItem</code>
      <code>$whereClause</code>
    </MissingParamType>
    <MissingReturnType occurrences="1">
      <code>_getQueryComponents</code>
    </MissingReturnType>
    <PropertyTypeCoercion occurrences="1">
      <code>$this-&gt;_queryComponents</code>
    </PropertyTypeCoercion>
  </file>
  <file src="lib/Doctrine/ORM/Query/TreeWalkerChain.php">
    <ImplementedReturnTypeMismatch occurrences="47">
      <code>void</code>
      <code>void</code>
      <code>void</code>
      <code>void</code>
      <code>void</code>
      <code>void</code>
      <code>void</code>
      <code>void</code>
      <code>void</code>
      <code>void</code>
      <code>void</code>
      <code>void</code>
      <code>void</code>
      <code>void</code>
      <code>void</code>
      <code>void</code>
      <code>void</code>
      <code>void</code>
      <code>void</code>
      <code>void</code>
      <code>void</code>
      <code>void</code>
      <code>void</code>
      <code>void</code>
      <code>void</code>
      <code>void</code>
      <code>void</code>
      <code>void</code>
      <code>void</code>
      <code>void</code>
      <code>void</code>
      <code>void</code>
      <code>void</code>
      <code>void</code>
      <code>void</code>
      <code>void</code>
      <code>void</code>
      <code>void</code>
      <code>void</code>
      <code>void</code>
      <code>void</code>
      <code>void</code>
      <code>void</code>
      <code>void</code>
      <code>void</code>
      <code>void</code>
      <code>void</code>
    </ImplementedReturnTypeMismatch>
    <MissingParamType occurrences="44">
      <code>$AST</code>
      <code>$aggExpression</code>
      <code>$arithmeticExpr</code>
      <code>$betweenExpr</code>
      <code>$collMemberExpr</code>
      <code>$compExpr</code>
      <code>$condExpr</code>
      <code>$condPrimary</code>
      <code>$condTerm</code>
      <code>$dqlAlias</code>
      <code>$emptyCollCompExpr</code>
      <code>$existsExpr</code>
      <code>$factor</code>
      <code>$factor</code>
      <code>$fromClause</code>
      <code>$function</code>
      <code>$groupByClause</code>
      <code>$groupByItem</code>
      <code>$havingClause</code>
      <code>$inExpr</code>
      <code>$inputParam</code>
      <code>$instanceOfExpr</code>
      <code>$join</code>
      <code>$likeExpr</code>
      <code>$literal</code>
      <code>$nullCompExpr</code>
      <code>$orderByClause</code>
      <code>$orderByItem</code>
      <code>$pathExpr</code>
      <code>$qExpr</code>
      <code>$resultVariable</code>
      <code>$selectClause</code>
      <code>$selectExpression</code>
      <code>$simpleArithmeticExpr</code>
      <code>$simpleSelectClause</code>
      <code>$simpleSelectExpression</code>
      <code>$stateFieldPathExpression</code>
      <code>$stringPrimary</code>
      <code>$subselect</code>
      <code>$subselectFromClause</code>
      <code>$term</code>
      <code>$updateClause</code>
      <code>$updateItem</code>
      <code>$whereClause</code>
    </MissingParamType>
    <PossiblyNullReference occurrences="46">
      <code>walkAggregateExpression</code>
      <code>walkArithmeticExpression</code>
      <code>walkArithmeticFactor</code>
      <code>walkArithmeticTerm</code>
      <code>walkBetweenExpression</code>
      <code>walkCollectionMemberExpression</code>
      <code>walkComparisonExpression</code>
      <code>walkConditionalExpression</code>
      <code>walkConditionalFactor</code>
      <code>walkConditionalPrimary</code>
      <code>walkConditionalTerm</code>
      <code>walkDeleteClause</code>
      <code>walkDeleteStatement</code>
      <code>walkEmptyCollectionComparisonExpression</code>
      <code>walkExistsExpression</code>
      <code>walkFromClause</code>
      <code>walkFunction</code>
      <code>walkGroupByClause</code>
      <code>walkGroupByItem</code>
      <code>walkHavingClause</code>
      <code>walkInExpression</code>
      <code>walkInputParameter</code>
      <code>walkInstanceOfExpression</code>
      <code>walkJoin</code>
      <code>walkLikeExpression</code>
      <code>walkLiteral</code>
      <code>walkNullComparisonExpression</code>
      <code>walkOrderByClause</code>
      <code>walkOrderByItem</code>
      <code>walkPathExpression</code>
      <code>walkQuantifiedExpression</code>
      <code>walkResultVariable</code>
      <code>walkSelectClause</code>
      <code>walkSelectExpression</code>
      <code>walkSelectStatement</code>
      <code>walkSimpleArithmeticExpression</code>
      <code>walkSimpleSelectClause</code>
      <code>walkSimpleSelectExpression</code>
      <code>walkStateFieldPathExpression</code>
      <code>walkStringPrimary</code>
      <code>walkSubselect</code>
      <code>walkSubselectFromClause</code>
      <code>walkUpdateClause</code>
      <code>walkUpdateItem</code>
      <code>walkUpdateStatement</code>
      <code>walkWhereClause</code>
    </PossiblyNullReference>
  </file>
  <file src="lib/Doctrine/ORM/Query/TreeWalkerChainIterator.php">
    <ImplementedParamTypeMismatch occurrences="1">
      <code>$value</code>
    </ImplementedParamTypeMismatch>
    <ImplementedReturnTypeMismatch occurrences="2">
      <code>TreeWalker|null</code>
      <code>class-string&lt;TreeWalker&gt;|false</code>
    </ImplementedReturnTypeMismatch>
    <PossiblyNullArrayOffset occurrences="1">
      <code>$this-&gt;walkers</code>
    </PossiblyNullArrayOffset>
    <PropertyTypeCoercion occurrences="2">
      <code>$this-&gt;walkers</code>
      <code>$this-&gt;walkers</code>
    </PropertyTypeCoercion>
  </file>
  <file src="lib/Doctrine/ORM/QueryBuilder.php">
    <ArgumentTypeCoercion occurrences="2">
      <code>[$rootAlias =&gt; $join]</code>
      <code>[$rootAlias =&gt; $join]</code>
    </ArgumentTypeCoercion>
    <DeprecatedMethod occurrences="2">
      <code>getRootAlias</code>
      <code>getRootAlias</code>
    </DeprecatedMethod>
    <FalsableReturnStatement occurrences="1">
      <code>! $filteredParameters-&gt;isEmpty() ? $filteredParameters-&gt;first() : null</code>
    </FalsableReturnStatement>
    <InvalidFalsableReturnType occurrences="1">
      <code>Parameter|null</code>
    </InvalidFalsableReturnType>
    <InvalidNullableReturnType occurrences="1">
      <code>int</code>
    </InvalidNullableReturnType>
    <InvalidScalarArgument occurrences="1">
      <code>$key</code>
    </InvalidScalarArgument>
    <NullableReturnStatement occurrences="1">
      <code>$this-&gt;cacheMode</code>
    </NullableReturnStatement>
    <PossiblyFalseArgument occurrences="3">
      <code>$spacePos</code>
      <code>$spacePos</code>
      <code>strpos($join, '.')</code>
    </PossiblyFalseArgument>
    <PossiblyFalseOperand occurrences="2">
      <code>$spacePos</code>
      <code>$spacePos</code>
    </PossiblyFalseOperand>
    <PossiblyInvalidIterator occurrences="1">
      <code>$dqlPart</code>
    </PossiblyInvalidIterator>
    <PossiblyNullArgument occurrences="2">
      <code>$alias</code>
      <code>$alias</code>
    </PossiblyNullArgument>
    <PropertyNotSetInConstructor occurrences="1">
      <code>$_dql</code>
    </PropertyNotSetInConstructor>
    <RedundantCastGivenDocblockType occurrences="5">
      <code>(bool) $cacheable</code>
      <code>(bool) $flag</code>
      <code>(int) $cacheMode</code>
      <code>(int) $lifetime</code>
      <code>(string) $cacheRegion</code>
    </RedundantCastGivenDocblockType>
    <RedundantConditionGivenDocblockType occurrences="1">
      <code>$this-&gt;_dql !== null</code>
    </RedundantConditionGivenDocblockType>
  </file>
  <file src="lib/Doctrine/ORM/Repository/DefaultRepositoryFactory.php">
    <LessSpecificReturnStatement occurrences="1">
      <code>new $repositoryClassName($entityManager, $metadata)</code>
    </LessSpecificReturnStatement>
    <MoreSpecificReturnType occurrences="1">
      <code>ObjectRepository</code>
    </MoreSpecificReturnType>
  </file>
  <file src="lib/Doctrine/ORM/Tools/Console/Command/ClearCache/CollectionRegionCommand.php">
    <MissingReturnType occurrences="1">
      <code>configure</code>
    </MissingReturnType>
  </file>
  <file src="lib/Doctrine/ORM/Tools/Console/Command/ClearCache/EntityRegionCommand.php">
    <MissingReturnType occurrences="1">
      <code>configure</code>
    </MissingReturnType>
  </file>
  <file src="lib/Doctrine/ORM/Tools/Console/Command/ClearCache/MetadataCommand.php">
    <MissingReturnType occurrences="1">
      <code>configure</code>
    </MissingReturnType>
  </file>
  <file src="lib/Doctrine/ORM/Tools/Console/Command/ClearCache/QueryCommand.php">
    <MissingReturnType occurrences="1">
      <code>configure</code>
    </MissingReturnType>
  </file>
  <file src="lib/Doctrine/ORM/Tools/Console/Command/ClearCache/QueryRegionCommand.php">
    <DocblockTypeContradiction occurrences="1">
      <code>gettype($queryRegion)</code>
    </DocblockTypeContradiction>
    <MissingReturnType occurrences="1">
      <code>configure</code>
    </MissingReturnType>
    <RedundantConditionGivenDocblockType occurrences="1">
      <code>is_object($queryRegion)</code>
    </RedundantConditionGivenDocblockType>
  </file>
  <file src="lib/Doctrine/ORM/Tools/Console/Command/ClearCache/ResultCommand.php">
    <MissingReturnType occurrences="1">
      <code>configure</code>
    </MissingReturnType>
  </file>
  <file src="lib/Doctrine/ORM/Tools/Console/Command/ConvertDoctrine1SchemaCommand.php">
    <ArgumentTypeCoercion occurrences="1">
      <code>$metadata</code>
    </ArgumentTypeCoercion>
    <DeprecatedClass occurrences="10">
      <code>ClassMetadataExporter</code>
      <code>ClassMetadataExporter</code>
      <code>ClassMetadataExporter|null</code>
      <code>EntityGenerator</code>
      <code>EntityGenerator</code>
      <code>EntityGenerator|null</code>
      <code>new ClassMetadataExporter()</code>
      <code>new EntityGenerator()</code>
      <code>private $entityGenerator = null;</code>
      <code>private $metadataExporter = null;</code>
    </DeprecatedClass>
    <MissingReturnType occurrences="1">
      <code>configure</code>
    </MissingReturnType>
  </file>
  <file src="lib/Doctrine/ORM/Tools/Console/Command/ConvertMappingCommand.php">
    <ArgumentTypeCoercion occurrences="1">
      <code>$metadata</code>
    </ArgumentTypeCoercion>
    <DeprecatedClass occurrences="3">
      <code>AbstractExporter</code>
      <code>new ClassMetadataExporter()</code>
      <code>new EntityGenerator()</code>
    </DeprecatedClass>
    <InvalidNullableReturnType occurrences="1"/>
    <MissingReturnType occurrences="1">
      <code>configure</code>
    </MissingReturnType>
    <NoInterfaceProperties occurrences="1">
      <code>$class-&gt;name</code>
    </NoInterfaceProperties>
  </file>
  <file src="lib/Doctrine/ORM/Tools/Console/Command/EnsureProductionSettingsCommand.php">
    <MissingReturnType occurrences="1">
      <code>configure</code>
    </MissingReturnType>
  </file>
  <file src="lib/Doctrine/ORM/Tools/Console/Command/GenerateEntitiesCommand.php">
    <ArgumentTypeCoercion occurrences="1">
      <code>$metadatas</code>
    </ArgumentTypeCoercion>
    <DeprecatedClass occurrences="1">
      <code>new EntityGenerator()</code>
    </DeprecatedClass>
    <MissingReturnType occurrences="1">
      <code>configure</code>
    </MissingReturnType>
    <NoInterfaceProperties occurrences="1">
      <code>$metadata-&gt;name</code>
    </NoInterfaceProperties>
  </file>
  <file src="lib/Doctrine/ORM/Tools/Console/Command/GenerateProxiesCommand.php">
    <DeprecatedMethod occurrences="2">
      <code>getProxyDir</code>
      <code>getProxyDir</code>
    </DeprecatedMethod>
    <MissingReturnType occurrences="1">
      <code>configure</code>
    </MissingReturnType>
    <NoInterfaceProperties occurrences="1">
      <code>$metadata-&gt;name</code>
    </NoInterfaceProperties>
    <PossiblyNullArgument occurrences="1">
      <code>$em-&gt;getConfiguration()-&gt;getProxyDir()</code>
    </PossiblyNullArgument>
  </file>
  <file src="lib/Doctrine/ORM/Tools/Console/Command/GenerateRepositoriesCommand.php">
    <DeprecatedClass occurrences="1">
      <code>new EntityRepositoryGenerator()</code>
    </DeprecatedClass>
    <MissingReturnType occurrences="1">
      <code>configure</code>
    </MissingReturnType>
    <NoInterfaceProperties occurrences="1">
      <code>$metadata-&gt;customRepositoryClassName</code>
    </NoInterfaceProperties>
  </file>
  <file src="lib/Doctrine/ORM/Tools/Console/Command/InfoCommand.php">
    <MissingReturnType occurrences="1">
      <code>configure</code>
    </MissingReturnType>
    <PossiblyNullReference occurrences="1">
      <code>getAllClassNames</code>
    </PossiblyNullReference>
  </file>
  <file src="lib/Doctrine/ORM/Tools/Console/Command/MappingDescribeCommand.php">
    <InvalidArgument occurrences="1">
      <code>$metadata-&gt;entityListeners</code>
    </InvalidArgument>
    <MissingPropertyType occurrences="1">
      <code>$metadata-&gt;inheritanceType</code>
    </MissingPropertyType>
    <PossiblyNullReference occurrences="1">
      <code>getAllClassNames</code>
    </PossiblyNullReference>
  </file>
  <file src="lib/Doctrine/ORM/Tools/Console/Command/RunDqlCommand.php">
    <DeprecatedClass occurrences="1">
      <code>Debug::dump($resultSet, (int) $input-&gt;getOption('depth'), true, false)</code>
    </DeprecatedClass>
    <MissingReturnType occurrences="1">
      <code>configure</code>
    </MissingReturnType>
  </file>
  <file src="lib/Doctrine/ORM/Tools/Console/Command/SchemaTool/AbstractCommand.php">
    <InvalidNullableReturnType occurrences="1"/>
    <NullableReturnStatement occurrences="1">
      <code>$this-&gt;executeSchemaCommand($input, $output, new SchemaTool($em), $metadatas, $ui)</code>
    </NullableReturnStatement>
  </file>
  <file src="lib/Doctrine/ORM/Tools/Console/Command/SchemaTool/CreateCommand.php">
    <MissingReturnType occurrences="1">
      <code>configure</code>
    </MissingReturnType>
  </file>
  <file src="lib/Doctrine/ORM/Tools/Console/Command/SchemaTool/DropCommand.php">
    <MissingReturnType occurrences="1">
      <code>configure</code>
    </MissingReturnType>
    <PossiblyNullArgument occurrences="2">
      <code>$this-&gt;getName()</code>
      <code>$this-&gt;getName()</code>
    </PossiblyNullArgument>
  </file>
  <file src="lib/Doctrine/ORM/Tools/Console/Command/SchemaTool/UpdateCommand.php">
    <MissingReturnType occurrences="1">
      <code>configure</code>
    </MissingReturnType>
    <PossiblyNullArgument occurrences="2">
      <code>$this-&gt;getName()</code>
      <code>$this-&gt;getName()</code>
    </PossiblyNullArgument>
  </file>
  <file src="lib/Doctrine/ORM/Tools/Console/Command/ValidateSchemaCommand.php">
    <MissingReturnType occurrences="1">
      <code>configure</code>
    </MissingReturnType>
  </file>
  <file src="lib/Doctrine/ORM/Tools/Console/ConsoleRunner.php">
    <DeprecatedClass occurrences="6">
      <code>Versions::getVersion('doctrine/orm')</code>
      <code>new Command\ConvertDoctrine1SchemaCommand()</code>
      <code>new Command\GenerateEntitiesCommand($entityManagerProvider)</code>
      <code>new Command\GenerateRepositoriesCommand($entityManagerProvider)</code>
      <code>new DBALConsole\Command\ImportCommand()</code>
      <code>new DBALConsole\Helper\ConnectionHelper($entityManager-&gt;getConnection())</code>
    </DeprecatedClass>
  </file>
  <file src="lib/Doctrine/ORM/Tools/DebugUnitOfWorkListener.php">
    <PossiblyNullArgument occurrences="2">
      <code>$entity</code>
      <code>$entity</code>
    </PossiblyNullArgument>
  </file>
  <file src="lib/Doctrine/ORM/Tools/EntityGenerator.php">
    <ArgumentTypeCoercion occurrences="4">
      <code>$this-&gt;getClassToExtend()</code>
      <code>$this-&gt;getClassToExtend() ?: $metadata-&gt;name</code>
      <code>$this-&gt;getClassToExtend() ?: $metadata-&gt;name</code>
      <code>array_map('strlen', $paramTypes)</code>
    </ArgumentTypeCoercion>
    <DeprecatedConstant occurrences="16">
      <code>ClassMetadataInfo::GENERATOR_TYPE_UUID</code>
      <code>Type::BIGINT</code>
      <code>Type::BLOB</code>
      <code>Type::BOOLEAN</code>
      <code>Type::DATE</code>
      <code>Type::DATETIME</code>
      <code>Type::DATETIMETZ</code>
      <code>Type::DECIMAL</code>
      <code>Type::GUID</code>
      <code>Type::INTEGER</code>
      <code>Type::JSON_ARRAY</code>
      <code>Type::OBJECT</code>
      <code>Type::SIMPLE_ARRAY</code>
      <code>Type::SMALLINT</code>
      <code>Type::TEXT</code>
      <code>Type::TIME</code>
    </DeprecatedConstant>
    <DocblockTypeContradiction occurrences="3">
      <code>$metadata-&gt;reflClass !== null</code>
      <code>class_exists($metadata-&gt;name)</code>
      <code>new ReflectionClass($metadata-&gt;name)</code>
    </DocblockTypeContradiction>
    <InvalidDocblock occurrences="1">
      <code>public function setFieldVisibility($visibility)</code>
    </InvalidDocblock>
    <MissingParamType occurrences="1">
      <code>$visibility</code>
    </MissingParamType>
    <MissingPropertyType occurrences="3">
      <code>$metadata-&gt;inheritanceType</code>
      <code>$metadata-&gt;inheritanceType</code>
      <code>$metadata-&gt;inheritanceType</code>
    </MissingPropertyType>
    <MissingReturnType occurrences="1">
      <code>setFieldVisibility</code>
    </MissingReturnType>
    <PossiblyFalseArgument occurrences="2">
      <code>$last</code>
      <code>strrpos($metadata-&gt;name, '\\')</code>
    </PossiblyFalseArgument>
    <PossiblyNullArgument occurrences="1">
      <code>$variableType</code>
    </PossiblyNullArgument>
    <PropertyNotSetInConstructor occurrences="1">
      <code>$classToExtend</code>
    </PropertyNotSetInConstructor>
    <RedundantCastGivenDocblockType occurrences="1">
      <code>(bool) $embeddablesImmutable</code>
    </RedundantCastGivenDocblockType>
    <RedundantConditionGivenDocblockType occurrences="3">
      <code>$metadata-&gt;reflClass</code>
      <code>$metadata-&gt;reflClass !== null</code>
      <code>isset($metadata-&gt;lifecycleCallbacks)</code>
    </RedundantConditionGivenDocblockType>
  </file>
  <file src="lib/Doctrine/ORM/Tools/EntityRepositoryGenerator.php">
    <ArgumentTypeCoercion occurrences="3">
      <code>$fullClassName</code>
      <code>$fullClassName</code>
      <code>$fullClassName</code>
    </ArgumentTypeCoercion>
    <DocblockTypeContradiction occurrences="1">
      <code>EntityRepository::class</code>
    </DocblockTypeContradiction>
    <PossiblyFalseOperand occurrences="1">
      <code>strrpos($fullClassName, '\\')</code>
    </PossiblyFalseOperand>
    <PropertyNotSetInConstructor occurrences="1">
      <code>$repositoryName</code>
    </PropertyNotSetInConstructor>
    <PropertyTypeCoercion occurrences="1">
      <code>$repositoryName</code>
    </PropertyTypeCoercion>
  </file>
  <file src="lib/Doctrine/ORM/Tools/Export/ClassMetadataExporter.php">
    <DeprecatedClass occurrences="7">
      <code>Driver\AbstractExporter</code>
      <code>Driver\AnnotationExporter::class</code>
      <code>Driver\PhpExporter::class</code>
      <code>Driver\XmlExporter::class</code>
      <code>Driver\YamlExporter::class</code>
      <code>Driver\YamlExporter::class</code>
      <code>ExportException::invalidExporterDriverType($type)</code>
    </DeprecatedClass>
    <InvalidStringClass occurrences="1">
      <code>new $class($dest)</code>
    </InvalidStringClass>
    <LessSpecificReturnStatement occurrences="1">
      <code>new $class($dest)</code>
    </LessSpecificReturnStatement>
    <MoreSpecificReturnType occurrences="1">
      <code>Driver\AbstractExporter</code>
    </MoreSpecificReturnType>
  </file>
  <file src="lib/Doctrine/ORM/Tools/Export/Driver/AbstractExporter.php">
    <DeprecatedClass occurrences="1">
      <code>ExportException::attemptOverwriteExistingFile($path)</code>
    </DeprecatedClass>
    <DeprecatedConstant occurrences="1">
      <code>ClassMetadataInfo::GENERATOR_TYPE_UUID</code>
    </DeprecatedConstant>
    <InvalidNullableReturnType occurrences="1">
      <code>string</code>
    </InvalidNullableReturnType>
    <PossiblyNullArgument occurrences="1">
      <code>$this-&gt;_outputDir</code>
    </PossiblyNullArgument>
  </file>
  <file src="lib/Doctrine/ORM/Tools/Export/Driver/AnnotationExporter.php">
    <DeprecatedClass occurrences="3">
      <code>AbstractExporter</code>
      <code>EntityGenerator</code>
      <code>EntityGenerator|null</code>
    </DeprecatedClass>
    <NonInvariantDocblockPropertyType occurrences="1">
      <code>$_extension</code>
    </NonInvariantDocblockPropertyType>
  </file>
  <file src="lib/Doctrine/ORM/Tools/Export/Driver/PhpExporter.php">
    <ArgumentTypeCoercion occurrences="2">
      <code>$metadata-&gt;changeTrackingPolicy</code>
      <code>$metadata-&gt;generatorType</code>
    </ArgumentTypeCoercion>
    <DeprecatedClass occurrences="1">
      <code>AbstractExporter</code>
    </DeprecatedClass>
    <MissingPropertyType occurrences="1">
      <code>$metadata-&gt;inheritanceType</code>
    </MissingPropertyType>
    <NonInvariantDocblockPropertyType occurrences="1">
      <code>$_extension</code>
    </NonInvariantDocblockPropertyType>
  </file>
  <file src="lib/Doctrine/ORM/Tools/Export/Driver/XmlExporter.php">
    <ArgumentTypeCoercion occurrences="3">
      <code>$metadata-&gt;changeTrackingPolicy</code>
      <code>$metadata-&gt;generatorType</code>
      <code>$metadata-&gt;generatorType</code>
    </ArgumentTypeCoercion>
    <DeprecatedClass occurrences="1">
      <code>AbstractExporter</code>
    </DeprecatedClass>
    <MissingClosureParamType occurrences="2">
      <code>$m1</code>
      <code>$m2</code>
    </MissingClosureParamType>
    <MissingPropertyType occurrences="1">
      <code>$metadata-&gt;inheritanceType</code>
    </MissingPropertyType>
    <NonInvariantDocblockPropertyType occurrences="1">
      <code>$_extension</code>
    </NonInvariantDocblockPropertyType>
    <PossiblyFalseArgument occurrences="1">
      <code>$simpleXml-&gt;asXML()</code>
    </PossiblyFalseArgument>
    <PossiblyNullReference occurrences="1">
      <code>addAttribute</code>
    </PossiblyNullReference>
    <RedundantCondition occurrences="1">
      <code>isset($field['associationKey']) &amp;&amp; $field['associationKey']</code>
    </RedundantCondition>
    <RedundantConditionGivenDocblockType occurrences="1">
      <code>isset($metadata-&gt;lifecycleCallbacks)</code>
    </RedundantConditionGivenDocblockType>
  </file>
  <file src="lib/Doctrine/ORM/Tools/Export/Driver/YamlExporter.php">
    <ArgumentTypeCoercion occurrences="2">
      <code>$metadata-&gt;changeTrackingPolicy</code>
      <code>$metadata-&gt;generatorType</code>
    </ArgumentTypeCoercion>
    <DeprecatedClass occurrences="1">
      <code>AbstractExporter</code>
    </DeprecatedClass>
    <DocblockTypeContradiction occurrences="1">
      <code>['name' =&gt; null]</code>
    </DocblockTypeContradiction>
    <LessSpecificReturnStatement occurrences="1">
      <code>$array</code>
    </LessSpecificReturnStatement>
    <MissingPropertyType occurrences="1">
      <code>$metadata-&gt;inheritanceType</code>
    </MissingPropertyType>
    <MoreSpecificReturnType occurrences="1">
      <code>array&lt;string, mixed&gt;&amp;array{entityListeners: array&lt;class-string, array&lt;string, array{string}&gt;&gt;}</code>
    </MoreSpecificReturnType>
    <NonInvariantDocblockPropertyType occurrences="1">
      <code>$_extension</code>
    </NonInvariantDocblockPropertyType>
    <PossiblyUndefinedArrayOffset occurrences="1">
      <code>$fieldMapping['columnName']</code>
    </PossiblyUndefinedArrayOffset>
    <RedundantConditionGivenDocblockType occurrences="2">
      <code>$metadata-&gt;table</code>
      <code>isset($metadata-&gt;lifecycleCallbacks)</code>
    </RedundantConditionGivenDocblockType>
  </file>
  <file src="lib/Doctrine/ORM/Tools/Pagination/CountOutputWalker.php">
    <MoreSpecificImplementedParamType occurrences="1">
      <code>$query</code>
    </MoreSpecificImplementedParamType>
  </file>
  <file src="lib/Doctrine/ORM/Tools/Pagination/CountWalker.php">
    <ImplementedReturnTypeMismatch occurrences="1">
      <code>void</code>
    </ImplementedReturnTypeMismatch>
  </file>
  <file src="lib/Doctrine/ORM/Tools/Pagination/LimitSubqueryOutputWalker.php">
    <MoreSpecificImplementedParamType occurrences="1">
      <code>$query</code>
    </MoreSpecificImplementedParamType>
    <PossiblyFalseArgument occurrences="1">
      <code>strrpos($orderByItemString, ' ')</code>
    </PossiblyFalseArgument>
    <PossiblyNullIterator occurrences="1">
      <code>$orderByClause-&gt;orderByItems</code>
    </PossiblyNullIterator>
    <PossiblyNullPropertyAssignmentValue occurrences="2">
      <code>$query-&gt;getFirstResult()</code>
      <code>$query-&gt;getMaxResults()</code>
    </PossiblyNullPropertyAssignmentValue>
    <PossiblyNullPropertyFetch occurrences="1">
      <code>$orderByClause-&gt;orderByItems</code>
    </PossiblyNullPropertyFetch>
  </file>
  <file src="lib/Doctrine/ORM/Tools/Pagination/LimitSubqueryWalker.php">
    <ImplementedReturnTypeMismatch occurrences="1">
      <code>void</code>
    </ImplementedReturnTypeMismatch>
  </file>
  <file src="lib/Doctrine/ORM/Tools/Pagination/Paginator.php">
    <ArgumentTypeCoercion occurrences="1">
      <code>$parameters</code>
    </ArgumentTypeCoercion>
    <DeprecatedMethod occurrences="1">
      <code>getSQLResultCasing</code>
    </DeprecatedMethod>
    <DocblockTypeContradiction occurrences="1">
      <code>$this-&gt;count === null</code>
    </DocblockTypeContradiction>
    <PropertyNotSetInConstructor occurrences="1">
      <code>$count</code>
    </PropertyNotSetInConstructor>
    <RedundantCastGivenDocblockType occurrences="1">
      <code>(bool) $fetchJoinCollection</code>
    </RedundantCastGivenDocblockType>
  </file>
  <file src="lib/Doctrine/ORM/Tools/Pagination/RowNumberOverFunction.php">
    <PropertyNotSetInConstructor occurrences="1">
      <code>$orderByClause</code>
    </PropertyNotSetInConstructor>
  </file>
  <file src="lib/Doctrine/ORM/Tools/Pagination/WhereInWalker.php">
    <DocblockTypeContradiction occurrences="2">
      <code>$AST-&gt;whereClause-&gt;conditionalExpression instanceof ConditionalPrimary</code>
    </DocblockTypeContradiction>
    <ImplementedReturnTypeMismatch occurrences="1">
      <code>void</code>
    </ImplementedReturnTypeMismatch>
    <MissingClosureReturnType occurrences="1">
      <code>static function ($id) use ($connection, $type) {</code>
    </MissingClosureReturnType>
    <PossiblyInvalidPropertyAssignmentValue occurrences="1">
      <code>$AST-&gt;whereClause-&gt;conditionalExpression</code>
    </PossiblyInvalidPropertyAssignmentValue>
    <RedundantConditionGivenDocblockType occurrences="1">
      <code>$AST-&gt;whereClause-&gt;conditionalExpression instanceof ConditionalExpression</code>
    </RedundantConditionGivenDocblockType>
  </file>
  <file src="lib/Doctrine/ORM/Tools/SchemaTool.php">
    <DocblockTypeContradiction occurrences="1">
      <code>$definingClass</code>
    </DocblockTypeContradiction>
    <MissingClosureParamType occurrences="1">
      <code>$asset</code>
    </MissingClosureParamType>
    <PossiblyNullArrayAccess occurrences="2">
      <code>$definingClass</code>
      <code>$referencedFieldName</code>
    </PossiblyNullArrayAccess>
    <PossiblyNullReference occurrences="1">
      <code>getColumns</code>
    </PossiblyNullReference>
    <PossiblyUndefinedArrayOffset occurrences="2">
      <code>$fieldMapping['precision']</code>
      <code>$fieldMapping['scale']</code>
    </PossiblyUndefinedArrayOffset>
    <RedundantCondition occurrences="1">
      <code>is_numeric($indexName)</code>
    </RedundantCondition>
    <RedundantConditionGivenDocblockType occurrences="2">
      <code>assert(is_array($assoc))</code>
      <code>is_array($assoc)</code>
    </RedundantConditionGivenDocblockType>
    <TypeDoesNotContainType occurrences="1">
      <code>$indexName</code>
    </TypeDoesNotContainType>
  </file>
  <file src="lib/Doctrine/ORM/Tools/Setup.php">
    <DeprecatedClass occurrences="3">
      <code>new ClassLoader('Doctrine', $directory)</code>
      <code>new ClassLoader('Symfony\Component', $directory . '/Doctrine')</code>
      <code>new YamlDriver($paths)</code>
    </DeprecatedClass>
    <DeprecatedMethod occurrences="1">
      <code>setMetadataCacheImpl</code>
    </DeprecatedMethod>
    <UnresolvableInclude occurrences="1">
      <code>require_once $directory . '/Doctrine/Common/ClassLoader.php'</code>
    </UnresolvableInclude>
  </file>
  <file src="lib/Doctrine/ORM/UnitOfWork.php">
    <ArgumentTypeCoercion occurrences="6">
      <code>$class</code>
      <code>$class</code>
      <code>$collectionToDelete</code>
      <code>$collectionToUpdate</code>
      <code>$commitOrder[$i]</code>
      <code>$this-&gt;em</code>
    </ArgumentTypeCoercion>
    <DocblockTypeContradiction occurrences="4">
      <code>! is_object($object)</code>
      <code>$association['type'] === ClassMetadata::ONE_TO_MANY</code>
      <code>$association['type'] === ClassMetadata::ONE_TO_MANY</code>
      <code>is_object($object)</code>
    </DocblockTypeContradiction>
    <InvalidNullableReturnType occurrences="1">
      <code>object</code>
    </InvalidNullableReturnType>
    <InvalidOperand occurrences="1">
      <code>$association['type']</code>
    </InvalidOperand>
    <InvalidPropertyAssignmentValue occurrences="2">
      <code>$this-&gt;entityChangeSets</code>
      <code>$this-&gt;entityChangeSets</code>
    </InvalidPropertyAssignmentValue>
    <MissingClosureReturnType occurrences="5">
      <code>static function ($assoc) {</code>
      <code>static function ($assoc) {</code>
      <code>static function ($assoc) {</code>
      <code>static function ($assoc) {</code>
      <code>static function ($assoc) {</code>
    </MissingClosureReturnType>
    <MissingParamType occurrences="3">
      <code>$managedCopy</code>
      <code>$prevManagedCopy</code>
      <code>$previousManagedCopy</code>
    </MissingParamType>
    <NullableReturnStatement occurrences="1">
      <code>$this-&gt;identityMap[$rootClassName][$idHash]</code>
    </NullableReturnStatement>
    <PossiblyInvalidArrayOffset occurrences="1">
      <code>$this-&gt;identityMap[$rootClassName]</code>
    </PossiblyInvalidArrayOffset>
    <PossiblyNullArgument occurrences="11">
      <code>$assoc</code>
      <code>$assoc</code>
      <code>$assoc['targetEntity']</code>
      <code>$class-&gt;getTypeOfField($class-&gt;getSingleIdentifierFieldName())</code>
      <code>$collection-&gt;getOwner()</code>
      <code>$collection-&gt;getOwner()</code>
      <code>$collectionToDelete-&gt;getMapping()</code>
      <code>$entity</code>
      <code>$entity</code>
      <code>$newValue</code>
      <code>$owner</code>
    </PossiblyNullArgument>
    <PossiblyNullArrayAccess occurrences="2">
      <code>$assoc['targetEntity']</code>
      <code>$assoc['type']</code>
    </PossiblyNullArrayAccess>
    <PossiblyNullReference occurrences="33">
      <code>buildCachedCollectionPersister</code>
      <code>buildCachedEntityPersister</code>
      <code>getCacheFactory</code>
      <code>getCacheFactory</code>
      <code>getValue</code>
      <code>getValue</code>
      <code>getValue</code>
      <code>getValue</code>
      <code>getValue</code>
      <code>getValue</code>
      <code>getValue</code>
      <code>getValue</code>
      <code>getValue</code>
      <code>getValue</code>
      <code>getValue</code>
      <code>getValue</code>
      <code>setValue</code>
      <code>setValue</code>
      <code>setValue</code>
      <code>setValue</code>
      <code>setValue</code>
      <code>setValue</code>
      <code>setValue</code>
      <code>setValue</code>
      <code>setValue</code>
      <code>setValue</code>
      <code>setValue</code>
      <code>setValue</code>
      <code>setValue</code>
      <code>setValue</code>
      <code>setValue</code>
      <code>setValue</code>
      <code>setValue</code>
    </PossiblyNullReference>
    <PossiblyUndefinedMethod occurrences="3">
      <code>unwrap</code>
      <code>unwrap</code>
      <code>unwrap</code>
    </PossiblyUndefinedMethod>
    <RedundantConditionGivenDocblockType occurrences="3">
      <code>$class-&gt;cache !== null</code>
      <code>$this-&gt;hasCache &amp;&amp; $class-&gt;cache !== null</code>
      <code>is_array($entity)</code>
    </RedundantConditionGivenDocblockType>
    <ReferenceConstraintViolation occurrences="1">
      <code>$visited</code>
    </ReferenceConstraintViolation>
    <UndefinedInterfaceMethod occurrences="3">
      <code>getMapping</code>
      <code>getMapping</code>
      <code>takeSnapshot</code>
    </UndefinedInterfaceMethod>
  </file>
  <file src="lib/Doctrine/ORM/Utility/HierarchyDiscriminatorResolver.php">
    <NoInterfaceProperties occurrences="2">
      <code>$rootClassMetadata-&gt;name</code>
      <code>$rootClassMetadata-&gt;subClasses</code>
    </NoInterfaceProperties>
  </file>
</files><|MERGE_RESOLUTION|>--- conflicted
+++ resolved
@@ -428,12 +428,8 @@
     </RedundantCastGivenDocblockType>
   </file>
   <file src="lib/Doctrine/ORM/Decorator/EntityManagerDecorator.php">
-<<<<<<< HEAD
-    <DeprecatedMethod occurrences="1">
-=======
     <DeprecatedMethod occurrences="4">
       <code>copy</code>
->>>>>>> 03948f89
       <code>getHydrator</code>
       <code>transactional</code>
       <code>transactional</code>
