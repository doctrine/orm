Events
======

Doctrine ORM features a lightweight event system that is part of the
Common package. Doctrine uses it to dispatch system events, mainly
:ref:`lifecycle events <reference-events-lifecycle-events>`.
You can also use it for your own custom events.

The Event System
----------------

The event system is controlled by the ``EventManager``. It is the
central point of Doctrine's event listener system. Listeners are
registered on the manager and events are dispatched through the
manager.

.. code-block:: php

    <?php
    $evm = new EventManager();

Now we can add some event listeners to the ``$evm``. Let's create a
``TestEvent`` class to play around with.

.. code-block:: php

    <?php
    class TestEvent
    {
        const preFoo = 'preFoo';
        const postFoo = 'postFoo';

        private $_evm;

        public $preFooInvoked = false;
        public $postFooInvoked = false;

        public function __construct($evm)
        {
            $evm->addEventListener(array(self::preFoo, self::postFoo), $this);
        }

        public function preFoo(EventArgs $e)
        {
            $this->preFooInvoked = true;
        }

        public function postFoo(EventArgs $e)
        {
            $this->postFooInvoked = true;
        }
    }

    // Create a new instance
    $test = new TestEvent($evm);

Events can be dispatched by using the ``dispatchEvent()`` method.

.. code-block:: php

    <?php
    $evm->dispatchEvent(TestEvent::preFoo);
    $evm->dispatchEvent(TestEvent::postFoo);

You can easily remove a listener with the ``removeEventListener()``
method.

.. code-block:: php

    <?php
    $evm->removeEventListener(array(self::preFoo, self::postFoo), $this);

The Doctrine ORM event system also has a simple concept of event
subscribers. We can define a simple ``TestEventSubscriber`` class
which implements the ``\Doctrine\Common\EventSubscriber`` interface
and implements a ``getSubscribedEvents()`` method which returns an
array of events it should be subscribed to.

.. code-block:: php

    <?php
    use Doctrine\Common\EventSubscriber;

    class TestEventSubscriber implements EventSubscriber
    {
        public $preFooInvoked = false;

        public function preFoo()
        {
            $this->preFooInvoked = true;
        }

        public function getSubscribedEvents()
        {
            return array(TestEvent::preFoo);
        }
    }

    $eventSubscriber = new TestEventSubscriber();
    $evm->addEventSubscriber($eventSubscriber);

.. note::

    The array to return in the ``getSubscribedEvents`` method is a simple array
    with the values being the event names. The subscriber must have a method
    that is named exactly like the event.

Now when you dispatch an event, any event subscribers will be
notified for that event.

.. code-block:: php

    <?php
    $evm->dispatchEvent(TestEvent::preFoo);

Now you can test the ``$eventSubscriber`` instance to see if the
``preFoo()`` method was invoked.

.. code-block:: php

    <?php
    if ($eventSubscriber->preFooInvoked) {
        echo 'pre foo invoked!';
    }

Registering Event Handlers
~~~~~~~~~~~~~~~~~~~~~~~~~~

There are two ways to set up an event handler:

* For *all events* you can create a Lifecycle Event Listener or Subscriber class and register
it by calling ``$eventManager->addEventListener()`` or ``eventManager->addEventSubscriber()``,
see
:ref:`Listening and subscribing to Lifecycle Events<listening-and-subscribing-to-lifecycle-events>`
* For *some events* (see table below), you can create a *Lifecycle Callback* method in the
entity, see :ref:`Lifecycle Callbacks<lifecycle-callbacks>`.

.. _reference-events-lifecycle-events:

Events Overview
---------------

+-----------------------------------------------------------------+-----------------------+-----------+-------------------------------------+
| Event                                                           | Dispatched by         | Lifecycle | Passed                              |
|                                                                 |                       | Callback  | Argument                            |
+=================================================================+=======================+===========+=====================================+
| :ref:`preRemove<reference-events-pre-remove>`                   | ``$em->remove()``     | Yes       | `LifecycleEventArgs`_               |
+-----------------------------------------------------------------+-----------------------+-----------+-------------------------------------+
| :ref:`postRemove<reference-events-post-update-remove-persist>`  | ``$em->flush()``      | Yes       | `LifecycleEventArgs`_               |
+-----------------------------------------------------------------+-----------------------+-----------+-------------------------------------+
| :ref:`prePersist<reference-events-pre-persist>`                 | ``$em->persist()``    | Yes       | `LifecycleEventArgs`_               |
|                                                                 | on *initial* persist  |           |                                     |
+-----------------------------------------------------------------+-----------------------+-----------+-------------------------------------+
| :ref:`postPersist<reference-events-post-update-remove-persist>` | ``$em->flush()``      | Yes       | `LifecycleEventArgs`_               |
+-----------------------------------------------------------------+-----------------------+-----------+-------------------------------------+
| :ref:`preUpdate<reference-events-pre-update>`                   | ``$em->flush()``      | Yes       | `PreUpdateEventArgs`_               |
+-----------------------------------------------------------------+-----------------------+-----------+-------------------------------------+
| :ref:`postUpdate<reference-events-post-update-remove-persist>`  | ``$em->flush()``      | Yes       | `LifecycleEventArgs`_               |
+-----------------------------------------------------------------+-----------------------+-----------+-------------------------------------+
| :ref:`postLoad<reference-events-post-load>`                     | Loading from database | Yes       | `LifecycleEventArgs`_               |
+-----------------------------------------------------------------+-----------------------+-----------+-------------------------------------+
| :ref:`loadClassMetadata<reference-events-load-class-metadata>`  | Loading of mapping    | No        | `LoadClassMetadataEventArgs`_       |
|                                                                 | metadata              |           |                                     |
+-----------------------------------------------------------------+-----------------------+-----------+-------------------------------------+
| ``onClassMetadataNotFound``                                     | ``MappingException``  | No        | `OnClassMetadataNotFoundEventArgs`_ |
+-----------------------------------------------------------------+-----------------------+-----------+-------------------------------------+
| :ref:`preFlush<reference-events-pre-flush>`                     | ``$em->flush()``      | Yes       | `PreFlushEventArgs`_                |
+-----------------------------------------------------------------+-----------------------+-----------+-------------------------------------+
| :ref:`onFlush<reference-events-on-flush>`                       | ``$em->flush()``      | No        | `OnFlushEventArgs`_                 |
+-----------------------------------------------------------------+-----------------------+-----------+-------------------------------------+
| :ref:`postFlush<reference-events-post-flush>`                   | ``$em->flush()``      | No        | `PostFlushEventArgs`_               |
+-----------------------------------------------------------------+-----------------------+-----------+-------------------------------------+
| :ref:`onClear<reference-events-on-clear>`                       | ``$em->clear()``      | No        | `OnClearEventArgs`_                 |
+-----------------------------------------------------------------+-----------------------+-----------+-------------------------------------+

Naming convention
~~~~~~~~~~~~~~~~~

Events being used with the Doctrine ORM EventManager are best named
with camelcase and the value of the corresponding constant should
be the name of the constant itself, even with spelling. This has
several reasons:


-  It is easy to read.
-  Simplicity.
-  Each method within an EventSubscriber is named after the
   corresponding constant's value. If the constant's name and value differ
   it contradicts the intention of using the constant and makes your code
   harder to maintain.

An example for a correct notation can be found in the example
``TestEvent`` above.

.. _lifecycle-callbacks:

Lifecycle Callbacks
-------------------

Lifecycle Callbacks are defined on an entity class. They allow you to
trigger callbacks whenever an instance of that entity class experiences
a relevant lifecycle event. More than one callback can be defined for each
lifecycle event. Lifecycle Callbacks are best used for simple operations
specific to a particular entity class's lifecycle.


.. note::

    Lifecycle Callbacks are not supported for :doc:`Embeddables </tutorials/embeddables>`.

.. configuration-block::

    .. code-block:: attribute

        <?php
<<<<<<< HEAD

=======
>>>>>>> 10cbb246
        use Doctrine\DBAL\Types\Types;
        use Doctrine\Persistence\Event\LifecycleEventArgs;

        #[Entity]
        #[HasLifecycleCallbacks]
        class User
        {
            // ...

            #[Column(type: Types::STRING, length: 255)]
            public $value;

            #[PrePersist]
            public function doStuffOnPrePersist(LifecycleEventArgs $eventArgs)
            {
                $this->createdAt = date('Y-m-d H:i:s');
            }

            #[PrePersist]
            public function doOtherStuffOnPrePersist()
            {
                $this->value = 'changed from prePersist callback!';
            }

            #[PreUpdate]
            public function doStuffOnPreUpdate(PreUpdateEventArgs $eventArgs)
            {
                $this->value = 'changed from preUpdate callback!';
            }
        }
    .. code-block:: annotation

        <?php
<<<<<<< HEAD

=======
>>>>>>> 10cbb246
        use Doctrine\Persistence\Event\LifecycleEventArgs;

        /**
         * @Entity
         * @HasLifecycleCallbacks
         */
        class User
        {
            // ...

            /** @Column(type="string", length=255) */
            public $value;

            /** @PrePersist */
            public function doStuffOnPrePersist(LifecycleEventArgs $eventArgs)
            {
                $this->createdAt = date('Y-m-d H:i:s');
            }

            /** @PrePersist */
            public function doOtherStuffOnPrePersist()
            {
                $this->value = 'changed from prePersist callback!';
            }

            /** @PreUpdate */
            public function doStuffOnPreUpdate(PreUpdateEventArgs $eventArgs)
            {
                $this->value = 'changed from preUpdate callback!';
            }
        }
    .. code-block:: xml

        <?xml version="1.0" encoding="UTF-8"?>

        <doctrine-mapping xmlns="https://doctrine-project.org/schemas/orm/doctrine-mapping"
              xmlns:xsi="https://www.w3.org/2001/XMLSchema-instance"
              xsi:schemaLocation="https://doctrine-project.org/schemas/orm/doctrine-mapping
                                  https://www.doctrine-project.org/schemas/orm/doctrine-mapping.xsd">
            <entity name="User">
                <!-- ... -->
                <lifecycle-callbacks>
                    <lifecycle-callback type="prePersist" method="doStuffOnPrePersist"/>
                    <lifecycle-callback type="prePersist" method="doOtherStuffOnPrePersist"/>
                    <lifecycle-callback type="preUpdate" method="doStuffOnPreUpdate"/>
                </lifecycle-callbacks>
            </entity>
        </doctrine-mapping>

Lifecycle Callbacks Event Argument
----------------------------------

The triggered event is also given to the lifecycle-callback.

With the additional argument you have access to the
``EntityManager`` and ``UnitOfWork`` APIs inside these callback methods.

.. code-block:: php

    <?php
    // ...

    class User
    {
        public function preUpdate(PreUpdateEventArgs $event)
        {
            if ($event->hasChangedField('username')) {
                // Do something when the username is changed.
            }
        }
    }

.. _listening-and-subscribing-to-lifecycle-events:

Listening and subscribing to Lifecycle Events
---------------------------------------------

Lifecycle event listeners are much more powerful than the simple
lifecycle callbacks that are defined on the entity classes. They
sit at a level above the entities and allow you to implement re-usable
behaviors across different entity classes.

Note that they require much more detailed knowledge about the inner
workings of the ``EntityManager`` and ``UnitOfWork`` classes. Please
read the :ref:`Implementing Event Listeners<reference-events-implementing-listeners>` section
carefully if you are trying to write your own listener.

For event subscribers, there are no surprises. They declare the
lifecycle events in their ``getSubscribedEvents`` method and provide
public methods that expect the relevant arguments.

A lifecycle event listener looks like the following:

.. code-block:: php

    <?php
    use Doctrine\Persistence\Event\LifecycleEventArgs;

    class MyEventListener
    {
        public function preUpdate(LifecycleEventArgs $args)
        {
            $entity = $args->getObject();
            $entityManager = $args->getObjectManager();

            // perhaps you only want to act on some "Product" entity
            if ($entity instanceof Product) {
                // do something with the Product
            }
        }
    }

A lifecycle event subscriber may look like this:

.. code-block:: php

    <?php
    use Doctrine\ORM\Events;
    use Doctrine\EventSubscriber;
    use Doctrine\Persistence\Event\LifecycleEventArgs;

    class MyEventSubscriber implements EventSubscriber
    {
        public function getSubscribedEvents()
        {
            return array(
                Events::postUpdate,
            );
        }

        public function postUpdate(LifecycleEventArgs $args)
        {
            $entity = $args->getObject();
            $entityManager = $args->getObjectManager();

            // perhaps you only want to act on some "Product" entity
            if ($entity instanceof Product) {
                // do something with the Product
            }
        }

.. note::

    Lifecycle events are triggered for all entities. It is the responsibility
    of the listeners and subscribers to check if the entity is of a type
    it wants to handle.

To register an event listener or subscriber, you have to hook it into the
EventManager that is passed to the EntityManager factory:

.. code-block:: php

    <?php
    use Doctrine\ORM\Events;

    $eventManager = new EventManager();
    $eventManager->addEventListener([Events::preUpdate], new MyEventListener());
    $eventManager->addEventSubscriber(new MyEventSubscriber());

    $entityManager = EntityManager::create($dbOpts, $config, $eventManager);

You can also retrieve the event manager instance after the
EntityManager was created:

.. code-block:: php

    <?php
    use Doctrine\ORM\Events;

    $entityManager->getEventManager()->addEventListener([Events::preUpdate], new MyEventListener());
    $entityManager->getEventManager()->addEventSubscriber(new MyEventSubscriber());

.. _reference-events-implementing-listeners:

Implementing Event Listeners
----------------------------

This section explains what is and what is not allowed during
specific lifecycle events of the ``UnitOfWork`` class. Although you get
passed the ``EntityManager`` instance in all of these events, you have
to follow these restrictions very carefully since operations in the
wrong event may produce lots of different errors, such as inconsistent
data and lost updates/persists/removes.

For the described events that are also lifecycle callback events
the restrictions apply as well, with the additional restriction
that (prior to version 2.4) you do not have access to the
``EntityManager`` or ``UnitOfWork`` APIs inside these events.

.. _reference-events-pre-persist:

prePersist
~~~~~~~~~~

There are two ways for the ``prePersist`` event to be triggered:

- One is obviously when you call ``EntityManager::persist()``. The
event is also called for all :ref:`cascaded associations<transitive-persistence>`.
- The other is inside the
``flush()`` method when changes to associations are computed and
this association is marked as :ref:`cascade: persist<transitive-persistence>`. Any new entity found
during this operation is also persisted and ``prePersist`` called
on it. This is called :ref:`persistence by reachability<persistence-by-reachability>`.

In both cases you get passed a ``LifecycleEventArgs`` instance
which has access to the entity and the entity manager.

This event is only triggered on *initial* persist of an entity
(i.e. it does not trigger on future updates).

The following restrictions apply to ``prePersist``:

-  If you are using a PrePersist Identity Generator such as
   sequences the ID value will *NOT* be available within any
   PrePersist events.
-  Doctrine will not recognize changes made to relations in a prePersist
   event. This includes modifications to
   collections such as additions, removals or replacement.

.. _reference-events-pre-remove:

preRemove
~~~~~~~~~

The ``preRemove`` event is called on every entity immediately when it is passed
to the ``EntityManager::remove()`` method. It is cascaded for all
associations that are marked as :ref:`cascade: remove<transitive-persistence>`

It is not called for a DQL ``DELETE`` statement.

There are no restrictions to what methods can be called inside the
``preRemove`` event, except when the remove method itself was
called during a flush operation.

.. _reference-events-pre-flush:

preFlush
~~~~~~~~

``preFlush`` is called inside ``EntityManager::flush()`` before
anything else. ``EntityManager::flush()`` must not be called inside
its listeners, since it would fire the ``preFlush`` event again, which would
result in an infinite loop.

.. code-block:: php

    <?php
    use Doctrine\ORM\Event\PreFlushEventArgs;

    class PreFlushExampleListener
    {
        public function preFlush(PreFlushEventArgs $args)
        {
            // ...
        }
    }

.. _reference-events-on-flush:

onFlush
~~~~~~~

``onFlush`` is a very powerful event. It is called inside
``EntityManager::flush()`` after the changes to all the managed
entities and their associations have been computed. This means, the
``onFlush`` event has access to the sets of:

-  Entities scheduled for insert
-  Entities scheduled for update
-  Entities scheduled for removal
-  Collections scheduled for update
-  Collections scheduled for removal

To make use of the ``onFlush`` event you have to be familiar with the
internal :ref:`UnitOfWork<unit-of-work>` API, which grants you access to the previously
mentioned sets. See this example:

.. code-block:: php

    <?php
    class FlushExampleListener
    {
        public function onFlush(OnFlushEventArgs $eventArgs)
        {
            $em = $eventArgs->getEntityManager();
            $uow = $em->getUnitOfWork();

            foreach ($uow->getScheduledEntityInsertions() as $entity) {

            }

            foreach ($uow->getScheduledEntityUpdates() as $entity) {

            }

            foreach ($uow->getScheduledEntityDeletions() as $entity) {

            }

            foreach ($uow->getScheduledCollectionDeletions() as $col) {

            }

            foreach ($uow->getScheduledCollectionUpdates() as $col) {

            }
        }
    }

The following restrictions apply to the ``onFlush`` event:

-  If you create and persist a new entity in ``onFlush``, then
   calling ``EntityManager::persist()`` is not enough.
   You have to execute an additional call to
   ``$unitOfWork->computeChangeSet($classMetadata, $entity)``.
-  Changing primitive fields or associations requires you to
   explicitly trigger a re-computation of the changeset of the
   affected entity. This can be done by calling
   ``$unitOfWork->recomputeSingleEntityChangeSet($classMetadata, $entity)``.

.. _reference-events-post-flush:

postFlush
~~~~~~~~~

``postFlush`` is called at the end of ``EntityManager::flush()``.
``EntityManager::flush()`` can **NOT** be called safely inside its listeners.
This event is not a lifecycle callback.

.. code-block:: php

    <?php
    use Doctrine\ORM\Event\PostFlushEventArgs;

    class PostFlushExampleListener
    {
        public function postFlush(PostFlushEventArgs $args)
        {
            // ...
        }
    }

.. _reference-events-pre-update:

preUpdate
~~~~~~~~~

PreUpdate is called inside the ``EntityManager::flush()`` method,
right before an SQL ``UPDATE`` statement. This event is not
triggered when the computed changeset is empty, nor for a DQL
   ``UPDATE`` statement.

Changes to associations of the updated entity are never allowed in
this event, since Doctrine cannot guarantee to correctly handle
referential integrity at this point of the flush operation. This
event has a powerful feature however, it is executed with a
`PreUpdateEventArgs`_ instance, which contains a reference to the
computed change-set of this entity.

This means you have access to all the fields that have changed for
this entity with their old and new value. The following methods are
available on the ``PreUpdateEventArgs``:

-  ``getEntity()`` to get access to the actual entity.
-  ``getEntityChangeSet()`` to get a copy of the changeset array.
   Changes to this returned array do not affect updating.
-  ``hasChangedField($fieldName)`` to check if the given field name
   of the current entity changed.
-  ``getOldValue($fieldName)`` and ``getNewValue($fieldName)`` to
   access the values of a field.
-  ``setNewValue($fieldName, $value)`` to change the value of a
   field to be updated.

A simple example for this event looks like:

.. code-block:: php

    <?php
    use Doctrine\ORM\Event\PreUpdateEventArgs;

    class NeverAliceOnlyBobListener
    {
        public function preUpdate(PreUpdateEventArgs $eventArgs)
        {
            if ($eventArgs->getEntity() instanceof User) {
                if ($eventArgs->hasChangedField('name') && $eventArgs->getNewValue('name') == 'Alice') {
                    $eventArgs->setNewValue('name', 'Bob');
                }
            }
        }
    }

You could also use this listener to implement validation of all the
fields that have changed. This is more efficient than using a
lifecycle callback when there are expensive validations to call:

.. code-block:: php

    <?php
    use Doctrine\ORM\Event\PreUpdateEventArgs;

    class ValidCreditCardListener
    {
        public function preUpdate(PreUpdateEventArgs $eventArgs)
        {
            if ($eventArgs->getEntity() instanceof Account) {
                if ($eventArgs->hasChangedField('creditCard')) {
                    $this->validateCreditCard($eventArgs->getNewValue('creditCard'));
                }
            }
        }

        private function validateCreditCard($no)
        {
            // throw an exception to interrupt flush event. Transaction will be rolled back.
        }
    }

Restrictions for this event:

-  Changes to associations of the passed entities are not
   recognized by the flush operation anymore.
-  Changes to fields of the passed entities are not recognized by
   the flush operation anymore, use the computed change-set passed to
   the event to modify primitive field values, e.g. use
   ``$eventArgs->setNewValue($field, $value);`` as in the Alice to Bob example above.
-  Any calls to ``EntityManager::persist()`` or
   ``EntityManager::remove()``, even in combination with the ``UnitOfWork``
   API are strongly discouraged and don't work as expected outside the
   flush operation.

.. _reference-events-post-update-remove-persist:

postUpdate, postRemove, postPersist
~~~~~~~~~~~~~~~~~~~~~~~~~~~~~~~~~~~

These three post* events are called inside ``EntityManager::flush()``.
Changes in here are not relevant to the persistence in the
database, but you can use these events to alter non-persistable items,
like non-mapped fields, logging or even associated classes that are
not directly mapped by Doctrine.

-  The ``postUpdate`` event occurs after the database
   update operations to entity data. It is not called for a DQL
   ``UPDATE`` statement.
-  The ``postPersist`` event occurs for an entity after
   the entity has been made persistent. It will be invoked after the
   database insert operations. Generated primary key values are
   available in the postPersist event.
-  The ``postRemove`` event occurs for an entity after the
   entity has been deleted. It will be invoked after the database
   delete operations. It is not called for a DQL ``DELETE`` statement.

.. warning::

    The ``postRemove`` event or any events triggered after an entity removal
    can receive an uninitializable proxy in case you have configured an entity to
    cascade remove relations. In this case, you should load yourself the proxy in
    the associated ``pre*`` event.

.. _reference-events-post-load:

postLoad
~~~~~~~~

The postLoad event occurs after the entity has been loaded into the current
``EntityManager`` from the database or after ``refresh()`` has been applied to it.

.. warning::

    When using ``Doctrine\ORM\AbstractQuery::toIterable()``, ``postLoad``
    events will be executed immediately after objects are being hydrated, and therefore
    associations are not guaranteed to be initialized. It is not safe to combine
    usage of ``Doctrine\ORM\AbstractQuery::toIterable()`` and ``postLoad`` event
    handlers.

.. _reference-events-on-clear:

onClear
~~~~~~~~

The ``onClear`` event occurs when the ``EntityManager::clear()`` operation is invoked,
after all references to entities have been removed from the unit of work.
This event is not a lifecycle callback.

Entity listeners
----------------

An entity listener is a lifecycle listener class used for an entity.

- The entity listener's mapping may be applied to an entity class or mapped superclass.
- An entity listener is defined by mapping the entity class with the corresponding mapping.

.. configuration-block::

    .. code-block:: attribute
    
        <?php
        namespace MyProject\Entity;
        use App\EventListener\UserListener;

        #[Entity]
        #[EntityListeners([UserListener::class])]
        class User
        {
            // ....
        }
    .. code-block:: annotation

        <?php
        namespace MyProject\Entity;

        /** @Entity @EntityListeners({"UserListener"}) */
        class User
        {
            // ....
        }
    .. code-block:: xml

        <doctrine-mapping>
            <entity name="MyProject\Entity\User">
                <entity-listeners>
                    <entity-listener class="UserListener"/>
                </entity-listeners>
                <!-- .... -->
            </entity>
        </doctrine-mapping>

.. _reference-entity-listeners:

Entity listeners class
~~~~~~~~~~~~~~~~~~~~~~

An ``Entity Listener`` could be any class, by default it should be a class with a no-arg constructor.

- Different from :ref:`reference-events-implementing-listeners` an ``Entity Listener`` is invoked just to the specified entity
- An entity listener method receives two arguments, the entity instance and the lifecycle event.
- The callback method can be defined by naming convention or specifying a method mapping.
- When a listener mapping is not given the parser will use the naming convention to look for a matching method,
  e.g. it will look for a public ``preUpdate()`` method if you are listening to the ``preUpdate`` event.
- When a listener mapping is given the parser will not look for any methods using the naming convention.

.. code-block:: php

    <?php
    use Doctrine\ORM\Event\PreUpdateEventArgs;

    class UserListener
    {
        public function preUpdate(User $user, PreUpdateEventArgs $event)
        {
            // Do something on pre update.
        }
    }

To define a specific event listener method (one that does not follow the naming convention)
you need to map the listener method using the event type mapping:

.. configuration-block::

    .. code-block:: php

        <?php
        use Doctrine\ORM\Event\LifecycleEventArgs;
        use Doctrine\ORM\Event\PreUpdateEventArgs;
        use Doctrine\ORM\Event\PreFlushEventArgs;

        class UserListener
        {
            /** @PrePersist */
            public function prePersistHandler(User $user, LifecycleEventArgs $event) { // ... }

            /** @PostPersist */
            public function postPersistHandler(User $user, LifecycleEventArgs $event) { // ... }

            /** @PreUpdate */
            public function preUpdateHandler(User $user, PreUpdateEventArgs $event) { // ... }

            /** @PostUpdate */
            public function postUpdateHandler(User $user, LifecycleEventArgs $event) { // ... }

            /** @PostRemove */
            public function postRemoveHandler(User $user, LifecycleEventArgs $event) { // ... }

            /** @PreRemove */
            public function preRemoveHandler(User $user, LifecycleEventArgs $event) { // ... }

            /** @PreFlush */
            public function preFlushHandler(User $user, PreFlushEventArgs $event) { // ... }

            /** @PostLoad */
            public function postLoadHandler(User $user, LifecycleEventArgs $event) { // ... }
        }
    .. code-block:: xml

        <doctrine-mapping>
            <entity name="MyProject\Entity\User">
                 <entity-listeners>
                    <entity-listener class="UserListener">
                        <lifecycle-callback type="preFlush"      method="preFlushHandler"/>
                        <lifecycle-callback type="postLoad"      method="postLoadHandler"/>

                        <lifecycle-callback type="postPersist"   method="postPersistHandler"/>
                        <lifecycle-callback type="prePersist"    method="prePersistHandler"/>

                        <lifecycle-callback type="postUpdate"    method="postUpdateHandler"/>
                        <lifecycle-callback type="preUpdate"     method="preUpdateHandler"/>

                        <lifecycle-callback type="postRemove"    method="postRemoveHandler"/>
                        <lifecycle-callback type="preRemove"     method="preRemoveHandler"/>
                    </entity-listener>
                </entity-listeners>
                <!-- .... -->
            </entity>
        </doctrine-mapping>

.. note::

    The order of execution of multiple methods for the same event (e.g. multiple @PrePersist) is not guaranteed.


Entity listeners resolver
~~~~~~~~~~~~~~~~~~~~~~~~~
Doctrine invokes the listener resolver to get the listener instance.

- A resolver allows you register a specific entity listener instance.
- You can also implement your own resolver by extending ``Doctrine\ORM\Mapping\DefaultEntityListenerResolver`` or implementing ``Doctrine\ORM\Mapping\EntityListenerResolver``

Specifying an entity listener instance :

.. code-block:: php

    <?php
    use Doctrine\ORM\Event\PreUpdateEventArgs;

    // User.php

    /** @Entity @EntityListeners({"UserListener"}) */
    class User
    {
        // ....
    }

    // UserListener.php
    class UserListener
    {
        public function __construct(MyService $service)
        {
            $this->service = $service;
        }

        public function preUpdate(User $user, PreUpdateEventArgs $event)
        {
            $this->service->doSomething($user);
        }
    }

    // register a entity listener.
    $listener = $container->get('user_listener');
    $em->getConfiguration()->getEntityListenerResolver()->register($listener);

Implementing your own resolver:

.. code-block:: php

    <?php
    use Doctrine\ORM\Mapping\DefaultEntityListenerResolver;

    class MyEntityListenerResolver extends DefaultEntityListenerResolver
    {
        public function __construct($container)
        {
            $this->container = $container;
        }

        public function resolve($className)
        {
            // resolve the service id by the given class name;
            $id = 'user_listener';

            return $this->container->get($id);
        }
    }

    // Configure the listener resolver only before instantiating the EntityManager
    $configurations->setEntityListenerResolver(new MyEntityListenerResolver);
    EntityManager::create(.., $configurations, ..);

.. _reference-events-load-class-metadata:

Load ClassMetadata Event
------------------------

``loadClassMetadata`` - The ``loadClassMetadata`` event occurs after the
mapping metadata for a class has been loaded from a mapping source
(annotations/xml/yaml) in to a ``Doctrine\ORM\Mapping\ClassMetadata`` instance.
You can hook in to this process and manipulate the instance.
This event is not a lifecycle callback.

.. code-block:: php

    <?php
    use Doctrine\ORM\Event\LoadClassMetadataEventArgs;

    $test = new TestEventListener();
    $evm = $em->getEventManager();
    $evm->addEventListener(Doctrine\ORM\Events::loadClassMetadata, $test);

    class TestEventListener
    {
        public function loadClassMetadata(LoadClassMetadataEventArgs $eventArgs)
        {
            $classMetadata = $eventArgs->getClassMetadata();
            $fieldMapping = array(
                'fieldName' => 'about',
                'type' => 'string',
                'length' => 255
            );
            $classMetadata->mapField($fieldMapping);
        }
    }

If not class metadata can be found, an ``onClassMetadataNotFound`` event is dispatched.
Manipulating the given event args instance
allows providing fallback metadata even when no actual metadata exists
or could be found. This event is not a lifecycle callback.

SchemaTool Events
-----------------

It is possible to access the schema metadata during schema changes that are happening in ``Doctrine\ORM\Tools\SchemaTool``.
There are two different events where you can hook in.

postGenerateSchemaTable
~~~~~~~~~~~~~~~~~~~~~~~

This event is fired for each ``Doctrine\DBAL\Schema\Table`` instance, after one was created and built up with the current class metadata
of an entity. It is possible to access to the current state of ``Doctrine\DBAL\Schema\Schema``, the current table schema
instance and class metadata.

.. code-block:: php

    <?php
    use Doctrine\ORM\Tools\ToolEvents;
    use Doctrine\ORM\Tools\Event\GenerateSchemaTableEventArgs;

    $test = new TestEventListener();
    $evm = $em->getEventManager();
    $evm->addEventListener(ToolEvents::postGenerateSchemaTable, $test);

    class TestEventListener
    {
        public function postGenerateSchemaTable(GenerateSchemaTableEventArgs $eventArgs)
        {
            $classMetadata = $eventArgs->getClassMetadata();
            $schema = $eventArgs->getSchema();
            $table = $eventArgs->getClassTable();
        }
    }

postGenerateSchema
~~~~~~~~~~~~~~~~~~

This event is fired after the schema instance was successfully built and before SQL queries are generated from the
schema information of ``Doctrine\DBAL\Schema\Schema``. It allows to access the full object representation of the database schema
and the EntityManager.

.. code-block:: php

    <?php
    use Doctrine\ORM\Tools\ToolEvents;
    use Doctrine\ORM\Tools\Event\GenerateSchemaEventArgs;

    $test = new TestEventListener();
    $evm = $em->getEventManager();
    $evm->addEventListener(ToolEvents::postGenerateSchema, $test);

    class TestEventListener
    {
        public function postGenerateSchema(GenerateSchemaEventArgs $eventArgs)
        {
            $schema = $eventArgs->getSchema();
            $em = $eventArgs->getEntityManager();
        }
    }

.. _LifecycleEventArgs: https://github.com/doctrine/orm/blob/HEAD/lib/Doctrine/ORM/Event/LifecycleEventArgs.php
.. _PreUpdateEventArgs: https://github.com/doctrine/orm/blob/HEAD/lib/Doctrine/ORM/Event/PreUpdateEventArgs.php
.. _PreFlushEventArgs: https://github.com/doctrine/orm/blob/HEAD/lib/Doctrine/ORM/Event/PreFlushEventArgs.php
.. _PostFlushEventArgs: https://github.com/doctrine/orm/blob/HEAD/lib/Doctrine/ORM/Event/PostFlushEventArgs.php
.. _OnFlushEventArgs: https://github.com/doctrine/orm/blob/HEAD/lib/Doctrine/ORM/Event/OnFlushEventArgs.php
.. _OnClearEventArgs: https://github.com/doctrine/orm/blob/HEAD/lib/Doctrine/ORM/Event/OnClearEventArgs.php
.. _LoadClassMetadataEventArgs: https://github.com/doctrine/orm/blob/HEAD/lib/Doctrine/ORM/Event/LoadClassMetadataEventArgs.php
.. _OnClassMetadataNotFoundEventArgs: https://github.com/doctrine/orm/blob/HEAD/lib/Doctrine/ORM/Event/OnClassMetadataNotFoundEventArgs.php<|MERGE_RESOLUTION|>--- conflicted
+++ resolved
@@ -213,10 +213,6 @@
     .. code-block:: attribute
 
         <?php
-<<<<<<< HEAD
-
-=======
->>>>>>> 10cbb246
         use Doctrine\DBAL\Types\Types;
         use Doctrine\Persistence\Event\LifecycleEventArgs;
 
@@ -250,10 +246,6 @@
     .. code-block:: annotation
 
         <?php
-<<<<<<< HEAD
-
-=======
->>>>>>> 10cbb246
         use Doctrine\Persistence\Event\LifecycleEventArgs;
 
         /**
