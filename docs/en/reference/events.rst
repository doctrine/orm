Events
======

Doctrine ORM features a lightweight event system that is part of the
Common package. Doctrine uses it to dispatch system events, mainly
:ref:`lifecycle events <reference-events-lifecycle-events>`.
You can also use it for your own custom events.

The Event System
----------------

The event system is controlled by the ``EventManager``. It is the
central point of Doctrine's event listener system. Listeners are
registered on the manager and events are dispatched through the
manager.

.. code-block:: php

    <?php
    $evm = new EventManager();

Now we can add some event listeners to the ``$evm``. Let's create a
``TestEvent`` class to play around with.

.. code-block:: php

    <?php
    class TestEvent
    {
        const preFoo = 'preFoo';
        const postFoo = 'postFoo';

        private $_evm;

        public $preFooInvoked = false;
        public $postFooInvoked = false;

        public function __construct($evm)
        {
            $evm->addEventListener(array(self::preFoo, self::postFoo), $this);
        }

        public function preFoo(EventArgs $e)
        {
            $this->preFooInvoked = true;
        }

        public function postFoo(EventArgs $e)
        {
            $this->postFooInvoked = true;
        }
    }

    // Create a new instance
    $test = new TestEvent($evm);

Events can be dispatched by using the ``dispatchEvent()`` method.

.. code-block:: php

    <?php
    $evm->dispatchEvent(TestEvent::preFoo);
    $evm->dispatchEvent(TestEvent::postFoo);

You can easily remove a listener with the ``removeEventListener()``
method.

.. code-block:: php

    <?php
    $evm->removeEventListener(array(self::preFoo, self::postFoo), $this);

The Doctrine ORM event system also has a simple concept of event
subscribers. We can define a simple ``TestEventSubscriber`` class
which implements the ``\Doctrine\Common\EventSubscriber`` interface
and implements a ``getSubscribedEvents()`` method which returns an
array of events it should be subscribed to.

.. code-block:: php

    <?php
    class TestEventSubscriber implements \Doctrine\Common\EventSubscriber
    {
        public $preFooInvoked = false;

        public function preFoo()
        {
            $this->preFooInvoked = true;
        }

        public function getSubscribedEvents()
        {
            return array(TestEvent::preFoo);
        }
    }

    $eventSubscriber = new TestEventSubscriber();
    $evm->addEventSubscriber($eventSubscriber);

.. note::

    The array to return in the ``getSubscribedEvents`` method is a simple array
    with the values being the event names. The subscriber must have a method
    that is named exactly like the event.

Now when you dispatch an event, any event subscribers will be
notified for that event.

.. code-block:: php

    <?php
    $evm->dispatchEvent(TestEvent::preFoo);

Now you can test the ``$eventSubscriber`` instance to see if the
``preFoo()`` method was invoked.

.. code-block:: php

    <?php
    if ($eventSubscriber->preFooInvoked) {
        echo 'pre foo invoked!';
    }

Naming convention
~~~~~~~~~~~~~~~~~

Events being used with the Doctrine ORM EventManager are best named
with camelcase and the value of the corresponding constant should
be the name of the constant itself, even with spelling. This has
several reasons:

-  It is easy to read.
-  Simplicity.
-  Each method within an EventSubscriber is named after the
   corresponding constant's value. If the constant's name and value differ
   it contradicts the intention of using the constant and makes your code
   harder to maintain.

An example for a correct notation can be found in the example
``TestEvent`` above.

.. _reference-events-lifecycle-events:

Lifecycle Events
----------------

The ``EntityManager`` and ``UnitOfWork`` classes trigger a bunch of
events during the life-time of their registered entities.

<<<<<<< HEAD


-  ``preRemove`` - The ``preRemove`` event occurs for a given entity
   before the respective ``EntityManager`` remove operation for that
   entity is executed.  It is not called for a DQL ``DELETE`` statement.
-  ``postRemove`` - The ``postRemove`` event occurs for an entity after the
=======
-  preRemove - The preRemove event occurs for a given entity before
   the respective EntityManager remove operation for that entity is
   executed.  It is not called for a DQL DELETE statement.
-  postRemove - The postRemove event occurs for an entity after the
>>>>>>> fce18e93
   entity has been deleted. It will be invoked after the database
   delete operations. It is not called for a DQL ``DELETE`` statement.
-  ``prePersist`` - The ``prePersist`` event occurs for a given entity
   before the respective ``EntityManager`` persist operation for that
   entity is executed. It should be noted that this event is only triggered on
   *initial* persist of an entity (i.e. it does not trigger on future updates).
-  ``postPersist`` - The ``postPersist`` event occurs for an entity after
   the entity has been made persistent. It will be invoked after the
   database insert operations. Generated primary key values are
   available in the postPersist event.
-  ``preUpdate`` - The ``preUpdate`` event occurs before the database
   update operations to entity data. It is not called for a DQL
   ``UPDATE`` statement nor when the computed changeset is empty.
-  ``postUpdate`` - The ``postUpdate`` event occurs after the database
   update operations to entity data. It is not called for a DQL
   ``UPDATE`` statement.
-  ``postLoad`` - The postLoad event occurs for an entity after the
   entity has been loaded into the current ``EntityManager`` from the
   database or after the refresh operation has been applied to it.
-  ``loadClassMetadata`` - The ``loadClassMetadata`` event occurs after the
   mapping metadata for a class has been loaded from a mapping source
<<<<<<< HEAD
   (annotations/xml/yaml). This event is not a lifecycle callback.
-  ``onClassMetadataNotFound`` - Loading class metadata for a particular
=======
   (annotations/xml). This event is not a lifecycle callback.
-  onClassMetadataNotFound - Loading class metadata for a particular
>>>>>>> fce18e93
   requested class name failed. Manipulating the given event args instance
   allows providing fallback metadata even when no actual metadata exists
   or could be found. This event is not a lifecycle callback.
-  ``preFlush`` - The ``preFlush`` event occurs at the very beginning of
   a flush operation.
-  ``onFlush`` - The ``onFlush`` event occurs after the change-sets of all
   managed entities are computed. This event is not a lifecycle
   callback.
-  ``postFlush`` - The ``postFlush`` event occurs at the end of a flush operation. This
   event is not a lifecycle callback.
-  ``onClear`` - The ``onClear`` event occurs when the
   ``EntityManager#clear()`` operation is invoked, after all references
   to entities have been removed from the unit of work. This event is not
   a lifecycle callback.


.. warning::

    Note that, when using ``Doctrine\ORM\AbstractQuery#toIterable()``, ``postLoad``
    events will be executed immediately after objects are being hydrated, and therefore
    associations are not guaranteed to be initialized. It is not safe to combine
    usage of ``Doctrine\ORM\AbstractQuery#toIterable()`` and ``postLoad`` event
    handlers.

.. warning::

    Note that the ``postRemove`` event or any events triggered after an entity removal
    can receive an uninitializable proxy in case you have configured an entity to
    cascade remove relations. In this case, you should load yourself the proxy in
    the associated pre event.

You can access the Event constants from the ``Events`` class in the
ORM package.

.. code-block:: php

    <?php
    use Doctrine\ORM\Events;
    echo Events::preUpdate;

These can be hooked into by two different types of event
listeners:

-  Lifecycle Callbacks are methods on the entity classes that are
   called when the event is triggered. They receive some kind
   of ``EventArgs`` instance.
-  Lifecycle Event Listeners and Subscribers are classes with specific callback
   methods that receives some kind of ``EventArgs`` instance.

The ``EventArgs`` instance received by the listener gives access to the entity,
``EntityManager`` instance and other relevant data.

.. note::

    All Lifecycle events that happen during the ``flush()`` of
    an ``EntityManager`` have very specific constraints on the allowed
    operations that can be executed. Please read the
    :ref:`reference-events-implementing-listeners` section very carefully
    to understand which operations are allowed in which lifecycle event.

Lifecycle Callbacks
-------------------

Lifecycle Callbacks are defined on an entity class. They allow you to
trigger callbacks whenever an instance of that entity class experiences
a relevant lifecycle event. More than one callback can be defined for each
lifecycle event. Lifecycle Callbacks are best used for simple operations
specific to a particular entity class's lifecycle.


.. note::

    Note that Licecycle Callbacks are not supported for Embeddables.

.. code-block:: php

    <?php

    /** @Entity @HasLifecycleCallbacks */
    class User
    {
        // ...

        /**
         * @Column(type="string", length=255)
         */
        public $value;

        /** @Column(name="created_at", type="string", length=255) */
        private $createdAt;

        /** @PrePersist */
        public function doStuffOnPrePersist()
        {
            $this->createdAt = date('Y-m-d H:i:s');
        }

        /** @PrePersist */
        public function doOtherStuffOnPrePersist()
        {
            $this->value = 'changed from prePersist callback!';
        }

        /** @PostPersist */
        public function doStuffOnPostPersist()
        {
            $this->value = 'changed from postPersist callback!';
        }

        /** @PostLoad */
        public function doStuffOnPostLoad()
        {
            $this->value = 'changed from postLoad callback!';
        }

        /** @PreUpdate */
        public function doStuffOnPreUpdate()
        {
            $this->value = 'changed from preUpdate callback!';
        }
    }

Note that the methods set as lifecycle callbacks need to be public and,
when using these annotations, you have to apply the
``@HasLifecycleCallbacks`` marker annotation on the entity class.

If you want to register lifecycle callbacks from XML it would look
something like this:

.. code-block:: xml

    <?xml version="1.0" encoding="UTF-8"?>

    <doctrine-mapping xmlns="http://doctrine-project.org/schemas/orm/doctrine-mapping"
          xmlns:xsi="http://www.w3.org/2001/XMLSchema-instance"
          xsi:schemaLocation="http://doctrine-project.org/schemas/orm/doctrine-mapping
                              https://www.doctrine-project.org/schemas/orm/doctrine-mapping.xsd">

        <entity name="User">

            <lifecycle-callbacks>
                <lifecycle-callback type="prePersist" method="doStuffOnPrePersist"/>
                <lifecycle-callback type="postPersist" method="doStuffOnPostPersist"/>
            </lifecycle-callbacks>

        </entity>

    </doctrine-mapping>

In XML the ``type`` of the lifecycle-callback entry is the event that you
are triggering on and the ``method`` is the method to call. The allowed event
types are the ones listed in the previous Lifecycle Events section.

When using XML you need to remember to create public methods to match the
callback names you defined. E.g. in these examples ``doStuffOnPrePersist()``,
``doOtherStuffOnPrePersist()`` and ``doStuffOnPostPersist()`` methods need to be
defined on your ``User`` model.

.. code-block:: php

    <?php
    // ...

    class User
    {
        // ...

        public function doStuffOnPrePersist()
        {
            // ...
        }

        public function doOtherStuffOnPrePersist()
        {
            // ...
        }

        public function doStuffOnPostPersist()
        {
            // ...
        }
    }

Lifecycle Callbacks Event Argument
----------------------------------

The triggered event is also given to the lifecycle-callback.

With the additional argument you have access to the
``EntityManager`` and ``UnitOfWork`` APIs inside these callback methods.

.. code-block:: php

    <?php
    // ...

    class User
    {
        public function preUpdate(PreUpdateEventArgs $event)
        {
            if ($event->hasChangedField('username')) {
                // Do something when the username is changed.
            }
        }
    }

Listening and subscribing to Lifecycle Events
---------------------------------------------

Lifecycle event listeners are much more powerful than the simple
lifecycle callbacks that are defined on the entity classes. They
sit at a level above the entities and allow you to implement re-usable
behaviors across different entity classes.

Note that they require much more detailed knowledge about the inner
workings of the ``EntityManager`` and ``UnitOfWork`` classes. Please
read the :ref:`reference-events-implementing-listeners` section
carefully if you are trying to write your own listener.

For event subscribers, there are no surprises. They declare the
lifecycle events in their ``getSubscribedEvents`` method and provide
public methods that expect the relevant arguments.

A lifecycle event listener looks like the following:

.. code-block:: php

    <?php
    use Doctrine\Persistence\Event\LifecycleEventArgs;

    class MyEventListener
    {
        public function preUpdate(LifecycleEventArgs $args)
        {
            $entity = $args->getObject();
            $entityManager = $args->getObjectManager();

            // perhaps you only want to act on some "Product" entity
            if ($entity instanceof Product) {
                // do something with the Product
            }
        }
    }

A lifecycle event subscriber may look like this:

.. code-block:: php

    <?php
    use Doctrine\ORM\Events;
    use Doctrine\EventSubscriber;
    use Doctrine\Persistence\Event\LifecycleEventArgs;

    class MyEventSubscriber implements EventSubscriber
    {
        public function getSubscribedEvents()
        {
            return array(
                Events::postUpdate,
            );
        }

        public function postUpdate(LifecycleEventArgs $args)
        {
            $entity = $args->getObject();
            $entityManager = $args->getObjectManager();

            // perhaps you only want to act on some "Product" entity
            if ($entity instanceof Product) {
                // do something with the Product
            }
        }

.. note::

    Lifecycle events are triggered for all entities. It is the responsibility
    of the listeners and subscribers to check if the entity is of a type
    it wants to handle.

To register an event listener or subscriber, you have to hook it into the
EventManager that is passed to the EntityManager factory:

.. code-block:: php

    <?php
    $eventManager = new EventManager();
    $eventManager->addEventListener(array(Events::preUpdate), new MyEventListener());
    $eventManager->addEventSubscriber(new MyEventSubscriber());

    $entityManager = EntityManager::create($dbOpts, $config, $eventManager);

You can also retrieve the event manager instance after the
EntityManager was created:

.. code-block:: php

    <?php
    $entityManager->getEventManager()->addEventListener(array(Events::preUpdate), new MyEventListener());
    $entityManager->getEventManager()->addEventSubscriber(new MyEventSubscriber());

.. _reference-events-implementing-listeners:

Implementing Event Listeners
----------------------------

This section explains what is and what is not allowed during
specific lifecycle events of the ``UnitOfWork`` class. Although you get
passed the ``EntityManager`` instance in all of these events, you have
to follow these restrictions very carefully since operations in the
wrong event may produce lots of different errors, such as inconsistent
data and lost updates/persists/removes.

For the described events that are also lifecycle callback events
the restrictions apply as well, with the additional restriction
that (prior to version 2.4) you do not have access to the
``EntityManager`` or ``UnitOfWork`` APIs inside these events.

prePersist
~~~~~~~~~~

There are two ways for the ``prePersist`` event to be triggered.
One is obviously when you call ``EntityManager#persist()``. The
event is also called for all cascaded associations.

There is another way for ``prePersist`` to be called, inside the
``flush()`` method when changes to associations are computed and
this association is marked as cascade persist. Any new entity found
during this operation is also persisted and ``prePersist`` called
on it. This is called "persistence by reachability".

In both cases you get passed a ``LifecycleEventArgs`` instance
which has access to the entity and the entity manager.

The following restrictions apply to ``prePersist``:

-  If you are using a PrePersist Identity Generator such as
   sequences the ID value will *NOT* be available within any
   PrePersist events.
-  Doctrine will not recognize changes made to relations in a prePersist
   event. This includes modifications to
   collections such as additions, removals or replacement.

preRemove
~~~~~~~~~

The ``preRemove`` event is called on every entity when its passed
to the ``EntityManager#remove()`` method. It is cascaded for all
associations that are marked as cascade delete.

There are no restrictions to what methods can be called inside the
``preRemove`` event, except when the remove method itself was
called during a flush operation.

preFlush
~~~~~~~~

``preFlush`` is called at ``EntityManager#flush()`` before
anything else. ``EntityManager#flush()`` should not be called inside
its listeners, since `preFlush` event is dispatched in it, which would
result in infinite loop.

.. code-block:: php

    <?php

    use Doctrine\ORM\Event\PreFlushEventArgs;

    class PreFlushExampleListener
    {
        public function preFlush(PreFlushEventArgs $args)
        {
            // ...
        }
    }

onFlush
~~~~~~~

OnFlush is a very powerful event. It is called inside
``EntityManager#flush()`` after the changes to all the managed
entities and their associations have been computed. This means, the
``onFlush`` event has access to the sets of:

-  Entities scheduled for insert
-  Entities scheduled for update
-  Entities scheduled for removal
-  Collections scheduled for update
-  Collections scheduled for removal

To make use of the ``onFlush`` event you have to be familiar with the
internal ``UnitOfWork`` API, which grants you access to the previously
mentioned sets. See this example:

.. code-block:: php

    <?php
    class FlushExampleListener
    {
        public function onFlush(OnFlushEventArgs $eventArgs)
        {
            $em = $eventArgs->getEntityManager();
            $uow = $em->getUnitOfWork();

            foreach ($uow->getScheduledEntityInsertions() as $entity) {

            }

            foreach ($uow->getScheduledEntityUpdates() as $entity) {

            }

            foreach ($uow->getScheduledEntityDeletions() as $entity) {

            }

            foreach ($uow->getScheduledCollectionDeletions() as $col) {

            }

            foreach ($uow->getScheduledCollectionUpdates() as $col) {

            }
        }
    }

The following restrictions apply to the onFlush event:

-  If you create and persist a new entity in ``onFlush``, then
   calling ``EntityManager#persist()`` is not enough.
   You have to execute an additional call to
   ``$unitOfWork->computeChangeSet($classMetadata, $entity)``.
-  Changing primitive fields or associations requires you to
   explicitly trigger a re-computation of the changeset of the
   affected entity. This can be done by calling
   ``$unitOfWork->recomputeSingleEntityChangeSet($classMetadata, $entity)``.

postFlush
~~~~~~~~~

``postFlush`` is called at the end of ``EntityManager#flush()``.
``EntityManager#flush()`` can **NOT** be called safely inside its listeners.

.. code-block:: php

    <?php

    use Doctrine\ORM\Event\PostFlushEventArgs;

    class PostFlushExampleListener
    {
        public function postFlush(PostFlushEventArgs $args)
        {
            // ...
        }
    }

preUpdate
~~~~~~~~~

PreUpdate is the most restrictive to use event, since it is called
right before an update statement is called for an entity inside the
``EntityManager#flush()`` method. Note that this event is not
triggered when the computed changeset is empty.

Changes to associations of the updated entity are never allowed in
this event, since Doctrine cannot guarantee to correctly handle
referential integrity at this point of the flush operation. This
event has a powerful feature however, it is executed with a
``PreUpdateEventArgs`` instance, which contains a reference to the
computed change-set of this entity.

This means you have access to all the fields that have changed for
this entity with their old and new value. The following methods are
available on the ``PreUpdateEventArgs``:

-  ``getEntity()`` to get access to the actual entity.
-  ``getEntityChangeSet()`` to get a copy of the changeset array.
   Changes to this returned array do not affect updating.
-  ``hasChangedField($fieldName)`` to check if the given field name
   of the current entity changed.
-  ``getOldValue($fieldName)`` and ``getNewValue($fieldName)`` to
   access the values of a field.
-  ``setNewValue($fieldName, $value)`` to change the value of a
   field to be updated.

A simple example for this event looks like:

.. code-block:: php

    <?php
    class NeverAliceOnlyBobListener
    {
        public function preUpdate(PreUpdateEventArgs $eventArgs)
        {
            if ($eventArgs->getEntity() instanceof User) {
                if ($eventArgs->hasChangedField('name') && $eventArgs->getNewValue('name') == 'Alice') {
                    $eventArgs->setNewValue('name', 'Bob');
                }
            }
        }
    }

You could also use this listener to implement validation of all the
fields that have changed. This is more efficient than using a
lifecycle callback when there are expensive validations to call:

.. code-block:: php

    <?php
    class ValidCreditCardListener
    {
        public function preUpdate(PreUpdateEventArgs $eventArgs)
        {
            if ($eventArgs->getEntity() instanceof Account) {
                if ($eventArgs->hasChangedField('creditCard')) {
                    $this->validateCreditCard($eventArgs->getNewValue('creditCard'));
                }
            }
        }

        private function validateCreditCard($no)
        {
            // throw an exception to interrupt flush event. Transaction will be rolled back.
        }
    }

Restrictions for this event:

-  Changes to associations of the passed entities are not
   recognized by the flush operation anymore.
-  Changes to fields of the passed entities are not recognized by
   the flush operation anymore, use the computed change-set passed to
   the event to modify primitive field values, e.g. use
   ``$eventArgs->setNewValue($field, $value);`` as in the Alice to Bob example above.
-  Any calls to ``EntityManager#persist()`` or
   ``EntityManager#remove()``, even in combination with the ``UnitOfWork``
   API are strongly discouraged and don't work as expected outside the
   flush operation.

postUpdate, postRemove, postPersist
~~~~~~~~~~~~~~~~~~~~~~~~~~~~~~~~~~~

The three post events are called inside ``EntityManager#flush()``.
Changes in here are not relevant to the persistence in the
database, but you can use these events to alter non-persistable items,
like non-mapped fields, logging or even associated classes that are
not directly mapped by Doctrine.

postLoad
~~~~~~~~

This event is called after an entity is constructed by the
EntityManager.

Entity listeners
----------------

An entity listener is a lifecycle listener class used for an entity.

- The entity listener's mapping may be applied to an entity class or mapped superclass.
- An entity listener is defined by mapping the entity class with the corresponding mapping.

.. configuration-block::

    .. code-block:: php

        <?php
        namespace MyProject\Entity;

        /** @Entity @EntityListeners({"UserListener"}) */
        class User
        {
            // ....
        }
    .. code-block:: xml

        <doctrine-mapping>
            <entity name="MyProject\Entity\User">
                <entity-listeners>
                    <entity-listener class="UserListener"/>
                </entity-listeners>
                <!-- .... -->
            </entity>
        </doctrine-mapping>

.. _reference-entity-listeners:

Entity listeners class
~~~~~~~~~~~~~~~~~~~~~~

An ``Entity Listener`` could be any class, by default it should be a class with a no-arg constructor.

- Different from :ref:`reference-events-implementing-listeners` an ``Entity Listener`` is invoked just to the specified entity
- An entity listener method receives two arguments, the entity instance and the lifecycle event.
- The callback method can be defined by naming convention or specifying a method mapping.
- When a listener mapping is not given the parser will use the naming convention to look for a matching method,
  e.g. it will look for a public ``preUpdate()`` method if you are listening to the ``preUpdate`` event.
- When a listener mapping is given the parser will not look for any methods using the naming convention.

.. code-block:: php

    <?php
    class UserListener
    {
        public function preUpdate(User $user, PreUpdateEventArgs $event)
        {
            // Do something on pre update.
        }
    }

To define a specific event listener method (one that does not follow the naming convention)
you need to map the listener method using the event type mapping:

.. configuration-block::

    .. code-block:: php

        <?php
        class UserListener
        {
            /** @PrePersist */
            public function prePersistHandler(User $user, LifecycleEventArgs $event) { // ... }

            /** @PostPersist */
            public function postPersistHandler(User $user, LifecycleEventArgs $event) { // ... }

            /** @PreUpdate */
            public function preUpdateHandler(User $user, PreUpdateEventArgs $event) { // ... }

            /** @PostUpdate */
            public function postUpdateHandler(User $user, LifecycleEventArgs $event) { // ... }

            /** @PostRemove */
            public function postRemoveHandler(User $user, LifecycleEventArgs $event) { // ... }

            /** @PreRemove */
            public function preRemoveHandler(User $user, LifecycleEventArgs $event) { // ... }

            /** @PreFlush */
            public function preFlushHandler(User $user, PreFlushEventArgs $event) { // ... }

            /** @PostLoad */
            public function postLoadHandler(User $user, LifecycleEventArgs $event) { // ... }
        }
    .. code-block:: xml

        <doctrine-mapping>
            <entity name="MyProject\Entity\User">
                 <entity-listeners>
                    <entity-listener class="UserListener">
                        <lifecycle-callback type="preFlush"      method="preFlushHandler"/>
                        <lifecycle-callback type="postLoad"      method="postLoadHandler"/>

                        <lifecycle-callback type="postPersist"   method="postPersistHandler"/>
                        <lifecycle-callback type="prePersist"    method="prePersistHandler"/>

                        <lifecycle-callback type="postUpdate"    method="postUpdateHandler"/>
                        <lifecycle-callback type="preUpdate"     method="preUpdateHandler"/>

                        <lifecycle-callback type="postRemove"    method="postRemoveHandler"/>
                        <lifecycle-callback type="preRemove"     method="preRemoveHandler"/>
                    </entity-listener>
                </entity-listeners>
                <!-- .... -->
            </entity>
        </doctrine-mapping>

.. note::

    The order of execution of multiple methods for the same event (e.g. multiple @PrePersist) is not guaranteed.

Entity listeners resolver
~~~~~~~~~~~~~~~~~~~~~~~~~
Doctrine invokes the listener resolver to get the listener instance.

- A resolver allows you register a specific entity listener instance.
- You can also implement your own resolver by extending ``Doctrine\ORM\Mapping\DefaultEntityListenerResolver`` or implementing ``Doctrine\ORM\Mapping\EntityListenerResolver``

Specifying an entity listener instance :

.. code-block:: php

    <?php
    // User.php

    /** @Entity @EntityListeners({"UserListener"}) */
    class User
    {
        // ....
    }

    // UserListener.php
    class UserListener
    {
        public function __construct(MyService $service)
        {
            $this->service = $service;
        }

        public function preUpdate(User $user, PreUpdateEventArgs $event)
        {
            $this->service->doSomething($user);
        }
    }

    // register a entity listener.
    $listener = $container->get('user_listener');
    $em->getConfiguration()->getEntityListenerResolver()->register($listener);

Implementing your own resolver :

.. code-block:: php

    <?php
    class MyEntityListenerResolver extends \Doctrine\ORM\Mapping\DefaultEntityListenerResolver
    {
        public function __construct($container)
        {
            $this->container = $container;
        }

        public function resolve($className)
        {
            // resolve the service id by the given class name;
            $id = 'user_listener';

            return $this->container->get($id);
        }
    }

    // Configure the listener resolver only before instantiating the EntityManager
    $configurations->setEntityListenerResolver(new MyEntityListenerResolver);
    EntityManager::create(.., $configurations, ..);

Load ClassMetadata Event
------------------------

When the mapping information for an entity is read, it is populated
in to a ``Doctrine\ORM\Mapping\ClassMetadata`` instance. You can hook in to this
process and manipulate the instance.

.. code-block:: php

    <?php
    $test = new TestEventListener();
    $evm = $em->getEventManager();
    $evm->addEventListener(Doctrine\ORM\Events::loadClassMetadata, $test);

    class TestEventListener
    {
        public function loadClassMetadata(\Doctrine\ORM\Event\LoadClassMetadataEventArgs $eventArgs)
        {
            $classMetadata = $eventArgs->getClassMetadata();
            $fieldMapping = array(
                'fieldName' => 'about',
                'type' => 'string',
                'length' => 255
            );
            $classMetadata->mapField($fieldMapping);
        }
    }
<<<<<<< HEAD
=======

SchemaTool Events
-----------------

It is possible to access the schema metadata during schema changes that are happening in ``Doctrine\ORM\Tools\SchemaTool``.
There are two different events where you can hook in.

postGenerateSchemaTable
~~~~~~~~~~~~~~~~~~~~~~~

This event is fired for each ``Doctrine\DBAL\Schema\Table`` instance, after one was created and built up with the current class metadata
of an entity. It is possible to access to the current state of ``Doctrine\DBAL\Schema\Schema``, the current table schema
instance and class metadata.

.. code-block:: php

    <?php
    $test = new TestEventListener();
    $evm = $em->getEventManager();
    $evm->addEventListener(\Doctrine\ORM\Tools\ToolEvents::postGenerateSchemaTable, $test);

    class TestEventListener
    {
        public function postGenerateSchemaTable(\Doctrine\ORM\Tools\Event\GenerateSchemaTableEventArgs $eventArgs)
        {
            $classMetadata = $eventArgs->getClassMetadata();
            $schema = $eventArgs->getSchema();
            $table = $eventArgs->getClassTable();
        }
    }

postGenerateSchema
~~~~~~~~~~~~~~~~~~

This event is fired after the schema instance was successfully built and before SQL queries are generated from the
schema information of ``Doctrine\DBAL\Schema\Schema``. It allows to access the full object representation of the database schema
and the EntityManager.

.. code-block:: php

    <?php
    $test = new TestEventListener();
    $evm = $em->getEventManager();
    $evm->addEventListener(\Doctrine\ORM\Tools\ToolEvents::postGenerateSchema, $test);

    class TestEventListener
    {
        public function postGenerateSchema(\Doctrine\ORM\Tools\Event\GenerateSchemaEventArgs $eventArgs)
        {
            $schema = $eventArgs->getSchema();
            $em = $eventArgs->getEntityManager();
        }
    }
>>>>>>> fce18e93
<|MERGE_RESOLUTION|>--- conflicted
+++ resolved
@@ -1,7 +1,7 @@
 Events
 ======
 
-Doctrine ORM features a lightweight event system that is part of the
+Doctrine 2 features a lightweight event system that is part of the
 Common package. Doctrine uses it to dispatch system events, mainly
 :ref:`lifecycle events <reference-events-lifecycle-events>`.
 You can also use it for your own custom events.
@@ -70,7 +70,7 @@
     <?php
     $evm->removeEventListener(array(self::preFoo, self::postFoo), $this);
 
-The Doctrine ORM event system also has a simple concept of event
+The Doctrine 2 event system also has a simple concept of event
 subscribers. We can define a simple ``TestEventSubscriber`` class
 which implements the ``\Doctrine\Common\EventSubscriber`` interface
 and implements a ``getSubscribedEvents()`` method which returns an
@@ -124,7 +124,7 @@
 Naming convention
 ~~~~~~~~~~~~~~~~~
 
-Events being used with the Doctrine ORM EventManager are best named
+Events being used with the Doctrine 2 EventManager are best named
 with camelcase and the value of the corresponding constant should
 be the name of the constant itself, even with spelling. This has
 several reasons:
@@ -144,77 +144,60 @@
 Lifecycle Events
 ----------------
 
-The ``EntityManager`` and ``UnitOfWork`` classes trigger a bunch of
-events during the life-time of their registered entities.
-
-<<<<<<< HEAD
-
-
--  ``preRemove`` - The ``preRemove`` event occurs for a given entity
-   before the respective ``EntityManager`` remove operation for that
-   entity is executed.  It is not called for a DQL ``DELETE`` statement.
--  ``postRemove`` - The ``postRemove`` event occurs for an entity after the
-=======
+The EntityManager and UnitOfWork trigger a bunch of events during
+the life-time of their registered entities.
+
 -  preRemove - The preRemove event occurs for a given entity before
    the respective EntityManager remove operation for that entity is
    executed.  It is not called for a DQL DELETE statement.
 -  postRemove - The postRemove event occurs for an entity after the
->>>>>>> fce18e93
    entity has been deleted. It will be invoked after the database
-   delete operations. It is not called for a DQL ``DELETE`` statement.
--  ``prePersist`` - The ``prePersist`` event occurs for a given entity
-   before the respective ``EntityManager`` persist operation for that
+   delete operations. It is not called for a DQL DELETE statement.
+-  prePersist - The prePersist event occurs for a given entity
+   before the respective EntityManager persist operation for that
    entity is executed. It should be noted that this event is only triggered on
    *initial* persist of an entity (i.e. it does not trigger on future updates).
--  ``postPersist`` - The ``postPersist`` event occurs for an entity after
+-  postPersist - The postPersist event occurs for an entity after
    the entity has been made persistent. It will be invoked after the
    database insert operations. Generated primary key values are
    available in the postPersist event.
--  ``preUpdate`` - The ``preUpdate`` event occurs before the database
-   update operations to entity data. It is not called for a DQL
-   ``UPDATE`` statement nor when the computed changeset is empty.
--  ``postUpdate`` - The ``postUpdate`` event occurs after the database
-   update operations to entity data. It is not called for a DQL
-   ``UPDATE`` statement.
--  ``postLoad`` - The postLoad event occurs for an entity after the
-   entity has been loaded into the current ``EntityManager`` from the
+-  preUpdate - The preUpdate event occurs before the database
+   update operations to entity data. It is not called for a DQL UPDATE statement
+   nor when the computed changeset is empty.
+-  postUpdate - The postUpdate event occurs after the database
+   update operations to entity data. It is not called for a DQL UPDATE statement.
+-  postLoad - The postLoad event occurs for an entity after the
+   entity has been loaded into the current EntityManager from the
    database or after the refresh operation has been applied to it.
--  ``loadClassMetadata`` - The ``loadClassMetadata`` event occurs after the
+-  loadClassMetadata - The loadClassMetadata event occurs after the
    mapping metadata for a class has been loaded from a mapping source
-<<<<<<< HEAD
-   (annotations/xml/yaml). This event is not a lifecycle callback.
--  ``onClassMetadataNotFound`` - Loading class metadata for a particular
-=======
    (annotations/xml). This event is not a lifecycle callback.
 -  onClassMetadataNotFound - Loading class metadata for a particular
->>>>>>> fce18e93
    requested class name failed. Manipulating the given event args instance
    allows providing fallback metadata even when no actual metadata exists
    or could be found. This event is not a lifecycle callback.
--  ``preFlush`` - The ``preFlush`` event occurs at the very beginning of
-   a flush operation.
--  ``onFlush`` - The ``onFlush`` event occurs after the change-sets of all
+-  preFlush - The preFlush event occurs at the very beginning of a flush
+   operation.
+-  onFlush - The onFlush event occurs after the change-sets of all
    managed entities are computed. This event is not a lifecycle
    callback.
--  ``postFlush`` - The ``postFlush`` event occurs at the end of a flush operation. This
+-  postFlush - The postFlush event occurs at the end of a flush operation. This
    event is not a lifecycle callback.
--  ``onClear`` - The ``onClear`` event occurs when the
-   ``EntityManager#clear()`` operation is invoked, after all references
-   to entities have been removed from the unit of work. This event is not
-   a lifecycle callback.
-
+-  onClear - The onClear event occurs when the EntityManager#clear() operation is
+   invoked, after all references to entities have been removed from the unit of
+   work. This event is not a lifecycle callback.
 
 .. warning::
 
-    Note that, when using ``Doctrine\ORM\AbstractQuery#toIterable()``, ``postLoad``
+    Note that, when using ``Doctrine\ORM\AbstractQuery#iterate()``, ``postLoad``
     events will be executed immediately after objects are being hydrated, and therefore
     associations are not guaranteed to be initialized. It is not safe to combine
-    usage of ``Doctrine\ORM\AbstractQuery#toIterable()`` and ``postLoad`` event
+    usage of ``Doctrine\ORM\AbstractQuery#iterate()`` and ``postLoad`` event
     handlers.
 
 .. warning::
 
-    Note that the ``postRemove`` event or any events triggered after an entity removal
+    Note that the postRemove event or any events triggered after an entity removal
     can receive an uninitializable proxy in case you have configured an entity to
     cascade remove relations. In this case, you should load yourself the proxy in
     the associated pre event.
@@ -232,18 +215,18 @@
 listeners:
 
 -  Lifecycle Callbacks are methods on the entity classes that are
-   called when the event is triggered. They receive some kind
+   called when the event is triggered. As of v2.4 they receive some kind
    of ``EventArgs`` instance.
 -  Lifecycle Event Listeners and Subscribers are classes with specific callback
    methods that receives some kind of ``EventArgs`` instance.
 
-The ``EventArgs`` instance received by the listener gives access to the entity,
-``EntityManager`` instance and other relevant data.
+The EventArgs instance received by the listener gives access to the entity,
+EntityManager and other relevant data.
 
 .. note::
 
     All Lifecycle events that happen during the ``flush()`` of
-    an ``EntityManager`` have very specific constraints on the allowed
+    an EntityManager have very specific constraints on the allowed
     operations that can be executed. Please read the
     :ref:`reference-events-implementing-listeners` section very carefully
     to understand which operations are allowed in which lifecycle event.
@@ -257,11 +240,6 @@
 lifecycle event. Lifecycle Callbacks are best used for simple operations
 specific to a particular entity class's lifecycle.
 
-
-.. note::
-
-    Note that Licecycle Callbacks are not supported for Embeddables.
-
 .. code-block:: php
 
     <?php
@@ -374,7 +352,9 @@
 Lifecycle Callbacks Event Argument
 ----------------------------------
 
-The triggered event is also given to the lifecycle-callback.
+.. versionadded:: 2.4
+
+Since 2.4 the triggered event is given to the lifecycle-callback.
 
 With the additional argument you have access to the
 ``EntityManager`` and ``UnitOfWork`` APIs inside these callback methods.
@@ -403,9 +383,9 @@
 behaviors across different entity classes.
 
 Note that they require much more detailed knowledge about the inner
-workings of the ``EntityManager`` and ``UnitOfWork`` classes. Please
-read the :ref:`reference-events-implementing-listeners` section
-carefully if you are trying to write your own listener.
+workings of the EntityManager and UnitOfWork. Please read the
+:ref:`reference-events-implementing-listeners` section carefully if you
+are trying to write your own listener.
 
 For event subscribers, there are no surprises. They declare the
 lifecycle events in their ``getSubscribedEvents`` method and provide
@@ -416,7 +396,7 @@
 .. code-block:: php
 
     <?php
-    use Doctrine\Persistence\Event\LifecycleEventArgs;
+    use Doctrine\Common\Persistence\Event\LifecycleEventArgs;
 
     class MyEventListener
     {
@@ -438,8 +418,8 @@
 
     <?php
     use Doctrine\ORM\Events;
-    use Doctrine\EventSubscriber;
-    use Doctrine\Persistence\Event\LifecycleEventArgs;
+    use Doctrine\Common\EventSubscriber;
+    use Doctrine\Common\Persistence\Event\LifecycleEventArgs;
 
     class MyEventSubscriber implements EventSubscriber
     {
@@ -494,16 +474,16 @@
 ----------------------------
 
 This section explains what is and what is not allowed during
-specific lifecycle events of the ``UnitOfWork`` class. Although you get
-passed the ``EntityManager`` instance in all of these events, you have
-to follow these restrictions very carefully since operations in the
-wrong event may produce lots of different errors, such as inconsistent
+specific lifecycle events of the UnitOfWork. Although you get
+passed the EntityManager in all of these events, you have to follow
+these restrictions very carefully since operations in the wrong
+event may produce lots of different errors, such as inconsistent
 data and lost updates/persists/removes.
 
 For the described events that are also lifecycle callback events
 the restrictions apply as well, with the additional restriction
 that (prior to version 2.4) you do not have access to the
-``EntityManager`` or ``UnitOfWork`` APIs inside these events.
+EntityManager or UnitOfWork APIs inside these events.
 
 prePersist
 ~~~~~~~~~~
@@ -545,9 +525,8 @@
 ~~~~~~~~
 
 ``preFlush`` is called at ``EntityManager#flush()`` before
-anything else. ``EntityManager#flush()`` should not be called inside
-its listeners, since `preFlush` event is dispatched in it, which would
-result in infinite loop.
+anything else. ``EntityManager#flush()`` can be called safely
+inside its listeners.
 
 .. code-block:: php
 
@@ -577,8 +556,8 @@
 -  Collections scheduled for update
 -  Collections scheduled for removal
 
-To make use of the ``onFlush`` event you have to be familiar with the
-internal ``UnitOfWork`` API, which grants you access to the previously
+To make use of the onFlush event you have to be familiar with the
+internal UnitOfWork API, which grants you access to the previously
 mentioned sets. See this example:
 
 .. code-block:: php
@@ -723,7 +702,7 @@
    the event to modify primitive field values, e.g. use
    ``$eventArgs->setNewValue($field, $value);`` as in the Alice to Bob example above.
 -  Any calls to ``EntityManager#persist()`` or
-   ``EntityManager#remove()``, even in combination with the ``UnitOfWork``
+   ``EntityManager#remove()``, even in combination with the UnitOfWork
    API are strongly discouraged and don't work as expected outside the
    flush operation.
 
@@ -744,6 +723,8 @@
 
 Entity listeners
 ----------------
+
+.. versionadded:: 2.4
 
 An entity listener is a lifecycle listener class used for an entity.
 
@@ -949,8 +930,6 @@
             $classMetadata->mapField($fieldMapping);
         }
     }
-<<<<<<< HEAD
-=======
 
 SchemaTool Events
 -----------------
@@ -1003,5 +982,4 @@
             $schema = $eventArgs->getSchema();
             $em = $eventArgs->getEntityManager();
         }
-    }
->>>>>>> fce18e93
+    }