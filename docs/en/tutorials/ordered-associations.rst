--- conflicted
+++ resolved
@@ -5,13 +5,8 @@
 retrieved from the database. In userland you do this as long as you
 haven't initially saved an entity with its associations into the
 database. To retrieve a sorted collection from the database you can
-<<<<<<< HEAD
-use the ``@OrderBy`` annotation with a collection that specifies
-a DQL snippet that is appended to all queries with this
-=======
 use the ``@ORM\OrderBy`` annotation with an collection that specifies
 an DQL snippet that is appended to all queries with this
->>>>>>> fce18e93
 collection.
 
 Additional to any ``@ORM\OneToMany`` or ``@ORM\ManyToMany`` annotation
@@ -53,13 +48,7 @@
 unqualified, unquoted field names and of an optional ASC/DESC
 positional statement. Multiple Fields are separated by a comma (,).
 The referenced field names have to exist on the ``targetEntity``
-<<<<<<< HEAD
-class of the ``@ManyToMany`` or ``@OneToMany`` annotation.
-
-The semantics of this feature can be described as follows:
-=======
 class of the ``@ORM\ManyToMany`` or ``@ORM\OneToMany`` annotation.
->>>>>>> fce18e93
 
 The semantics of this feature can be described as follows:
 
