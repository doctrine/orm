<?xml version="1.0"?>
<psalm
    errorLevel="2"
    phpVersion="8.1"
    resolveFromConfigFile="true"
    xmlns:xsi="http://www.w3.org/2001/XMLSchema-instance"
    xmlns="https://getpsalm.org/schema/config"
    xsi:schemaLocation="https://getpsalm.org/schema/config vendor/vimeo/psalm/config.xsd"
    errorBaseline="psalm-baseline.xml"
>
    <projectFiles>
        <directory name="lib/Doctrine/ORM" />
        <directory name="tests/Doctrine/StaticAnalysis" />
        <ignoreFiles>
            <directory name="vendor" />
            <file name="lib/Doctrine/ORM/Mapping/Driver/AttributeReader.php" />
        </ignoreFiles>
    </projectFiles>
    <issueHandlers>
        <DeprecatedClass>
            <errorLevel type="suppress">
                <!-- Remove on 3.0.x -->
                <referencedClass name="Doctrine\ORM\Tools\Console\Helper\EntityManagerHelper"/>
                <referencedClass name="Doctrine\ORM\Tools\Console\EntityManagerProvider\HelperSetManagerProvider"/>
            </errorLevel>
        </DeprecatedClass>
        <DeprecatedMethod>
            <errorLevel type="suppress">
                <!-- We're calling the deprecated method for BC here. -->
                <file name="lib/Doctrine/ORM/Internal/SQLResultCasing.php"/>
<<<<<<< HEAD
=======
                <!-- We need to keep the calls for DBAL 2.13 compatibility. -->
                <referencedMethod name="Doctrine\DBAL\Cache\QueryCacheProfile::getResultCacheDriver"/>
                <referencedMethod name="Doctrine\DBAL\Cache\QueryCacheProfile::setResultCacheDriver"/>
                <referencedMethod name="Doctrine\DBAL\Configuration::getResultCacheImpl"/>
                <referencedMethod name="Doctrine\DBAL\Configuration::setResultCacheImpl"/>
                <referencedMethod name="Doctrine\DBAL\Connection::getSchemaManager"/>
                <referencedMethod name="Doctrine\DBAL\Platforms\AbstractPlatform::getGuidExpression"/>
                <!-- Remove on 3.0.x -->
                <referencedMethod name="Doctrine\ORM\Internal\Hydration\AbstractHydrator::hydrateRow"/>
                <referencedMethod name="Doctrine\ORM\Configuration::ensureProductionSettings"/>
                <referencedMethod name="Doctrine\ORM\Configuration::newDefaultAnnotationDriver"/>
                <referencedMethod name="Doctrine\ORM\Id\AbstractIdGenerator::generate"/>
                <referencedMethod name="Doctrine\ORM\ORMInvalidArgumentException::invalidEntityName"/>
                <referencedMethod name="Doctrine\ORM\Query\TreeWalkerAdapter::_getQueryComponents"/>
                <file name="lib/Doctrine/ORM/Query/TreeWalkerChain.php"/>
>>>>>>> 0f6f7528
            </errorLevel>
        </DeprecatedMethod>
        <DocblockTypeContradiction>
            <errorLevel type="suppress">
                <!-- We're catching invalid input here. -->
                <file name="lib/Doctrine/ORM/Internal/Hydration/AbstractHydrator.php"/>

                <!-- DBAL 3.2 forward compatibility -->
                <file name="lib/Doctrine/ORM/Tools/Pagination/CountOutputWalker.php"/>
                <file name="lib/Doctrine/ORM/Tools/Pagination/LimitSubqueryOutputWalker.php"/>
            </errorLevel>
        </DocblockTypeContradiction>
        <InvalidArgument>
            <errorLevel type="suppress">
                <!-- Argument type changes in DBAL 3.2 -->
                <referencedFunction name="Doctrine\DBAL\Cache\QueryCacheProfile::__construct"/>
            </errorLevel>
        </InvalidArgument>
        <InvalidClass>
            <errorLevel type="suppress">
                <!-- Class name changes in DBAL 3. -->
                <referencedClass name="Doctrine\DBAL\Platforms\PostgreSQLPlatform" />
            </errorLevel>
        </InvalidClass>
        <LessSpecificReturnStatement>
            <errorLevel type="suppress">
                <!-- In DBAL 4, column precision is nullable. See https://github.com/doctrine/dbal/pull/3511 -->
                <file name="lib/Doctrine/ORM/Mapping/Driver/DatabaseDriver.php"/>
            </errorLevel>
        </LessSpecificReturnStatement>
        <MoreSpecificReturnType>
            <errorLevel type="suppress">
                <!-- In DBAL 4, the default column value is mixed. See https://github.com/doctrine/dbal/pull/3511 -->
                <file name="lib/Doctrine/ORM/Mapping/Driver/DatabaseDriver.php"/>
            </errorLevel>
        </MoreSpecificReturnType>
        <MethodSignatureMismatch>
            <errorLevel type="suppress">
                <!-- See https://github.com/vimeo/psalm/issues/7357 -->
                <file name="lib/Doctrine/ORM/Mapping/ReflectionReadonlyProperty.php"/>
            </errorLevel>
        </MethodSignatureMismatch>
        <MissingDependency>
            <errorLevel type="suppress">
                <!-- DBAL 3.2 forward compatibility -->
                <file name="lib/Doctrine/ORM/Internal/SQLResultCasing.php"/>
                <file name="lib/Doctrine/ORM/Mapping/ClassMetadataFactory.php"/>
                <file name="lib/Doctrine/ORM/Tools/Pagination/LimitSubqueryOutputWalker.php"/>
            </errorLevel>
        </MissingDependency>
        <MissingParamType>
            <errorLevel type="suppress">
                <!-- Persistence 2 compatibility -->
                <file name="lib/Doctrine/ORM/EntityManager.php"/>
                <file name="lib/Doctrine/ORM/Mapping/ClassMetadataFactory.php"/>
                <file name="lib/Doctrine/ORM/Mapping/ClassMetadataInfo.php"/>
            </errorLevel>
        </MissingParamType>
        <RedundantCastGivenDocblockType>
            <errorLevel type="suppress">
                <!-- Can be removed once the "getMaxResults" methods of those classes have native parameter types -->
                <file name="lib/Doctrine/ORM/Query.php"/>
                <file name="lib/Doctrine/ORM/QueryBuilder.php"/>
            </errorLevel>
        </RedundantCastGivenDocblockType>
        <TooManyArguments>
            <errorLevel type="suppress">
                <!-- Symfony cache supports passing a key prefix to the clear method. -->
                <referencedFunction name="Psr\Cache\CacheItemPoolInterface::clear"/>

                <!-- Persistence 2 compatibility -->
                <referencedFunction name="Doctrine\Persistence\ObjectManager::clear"/>

                <!-- See https://github.com/doctrine/orm/issues/8850 -->
                <referencedFunction name="Doctrine\DBAL\Connection::lastInsertId"/>
            </errorLevel>
        </TooManyArguments>
        <TypeDoesNotContainType>
            <errorLevel type="suppress">
                <file name="lib/Doctrine/ORM/Internal/SQLResultCasing.php"/>
                <file name="lib/Doctrine/ORM/Mapping/ClassMetadataFactory.php"/>
                <!-- DBAL 3 compatibility -->
                <file name="lib/Doctrine/ORM/UnitOfWork.php"/>
            </errorLevel>
        </TypeDoesNotContainType>
        <UndefinedClass>
            <errorLevel type="suppress">
                <referencedClass name="Doctrine\Common\Cache\ApcCache"/>
                <referencedClass name="Doctrine\Common\Cache\ArrayCache"/>
                <referencedClass name="Doctrine\Common\Cache\XcacheCache"/>

                <!-- DBAL 3.2 forward compatibility -->
                <referencedClass name="Doctrine\DBAL\Platforms\PostgreSQLPlatform"/>
                <referencedClass name="Doctrine\DBAL\Platforms\SQLServerPlatform"/>

                <!-- Persistence 2 compatibility -->
                <referencedClass name="Doctrine\Persistence\ObjectManagerAware"/>
            </errorLevel>
        </UndefinedClass>
        <ArgumentTypeCoercion>
            <errorLevel type="suppress">
                <!-- See https://github.com/JetBrains/phpstorm-stubs/pull/1383 -->
                <file name="lib/Doctrine/ORM/Mapping/ClassMetadataInfo.php"/>
            </errorLevel>
        </ArgumentTypeCoercion>
    </issueHandlers>
</psalm><|MERGE_RESOLUTION|>--- conflicted
+++ resolved
@@ -28,24 +28,9 @@
             <errorLevel type="suppress">
                 <!-- We're calling the deprecated method for BC here. -->
                 <file name="lib/Doctrine/ORM/Internal/SQLResultCasing.php"/>
-<<<<<<< HEAD
-=======
-                <!-- We need to keep the calls for DBAL 2.13 compatibility. -->
-                <referencedMethod name="Doctrine\DBAL\Cache\QueryCacheProfile::getResultCacheDriver"/>
-                <referencedMethod name="Doctrine\DBAL\Cache\QueryCacheProfile::setResultCacheDriver"/>
-                <referencedMethod name="Doctrine\DBAL\Configuration::getResultCacheImpl"/>
-                <referencedMethod name="Doctrine\DBAL\Configuration::setResultCacheImpl"/>
-                <referencedMethod name="Doctrine\DBAL\Connection::getSchemaManager"/>
-                <referencedMethod name="Doctrine\DBAL\Platforms\AbstractPlatform::getGuidExpression"/>
                 <!-- Remove on 3.0.x -->
-                <referencedMethod name="Doctrine\ORM\Internal\Hydration\AbstractHydrator::hydrateRow"/>
-                <referencedMethod name="Doctrine\ORM\Configuration::ensureProductionSettings"/>
-                <referencedMethod name="Doctrine\ORM\Configuration::newDefaultAnnotationDriver"/>
-                <referencedMethod name="Doctrine\ORM\Id\AbstractIdGenerator::generate"/>
-                <referencedMethod name="Doctrine\ORM\ORMInvalidArgumentException::invalidEntityName"/>
                 <referencedMethod name="Doctrine\ORM\Query\TreeWalkerAdapter::_getQueryComponents"/>
                 <file name="lib/Doctrine/ORM/Query/TreeWalkerChain.php"/>
->>>>>>> 0f6f7528
             </errorLevel>
         </DeprecatedMethod>
         <DocblockTypeContradiction>
