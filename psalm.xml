--- conflicted
+++ resolved
@@ -80,22 +80,6 @@
                 <file name="lib/Doctrine/ORM/QueryBuilder.php"/>
             </errorLevel>
         </RedundantCastGivenDocblockType>
-<<<<<<< HEAD
-        <!-- Workaround for https://github.com/vimeo/psalm/issues/7026 -->
-        <ReservedWord>
-            <errorLevel type="suppress">
-                <directory name="lib"/>
-                <directory name="tests"/>
-            </errorLevel>
-        </ReservedWord>
-=======
-        <RedundantCondition>
-            <errorLevel type="suppress">
-                <!-- The SQLAnywherePlatform class may or may not exist depending on the DBAL version -->
-                <file name="lib/Doctrine/ORM/Mapping/ClassMetadataFactory.php"/>
-            </errorLevel>
-        </RedundantCondition>
->>>>>>> 15999758
         <TypeDoesNotContainType>
             <errorLevel type="suppress">
                 <file name="lib/Doctrine/ORM/Internal/SQLResultCasing.php"/>
