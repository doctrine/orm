--- conflicted
+++ resolved
@@ -31,20 +31,10 @@
                 <!-- Remove on 3.0.x -->
                 <referencedMethod name="Doctrine\DBAL\Connection::getEventManager"/>
                 <referencedMethod name="Doctrine\DBAL\Schema\Schema::visit"/>
-<<<<<<< HEAD
-=======
                 <referencedMethod name="Doctrine\DBAL\Schema\SchemaDiff::toSaveSql"/>
                 <referencedMethod name="Doctrine\DBAL\Schema\SchemaDiff::toSql"/>
-                <referencedMethod name="Doctrine\ORM\Internal\Hydration\AbstractHydrator::hydrateRow"/>
-                <referencedMethod name="Doctrine\ORM\Configuration::ensureProductionSettings"/>
-                <referencedMethod name="Doctrine\ORM\Configuration::newDefaultAnnotationDriver"/>
                 <referencedMethod name="Doctrine\ORM\EntityManager::createConnection"/>
-                <referencedMethod name="Doctrine\ORM\Id\AbstractIdGenerator::generate"/>
-                <referencedMethod name="Doctrine\ORM\ORMInvalidArgumentException::invalidEntityName"/>
                 <referencedMethod name="Doctrine\ORM\ORMSetup::createDefaultAnnotationDriver"/>
-                <referencedMethod name="Doctrine\ORM\Query\TreeWalkerAdapter::_getQueryComponents"/>
-                <file name="lib/Doctrine/ORM/Query/TreeWalkerChain.php"/>
->>>>>>> cf91ce63
             </errorLevel>
         </DeprecatedMethod>
         <DocblockTypeContradiction>
