--- conflicted
+++ resolved
@@ -23,20 +23,8 @@
                 <referencedClass name="Doctrine\DBAL\Tools\Console\Command\ReservedWordsCommand" />
                 <!-- Remove on 3.0.x -->
                 <referencedClass name="Doctrine\DBAL\Schema\Visitor\RemoveNamespacedAssets"/>
-<<<<<<< HEAD
-=======
-                <referencedClass name="Doctrine\ORM\Event\LifecycleEventArgs"/>
-                <referencedClass name="Doctrine\ORM\Exception\UnknownEntityNamespace"/>
-                <referencedClass name="Doctrine\ORM\Mapping\Driver\YamlDriver"/>
-                <referencedClass name="Doctrine\ORM\Query\AST\InExpression"/>
-                <referencedClass name="Doctrine\ORM\Tools\Console\Command\ConvertDoctrine1SchemaCommand"/>
-                <referencedClass name="Doctrine\ORM\Tools\Console\Command\ConvertMappingCommand"/>
-                <referencedClass name="Doctrine\ORM\Tools\Console\Command\EnsureProductionSettingsCommand"/>
-                <referencedClass name="Doctrine\ORM\Tools\Console\Command\GenerateEntitiesCommand"/>
-                <referencedClass name="Doctrine\ORM\Tools\Console\Command\GenerateRepositoriesCommand"/>
-                <referencedClass name="Doctrine\ORM\Tools\Console\Helper\EntityManagerHelper"/>
-                <referencedClass name="Doctrine\ORM\Tools\Console\EntityManagerProvider\HelperSetManagerProvider"/>
->>>>>>> 01028cf3
+                <!-- https://github.com/vimeo/psalm/issues/8617 -->
+                <referencedClass name="Doctrine\ORM\Mapping\Annotation"/>
             </errorLevel>
         </DeprecatedClass>
         <DeprecatedMethod>
@@ -67,46 +55,48 @@
                 <file name="lib/Doctrine/ORM/PersistentCollection.php"/>
             </errorLevel>
         </DocblockTypeContradiction>
+        <InvalidArgument>
+            <errorLevel type="suppress">
+                <referencedFunction name="Doctrine\ORM\Mapping\ClassMetadata::addInheritedAssociationMapping"/>
+            </errorLevel>
+        </InvalidArgument>
+        <InvalidArrayAccess>
+            <errorLevel type="suppress">
+                <!-- https://github.com/vimeo/psalm/issues/9160 -->
+                <file name="lib/Doctrine/ORM/Mapping/ClassMetadataFactory.php"/>
+            </errorLevel>
+        </InvalidArrayAccess>
+        <InvalidArrayAssignment>
+            <errorLevel type="suppress">
+                <!-- https://github.com/vimeo/psalm/issues/9160 -->
+                <file name="lib/Doctrine/ORM/Mapping/ClassMetadataFactory.php"/>
+            </errorLevel>
+        </InvalidArrayAssignment>
         <LessSpecificReturnStatement>
             <errorLevel type="suppress">
-<<<<<<< HEAD
                 <!-- In DBAL 4, column precision is nullable. See https://github.com/doctrine/dbal/pull/3511 -->
                 <file name="lib/Doctrine/ORM/Mapping/Driver/DatabaseDriver.php"/>
             </errorLevel>
         </LessSpecificReturnStatement>
         <MoreSpecificReturnType>
-=======
-                <!-- Argument type changes in DBAL 3.2 -->
-                <referencedFunction name="Doctrine\DBAL\Cache\QueryCacheProfile::__construct"/>
-                <!-- https://github.com/vimeo/psalm/issues/9155 -->
-                <referencedFunction name="Doctrine\ORM\Mapping\ClassMetadata::addInheritedAssociationMapping"/>
-            </errorLevel>
-        </InvalidArgument>
-        <InvalidArrayAccess>
-            <errorLevel type="suppress">
-                <!-- https://github.com/vimeo/psalm/issues/9160 -->
-                <file name="lib/Doctrine/ORM/Mapping/ClassMetadataFactory.php"/>
-            </errorLevel>
-        </InvalidArrayAccess>
-        <InvalidArrayAssignment>
-            <errorLevel type="suppress">
-                <!-- https://github.com/vimeo/psalm/issues/9160 -->
-                <file name="lib/Doctrine/ORM/Mapping/ClassMetadataFactory.php"/>
-            </errorLevel>
-        </InvalidArrayAssignment>
-        <InvalidClass>
->>>>>>> 01028cf3
             <errorLevel type="suppress">
                 <!-- In DBAL 4, the default column value is mixed. See https://github.com/doctrine/dbal/pull/3511 -->
                 <file name="lib/Doctrine/ORM/Mapping/Driver/DatabaseDriver.php"/>
             </errorLevel>
-<<<<<<< HEAD
         </MoreSpecificReturnType>
         <InvalidReturnType>
-=======
+            <errorLevel type="suppress">
+                <!-- https://github.com/vimeo/psalm/issues/8819 -->
+                <file name="lib/Doctrine/ORM/Internal/Hydration/AbstractHydrator.php"/>
+            </errorLevel>
+        </InvalidReturnType>
+        <InvalidParamDefault>
+            <errorLevel type="suppress">
+                <!-- Remove on 3.0.x -->
+                <file name="lib/Doctrine/ORM/Query/AST/InstanceOfExpression.php"/>
+            </errorLevel>
         </InvalidParamDefault>
         <InvalidPropertyAssignmentValue>
->>>>>>> 01028cf3
             <errorLevel type="suppress">
                 <!-- https://github.com/vimeo/psalm/issues/9155 -->
                 <file name="lib/Doctrine/ORM/Mapping/ClassMetadataFactory.php"/>
@@ -126,22 +116,12 @@
                 <file name="lib/Doctrine/ORM/Mapping/ClassMetadata.php"/>
             </errorLevel>
         </MissingParamType>
-<<<<<<< HEAD
-=======
-        <NonInvariantDocblockPropertyType>
-            <errorLevel type="suppress">
-                <!-- Remove on 3.0.x -->
-                <file name="lib/Doctrine/ORM/Query/AST/InListExpression.php"/>
-                <file name="lib/Doctrine/ORM/Query/AST/InSubselectExpression.php"/>
-            </errorLevel>
-        </NonInvariantDocblockPropertyType>
         <PossiblyInvalidArgument>
             <errorLevel type="suppress">
                 <!-- https://github.com/vimeo/psalm/issues/9155 -->
                 <file name="lib/Doctrine/ORM/Mapping/ClassMetadataFactory.php"/>
             </errorLevel>
         </PossiblyInvalidArgument>
->>>>>>> 01028cf3
         <PropertyNotSetInConstructor>
             <errorLevel type="suppress">
                 <directory name="lib/Doctrine/ORM/Query/AST" />
@@ -149,7 +129,7 @@
         </PropertyNotSetInConstructor>
         <PropertyTypeCoercion>
             <errorLevel type="suppress">
-                <file name="lib/Doctrine/ORM/Mapping/ClassMetadataInfo.php"/>
+                <file name="lib/Doctrine/ORM/Mapping/ClassMetadata.php"/>
             </errorLevel>
         </PropertyTypeCoercion>
         <RedundantCastGivenDocblockType>
@@ -159,21 +139,12 @@
                 <file name="lib/Doctrine/ORM/QueryBuilder.php"/>
             </errorLevel>
         </RedundantCastGivenDocblockType>
-<<<<<<< HEAD
-=======
-        <RedundantCondition>
-            <errorLevel type="suppress">
-                <!-- The SQLAnywherePlatform class may or may not exist depending on the DBAL version -->
-                <file name="lib/Doctrine/ORM/Mapping/ClassMetadataFactory.php"/>
-            </errorLevel>
-        </RedundantCondition>
         <ReferenceConstraintViolation>
             <errorLevel type="suppress">
                 <!-- https://github.com/vimeo/psalm/issues/9155 -->
                 <file name="lib/Doctrine/ORM/Mapping/ClassMetadataFactory.php"/>
             </errorLevel>
         </ReferenceConstraintViolation>
->>>>>>> 01028cf3
         <TooManyArguments>
             <errorLevel type="suppress">
                 <!-- Symfony cache supports passing a key prefix to the clear method. -->
@@ -220,7 +191,6 @@
                 <referencedMethod name="Doctrine\DBAL\Schema\SchemaDiff::toSaveSql"/>
             </errorLevel>
         </UndefinedMethod>
-<<<<<<< HEAD
         <UnhandledMatchCondition>
             <errorLevel type="suppress">
                 <!-- We can be certain that those values are not matched. -->
@@ -233,7 +203,5 @@
                 <file name="lib/Doctrine/ORM/Mapping/ClassMetadata.php"/>
             </errorLevel>
         </ArgumentTypeCoercion>
-=======
->>>>>>> 01028cf3
     </issueHandlers>
 </psalm>