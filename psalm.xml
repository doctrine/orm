--- conflicted
+++ resolved
@@ -78,18 +78,11 @@
                 <file name="lib/Doctrine/ORM/Mapping/ClassMetadataInfo.php"/>
             </errorLevel>
         </MissingParamType>
-<<<<<<< HEAD
-=======
         <PropertyNotSetInConstructor>
-            <errorLevel type="suppress">
-                <!-- Remove on 3.0.x -->
-                <referencedProperty name="Doctrine\ORM\Cache\CacheKey::$hash"/>
-            </errorLevel>
             <errorLevel type="suppress">
                 <directory name="lib/Doctrine/ORM/Query/AST" />
             </errorLevel>
         </PropertyNotSetInConstructor>
->>>>>>> dcc1c268
         <RedundantCastGivenDocblockType>
             <errorLevel type="suppress">
                 <!-- Can be removed once the "getMaxResults" methods of those classes have native parameter types -->
