--- conflicted
+++ resolved
@@ -28,24 +28,10 @@
                 <referencedClass name="Doctrine\DBAL\Tools\Console\Command\ReservedWordsCommand" />
                 <!-- Remove on 3.0.x -->
                 <referencedClass name="Doctrine\DBAL\Schema\Visitor\RemoveNamespacedAssets"/>
-<<<<<<< HEAD
-=======
-                <referencedClass name="Doctrine\ORM\Event\LifecycleEventArgs"/>
-                <referencedClass name="Doctrine\ORM\Exception\UnknownEntityNamespace"/>
-                <referencedClass name="Doctrine\ORM\Mapping\Driver\YamlDriver"/>
-                <referencedClass name="Doctrine\ORM\Query\AST\InExpression"/>
-                <referencedClass name="Doctrine\ORM\Tools\Console\Command\ConvertDoctrine1SchemaCommand"/>
-                <referencedClass name="Doctrine\ORM\Tools\Console\Command\ConvertMappingCommand"/>
-                <referencedClass name="Doctrine\ORM\Tools\Console\Command\EnsureProductionSettingsCommand"/>
-                <referencedClass name="Doctrine\ORM\Tools\Console\Command\GenerateEntitiesCommand"/>
-                <referencedClass name="Doctrine\ORM\Tools\Console\Command\GenerateRepositoriesCommand"/>
-                <referencedClass name="Doctrine\ORM\Tools\Console\Helper\EntityManagerHelper"/>
-                <referencedClass name="Doctrine\ORM\Tools\Console\EntityManagerProvider\HelperSetManagerProvider"/>
                 <referencedClass name="Doctrine\ORM\Internal\CommitOrder\Edge"/>
                 <referencedClass name="Doctrine\ORM\Internal\CommitOrder\Vertex"/>
                 <referencedClass name="Doctrine\ORM\Internal\CommitOrder\VertexState"/>
                 <referencedClass name="Doctrine\ORM\Internal\CommitOrderCalculator"/>
->>>>>>> db279100
             </errorLevel>
         </DeprecatedClass>
         <DeprecatedMethod>
@@ -72,12 +58,6 @@
                 <file name="lib/Doctrine/ORM/ORMSetup.php"/>
             </errorLevel>
         </DocblockTypeContradiction>
-        <DuplicateClass>
-            <errorLevel type="suppress">
-                <file name="lib/Doctrine/ORM/Tools/Console/CommandCompatibility.php"/>
-                <file name="lib/Doctrine/ORM/Tools/Console/Helper/EntityManagerHelper.php"/>
-            </errorLevel>
-        </DuplicateClass>
         <InvalidArgument>
             <errorLevel type="suppress">
                 <referencedFunction name="Doctrine\ORM\Mapping\ClassMetadata::addInheritedAssociationMapping"/>
