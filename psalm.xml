<?xml version="1.0"?>
<psalm
    errorLevel="2"
    phpVersion="8.1"
    resolveFromConfigFile="true"
    xmlns:xsi="http://www.w3.org/2001/XMLSchema-instance"
    xmlns="https://getpsalm.org/schema/config"
    xsi:schemaLocation="https://getpsalm.org/schema/config vendor/vimeo/psalm/config.xsd"
    errorBaseline="psalm-baseline.xml"
>
    <projectFiles>
        <directory name="lib/Doctrine/ORM" />
        <directory name="tests/Doctrine/StaticAnalysis" />
        <ignoreFiles>
            <directory name="vendor" />
            <file name="lib/Doctrine/ORM/Mapping/Driver/AttributeReader.php" />
        </ignoreFiles>
    </projectFiles>
    <issueHandlers>
        <DeprecatedClass>
            <errorLevel type="suppress">
                <!-- We wire the command as long as DBAL ships it -->
                <referencedClass name="Doctrine\DBAL\Tools\Console\Command\ReservedWordsCommand" />
                <!-- Remove on 3.0.x -->
                <referencedClass name="Doctrine\DBAL\Schema\Visitor\RemoveNamespacedAssets"/>
                <referencedClass name="Doctrine\ORM\Event\LifecycleEventArgs"/>
            </errorLevel>
        </DeprecatedClass>
        <DeprecatedMethod>
            <errorLevel type="suppress">
                <!-- Compatibility with DBAL 3 -->
                <referencedMethod name="Doctrine\DBAL\Connection::getEventManager"/>
                <referencedMethod name="Doctrine\DBAL\Schema\Schema::visit"/>
                <!-- Remove on 3.0.x -->
                <referencedMethod name="Doctrine\DBAL\Schema\SchemaDiff::toSaveSql"/>
            </errorLevel>
        </DeprecatedMethod>
        <DeprecatedProperty>
            <errorLevel type="suppress">
                <referencedProperty name="Doctrine\ORM\Mapping\Driver\AttributeDriver::$entityAnnotationClasses"/>
            </errorLevel>
        </DeprecatedProperty>
        <DocblockTypeContradiction>
            <errorLevel type="suppress">
                <!-- We're catching invalid input here. -->
                <file name="lib/Doctrine/ORM/Internal/Hydration/AbstractHydrator.php"/>

                <!-- DBAL 3.2 forward compatibility -->
                <file name="lib/Doctrine/ORM/Tools/Pagination/CountOutputWalker.php"/>
                <file name="lib/Doctrine/ORM/Tools/Pagination/LimitSubqueryOutputWalker.php"/>
                <!-- https://github.com/vimeo/psalm/issues/8520 -->
                <file name="lib/Doctrine/ORM/PersistentCollection.php"/>
            </errorLevel>
        </DocblockTypeContradiction>
        <LessSpecificReturnStatement>
            <errorLevel type="suppress">
                <!-- In DBAL 4, column precision is nullable. See https://github.com/doctrine/dbal/pull/3511 -->
                <file name="lib/Doctrine/ORM/Mapping/Driver/DatabaseDriver.php"/>
            </errorLevel>
        </LessSpecificReturnStatement>
        <MoreSpecificReturnType>
            <errorLevel type="suppress">
                <!-- In DBAL 4, the default column value is mixed. See https://github.com/doctrine/dbal/pull/3511 -->
                <file name="lib/Doctrine/ORM/Mapping/Driver/DatabaseDriver.php"/>
            </errorLevel>
<<<<<<< HEAD
        </MoreSpecificReturnType>
=======
        </InvalidClass>
        <InvalidReturnType>
            <errorLevel type="suppress">
                <!-- https://github.com/vimeo/psalm/issues/8819 -->
                <file name="lib/Doctrine/ORM/Internal/Hydration/AbstractHydrator.php"/>
            </errorLevel>
        </InvalidReturnType>
>>>>>>> fa18e130
        <MethodSignatureMismatch>
            <errorLevel type="suppress">
                <!-- See https://github.com/vimeo/psalm/issues/7357 -->
                <file name="lib/Doctrine/ORM/Mapping/ReflectionReadonlyProperty.php"/>
            </errorLevel>
        </MethodSignatureMismatch>
        <MissingParamType>
            <errorLevel type="suppress">
                <!-- Persistence 2 compatibility -->
                <file name="lib/Doctrine/ORM/EntityManager.php"/>
                <file name="lib/Doctrine/ORM/Mapping/ClassMetadataFactory.php"/>
                <file name="lib/Doctrine/ORM/Mapping/ClassMetadataInfo.php"/>
            </errorLevel>
        </MissingParamType>
        <PropertyNotSetInConstructor>
            <errorLevel type="suppress">
                <directory name="lib/Doctrine/ORM/Query/AST" />
            </errorLevel>
        </PropertyNotSetInConstructor>
        <RedundantCastGivenDocblockType>
            <errorLevel type="suppress">
                <!-- Can be removed once the "getMaxResults" methods of those classes have native parameter types -->
                <file name="lib/Doctrine/ORM/Query.php"/>
                <file name="lib/Doctrine/ORM/QueryBuilder.php"/>
            </errorLevel>
        </RedundantCastGivenDocblockType>
        <TooManyArguments>
            <errorLevel type="suppress">
                <!-- Symfony cache supports passing a key prefix to the clear method. -->
                <referencedFunction name="Psr\Cache\CacheItemPoolInterface::clear"/>

                <!-- Persistence 2 compatibility -->
                <referencedFunction name="Doctrine\Persistence\ObjectManager::clear"/>

                <!-- See https://github.com/doctrine/orm/issues/8850 -->
                <referencedFunction name="Doctrine\DBAL\Connection::lastInsertId"/>

                <!-- FIXME -->
                <referencedFunction name="Doctrine\DBAL\DriverManager::getConnection"/>
            </errorLevel>
        </TooManyArguments>
        <TypeDoesNotContainNull>
            <errorLevel type="suppress">
                <!-- DBAL 3 compatibility -->
                <file name="lib/Doctrine/ORM/Tools/SchemaTool.php"/>
            </errorLevel>
        </TypeDoesNotContainNull>
        <TypeDoesNotContainType>
            <errorLevel type="suppress">
                <file name="lib/Doctrine/ORM/Internal/SQLResultCasing.php"/>
                <file name="lib/Doctrine/ORM/Mapping/ClassMetadataFactory.php"/>
                <!-- DBAL 3 compatibility -->
                <file name="lib/Doctrine/ORM/UnitOfWork.php"/>
            </errorLevel>
        </TypeDoesNotContainType>
        <UndefinedClass>
            <errorLevel type="suppress">
                <!-- Persistence 2 compatibility -->
                <referencedClass name="Doctrine\Persistence\ObjectManagerAware"/>

                <!-- See https://github.com/doctrine/dbal/pull/5432 -->
                <referencedClass name="Doctrine\DBAL\Schema\Visitor\RemoveNamespacedAssets"/>
            </errorLevel>
        </UndefinedClass>
        <UndefinedMethod>
            <errorLevel type="suppress">
                <!-- Compatibility with DBAL 3 -->
                <referencedMethod name="Doctrine\DBAL\Connection::getEventManager"/>
                <!-- FIXME -->
                <referencedMethod name="Doctrine\DBAL\Schema\SchemaDiff::toSaveSql"/>
            </errorLevel>
        </UndefinedMethod>
        <UnhandledMatchCondition>
            <errorLevel type="suppress">
                <!-- We can be certain that those values are not matched. -->
                <file name="lib/Doctrine/ORM/Persisters/Entity/BasicEntityPersister.php"/>
            </errorLevel>
        </UnhandledMatchCondition>
        <ArgumentTypeCoercion>
            <errorLevel type="suppress">
                <!-- See https://github.com/JetBrains/phpstorm-stubs/pull/1383 -->
                <file name="lib/Doctrine/ORM/Mapping/ClassMetadataInfo.php"/>
            </errorLevel>
        </ArgumentTypeCoercion>
    </issueHandlers>
</psalm><|MERGE_RESOLUTION|>--- conflicted
+++ resolved
@@ -63,17 +63,13 @@
                 <!-- In DBAL 4, the default column value is mixed. See https://github.com/doctrine/dbal/pull/3511 -->
                 <file name="lib/Doctrine/ORM/Mapping/Driver/DatabaseDriver.php"/>
             </errorLevel>
-<<<<<<< HEAD
         </MoreSpecificReturnType>
-=======
-        </InvalidClass>
         <InvalidReturnType>
             <errorLevel type="suppress">
                 <!-- https://github.com/vimeo/psalm/issues/8819 -->
                 <file name="lib/Doctrine/ORM/Internal/Hydration/AbstractHydrator.php"/>
             </errorLevel>
         </InvalidReturnType>
->>>>>>> fa18e130
         <MethodSignatureMismatch>
             <errorLevel type="suppress">
                 <!-- See https://github.com/vimeo/psalm/issues/7357 -->
